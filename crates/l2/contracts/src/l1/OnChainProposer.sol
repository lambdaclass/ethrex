--- conflicted
+++ resolved
@@ -163,20 +163,14 @@
             blockNumber == lastCommittedBlock + 1,
             "OnChainProposer: blockNumber is not the immediate successor of lastCommittedBlock"
         );
-<<<<<<< HEAD
+
         if (!VALIDIUM) {
             require(
-                blockCommitments[blockNumber].commitmentHash == bytes32(0),
+                blockCommitments[blockNumber].newStateRoot == bytes32(0),
                 "OnChainProposer: block already committed"
             );
         }
-=======
-        require(
-            blockCommitments[blockNumber].newStateRoot == bytes32(0),
-            "OnChainProposer: block already committed"
-        );
-
->>>>>>> 3efa3400
+
         // Check if commitment is equivalent to blob's KZG commitment.
 
         if (processedDepositLogsRollingHash != bytes32(0)) {
@@ -195,20 +189,15 @@
                 withdrawalsLogsMerkleRoot
             );
         }
-        
+
         blockCommitments[blockNumber] = BlockCommitmentInfo(
             newStateRoot,
             stateDiffKZGVersionedHash,
             processedDepositLogsRollingHash
         );
-<<<<<<< HEAD
-        emit BlockCommitted(commitment);
+        emit BlockCommitted(newStateRoot);
 
         lastCommittedBlock = blockNumber;
-=======
-        lastCommittedBlock = blockNumber;
-        emit BlockCommitted(newStateRoot);
->>>>>>> 3efa3400
     }
 
     /// @inheritdoc IOnChainProposer
@@ -239,20 +228,13 @@
             "OnChainProposer: block already verified"
         );
 
-<<<<<<< HEAD
         if (!VALIDIUM) {
             require(
-                blockCommitments[blockNumber].commitmentHash != bytes32(0),
+                blockCommitments[blockNumber].stateDiffKZGVersionedHash !=
+                    bytes32(0),
                 "OnChainProposer: block not committed"
             );
         }
-=======
-        require(
-            blockCommitments[blockNumber].stateDiffKZGVersionedHash !=
-                bytes32(0),
-            "OnChainProposer: block not committed"
-        );
->>>>>>> 3efa3400
 
         if (PICOVERIFIER != DEV_MODE) {
             // If the verification fails, it will revert.
@@ -294,7 +276,6 @@
         }
         // Remove previous block commitment as it is no longer needed.
         delete blockCommitments[blockNumber - 1];
-        
 
         emit BlockVerified(blockNumber);
     }
