--- conflicted
+++ resolved
@@ -334,15 +334,11 @@
         emit BatchVerified(lastVerifiedBatch);
     }
 
-<<<<<<< HEAD
-    function _verifyPublicData(uint256 batchNumber, bytes calldata publicData) internal view {
-        require(publicData.length == 128, "OnChainProposer: invaid public data length");
-=======
     function _verifyPublicData(
         uint256 batchNumber,
         bytes calldata publicData
     ) internal view {
->>>>>>> d4d34595
+        require(publicData.length == 128, "OnChainProposer: invaid public data length");
         bytes32 initialStateRoot = bytes32(publicData[0:32]);
         require(
             batchCommitments[lastVerifiedBatch].newStateRoot ==
