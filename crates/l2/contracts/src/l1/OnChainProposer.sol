--- conflicted
+++ resolved
@@ -451,7 +451,6 @@
         );
     }
 
-<<<<<<< HEAD
     /// @notice Constructs public inputs from committed batch data for proof verification.
     /// @dev This function retrieves the necessary data from batch commitments and formats it
     /// into a 160-byte array that serves as public inputs for all proving systems.
@@ -510,7 +509,6 @@
         }
         
         return publicInputs;
-=======
     /// @inheritdoc IOnChainProposer
     function revertBatch(
         uint256 batchNumber
@@ -526,7 +524,6 @@
         lastCommittedBatch = batchNumber;
 
         emit BatchReverted(batchCommitments[lastCommittedBatch].newStateRoot);
->>>>>>> bca73af8
     }
 
     /// @notice Allow owner to upgrade the contract.
