// SPDX-License-Identifier: MIT
pragma solidity =0.8.29;

import "../../lib/openzeppelin-contracts/contracts/access/Ownable.sol";
import "../../lib/openzeppelin-contracts/contracts/utils/ReentrancyGuard.sol";
import "./interfaces/IOnChainProposer.sol";
import {CommonBridge} from "./CommonBridge.sol";
import {ICommonBridge} from "./interfaces/ICommonBridge.sol";
import {IRiscZeroVerifier} from "./interfaces/IRiscZeroVerifier.sol";
import {ISP1Verifier} from "./interfaces/ISP1Verifier.sol";
import {IPicoVerifier} from "./interfaces/IPicoVerifier.sol";

/// @title OnChainProposer contract.
/// @author LambdaClass
contract OnChainProposer is IOnChainProposer, ReentrancyGuard {
    /// @notice Committed batches data.
    /// @dev This struct holds the information about the committed batches.
    /// @dev processedDepositLogsRollingHash is the Merkle root of the logs of the
    /// deposits that were processed in the batch being committed. The amount of
    /// logs that is encoded in this root are to be removed from the
    /// pendingDepositLogs queue of the CommonBridge contract.
    struct BatchCommitmentInfo {
        bytes32 newStateRoot;
        bytes32 stateDiffKZGVersionedHash;
        bytes32 processedDepositLogsRollingHash;
    }

    /// @notice The commitments of the committed batches.
    /// @dev If a batch is committed, the commitment is stored here.
    /// @dev If a batch was not committed yet, it won't be here.
    /// @dev It is used by other contracts to verify if a batch was committed.
    /// @dev The key is the batch number.
    mapping(uint256 => BatchCommitmentInfo) public batchCommitments;

    /// @notice The latest verified batch number.
    /// @dev This variable holds the batch number of the most recently verified batch.
    /// @dev All batches with a batch number less than or equal to `lastVerifiedBatch` are considered verified.
    /// @dev Batches with a batch number greater than `lastVerifiedBatch` have not been verified yet.
    /// @dev This is crucial for ensuring that only valid and confirmed batches are processed in the contract.
    uint256 public lastVerifiedBatch;

    /// @notice The latest committed batch number.
    /// @dev This variable holds the batch number of the most recently committed batch.
    /// @dev All batches with a batch number less than or equal to `lastCommittedBatch` are considered committed.
    /// @dev Batches with a block number greater than `lastCommittedBatch` have not been committed yet.
    /// @dev This is crucial for ensuring that only subsequents batches are committed in the contract.
    uint256 public lastCommittedBatch;

    /// @dev The sequencer addresses that are authorized to commit and verify batches.
    mapping(address _authorizedAddress => bool)
        public authorizedSequencerAddresses;

    address public BRIDGE;
    address public PICOVERIFIER;
    address public R0VERIFIER;
    address public SP1VERIFIER;

    /// @notice Address used to avoid the verification process.
    /// @dev If the `R0VERIFIER` or the `SP1VERIFIER` contract address is set to this address,
    /// the verification process will not happen.
    /// @dev Used only in dev mode.
    address public constant DEV_MODE = address(0xAA);

    /// @notice Indicates whether the contract operates in validium mode.
    /// @dev This value is immutable and can only be set during contract deployment.
    bool public immutable VALIDIUM;

    /// @notice Constructor to initialize the immutable validium value.
    /// @param _validium A boolean indicating if the contract operates in validium mode.
    constructor(bool _validium) {
        VALIDIUM = _validium;
    }

    modifier onlySequencer() {
        require(
            authorizedSequencerAddresses[msg.sender],
            "OnChainProposer: caller is not the sequencer"
        );
        _;
    }

    /// @inheritdoc IOnChainProposer
    function initialize(
        address bridge,
        address r0verifier,
        address sp1verifier,
        address picoverifier,
        address[] calldata sequencerAddresses
    ) public nonReentrant {
        // Set the CommonBridge address
        require(
            BRIDGE == address(0),
            "OnChainProposer: contract already initialized"
        );
        require(
            bridge != address(0),
            "OnChainProposer: bridge is the zero address"
        );
        require(
            bridge != address(this),
            "OnChainProposer: bridge is the contract address"
        );
        BRIDGE = bridge;

        // Set the PicoGroth16Verifier address
        require(
            PICOVERIFIER == address(0),
            "OnChainProposer: contract already initialized"
        );
        require(
            picoverifier != address(0),
            "OnChainProposer: picoverifier is the zero address"
        );
        require(
            picoverifier != address(this),
            "OnChainProposer: picoverifier is the contract address"
        );
        PICOVERIFIER = picoverifier;

        // Set the Risc0Groth16Verifier address
        require(
            R0VERIFIER == address(0),
            "OnChainProposer: contract already initialized"
        );
        require(
            r0verifier != address(0),
            "OnChainProposer: r0verifier is the zero address"
        );
        require(
            r0verifier != address(this),
            "OnChainProposer: r0verifier is the contract address"
        );
        R0VERIFIER = r0verifier;

        // Set the SP1Groth16Verifier address
        require(
            SP1VERIFIER == address(0),
            "OnChainProposer: contract already initialized"
        );
        require(
            sp1verifier != address(0),
            "OnChainProposer: sp1verifier is the zero address"
        );
        require(
            sp1verifier != address(this),
            "OnChainProposer: sp1verifier is the contract address"
        );
        SP1VERIFIER = sp1verifier;

        for (uint256 i = 0; i < sequencerAddresses.length; i++) {
            authorizedSequencerAddresses[sequencerAddresses[i]] = true;
        }
    }

    /// @inheritdoc IOnChainProposer
    function commitBatch(
        uint256 batchNumber,
        bytes32 newStateRoot,
        bytes32 stateDiffKZGVersionedHash,
        bytes32 withdrawalsLogsMerkleRoot,
        bytes32 processedDepositLogsRollingHash
    ) external override onlySequencer {
        // TODO: Refactor validation
        require(
            batchNumber == lastCommittedBatch + 1,
            "OnChainProposer: batchNumber is not the immediate successor of lastCommittedBatch"
        );
        require(
<<<<<<< HEAD
            batchCommitments[batchNumber].newStateRoot == bytes32(0),
            "OnChainProposer: batch already committed"
=======
            blockCommitments[blockNumber].newStateRoot == bytes32(0),
            "OnChainProposer: tried to commit an already committed block"
>>>>>>> 67846b79
        );

        // Check if commitment is equivalent to blob's KZG commitment.

        if (processedDepositLogsRollingHash != bytes32(0)) {
            bytes32 claimedProcessedDepositLogs = ICommonBridge(BRIDGE)
                .getPendingDepositLogsVersionedHash(
                    uint16(bytes2(processedDepositLogsRollingHash))
                );
            require(
                claimedProcessedDepositLogs == processedDepositLogsRollingHash,
                "OnChainProposer: invalid deposit logs"
            );
        }
        if (withdrawalsLogsMerkleRoot != bytes32(0)) {
            ICommonBridge(BRIDGE).publishWithdrawals(
                batchNumber,
                withdrawalsLogsMerkleRoot
            );
        }
<<<<<<< HEAD
        batchCommitments[batchNumber] = BatchCommitmentInfo(
=======

        blockCommitments[blockNumber] = BlockCommitmentInfo(
>>>>>>> 67846b79
            newStateRoot,
            stateDiffKZGVersionedHash,
            processedDepositLogsRollingHash
        );
<<<<<<< HEAD
        lastCommittedBatch = batchNumber;
        emit BatchCommitted(newStateRoot);
=======
        emit BlockCommitted(newStateRoot);

        lastCommittedBlock = blockNumber;
>>>>>>> 67846b79
    }

    /// @inheritdoc IOnChainProposer
    /// @notice The first `require` checks that the batch number is the subsequent block.
    /// @notice The second `require` checks if the batch has been committed.
    /// @notice The order of these `require` statements is important.
    /// Ordering Reason: After the verification process, we delete the `batchCommitments` for `batchNumber - 1`. This means that when checking the batch,
    /// we might get an error indicating that the batch hasn’t been committed, even though it was committed but deleted. Therefore, it has already been verified.
    function verifyBatch(
        uint256 batchNumber,
        //risc0
        bytes calldata risc0BlockProof,
        bytes32 risc0ImageId,
        bytes32 risc0JournalDigest,
        //sp1
        bytes32 sp1ProgramVKey,
        bytes calldata sp1PublicValues,
        bytes calldata sp1ProofBytes,
        //pico
        bytes32 picoRiscvVkey,
        bytes calldata picoPublicValues,
        uint256[8] calldata picoProof
    ) external override onlySequencer {
        // TODO: Refactor validation
        // TODO: imageid, programvkey and riscvvkey should be constants
        // TODO: organize each zkvm proof arguments in their own structs
        require(
            batchNumber == lastVerifiedBatch + 1,
            "OnChainProposer: batch already verified"
        );
        require(
<<<<<<< HEAD
            batchCommitments[batchNumber].stateDiffKZGVersionedHash !=
                bytes32(0),
            "OnChainProposer: batch not committed"
=======
            blockCommitments[blockNumber].newStateRoot != bytes32(0),
            "OnChainProposer: cannot verify an uncommitted block"
>>>>>>> 67846b79
        );

        if (PICOVERIFIER != DEV_MODE) {
            // If the verification fails, it will revert.
            IPicoVerifier(PICOVERIFIER).verifyPicoProof(
                picoRiscvVkey,
                picoPublicValues,
                picoProof
            );
        }

        if (R0VERIFIER != DEV_MODE) {
            // If the verification fails, it will revert.
            IRiscZeroVerifier(R0VERIFIER).verify(
                risc0BlockProof,
                risc0ImageId,
                risc0JournalDigest
            );
        }

        if (SP1VERIFIER != DEV_MODE) {
            // If the verification fails, it will revert.
            ISP1Verifier(SP1VERIFIER).verifyProof(
                sp1ProgramVKey,
                sp1PublicValues,
                sp1ProofBytes
            );
        }

<<<<<<< HEAD
        lastVerifiedBatch = batchNumber;
=======
        lastVerifiedBlock = blockNumber;

>>>>>>> 67846b79
        // The first 2 bytes are the number of deposits.
        uint16 deposits_amount = uint16(
            bytes2(
                batchCommitments[batchNumber].processedDepositLogsRollingHash
            )
        );
        if (deposits_amount > 0) {
            ICommonBridge(BRIDGE).removePendingDepositLogs(deposits_amount);
        }
<<<<<<< HEAD

        // Remove previous batch commitment as it is no longer needed.
        delete batchCommitments[batchNumber - 1];
=======
        // Remove previous block commitment as it is no longer needed.
        delete blockCommitments[blockNumber - 1];
>>>>>>> 67846b79

        emit BatchVerified(lastVerifiedBatch);
    }
}<|MERGE_RESOLUTION|>--- conflicted
+++ resolved
@@ -166,13 +166,8 @@
             "OnChainProposer: batchNumber is not the immediate successor of lastCommittedBatch"
         );
         require(
-<<<<<<< HEAD
             batchCommitments[batchNumber].newStateRoot == bytes32(0),
-            "OnChainProposer: batch already committed"
-=======
-            blockCommitments[blockNumber].newStateRoot == bytes32(0),
-            "OnChainProposer: tried to commit an already committed block"
->>>>>>> 67846b79
+            "OnChainProposer: tried to commit an already committed batch"
         );
 
         // Check if commitment is equivalent to blob's KZG commitment.
@@ -193,24 +188,14 @@
                 withdrawalsLogsMerkleRoot
             );
         }
-<<<<<<< HEAD
         batchCommitments[batchNumber] = BatchCommitmentInfo(
-=======
-
-        blockCommitments[blockNumber] = BlockCommitmentInfo(
->>>>>>> 67846b79
             newStateRoot,
             stateDiffKZGVersionedHash,
             processedDepositLogsRollingHash
         );
-<<<<<<< HEAD
+        emit BatchCommitted(newStateRoot);
+
         lastCommittedBatch = batchNumber;
-        emit BatchCommitted(newStateRoot);
-=======
-        emit BlockCommitted(newStateRoot);
-
-        lastCommittedBlock = blockNumber;
->>>>>>> 67846b79
     }
 
     /// @inheritdoc IOnChainProposer
@@ -242,14 +227,8 @@
             "OnChainProposer: batch already verified"
         );
         require(
-<<<<<<< HEAD
-            batchCommitments[batchNumber].stateDiffKZGVersionedHash !=
-                bytes32(0),
-            "OnChainProposer: batch not committed"
-=======
-            blockCommitments[blockNumber].newStateRoot != bytes32(0),
-            "OnChainProposer: cannot verify an uncommitted block"
->>>>>>> 67846b79
+            batchCommitments[batchNumber].newStateRoot != bytes32(0),
+            "OnChainProposer: cannot verify an uncommitted batch"
         );
 
         if (PICOVERIFIER != DEV_MODE) {
@@ -279,12 +258,7 @@
             );
         }
 
-<<<<<<< HEAD
         lastVerifiedBatch = batchNumber;
-=======
-        lastVerifiedBlock = blockNumber;
-
->>>>>>> 67846b79
         // The first 2 bytes are the number of deposits.
         uint16 deposits_amount = uint16(
             bytes2(
@@ -294,14 +268,9 @@
         if (deposits_amount > 0) {
             ICommonBridge(BRIDGE).removePendingDepositLogs(deposits_amount);
         }
-<<<<<<< HEAD
 
         // Remove previous batch commitment as it is no longer needed.
         delete batchCommitments[batchNumber - 1];
-=======
-        // Remove previous block commitment as it is no longer needed.
-        delete blockCommitments[blockNumber - 1];
->>>>>>> 67846b79
 
         emit BatchVerified(lastVerifiedBatch);
     }
