// SPDX-License-Identifier: MIT
pragma solidity =0.8.29;

import "@openzeppelin/contracts-upgradeable/proxy/utils/UUPSUpgradeable.sol";
import "@openzeppelin/contracts-upgradeable/proxy/utils/Initializable.sol";
import "@openzeppelin/contracts-upgradeable/access/OwnableUpgradeable.sol";
import "./interfaces/IOnChainProposer.sol";
import {CommonBridge} from "./CommonBridge.sol";
import {ICommonBridge} from "./interfaces/ICommonBridge.sol";
import {IRiscZeroVerifier} from "./interfaces/IRiscZeroVerifier.sol";
import {ISP1Verifier} from "./interfaces/ISP1Verifier.sol";
import {IPicoVerifier} from "./interfaces/IPicoVerifier.sol";
import {ITDXVerifier} from "./interfaces/ITDXVerifier.sol";


/// @title OnChainProposer contract.
/// @author LambdaClass
contract OnChainProposer is
    IOnChainProposer,
    Initializable,
    UUPSUpgradeable,
    OwnableUpgradeable
{
    /// @notice Committed batches data.
    /// @dev This struct holds the information about the committed batches.
    /// @dev processedDepositLogsRollingHash is the Merkle root of the logs of the
    /// deposits that were processed in the batch being committed. The amount of
    /// logs that is encoded in this root are to be removed from the
    /// pendingDepositLogs queue of the CommonBridge contract.
    /// @dev withdrawalsLogsMerkleRoot is the Merkle root of the Merkle tree containing
    /// all the withdrawals that were processed in the batch being committed
    struct BatchCommitmentInfo {
        bytes32 newStateRoot;
        bytes32 stateDiffKZGVersionedHash;
        bytes32 processedDepositLogsRollingHash;
        bytes32 withdrawalsLogsMerkleRoot;
    }

    /// @notice The commitments of the committed batches.
    /// @dev If a batch is committed, the commitment is stored here.
    /// @dev If a batch was not committed yet, it won't be here.
    /// @dev It is used by other contracts to verify if a batch was committed.
    /// @dev The key is the batch number.
    mapping(uint256 => BatchCommitmentInfo) public batchCommitments;

    /// @notice The latest verified batch number.
    /// @dev This variable holds the batch number of the most recently verified batch.
    /// @dev All batches with a batch number less than or equal to `lastVerifiedBatch` are considered verified.
    /// @dev Batches with a batch number greater than `lastVerifiedBatch` have not been verified yet.
    /// @dev This is crucial for ensuring that only valid and confirmed batches are processed in the contract.
    uint256 public lastVerifiedBatch;

    /// @notice The latest committed batch number.
    /// @dev This variable holds the batch number of the most recently committed batch.
    /// @dev All batches with a batch number less than or equal to `lastCommittedBatch` are considered committed.
    /// @dev Batches with a block number greater than `lastCommittedBatch` have not been committed yet.
    /// @dev This is crucial for ensuring that only subsequents batches are committed in the contract.
    uint256 public lastCommittedBatch;

    /// @dev The sequencer addresses that are authorized to commit and verify batches.
    mapping(address _authorizedAddress => bool)
        public authorizedSequencerAddresses;

    address public BRIDGE;
    address public PICOVERIFIER;
    address public R0VERIFIER;
    address public SP1VERIFIER;
    address public TDXVERIFIER;

    bytes32 public SP1_VERIFICATION_KEY;

    /// @notice Address used to avoid the verification process.
    /// @dev If the `R0VERIFIER` or the `SP1VERIFIER` contract address is set to this address,
    /// the verification process will not happen.
    /// @dev Used only in dev mode.
    address public constant DEV_MODE = address(0xAA);

    /// @notice Indicates whether the contract operates in validium mode.
    /// @dev This value is immutable and can only be set during contract deployment.
    bool public VALIDIUM;

    modifier onlySequencer() {
        require(
            authorizedSequencerAddresses[msg.sender],
            "OnChainProposer: caller is not the sequencer"
        );
        _;
    }

    /// @notice Initializes the contract.
    /// @dev This method is called only once after the contract is deployed.
    /// @dev It sets the bridge address.
    /// @param _validium initialize the contract in validium mode.
    /// @param owner the address of the owner who can perform upgrades.
    /// @param r0verifier the address of the risc0 groth16 verifier.
    /// @param sp1verifier the address of the sp1 groth16 verifier.
    function initialize(
        bool _validium,
        address owner,
        address r0verifier,
        address sp1verifier,
        address picoverifier,
<<<<<<< HEAD
        address tdxverifier,
=======
        bytes32 sp1Vk,
>>>>>>> c4772514
        bytes32 genesisStateRoot,
        address[] calldata sequencerAddresses
    ) public initializer {
        VALIDIUM = _validium;

        // Set the PicoGroth16Verifier address
        require(
            PICOVERIFIER == address(0),
            "OnChainProposer: contract already initialized"
        );
        require(
            picoverifier != address(0),
            "OnChainProposer: picoverifier is the zero address"
        );
        require(
            picoverifier != address(this),
            "OnChainProposer: picoverifier is the contract address"
        );
        PICOVERIFIER = picoverifier;

        // Set the Risc0Groth16Verifier address
        require(
            R0VERIFIER == address(0),
            "OnChainProposer: contract already initialized"
        );
        require(
            r0verifier != address(0),
            "OnChainProposer: r0verifier is the zero address"
        );
        require(
            r0verifier != address(this),
            "OnChainProposer: r0verifier is the contract address"
        );
        R0VERIFIER = r0verifier;

        // Set the SP1Groth16Verifier address
        require(
            SP1VERIFIER == address(0),
            "OnChainProposer: contract already initialized"
        );
        require(
            sp1verifier != address(0),
            "OnChainProposer: sp1verifier is the zero address"
        );
        require(
            sp1verifier != address(this),
            "OnChainProposer: sp1verifier is the contract address"
        );
        SP1VERIFIER = sp1verifier;

<<<<<<< HEAD
        // Set the TDXVerifier address
        require(
            TDXVERIFIER == address(0),
            "OnChainProposer: contract already initialized"
        );
        require(
            tdxverifier != address(0),
            "OnChainProposer: tdxverifier is the zero address"
        );
        require(
            tdxverifier != address(this),
            "OnChainProposer: tdxverifier is the contract address"
        );
        TDXVERIFIER = tdxverifier;
=======
        // Set the SP1 program verification key
        require(
            SP1_VERIFICATION_KEY == bytes32(0),
            "OnChainProposer: contract already initialized"
        );
        SP1_VERIFICATION_KEY = sp1Vk;
>>>>>>> c4772514
        
        batchCommitments[0] = BatchCommitmentInfo(
            genesisStateRoot,
            bytes32(0),
            bytes32(0),
            bytes32(0)
        );

        for (uint256 i = 0; i < sequencerAddresses.length; i++) {
            authorizedSequencerAddresses[sequencerAddresses[i]] = true;
        }

        OwnableUpgradeable.__Ownable_init(owner);
    }

    /// @inheritdoc IOnChainProposer
    function initializeBridgeAddress(address bridge) public onlyOwner {
        require(
            BRIDGE == address(0),
            "OnChainProposer: bridge already initialized"
        );
        require(
            bridge != address(0),
            "OnChainProposer: bridge is the zero address"
        );
        require(
            bridge != address(this),
            "OnChainProposer: bridge is the contract address"
        );
        BRIDGE = bridge;
    }

    /// @inheritdoc IOnChainProposer
    function commitBatch(
        uint256 batchNumber,
        bytes32 newStateRoot,
        bytes32 stateDiffKZGVersionedHash,
        bytes32 withdrawalsLogsMerkleRoot,
        bytes32 processedDepositLogsRollingHash
    ) external override onlySequencer {
        // TODO: Refactor validation
        require(
            batchNumber == lastCommittedBatch + 1,
            "OnChainProposer: batchNumber is not the immediate successor of lastCommittedBatch"
        );
        require(
            batchCommitments[batchNumber].newStateRoot == bytes32(0),
            "OnChainProposer: tried to commit an already committed batch"
        );

        // Check if commitment is equivalent to blob's KZG commitment.

        if (processedDepositLogsRollingHash != bytes32(0)) {
            bytes32 claimedProcessedDepositLogs = ICommonBridge(BRIDGE)
                .getPendingDepositLogsVersionedHash(
                    uint16(bytes2(processedDepositLogsRollingHash))
                );
            require(
                claimedProcessedDepositLogs == processedDepositLogsRollingHash,
                "OnChainProposer: invalid deposit logs"
            );
        }
        if (withdrawalsLogsMerkleRoot != bytes32(0)) {
            ICommonBridge(BRIDGE).publishWithdrawals(
                batchNumber,
                withdrawalsLogsMerkleRoot
            );
        }
        batchCommitments[batchNumber] = BatchCommitmentInfo(
            newStateRoot,
            stateDiffKZGVersionedHash,
            processedDepositLogsRollingHash,
            withdrawalsLogsMerkleRoot
        );
        emit BatchCommitted(newStateRoot);

        lastCommittedBatch = batchNumber;
    }

    /// @inheritdoc IOnChainProposer
    /// @notice The first `require` checks that the batch number is the subsequent block.
    /// @notice The second `require` checks if the batch has been committed.
    /// @notice The order of these `require` statements is important.
    /// Ordering Reason: After the verification process, we delete the `batchCommitments` for `batchNumber - 1`. This means that when checking the batch,
    /// we might get an error indicating that the batch hasn’t been committed, even though it was committed but deleted. Therefore, it has already been verified.
    function verifyBatch(
        uint256 batchNumber,
        //risc0
        bytes memory risc0BlockProof,
        bytes32 risc0ImageId,
        bytes calldata risc0Journal,
        //sp1
        bytes calldata sp1PublicValues,
        bytes memory sp1ProofBytes,
        //pico
        bytes32 picoRiscvVkey,
        bytes calldata picoPublicValues,
        uint256[8] calldata picoProof,
        //tdx
        bytes calldata tdxPublicValues,
        bytes memory tdxSignature
    ) external override onlySequencer {
        // TODO: Refactor validation
        // TODO: imageid, programvkey and riscvvkey should be constants
        // TODO: organize each zkvm proof arguments in their own structs
        require(
            batchNumber == lastVerifiedBatch + 1,
            "OnChainProposer: batch already verified"
        );
        require(
            batchCommitments[batchNumber].newStateRoot != bytes32(0),
            "OnChainProposer: cannot verify an uncommitted batch"
        );

        if (PICOVERIFIER != DEV_MODE) {
            // If the verification fails, it will revert.
            _verifyPublicData(batchNumber, picoPublicValues);
            IPicoVerifier(PICOVERIFIER).verifyPicoProof(
                picoRiscvVkey,
                picoPublicValues,
                picoProof
            );
        }

        if (R0VERIFIER != DEV_MODE) {
            // If the verification fails, it will revert.
            _verifyPublicData(batchNumber, risc0Journal);
            IRiscZeroVerifier(R0VERIFIER).verify(
                risc0BlockProof,
                risc0ImageId,
                sha256(risc0Journal)
            );
        }

        if (SP1VERIFIER != DEV_MODE) {
            // If the verification fails, it will revert.
            _verifyPublicData(batchNumber, sp1PublicValues[16:]);
            ISP1Verifier(SP1VERIFIER).verifyProof(
                SP1_VERIFICATION_KEY,
                sp1PublicValues,
                sp1ProofBytes
            );
        }

        if (TDXVERIFIER != DEV_MODE) {
            // If the verification fails, it will revert.
            _verifyPublicData(batchNumber, tdxPublicValues);
            ITDXVerifier(TDXVERIFIER).verify(
                tdxPublicValues,
                tdxSignature
            );
        }

        lastVerifiedBatch = batchNumber;
        // The first 2 bytes are the number of deposits.
        uint16 deposits_amount = uint16(
            bytes2(
                batchCommitments[batchNumber].processedDepositLogsRollingHash
            )
        );
        if (deposits_amount > 0) {
            ICommonBridge(BRIDGE).removePendingDepositLogs(deposits_amount);
        }

        // Remove previous batch commitment as it is no longer needed.
        delete batchCommitments[batchNumber - 1];

        emit BatchVerified(lastVerifiedBatch);
    }

    function _verifyPublicData(
        uint256 batchNumber,
        bytes calldata publicData
    ) internal view {
        require(publicData.length == 128, "OnChainProposer: invaid public data length");
        bytes32 initialStateRoot = bytes32(publicData[0:32]);
        require(
            batchCommitments[lastVerifiedBatch].newStateRoot ==
                initialStateRoot,
            "OnChainProposer: initial state root public inputs don't match with initial state root"
        );
        bytes32 finalStateRoot = bytes32(publicData[32:64]);
        require(
            batchCommitments[batchNumber].newStateRoot == finalStateRoot,
            "OnChainProposer: final state root public inputs don't match with final state root"
        );
        bytes32 withdrawalsMerkleRoot = bytes32(publicData[64:96]);
        require(
            batchCommitments[batchNumber].withdrawalsLogsMerkleRoot ==
                withdrawalsMerkleRoot,
            "OnChainProposer: withdrawals public inputs don't match with committed withdrawals"
        );
        bytes32 depositsLogHash = bytes32(publicData[96:128]);
        require(
            batchCommitments[batchNumber].processedDepositLogsRollingHash ==
                depositsLogHash,
            "OnChainProposer: deposits hash public input does not match with committed deposits"
        );
    }

    /// @notice Allow owner to upgrade the contract.
    /// @param newImplementation the address of the new implementation
    function _authorizeUpgrade(
        address newImplementation
    ) internal virtual override onlyOwner {}
}<|MERGE_RESOLUTION|>--- conflicted
+++ resolved
@@ -100,11 +100,8 @@
         address r0verifier,
         address sp1verifier,
         address picoverifier,
-<<<<<<< HEAD
         address tdxverifier,
-=======
         bytes32 sp1Vk,
->>>>>>> c4772514
         bytes32 genesisStateRoot,
         address[] calldata sequencerAddresses
     ) public initializer {
@@ -155,7 +152,6 @@
         );
         SP1VERIFIER = sp1verifier;
 
-<<<<<<< HEAD
         // Set the TDXVerifier address
         require(
             TDXVERIFIER == address(0),
@@ -170,14 +166,13 @@
             "OnChainProposer: tdxverifier is the contract address"
         );
         TDXVERIFIER = tdxverifier;
-=======
+        
         // Set the SP1 program verification key
         require(
             SP1_VERIFICATION_KEY == bytes32(0),
             "OnChainProposer: contract already initialized"
         );
         SP1_VERIFICATION_KEY = sp1Vk;
->>>>>>> c4772514
         
         batchCommitments[0] = BatchCommitmentInfo(
             genesisStateRoot,
