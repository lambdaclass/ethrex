// SPDX-License-Identifier: MIT
pragma solidity =0.8.29;

import "@openzeppelin/contracts-upgradeable/proxy/utils/UUPSUpgradeable.sol";
import "@openzeppelin/contracts-upgradeable/proxy/utils/Initializable.sol";
import "@openzeppelin/contracts-upgradeable/access/OwnableUpgradeable.sol";
import "./interfaces/IOnChainProposer.sol";
import {CommonBridge} from "./CommonBridge.sol";
import {ICommonBridge} from "./interfaces/ICommonBridge.sol";
import {IRiscZeroVerifier} from "./interfaces/IRiscZeroVerifier.sol";
import {ISP1Verifier} from "./interfaces/ISP1Verifier.sol";
import {IPicoVerifier} from "./interfaces/IPicoVerifier.sol";

/// @title OnChainProposer contract.
/// @author LambdaClass
contract OnChainProposer is
    IOnChainProposer,
    Initializable,
    UUPSUpgradeable,
    OwnableUpgradeable
{
    /// @notice Committed batches data.
    /// @dev This struct holds the information about the committed batches.
    /// @dev processedDepositLogsRollingHash is the Merkle root of the logs of the
    /// deposits that were processed in the batch being committed. The amount of
    /// logs that is encoded in this root are to be removed from the
    /// pendingDepositLogs queue of the CommonBridge contract.
    /// @dev withdrawalsLogsMerkleRoot is the Merkle root of the Merkle tree containing
    /// all the withdrawals that were processed in the batch being committed
    struct BatchCommitmentInfo {
        bytes32 newStateRoot;
        bytes32 stateDiffKZGVersionedHash;
        bytes32 processedDepositLogsRollingHash;
        bytes32 withdrawalsLogsMerkleRoot;
    }

    /// @notice The commitments of the committed batches.
    /// @dev If a batch is committed, the commitment is stored here.
    /// @dev If a batch was not committed yet, it won't be here.
    /// @dev It is used by other contracts to verify if a batch was committed.
    /// @dev The key is the batch number.
    mapping(uint256 => BatchCommitmentInfo) public batchCommitments;

    /// @notice The latest verified batch number.
    /// @dev This variable holds the batch number of the most recently verified batch.
    /// @dev All batches with a batch number less than or equal to `lastVerifiedBatch` are considered verified.
    /// @dev Batches with a batch number greater than `lastVerifiedBatch` have not been verified yet.
    /// @dev This is crucial for ensuring that only valid and confirmed batches are processed in the contract.
    uint256 public lastVerifiedBatch;

    /// @notice The latest committed batch number.
    /// @dev This variable holds the batch number of the most recently committed batch.
    /// @dev All batches with a batch number less than or equal to `lastCommittedBatch` are considered committed.
    /// @dev Batches with a block number greater than `lastCommittedBatch` have not been committed yet.
    /// @dev This is crucial for ensuring that only subsequents batches are committed in the contract.
    uint256 public lastCommittedBatch;

    /// @dev The sequencer addresses that are authorized to commit and verify batches.
    mapping(address _authorizedAddress => bool)
        public authorizedSequencerAddresses;

    address public BRIDGE;
    address public PICOVERIFIER;
    address public R0VERIFIER;
    address public SP1VERIFIER;
    address public TDXVERIFIER;

    /// @notice Address used to avoid the verification process.
    /// @dev If the `R0VERIFIER` or the `SP1VERIFIER` contract address is set to this address,
    /// the verification process will not happen.
    /// @dev Used only in dev mode.
    address public constant DEV_MODE = address(0xAA);

    /// @notice Indicates whether the contract operates in validium mode.
    /// @dev This value is immutable and can only be set during contract deployment.
    bool public VALIDIUM;

    modifier onlySequencer() {
        require(
            authorizedSequencerAddresses[msg.sender],
            "OnChainProposer: caller is not the sequencer"
        );
        _;
    }

    /// @notice Initializes the contract.
    /// @dev This method is called only once after the contract is deployed.
    /// @dev It sets the bridge address.
    /// @param _validium initialize the contract in validium mode.
    /// @param owner the address of the owner who can perform upgrades.
    /// @param bridge the address of the bridge contract.
    /// @param r0verifier the address of the risc0 groth16 verifier.
    /// @param sp1verifier the address of the sp1 groth16 verifier.
    function initialize(
        bool _validium,
        address owner,
        address bridge,
        address r0verifier,
        address sp1verifier,
        address picoverifier,
<<<<<<< HEAD
        address tdxverifier,
=======
        bytes32 genesisStateRoot,
>>>>>>> 76521daf
        address[] calldata sequencerAddresses
    ) public initializer {
        VALIDIUM = _validium;

        // Set the CommonBridge address
        require(
            BRIDGE == address(0),
            "OnChainProposer: contract already initialized"
        );
        require(
            bridge != address(0),
            "OnChainProposer: bridge is the zero address"
        );
        require(
            bridge != address(this),
            "OnChainProposer: bridge is the contract address"
        );
        BRIDGE = bridge;

        // Set the PicoGroth16Verifier address
        require(
            PICOVERIFIER == address(0),
            "OnChainProposer: contract already initialized"
        );
        require(
            picoverifier != address(0),
            "OnChainProposer: picoverifier is the zero address"
        );
        require(
            picoverifier != address(this),
            "OnChainProposer: picoverifier is the contract address"
        );
        PICOVERIFIER = picoverifier;

        // Set the Risc0Groth16Verifier address
        require(
            R0VERIFIER == address(0),
            "OnChainProposer: contract already initialized"
        );
        require(
            r0verifier != address(0),
            "OnChainProposer: r0verifier is the zero address"
        );
        require(
            r0verifier != address(this),
            "OnChainProposer: r0verifier is the contract address"
        );
        R0VERIFIER = r0verifier;

        // Set the SP1Groth16Verifier address
        require(
            SP1VERIFIER == address(0),
            "OnChainProposer: contract already initialized"
        );
        require(
            sp1verifier != address(0),
            "OnChainProposer: sp1verifier is the zero address"
        );
        require(
            sp1verifier != address(this),
            "OnChainProposer: sp1verifier is the contract address"
        );
        SP1VERIFIER = sp1verifier;

<<<<<<< HEAD
        // Set the TDXVerifier address
        require(
            TDXVERIFIER == address(0),
            "OnChainProposer: contract already initialized"
        );
        require(
            tdxverifier != address(0),
            "OnChainProposer: tdxverifier is the zero address"
        );
        require(
            tdxverifier != address(this),
            "OnChainProposer: tdxverifier is the contract address"
        );
        TDXVERIFIER = tdxverifier;
=======
        batchCommitments[0] = BatchCommitmentInfo(
            genesisStateRoot,
            bytes32(0),
            bytes32(0),
            bytes32(0)
        );
>>>>>>> 76521daf

        for (uint256 i = 0; i < sequencerAddresses.length; i++) {
            authorizedSequencerAddresses[sequencerAddresses[i]] = true;
        }

        OwnableUpgradeable.__Ownable_init(owner);
    }

    /// @inheritdoc IOnChainProposer
    function commitBatch(
        uint256 batchNumber,
        bytes32 newStateRoot,
        bytes32 stateDiffKZGVersionedHash,
        bytes32 withdrawalsLogsMerkleRoot,
        bytes32 processedDepositLogsRollingHash
    ) external override onlySequencer {
        // TODO: Refactor validation
        require(
            batchNumber == lastCommittedBatch + 1,
            "OnChainProposer: batchNumber is not the immediate successor of lastCommittedBatch"
        );
        require(
            batchCommitments[batchNumber].newStateRoot == bytes32(0),
            "OnChainProposer: tried to commit an already committed batch"
        );

        // Check if commitment is equivalent to blob's KZG commitment.

        if (processedDepositLogsRollingHash != bytes32(0)) {
            bytes32 claimedProcessedDepositLogs = ICommonBridge(BRIDGE)
                .getPendingDepositLogsVersionedHash(
                    uint16(bytes2(processedDepositLogsRollingHash))
                );
            require(
                claimedProcessedDepositLogs == processedDepositLogsRollingHash,
                "OnChainProposer: invalid deposit logs"
            );
        }
        if (withdrawalsLogsMerkleRoot != bytes32(0)) {
            ICommonBridge(BRIDGE).publishWithdrawals(
                batchNumber,
                withdrawalsLogsMerkleRoot
            );
        }
        batchCommitments[batchNumber] = BatchCommitmentInfo(
            newStateRoot,
            stateDiffKZGVersionedHash,
            processedDepositLogsRollingHash,
            withdrawalsLogsMerkleRoot
        );
        emit BatchCommitted(newStateRoot);

        lastCommittedBatch = batchNumber;
    }

    /// @inheritdoc IOnChainProposer
    /// @notice The first `require` checks that the batch number is the subsequent block.
    /// @notice The second `require` checks if the batch has been committed.
    /// @notice The order of these `require` statements is important.
    /// Ordering Reason: After the verification process, we delete the `batchCommitments` for `batchNumber - 1`. This means that when checking the batch,
    /// we might get an error indicating that the batch hasn’t been committed, even though it was committed but deleted. Therefore, it has already been verified.
    function verifyBatch(
        uint256 batchNumber,
        //risc0
        bytes memory risc0BlockProof,
        bytes32 risc0ImageId,
        bytes calldata risc0Journal,
        //sp1
        bytes32 sp1ProgramVKey,
        bytes calldata sp1PublicValues,
        bytes memory sp1ProofBytes,
        //pico
        bytes32 picoRiscvVkey,
        bytes calldata picoPublicValues,
        uint256[8] calldata picoProof,
        bytes calldata tdxPublicValues,
        bytes memory tdxSignature
    ) external override onlySequencer {
        // TODO: Refactor validation
        // TODO: imageid, programvkey and riscvvkey should be constants
        // TODO: organize each zkvm proof arguments in their own structs
        require(
            batchNumber == lastVerifiedBatch + 1,
            "OnChainProposer: batch already verified"
        );
        require(
            batchCommitments[batchNumber].newStateRoot != bytes32(0),
            "OnChainProposer: cannot verify an uncommitted batch"
        );

        if (PICOVERIFIER != DEV_MODE) {
            // If the verification fails, it will revert.
            _verifyPublicData(batchNumber, picoPublicValues);
            IPicoVerifier(PICOVERIFIER).verifyPicoProof(
                picoRiscvVkey,
                picoPublicValues,
                picoProof
            );
        }

        if (R0VERIFIER != DEV_MODE) {
            // If the verification fails, it will revert.
            _verifyPublicData(batchNumber, risc0Journal);
            IRiscZeroVerifier(R0VERIFIER).verify(
                risc0BlockProof,
                risc0ImageId,
                sha256(risc0Journal)
            );
        }

        if (SP1VERIFIER != DEV_MODE) {
            // If the verification fails, it will revert.
            _verifyPublicData(batchNumber, sp1PublicValues);
            ISP1Verifier(SP1VERIFIER).verifyProof(
                sp1ProgramVKey,
                sp1PublicValues,
                sp1ProofBytes
            );
        }

        if (TDXVERIFIER != DEV_MODE) {

        }

        lastVerifiedBatch = batchNumber;
        // The first 2 bytes are the number of deposits.
        uint16 deposits_amount = uint16(
            bytes2(
                batchCommitments[batchNumber].processedDepositLogsRollingHash
            )
        );
        if (deposits_amount > 0) {
            ICommonBridge(BRIDGE).removePendingDepositLogs(deposits_amount);
        }

        // Remove previous batch commitment as it is no longer needed.
        delete batchCommitments[batchNumber - 1];

        emit BatchVerified(lastVerifiedBatch);
    }

    function _verifyPublicData(uint256 batchNumber, bytes calldata publicData) internal view {
        bytes32 initialStateRoot = bytes32(publicData[0:32]);
        require(
            batchCommitments[lastVerifiedBatch].newStateRoot == initialStateRoot,
                "OnChainProposer: initial state root public inputs don't match with initial state root"
        ); 
        bytes32 finalStateRoot = bytes32(publicData[32:64]);
        require(
            batchCommitments[batchNumber].newStateRoot == finalStateRoot,
                "OnChainProposer: final state root public inputs don't match with final state root"
        );
        bytes32 withdrawalsMerkleRoot = bytes32(publicData[80:112]);
        require(
            batchCommitments[batchNumber].withdrawalsLogsMerkleRoot ==
                withdrawalsMerkleRoot,
            "OnChainProposer: withdrawals public inputs don't match with committed withdrawals"
        );
        bytes32 depositsLogHash = bytes32(publicData[112:144]);
        require(
            batchCommitments[batchNumber].processedDepositLogsRollingHash ==
                depositsLogHash,
            "OnChainProposer: deposits hash public input does not match with committed deposits"
        );
    }

    /// @notice Allow owner to upgrade the contract.
    /// @param newImplementation the address of the new implementation
    function _authorizeUpgrade(
        address newImplementation
    ) internal virtual override onlyOwner {}
}<|MERGE_RESOLUTION|>--- conflicted
+++ resolved
@@ -98,11 +98,8 @@
         address r0verifier,
         address sp1verifier,
         address picoverifier,
-<<<<<<< HEAD
         address tdxverifier,
-=======
         bytes32 genesisStateRoot,
->>>>>>> 76521daf
         address[] calldata sequencerAddresses
     ) public initializer {
         VALIDIUM = _validium;
@@ -167,7 +164,6 @@
         );
         SP1VERIFIER = sp1verifier;
 
-<<<<<<< HEAD
         // Set the TDXVerifier address
         require(
             TDXVERIFIER == address(0),
@@ -182,14 +178,13 @@
             "OnChainProposer: tdxverifier is the contract address"
         );
         TDXVERIFIER = tdxverifier;
-=======
-        batchCommitments[0] = BatchCommitmentInfo(
+        
+                batchCommitments[0] = BatchCommitmentInfo(
             genesisStateRoot,
             bytes32(0),
             bytes32(0),
             bytes32(0)
         );
->>>>>>> 76521daf
 
         for (uint256 i = 0; i < sequencerAddresses.length; i++) {
             authorizedSequencerAddresses[sequencerAddresses[i]] = true;
@@ -264,7 +259,7 @@
         //pico
         bytes32 picoRiscvVkey,
         bytes calldata picoPublicValues,
-        uint256[8] calldata picoProof,
+        uint256[8] memory picoProof,
         bytes calldata tdxPublicValues,
         bytes memory tdxSignature
     ) external override onlySequencer {
