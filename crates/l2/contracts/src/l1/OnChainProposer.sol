--- conflicted
+++ resolved
@@ -271,9 +271,6 @@
             "OnChainProposer: cannot verify an uncommitted batch"
         );
 
-<<<<<<< HEAD
-        if (REQUIRE_RISC0_PROOF) {
-=======
         // The first 2 bytes are the number of privileged transactions.
         uint16 privileged_transaction_count = uint16(
             bytes2(
@@ -287,8 +284,7 @@
             );
         }
 
-        if (R0VERIFIER != DEV_MODE) {
->>>>>>> ce5c47df
+        if (REQUIRE_RISC0_PROOF) {
             // If the verification fails, it will revert.
             _verifyPublicData(batchNumber, risc0Journal);
             IRiscZeroVerifier(RISC0_VERIFIER_ADDRESS).verify(
