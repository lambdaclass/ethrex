// SPDX-License-Identifier: MIT
pragma solidity =0.8.29;

import "./interfaces/ICommonBridgeL2.sol";
import "./interfaces/IL2ToL1Messenger.sol";
import "./interfaces/IERC20L2.sol";

/// @title CommonBridge L2 contract.
/// @author LambdaClass
contract CommonBridgeL2 is ICommonBridgeL2 {
    address public constant L1_MESSENGER = 
        0x000000000000000000000000000000000000FFFE;
    address public constant BURN_ADDRESS =
        0x0000000000000000000000000000000000000000;
    /// @notice Token address used to represent ETH
    address public constant ETH_TOKEN =  0xEeeeeEeeeEeEeeEeEeEeeEEEeeeeEeeeeeeeEEeE;

    // Some calls come as a privileged transaction, whose sender is the bridge itself.
    modifier onlyBridge() {
        require(msg.sender == address(this), "CommonBridgeL2: caller is not the bridge");
        _;
    }

    function withdraw(address _receiverOnL1) external payable {
        require(msg.value > 0, "Withdrawal amount must be positive");

        (bool success, ) = BURN_ADDRESS.call{value: msg.value}("");
        require(success, "Failed to burn Ether");

        IL2ToL1Messenger(L1_MESSENGER).sendMessageToL1(keccak256(abi.encodePacked(
            ETH_TOKEN,
            ETH_TOKEN,
            _receiverOnL1,
            msg.value
        )));
    }
<<<<<<< HEAD

    function mintERC20(address tokenL1, address tokenL2, address destination, uint256 amount) external onlyBridge {
        (bool success, ) = address(this).call(abi.encodeCall(this.tryMintERC20, (tokenL1, tokenL2, destination, amount)));
        if (!success) {
            _withdraw(tokenL1, tokenL2, destination, amount);
        }
    }

    function tryMintERC20(address tokenL1, address tokenL2, address destination, uint256 amount) external onlyBridge {
        IERC20L2 token = IERC20L2(tokenL2);
        require(token.l1Address() == tokenL1);
        token.crosschainMint(destination, amount);
    }

    function withdrawERC20(address tokenL1, address tokenL2, address destination, uint256 amount) external {
        require(amount > 0, "Withdrawal amount must be positive");
        IERC20L2(tokenL2).crosschainBurn(msg.sender, amount);
        _withdraw(tokenL1, tokenL2, destination, amount);
    }

    function _withdraw(address tokenL1, address tokenL2, address destination, uint256 amount) private {
        IL2ToL1Messenger(L1_MESSENGER).sendMessageToL1(keccak256(abi.encodePacked(
                tokenL1,
                tokenL2,
                destination,
                amount
        )));
    }
=======
    function mintETH(address to) external payable {
        (bool success, ) = to.call{value: msg.value}("");
        if (!success) {
            this.withdraw{value: msg.value}(to);
        }
    }
>>>>>>> 4b6318fb
}<|MERGE_RESOLUTION|>--- conflicted
+++ resolved
@@ -34,7 +34,13 @@
             msg.value
         )));
     }
-<<<<<<< HEAD
+    
+    function mintETH(address to) external payable {
+        (bool success, ) = to.call{value: msg.value}("");
+        if (!success) {
+            this.withdraw{value: msg.value}(to);
+        }
+    }
 
     function mintERC20(address tokenL1, address tokenL2, address destination, uint256 amount) external onlyBridge {
         (bool success, ) = address(this).call(abi.encodeCall(this.tryMintERC20, (tokenL1, tokenL2, destination, amount)));
@@ -63,12 +69,4 @@
                 amount
         )));
     }
-=======
-    function mintETH(address to) external payable {
-        (bool success, ) = to.call{value: msg.value}("");
-        if (!success) {
-            this.withdraw{value: msg.value}(to);
-        }
-    }
->>>>>>> 4b6318fb
 }