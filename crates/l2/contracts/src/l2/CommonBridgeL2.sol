--- conflicted
+++ resolved
@@ -112,12 +112,7 @@
     ) external override {
         IERC20L2 token = IERC20L2(tokenL2);
         token.crosschainBurn(msg.sender, amount);
-<<<<<<< HEAD
         address tokenL1 = token.l1Address();
-        // TODO: should we use calldata here?
-=======
-        address token_l1 = token.l1Address();
->>>>>>> 49918d7d
         bytes memory data = abi.encodeCall(
             ICommonBridgeL2.crosschainMintERC20,
             (tokenL1, tokenL2, otherChainTokenL2, to, amount)
