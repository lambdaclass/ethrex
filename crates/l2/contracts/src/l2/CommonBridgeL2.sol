--- conflicted
+++ resolved
@@ -2,16 +2,14 @@
 pragma solidity =0.8.29;
 
 import "./interfaces/ICommonBridgeL2.sol";
-<<<<<<< HEAD
 import "./interfaces/IL2ToL1Messenger.sol";
 import "./interfaces/IERC20L2.sol";
-=======
-import "./interfaces/IL1Messenger.sol";
->>>>>>> 34c588c5
 
 /// @title CommonBridge L2 contract.
 /// @author LambdaClass
 contract CommonBridgeL2 is ICommonBridgeL2 {
+    address public constant L1_MESSENGER = 
+        0x000000000000000000000000000000000000FFFE;
     address public constant L1_MESSENGER = 
         0x000000000000000000000000000000000000FFFE;
     address public constant BURN_ADDRESS =
@@ -25,7 +23,6 @@
         (bool success, ) = BURN_ADDRESS.call{value: msg.value}("");
         require(success, "Failed to burn Ether");
 
-<<<<<<< HEAD
         IL2ToL1Messenger(L1_MESSENGER).sendMessageToL1(keccak256(abi.encodePacked(
             ETH_TOKEN,
             ETH_TOKEN,
@@ -53,11 +50,5 @@
             destination,
             amount
         )));
-=======
-        IL1Messenger(L1_MESSENGER).sendMessageToL1(keccak256(abi.encodePacked(
-            _receiverOnL1,
-            msg.value
-        )));
->>>>>>> 34c588c5
     }
 }