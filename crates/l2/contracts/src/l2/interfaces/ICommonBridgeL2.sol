--- conflicted
+++ resolved
@@ -24,7 +24,13 @@
     /// @param _receiverOnL1 the address that can claim the funds on L1.
     function withdraw(address _receiverOnL1) external payable;
 
-<<<<<<< HEAD
+    /// @notice Transfers ETH to the given address.
+    /// @dev This is called by a privileged transaction from the L1 bridge
+    /// @dev The transaction itself is what mints the ETH, this is just a helper
+    /// @dev If the transfer fails, a withdrawal is initiated.
+    /// @param to the address to transfer the funds to
+    function mintETH(address to) external payable;
+
     /// @notice Tries to deposit an ERC20 token
     /// @dev The msg.sender must be the bridge itself, using a privileged transaction
     /// @param tokenL1 Address of the token on L1
@@ -42,12 +48,4 @@
     /// @param destination Address on L1 that should receive the tokens
     /// @param amount Amount of tokens to withdraw
     function withdrawERC20(address tokenL1, address tokenL2, address destination, uint256 amount) external;
-=======
-    /// @notice Transfers ETH to the given address.
-    /// @dev This is called by a privileged transaction from the L1 bridge
-    /// @dev The transaction itself is what mints the ETH, this is just a helper
-    /// @dev If the transfer fails, a withdrawal is initiated.
-    /// @param to the address to transfer the funds to
-    function mintETH(address to) external payable;
->>>>>>> 4b6318fb
 }