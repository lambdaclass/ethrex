[package]
name = "ethereum_rust_l2-deployer"
version = "0.1.0"
edition = "2021"

# See more keys and their definitions at https://doc.rust-lang.org/cargo/reference/manifest.html

[dependencies]
tokio = { version = "1.38.0", features = ["full"] }
ethereum-types = { version = "0.14.1", features = ["serialize"] }
bytes = { version = "1.6.0", features = ["serde"] }
libsecp256k1 = "0.7.1"
keccak-hash = "0.10.0"
hex = "0.4.3"
<<<<<<< HEAD
spinoff = "0.8.0"
colored = "2.1.0"
lazy_static = "1.5.0"
=======
tracing.workspace = true
>>>>>>> cde93735

ethereum_rust-l2 = { path = "../../l2" }
ethereum_rust-core = { path = "../../common" }

[[bin]]
name = "ethereum_rust_l2_l1_deployer"
path = "./deployer.rs"<|MERGE_RESOLUTION|>--- conflicted
+++ resolved
@@ -12,13 +12,10 @@
 libsecp256k1 = "0.7.1"
 keccak-hash = "0.10.0"
 hex = "0.4.3"
-<<<<<<< HEAD
 spinoff = "0.8.0"
 colored = "2.1.0"
 lazy_static = "1.5.0"
-=======
 tracing.workspace = true
->>>>>>> cde93735
 
 ethereum_rust-l2 = { path = "../../l2" }
 ethereum_rust-core = { path = "../../common" }
