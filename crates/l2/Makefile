--- conflicted
+++ resolved
@@ -205,7 +205,6 @@
 integration-test: rm-db-l2 rm-db-l1# We create an empty .env file simply because if the file
 	# does not exist, the container fails to write to it.
 	touch .env
-<<<<<<< HEAD
 	docker compose -f ${ethrex_L2_DOCKER_COMPOSE_PATH} down
 	CI_ETHREX_WORKDIR=${CI_ETHREX_WORKDIR} \
 	ETHREX_COMMITTER_VALIDIUM=${ETHREX_COMMITTER_VALIDIUM} \
@@ -214,19 +213,12 @@
 	ETHREX_WATCHER_BRIDGE_ADDRESS=$(shell make bridge-address) \
 	ETHREX_COMMITTER_ON_CHAIN_PROPOSER_ADDRESS=$(shell make on-chain-proposer-address) \
 	cargo test l2 --release -- --nocapture --test-threads=1
-	killall ethrex_prover
-=======
-	CI_ETHREX_WORKDIR=${CI_ETHREX_WORKDIR} docker compose -f ${ethrex_L2_DOCKER_COMPOSE_PATH} down
-	CI_ETHREX_WORKDIR=${CI_ETHREX_WORKDIR} docker compose -f ${ethrex_L2_DOCKER_COMPOSE_PATH} up --detach --build
-	RUST_LOG=info,ethrex_prover_lib=debug make init-prover & cargo test l2 --release -- --nocapture --test-threads=1
 	killall ethrex_prover -s SIGINT
->>>>>>> c4e0b92a
 
 integration-test-gpu: rm-db-l2 rm-db-l1
 	# We create an empty .env file simply because if the file
 	# does not exists, the container fails to write to it.
 	touch .env
-<<<<<<< HEAD
 	docker compose -f ${ethrex_L2_DOCKER_COMPOSE_PATH} down
 	CI_ETHREX_WORKDIR=${CI_ETHREX_WORKDIR} \
 	ETHREX_PROOF_COORDINATOR_DEV_MODE=${ETHREX_PROOF_COORDINATOR_DEV_MODE} \
@@ -238,13 +230,7 @@
 	ETHREX_WATCHER_BRIDGE_ADDRESS=$(shell make bridge-address) \
 	ETHREX_COMMITTER_ON_CHAIN_PROPOSER_ADDRESS=$(shell make on-chain-proposer-address) \
 	cargo test l2 --release -- --nocapture --test-threads=1
-	killall ethrex_prover
-=======
-	CI_ETHREX_WORKDIR=${CI_ETHREX_WORKDIR} docker compose -f ${ethrex_L2_DOCKER_COMPOSE_PATH} down
-	CI_ETHREX_WORKDIR=${CI_ETHREX_WORKDIR} docker compose -f ${ethrex_L2_DOCKER_COMPOSE_PATH} up --detach --build
-	RUST_LOG=info,ethrex_prover_lib=debug SP1_PROVER=cuda make init-prover & cargo test l2 --release -- --nocapture --test-threads=1
 	killall ethrex_prover -s SIGINT
->>>>>>> c4e0b92a
 
 # State reconstruction tests
 state-diff-test:
