--- conflicted
+++ resolved
@@ -160,7 +160,6 @@
 # Prover
 # ==============================================================================
 
-<<<<<<< HEAD
 ifdef GPU
   GPU? := gpu
 else
@@ -171,61 +170,28 @@
 	cargo build --release --features "$(GPU?),sp1" --manifest-path ../../Cargo.toml --bin ethrex
 
 build-prover-risc0:
-	cargo build --release --features "$(GPU?),risc0" --manifest-path ../../Cargo.toml --bin ethrex
+	cargo build --release --features "l2,l2-sql,$(GPU?),risc0" --manifest-path ../../Cargo.toml --bin ethrex
 
 build-prover-exec:
-	cargo build --release --features "$(GPU?)" --manifest-path ../../Cargo.toml --bin ethrex
+	cargo build --release --features "l2,l2-sql,$(GPU?)" --manifest-path ../../Cargo.toml --bin ethrex
 
 init-prover-sp1:
-	cargo run --release --features "$(GPU?),sp1" --manifest-path ../../Cargo.toml -- \
+	cargo run --release --features "l2,l2-sql,$(GPU?),sp1" --manifest-path ../../Cargo.toml -- \
 	l2 prover \
 	--proof-coordinators tcp://127.0.0.1:3900 \
 	--backend sp1
 
 init-prover-risc0:
-	cargo run --release --features "$(GPU?),risc0" --manifest-path ../../Cargo.toml -- \
+	cargo run --release --features "l2,l2-sql,$(GPU?),risc0" --manifest-path ../../Cargo.toml -- \
 	l2 prover \
 	--proof-coordinators tcp://127.0.0.1:3900 \
 	--backend risc0
 
 init-prover-exec:
-	cargo run --release --features "$(GPU?)" --manifest-path ../../Cargo.toml -- \
+	cargo run --release --features "l2,l2-sql,$(GPU?)" --manifest-path ../../Cargo.toml -- \
 	l2 prover \
 	--proof-coordinators tcp://127.0.0.1:3900 \
 	--backend exec
-=======
-init-prover: ../../target/release/ethrex ## 🚀 Initializes the Prover
-	@if [ -z "$$PROVER" ]; then \
-		PROVER="exec"; \
-	fi; \
-	BACKEND="$$PROVER" \
-	../../target/release/ethrex l2 prover \
-		--backend "$$PROVER" \
-		--proof-coordinators tcp://127.0.0.1:3900 \
-		--log.level debug
-
-build-prover:
-	rm -f ../../target/release/ethrex
-	$(MAKE) PROVER="$(PROVER)" G="$(G)" ../../target/release/ethrex
-
-../../target/release/ethrex: $(PROVER_SRC_FILES)
-	@if [ -z "$$PROVER" ]; then \
-		echo "Warn: ProverType (PROVER) is missing. Building only with exec mode."; \
-		echo "Please provide it as an argument:"; \
-		echo "make init-prover PROVER=<prover_type: (risc0, sp1)> G=<true>"; \
-		echo "The prover can also be run with GPU (G)"; \
-	fi; \
-	if [ -z "$$G" ]; then \
-		GPU=""; \
-	else \
-		GPU=",gpu"; \
-	fi; \
-	RUSTFLAGS='-C target-cpu=native' \
-	cargo build --release \
-		--manifest-path ../../Cargo.toml \
-		--bin ethrex \
-		--features "l2,l2-sql,$$PROVER$$GPU"
->>>>>>> cdb952e7
 
 
 # ==============================================================================
