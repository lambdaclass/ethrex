--- conflicted
+++ resolved
@@ -4,12 +4,6 @@
 		restart-testnet
 
 .DEFAULT_GOAL := help
-
-# Used to get the SP1_PROVER and RISC0_DEV_MODE
-ifneq (,$(wildcard ./.env.prover))
-    include .env.prover
-    export
-endif
 
 L2_GENESIS_FILE_PATH=../../test_data/genesis-l2.json
 L1_GENESIS_FILE_PATH=../../test_data/genesis-l1-dev.json
@@ -76,6 +70,8 @@
 
 # Matches the ports used by the blockchain/metrics dir
 L2_PROMETHEUS_METRICS_PORT = 3702
+
+PROVER_ENV_FILE ?= ".env.prover" 
 
 # Local L1
 init-local-l1: ## 🚀 Initializes an L1 Lambda ethrex Client with Docker (Used with make init)
@@ -180,19 +176,13 @@
 	else \
 		GPU=",gpu"; \
 	fi; \
-<<<<<<< HEAD
-
-	SP1_PROVER=$(SP1_PROVER) \
-	RISC0_DEV_MODE=$(RISC0_DEV_MODE) \
+
 	CONFIGS_PATH=${ethrex_L2_CONFIGS_PATH} \
 	PROVER_CLIENT_CONFIG_FILE=${ethrex_L2_PROVER_CLIENT_CONFIG_FILE} \
-	PROVER_ENV_FILE=".env.prover" \
+	PROVER_ENV_FILE=${PROVER_ENV_FILE} \
 	cargo run --release --features "$$T$$GPU,l2" \
 	--manifest-path ./prover/Cargo.toml \
 	--bin ethrex_prover -- $$T
-=======
-	cargo run --release --features "$$T$$GPU,l2" --manifest-path ./prover/Cargo.toml --bin ethrex_prover -- $$T
->>>>>>> a8bb355f
 
 rm-db-l2: ## 🛑 Removes the DB used by the L2
 	cargo run --release --manifest-path ../../Cargo.toml --bin ethrex -- removedb --datadir ${ethrex_L2_DEV_LIBMDBX}
