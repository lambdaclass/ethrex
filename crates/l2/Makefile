.PHONY: help init down clean restart cli update-cli-contracts init-local-l1 init-l1 down-local-l1 \
		restart-local-l1 rm-db-l1 clean-contract-deps restart-contract-deps deploy-l1 init-l2 \
		init-l2-no-metrics down-l2 restart-l2 init-prover rm-db-l2 purge_prover_state ci_test test \
		init-testnet deploy-l1-testnet restart-testnet

.DEFAULT_GOAL := help

L2_GENESIS_FILE_PATH=../../test_data/genesis-l2.json
L1_GENESIS_FILE_PATH=../../test_data/genesis-l1-dev.json

# Basic
help: ## 📚 Show help for each of the Makefile recipes
	@grep -E '^[a-zA-Z0-9_-]+:.*?## .*$$' $(MAKEFILE_LIST) | sort | awk 'BEGIN {FS = ":.*?## "}; {printf "\033[36m%-30s\033[0m %s\n", $$1, $$2}'

init: init-local-l1 update-system-contracts deploy-l1 init-l2 ## 🚀 Initializes a localnet with Lambda ethrex client as both L1 and L2

## Same as init but does not do deposits for rich accounts since that doesn't make sense for deployments to devnets/testnets i.e Sepolia
init-testnet: update-system-contracts deploy-l1-testnet init-l2

down: down-local-l1 down-l2 down-metrics## 🛑 Shuts down the localnet

clean: clean-contract-deps ## 🧹 Cleans the localnet
	rm -rf out/

restart: restart-local-l1 deploy-l1 purge_prover_state restart-l2 ## 🔄 Restarts the localnet

## Same as restart but for testnet deployment. The local database is cleaned and the contracts are deployed again.
restart-testnet:
	down-l2 down-metrics rm-db-l2 update-system-contracts deploy-l1-testnet init-l2

# Variables

ethrex_PATH=$(shell pwd)/../..
ethrex_BIN_PATH=$(ethrex_PATH)/target/release/ethrex
ethrex_DEV_DOCKER_COMPOSE_PATH=$(ethrex_PATH)/crates/blockchain/dev/docker-compose-dev.yaml
ethrex_L2_DOCKER_COMPOSE_PATH=./docker-compose-l2.yaml
ethrex_METRICS_DOCKER_COMPOSE_PATH=$(ethrex_PATH)/crates/blockchain/metrics/docker-compose-metrics.yaml
ethrex_METRICS_OVERRIDES_L2_DOCKER_COMPOSE_PATH=$(ethrex_PATH)/crates/blockchain/metrics/docker-compose-metrics-l2.overrides.yaml
CI_ETHREX_WORKDIR := /usr/local/bin

ethrex_L2_CONTRACTS_PATH=./contracts
L1_RPC_URL=http://localhost:8545
L1_PRIVATE_KEY=0x385c546456b6a603a1cfcaa9ec9494ba4832da08dd6bcf4de9a71e4a01b74924

ethrex_L2_DEV_LIBMDBX?=dev_ethrex_l2
ethrex_L1_DEV_LIBMDBX=dev_ethrex_l1
L1_PORT=8545
L2_PORT=1729
L1_AUTH_PORT=8551
L1_RPC_ADDRESS=0.0.0.0
L2_RPC_ADDRESS=0.0.0.0
PROOF_COORDINATOR_ADDRESS?=127.0.0.1

# Matches the ports used by the blockchain/metrics dir
L2_PROMETHEUS_METRICS_PORT = 3702

# Local L1
init-local-l1: ## 🚀 Initializes an L1 Lambda ethrex Client with Docker (Used with make init)
	docker compose -f ${ethrex_DEV_DOCKER_COMPOSE_PATH}  up -d

init-l1: ## 🚀 Initializes an L1 Lambda ethrex Client
	cargo run --release --manifest-path ../../Cargo.toml --bin ethrex --features "dev" -- \
	--network ${L1_GENESIS_FILE_PATH} \
	--http.port ${L1_PORT} \
	--http.addr ${L1_RPC_ADDRESS} \
	--authrpc.port ${L1_AUTH_PORT} \
	--dev \
	--datadir ${ethrex_L1_DEV_LIBMDBX}

init-l1-levm: ## 🚀 Initializes an L1 Lambda ethrex Client with LEVM
	cargo run --release \
    --manifest-path ../../Cargo.toml \
    --bin ethrex \
    --features "dev" -- \
    --network ${L1_GENESIS_FILE_PATH} \
    --http.port ${L1_PORT} \
    --http.addr ${L1_RPC_ADDRESS} \
    --authrpc.port ${L1_AUTH_PORT} \
	--evm levm \
	--dev \
    --datadir ${ethrex_L1_DEV_LIBMDBX}

down-local-l1: ## 🛑 Shuts down the L1 Lambda ethrex Client
	docker compose -f ${ethrex_DEV_DOCKER_COMPOSE_PATH} down -t 0
	docker compose -f docker-compose-l2.yaml down

restart-local-l1: down-local-l1 rm-db-l1 init-local-l1 ## 🔄 Restarts the L1 Lambda ethrex Client

rm-db-l1: ## 🛑 Removes the DB used by the L1
	cargo run --release --manifest-path ../../Cargo.toml --bin ethrex -- removedb --datadir ${ethrex_L1_DEV_LIBMDBX} --force

# Contracts
clean-contract-deps: ## 🧹 Cleans the dependencies for the L1 contracts.
	rm -rf contracts/solc_out
	rm -rf contracts/lib
	cd tee/contracts; make clean

restart-contract-deps: clean-contract-deps ## 🔄 Restarts the dependencies for the L1 contracts.

deploy-l1: ## 📜 Deploys the L1 contracts
	cargo run --release --bin ethrex_l2_l1_deployer --manifest-path contracts/Cargo.toml -- \
	--eth-rpc-url ${L1_RPC_URL} \
	--private-key ${L1_PRIVATE_KEY} \
	--contracts-path contracts \
	--risc0.verifier-address 0x00000000000000000000000000000000000000aa \
	--sp1.verifier-address 0x00000000000000000000000000000000000000aa \
	--tdx.verifier-address 0x00000000000000000000000000000000000000aa \
	--aligned.aggregator-address 0x00000000000000000000000000000000000000aa \
	--on-chain-proposer-owner 0x03d0a0aee676cc45bf7032649e0871927c947c8e \
	--bridge-owner 0x03d0a0aee676cc45bf7032649e0871927c947c8e \
	--deposit-rich \
	--private-keys-file-path ../../test_data/private_keys_l1.txt \
	--genesis-l1-path ../../test_data/genesis-l1-dev.json \
	--genesis-l2-path ../../test_data/genesis-l2.json

## Same as deploy-l1 but does not do deposits for rich accounts since that doesn't make sense for deployments to devnets/testnets i.e Sepolia
deploy-l1-testnet: ## 📜 Deploys the L1 contracts
	cargo run --release --bin ethrex_l2_l1_deployer --manifest-path contracts/Cargo.toml -- \
	--contracts-path contracts

update-system-contracts:
	cargo run --release --bin ethrex_l2_system_contracts_updater --manifest-path contracts/Cargo.toml -- \
	--contracts-path contracts \
	--l2-genesis-path ../../test_data/genesis-l2.json

# L2
init-l2: init-metrics init-l2-no-metrics ## 🚀 Initializes an L2 Lambda ethrex Client with metrics

DEFAULT_BRIDGE_ADDRESS=$$(grep ETHREX_WATCHER_BRIDGE_ADDRESS .env | cut -d= -f2)
DEFAULT_ON_CHAIN_PROPOSER_ADDRESS=$$(grep ETHREX_COMMITTER_ON_CHAIN_PROPOSER_ADDRESS .env | cut -d= -f2)

init-l2-no-metrics: ## 🚀 Initializes an L2 Lambda ethrex Client
	export $(shell cat .env | xargs); \
	cargo run --release --manifest-path ../../Cargo.toml --bin ethrex --features "l2,rollup_storage_libmdbx,metrics" -- \
	l2 init \
	--watcher.block-delay 0 \
	--network ${L2_GENESIS_FILE_PATH} \
	--http.port ${L2_PORT} \
	--http.addr ${L2_RPC_ADDRESS} \
	--metrics \
	--metrics.port ${L2_PROMETHEUS_METRICS_PORT} \
	--evm levm \
	--datadir ${ethrex_L2_DEV_LIBMDBX} \
<<<<<<< HEAD
	--bridge-address ${BRIDGE_ADDRESS} \
	--on-chain-proposer-address ${ON_CHAIN_PROPOSER_ADDRESS} \
	--proof-coordinator-listen-ip ${PROOF_COORDINATOR_ADDRESS} \
	--state-updater.sequencer-registry ${SEQUENCER_REGISTRY_ADDRESS}

init-l2-no-metrics-based: ## 🚀 Initializes an L2 Lambda ethrex Based Client
	export $(shell cat .env | xargs); \
	cargo run --release --manifest-path ../../Cargo.toml --bin ethrex --features "l2,rollup_storage_libmdbx,metrics" -- \
	l2 init \
	--watcher.block-delay 0 \
	--network ${L2_GENESIS_FILE_PATH} \
	--http.port ${L2_PORT} \
	--http.addr ${L2_RPC_ADDRESS} \
	--metrics \
	--metrics.port ${L2_PROMETHEUS_METRICS_PORT} \
	--evm levm \
	--datadir ${ethrex_L2_DEV_LIBMDBX} \
	--bridge-address ${BRIDGE_ADDRESS} \
	--on-chain-proposer-address ${ON_CHAIN_PROPOSER_ADDRESS} \
	--proof-coordinator-listen-ip ${PROOF_COORDINATOR_ADDRESS} \
	--based \
	--state-updater.sequencer-registry ${SEQUENCER_REGISTRY_ADDRESS} \
	--p2p.enabled \
	--p2p.port 30303 \
	--discovery.port 30303

init-based-node-2: ## 🚀 Initializes a second L2 Lambda ethrex Client for testing purposes
	cargo run --release --manifest-path ../../Cargo.toml --bin ethrex --features l2 -- l2 removedb --datadir ${ethrex_L2_2_DEV_LIBMDBX} --force;
	cargo run --release --manifest-path ../../Cargo.toml --bin ethrex --features l2 -- \
		l2 init \
		--watcher.block-delay 0 \
		--http.port 1730 \
		--datadir ${ethrex_L2_2_DEV_LIBMDBX} \
		--network ${L2_GENESIS_FILE_PATH} \
		--committer-l1-private-key 0xbcdf20249abf0ed6d944c0288fad489e33f66b3960d9e6229c1cd214ed3bbe31 \
		--proof-coordinator-l1-private-key 0x39725efee3fb28614de3bacaffe4cc4bd8c436257e2c8bb887c4b5c4be45e76d \
		--proof-coordinator-listen-port 4567 \
		--bridge-address ${BRIDGE_ADDRESS} \
		--on-chain-proposer-address ${ON_CHAIN_PROPOSER_ADDRESS} \
		--state-updater.sequencer-registry ${SEQUENCER_REGISTRY_ADDRESS} \
		--based \
		--p2p.enabled \
		--p2p.port 30304 \
		--discovery.port 30304 \
		--bootnodes enode://42c2f3197afbc722b22311f67b5d91e227588ea7d0bbe80a4158cd9f25c1d2e3234a2f5b53bd2822e9876e7d2366af31e1d1480fa403d5edae0a089ddfe156e7@10.0.10.14:30303
=======
	--l1.bridge-address ${DEFAULT_BRIDGE_ADDRESS} \
	--l1.on-chain-proposer-address ${DEFAULT_ON_CHAIN_PROPOSER_ADDRESS} \
	--eth.rpc-url ${L1_RPC_URL} \
	--block-producer.coinbase-address 0x0007a881CD95B1484fca47615B64803dad620C8d \
	--committer.l1-private-key 0x385c546456b6a603a1cfcaa9ec9494ba4832da08dd6bcf4de9a71e4a01b74924 \
	--proof-coordinator.l1-private-key 0x39725efee3fb28614de3bacaffe4cc4bd8c436257e2c8bb887c4b5c4be45e76d \
	--proof-coordinator.addr ${PROOF_COORDINATOR_ADDRESS}
>>>>>>> bf10c4d4

init-metrics: ## 🚀 Initializes Grafana and Prometheus with containers
	docker compose -f ${ethrex_METRICS_DOCKER_COMPOSE_PATH} -f ${ethrex_METRICS_OVERRIDES_L2_DOCKER_COMPOSE_PATH} up -d

down-metrics: ## 🛑 Shuts down the metrics' containers
	docker compose -f ${ethrex_METRICS_DOCKER_COMPOSE_PATH} -f ${ethrex_METRICS_OVERRIDES_L2_DOCKER_COMPOSE_PATH} down

down-l2: ## 🛑 Shuts down the L2 Lambda ethrex Client
	pkill -x ethrex || exit 0

restart-l2: down-l2 rm-db-l2 init-l2 ## 🔄 Restarts the L2 Lambda ethrex Client

PROVER_SRC_FILES := $(shell find prover/src -type f)

init-prover: ../../target/release/ethrex_prover ## 🚀 Initializes the Prover
	CONFIGS_PATH=${ethrex_L2_CONFIGS_PATH} \
	../../target/release/ethrex_prover \
	--http.addr 127.0.0.1 \
  	--http.port 3900 \
	--log.level debug

build-prover:
	rm -f ../../target/release/ethrex_prover
	$(MAKE) ../../target/release/ethrex_prover

../../target/release/ethrex_prover: $(PROVER_SRC_FILES)
	@if [ -z "$$PROVER" ]; then \
		echo "Error: ProverType (PROVER) is missing. Running in exec mode."; \
		echo "Please provide it as an argument:"; \
		echo "make init-prover PROVER=<prover_type: (risc0, sp1)> <G=true>"; \
		echo "The prover can also be run with GPU (G)"; \
	fi; \

	@if [ -z "$$G" ]; then \
		GPU=""; \
	else \
		GPU=",gpu"; \
	fi; \

	RUSTFLAGS='-C target-cpu=native' \
	cargo build --release --features "$$PROVER$$GPU,l2" \
	--manifest-path ./prover/Cargo.toml  \
	--bin ethrex_prover

rm-db-l2: ## 🛑 Removes the DB used by the L2
	cargo run --release --manifest-path ../../Cargo.toml --bin ethrex --features l2 -- l2 removedb --datadir ${ethrex_L2_DEV_LIBMDBX} --force

test: ## 🚧 Runs the L2's integration test, run `make init` and in a new terminal make test
	cargo test l2_integration_test --release -- --nocapture || (echo "The tests have failed.\n Is the L2 running? To start it, run:\n make rm-db-l1; make rm-db-l2; make restart" ; exit 1)

integration-test: rm-db-l2 rm-db-l1# We create an empty .env file simply because if the file
	# does not exist, the container fails to write to it.
	touch .env
	docker compose -f ${ethrex_L2_DOCKER_COMPOSE_PATH} down
	CI_ETHREX_WORKDIR=${CI_ETHREX_WORKDIR} \
	ETHREX_L2_VALIDIUM=${ETHREX_L2_VALIDIUM} \
	docker compose -f ${ethrex_L2_DOCKER_COMPOSE_PATH} up --detach --build
	RUST_LOG=info,ethrex_prover_lib=debug make init-prover & \
	ETHREX_WATCHER_BRIDGE_ADDRESS=$(shell make bridge-address) \
	ETHREX_COMMITTER_ON_CHAIN_PROPOSER_ADDRESS=$(shell make on-chain-proposer-address) \
	cargo test l2 --release -- --nocapture --test-threads=1
	killall ethrex_prover -s SIGINT

integration-test-gpu: rm-db-l2 rm-db-l1
	# We create an empty .env file simply because if the file
	# does not exists, the container fails to write to it.
	touch .env
	docker compose -f ${ethrex_L2_DOCKER_COMPOSE_PATH} down
	CI_ETHREX_WORKDIR=${CI_ETHREX_WORKDIR} \
	ETHREX_PROOF_COORDINATOR_DEV_MODE=${ETHREX_PROOF_COORDINATOR_DEV_MODE} \
	ETHREX_BLOCK_PRODUCER_BLOCK_TIME=${ETHREX_BLOCK_PRODUCER_BLOCK_TIME} \
	docker compose -f ${ethrex_L2_DOCKER_COMPOSE_PATH} up --detach --build

	RUST_LOG=info,ethrex_prover_lib=debug SP1_PROVER=cuda make init-prover & \
	cargo test l2 --release -- --nocapture --test-threads=1
	killall ethrex_prover -s SIGINT # if sent a SIGTERM, SP1 does not shuts down the sp1-gpu container

# State reconstruction tests
state-diff-test:
	touch .env
	cargo run --release --manifest-path ../../cmd/ethrex/Cargo.toml --features l2 --bin ethrex -- \
	l2 reconstruct \
	-g ../../test_data/genesis-l2.json \
	-b ../../test_data/blobs/ \
	-s $$PWD/store \
	-c 0x0007a881CD95B1484fca47615B64803dad620C8d
	cargo b --manifest-path ../../Cargo.toml --release
	docker compose -f docker-compose-l2.yaml -f docker-compose-l2-store.overrides.yaml down
	CI_ETHREX_WORKDIR=${CI_ETHREX_WORKDIR} \
	ETHREX_WATCHER_BLOCK_DELAY=0 \
	docker compose -f docker-compose-l2.yaml -f docker-compose-l2-store.overrides.yaml up --detach

	cargo test state_reconstruct --release

# Purge L2's state
UNAME_S:=$(shell uname -s)
# This directory is set by crates/l2/utils/prover/save_state.rs -> const DEFAULT_DATADIR
PROJECT_NAME:=ethrex_l2_state

ifeq ($(UNAME_S),Linux)
    PROJECT_PATH := $(HOME)/.local/share/${PROJECT_NAME}
else ifeq ($(UNAME_S),Darwin)
    PROJECT_PATH := $(HOME)/Library/Application\ Support/${PROJECT_NAME}
else
    $(error Unsupported platform: $(UNAME_S))
endif

purge_prover_state: ## 🧹 Removes the L2 state, only use to start fresh.
	rm -rf $(PROJECT_PATH); \
	echo "Directory deleted."<|MERGE_RESOLUTION|>--- conflicted
+++ resolved
@@ -141,53 +141,6 @@
 	--metrics.port ${L2_PROMETHEUS_METRICS_PORT} \
 	--evm levm \
 	--datadir ${ethrex_L2_DEV_LIBMDBX} \
-<<<<<<< HEAD
-	--bridge-address ${BRIDGE_ADDRESS} \
-	--on-chain-proposer-address ${ON_CHAIN_PROPOSER_ADDRESS} \
-	--proof-coordinator-listen-ip ${PROOF_COORDINATOR_ADDRESS} \
-	--state-updater.sequencer-registry ${SEQUENCER_REGISTRY_ADDRESS}
-
-init-l2-no-metrics-based: ## 🚀 Initializes an L2 Lambda ethrex Based Client
-	export $(shell cat .env | xargs); \
-	cargo run --release --manifest-path ../../Cargo.toml --bin ethrex --features "l2,rollup_storage_libmdbx,metrics" -- \
-	l2 init \
-	--watcher.block-delay 0 \
-	--network ${L2_GENESIS_FILE_PATH} \
-	--http.port ${L2_PORT} \
-	--http.addr ${L2_RPC_ADDRESS} \
-	--metrics \
-	--metrics.port ${L2_PROMETHEUS_METRICS_PORT} \
-	--evm levm \
-	--datadir ${ethrex_L2_DEV_LIBMDBX} \
-	--bridge-address ${BRIDGE_ADDRESS} \
-	--on-chain-proposer-address ${ON_CHAIN_PROPOSER_ADDRESS} \
-	--proof-coordinator-listen-ip ${PROOF_COORDINATOR_ADDRESS} \
-	--based \
-	--state-updater.sequencer-registry ${SEQUENCER_REGISTRY_ADDRESS} \
-	--p2p.enabled \
-	--p2p.port 30303 \
-	--discovery.port 30303
-
-init-based-node-2: ## 🚀 Initializes a second L2 Lambda ethrex Client for testing purposes
-	cargo run --release --manifest-path ../../Cargo.toml --bin ethrex --features l2 -- l2 removedb --datadir ${ethrex_L2_2_DEV_LIBMDBX} --force;
-	cargo run --release --manifest-path ../../Cargo.toml --bin ethrex --features l2 -- \
-		l2 init \
-		--watcher.block-delay 0 \
-		--http.port 1730 \
-		--datadir ${ethrex_L2_2_DEV_LIBMDBX} \
-		--network ${L2_GENESIS_FILE_PATH} \
-		--committer-l1-private-key 0xbcdf20249abf0ed6d944c0288fad489e33f66b3960d9e6229c1cd214ed3bbe31 \
-		--proof-coordinator-l1-private-key 0x39725efee3fb28614de3bacaffe4cc4bd8c436257e2c8bb887c4b5c4be45e76d \
-		--proof-coordinator-listen-port 4567 \
-		--bridge-address ${BRIDGE_ADDRESS} \
-		--on-chain-proposer-address ${ON_CHAIN_PROPOSER_ADDRESS} \
-		--state-updater.sequencer-registry ${SEQUENCER_REGISTRY_ADDRESS} \
-		--based \
-		--p2p.enabled \
-		--p2p.port 30304 \
-		--discovery.port 30304 \
-		--bootnodes enode://42c2f3197afbc722b22311f67b5d91e227588ea7d0bbe80a4158cd9f25c1d2e3234a2f5b53bd2822e9876e7d2366af31e1d1480fa403d5edae0a089ddfe156e7@10.0.10.14:30303
-=======
 	--l1.bridge-address ${DEFAULT_BRIDGE_ADDRESS} \
 	--l1.on-chain-proposer-address ${DEFAULT_ON_CHAIN_PROPOSER_ADDRESS} \
 	--eth.rpc-url ${L1_RPC_URL} \
@@ -195,7 +148,6 @@
 	--committer.l1-private-key 0x385c546456b6a603a1cfcaa9ec9494ba4832da08dd6bcf4de9a71e4a01b74924 \
 	--proof-coordinator.l1-private-key 0x39725efee3fb28614de3bacaffe4cc4bd8c436257e2c8bb887c4b5c4be45e76d \
 	--proof-coordinator.addr ${PROOF_COORDINATOR_ADDRESS}
->>>>>>> bf10c4d4
 
 init-metrics: ## 🚀 Initializes Grafana and Prometheus with containers
 	docker compose -f ${ethrex_METRICS_DOCKER_COMPOSE_PATH} -f ${ethrex_METRICS_OVERRIDES_L2_DOCKER_COMPOSE_PATH} up -d
