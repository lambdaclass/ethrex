--- conflicted
+++ resolved
@@ -159,7 +159,6 @@
 # Prover
 # ==============================================================================
 
-<<<<<<< HEAD
 ifdef GPU
   GPU? := gpu
 else
@@ -167,13 +166,13 @@
 endif
 
 build-prover-sp1:
-	cargo build --release --features "$(GPU?),sp1" --manifest-path ../../Cargo.toml
+	cargo build --release --features "$(GPU?),sp1" --manifest-path ../../Cargo.toml --bin ethrex
 
 build-prover-risc0:
-	cargo build --release --features "$(GPU?),risc0" --manifest-path ../../Cargo.toml;
+	cargo build --release --features "$(GPU?),risc0" --manifest-path ../../Cargo.toml --bin ethrex
 
 build-prover-exec:
-	cargo build --release --features "$(GPU?)" --manifest-path ../../Cargo.toml;
+	cargo build --release --features "$(GPU?)" --manifest-path ../../Cargo.toml --bin ethrex
 
 init-prover-sp1:
 	cargo run --release --features "$(GPU?),sp1" --manifest-path ../../Cargo.toml -- \
@@ -192,39 +191,6 @@
 	l2 prover \
 	--proof-coordinators tcp://127.0.0.1:3900 \
 	--backend exec
-=======
-init-prover: ../../target/release/ethrex ## 🚀 Initializes the Prover
-	@if [ -z "$$PROVER" ]; then \
-		PROVER="exec"; \
-	fi; \
-	BACKEND="$$PROVER" \
-	../../target/release/ethrex l2 prover \
-		--backend "$$PROVER" \
-		--proof-coordinators tcp://127.0.0.1:3900 \
-		--log.level debug
-
-build-prover:
-	rm -f ../../target/release/ethrex
-	$(MAKE) PROVER="$(PROVER)" G="$(G)" ../../target/release/ethrex
-
-../../target/release/ethrex: $(PROVER_SRC_FILES)
-	@if [ -z "$$PROVER" ]; then \
-		echo "Warn: ProverType (PROVER) is missing. Building only with exec mode."; \
-		echo "Please provide it as an argument:"; \
-		echo "make init-prover PROVER=<prover_type: (risc0, sp1)> G=<true>"; \
-		echo "The prover can also be run with GPU (G)"; \
-	fi; \
-	if [ -z "$$G" ]; then \
-		GPU=""; \
-	else \
-		GPU=",gpu"; \
-	fi; \
-	RUSTFLAGS='-C target-cpu=native' \
-	cargo build --release \
-		--manifest-path ../../Cargo.toml \
-		--bin ethrex \
-		--features "$$PROVER$$GPU"
->>>>>>> b6c0e4b6
 
 
 # ==============================================================================
