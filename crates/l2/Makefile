--- conflicted
+++ resolved
@@ -139,13 +139,9 @@
 	--http.addr ${L2_RPC_ADDRESS} \
 	--metrics \
 	--metrics.port ${L2_PROMETHEUS_METRICS_PORT} \
-<<<<<<< HEAD
-	--datadir ${ethrex_L2_DEV_LIBMDBX} \
+	--datadir ${ethrex_L2_DEV_DB} \
 	--sponsorable-addresses sponsorable.txt \
 	--sponsor-private-key 0xbcdf20249abf0ed6d944c0288fad489e33f66b3960d9e6229c1cd214ed3bbe31 \
-	--evm levm
-=======
-	--datadir ${ethrex_L2_DEV_DB} \
 	--l1.bridge-address ${DEFAULT_BRIDGE_ADDRESS} \
 	--l1.on-chain-proposer-address ${DEFAULT_ON_CHAIN_PROPOSER_ADDRESS} \
 	--eth.rpc-url ${L1_RPC_URL} \
@@ -162,7 +158,6 @@
 	COMPILE_CONTRACTS=true \
 	cargo run --release --features l2,l2-sql --manifest-path ../../Cargo.toml -- \
 	l2 --dev --osaka-activation-time ${ETHREX_OSAKA_ACTIVATION_TIME}
->>>>>>> 8089824f
 
 init-metrics: ## 🚀 Initializes Grafana and Prometheus with containers
 	L1_RPC_URL=${L1_RPC_URL} \
