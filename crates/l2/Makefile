--- conflicted
+++ resolved
@@ -63,7 +63,9 @@
 init-l2-prover: ## 🚀 Initializes the Prover
 	cargo run --release --features build_zkvm --manifest-path ../../Cargo.toml --bin ethereum_rust_prover
 
-<<<<<<< HEAD
+init-l2-prover-gpu: ## 🚀 Initializes the Prover with GPU support
+	cargo run --release --features "build_zkvm,cuda" --manifest-path ../../Cargo.toml --bin ethereum_rust_prover
+
 # CI Testing Environment
 
 test:
@@ -73,8 +75,4 @@
 	docker network create shared_network || exit 0
 	docker compose -f ${ETHEREUM_RUST_DEV_DOCKER_COMPOSE_PATH} up -d
 	cargo run --release --bin ethereum_rust_l2_l1_deployer --manifest-path ${ETHEREUM_RUST_L2_CONTRACTS_PATH}/Cargo.toml
-	docker compose -f ${ETHEREUM_RUST_L2_DOCKER_COMPOSE_PATH} up -d
-=======
-init-l2-prover-gpu: ## 🚀 Initializes the Prover with GPU support
-	cargo run --release --features "build_zkvm,cuda" --manifest-path ../../Cargo.toml --bin ethereum_rust_prover
->>>>>>> 49502322
+	docker compose -f ${ETHEREUM_RUST_L2_DOCKER_COMPOSE_PATH} up -d