--- conflicted
+++ resolved
@@ -137,13 +137,8 @@
 # L2
 init-l2: init-metrics init-l2-no-metrics ## 🚀 Initializes an L2 Lambda ethrex Client with metrics
 
-<<<<<<< HEAD
-DEFAULT_BRIDGE_ADDRESS=$$((grep ETHREX_WATCHER_BRIDGE_ADDRESS .env || echo 0x07a51433fc034bdcb54a053ee858e2eac9bc4974) | cut -d= -f2)
-DEFAULT_ON_CHAIN_PROPOSER_ADDRESS=$$((grep ETHREX_COMMITTER_ON_CHAIN_PROPOSER_ADDRESS .env || echo 0x7eb9ed9dd9543f88ab287ca14b912cd9c9fb2afe) | cut -d= -f2)
-=======
 BRIDGE_ADDRESS=$$(grep ETHREX_WATCHER_BRIDGE_ADDRESS .env | cut -d= -f2)
 ON_CHAIN_PROPOSER_ADDRESS=$$(grep ETHREX_COMMITTER_ON_CHAIN_PROPOSER_ADDRESS .env | cut -d= -f2)
->>>>>>> 20262dbd
 
 init-l2-no-metrics: ## 🚀 Initializes an L2 Lambda ethrex Client
 	if [ -z "$$BASED" ]; then \
