--- conflicted
+++ resolved
@@ -154,7 +154,6 @@
 # Prover
 # ==============================================================================
 
-<<<<<<< HEAD
 ifdef GPU
   GPU? := gpu
 else
@@ -162,63 +161,28 @@
 endif
 
 build-prover-sp1:
-	cargo build --release --no-default-features --features "$(GPU?),sp1,l2" --manifest-path ./prover/Cargo.toml --bin "ethrex_prover_sp1";
+	cargo build --release --no-default-features --features "$(GPU?),sp1,l2" --manifest-path ./prover/Cargo.toml
 
 build-prover-risc0:
-	cargo build --release --no-default-features --features "$(GPU?),risc0,l2" --manifest-path ./prover/Cargo.toml --bin "ethrex_prover_risc0";
+	cargo build --release --no-default-features --features "$(GPU?),risc0,l2" --manifest-path ./prover/Cargo.toml;
 
 build-prover-exec:
-	cargo build --release --no-default-features --features "$(GPU?),l2" --manifest-path ./prover/Cargo.toml --bin "ethrex_prover_exec";
+	cargo build --release --no-default-features --features "$(GPU?),l2" --manifest-path ./prover/Cargo.toml;
 
 init-prover-sp1:
-	cargo run --release --no-default-features --features "$(GPU?),sp1,l2" --manifest-path ./prover/Cargo.toml --bin "ethrex_prover_sp1" -- \
+	cargo run --release --no-default-features --features "$(GPU?),sp1,l2" --manifest-path ./prover/Cargo.toml -- \
 	--http.addr 127.0.0.1 \
 	--http.port 3900;
 
 init-prover-risc0:
-	cargo run --release --no-default-features --features "$(GPU?),risc0,l2" --manifest-path ./prover/Cargo.toml --bin "ethrex_prover_risc0" -- \
+	cargo run --release --no-default-features --features "$(GPU?),risc0,l2" --manifest-path ./prover/Cargo.toml -- \
 	--http.addr 127.0.0.1 \
 	--http.port 3900;
 
 init-prover-exec:
-	cargo run --release --no-default-features --features "$(GPU?),l2" --manifest-path ./prover/Cargo.toml --bin "ethrex_prover_exec" -- \
+	cargo run --release --no-default-features --features "$(GPU?),l2" --manifest-path ./prover/Cargo.toml -- \
 	--http.addr 127.0.0.1 \
 	--http.port 3900;
-=======
-init-prover: ../../target/release/ethrex ## 🚀 Initializes the Prover
-	@if [ -z "$$PROVER" ]; then \
-		PROVER="exec"; \
-	fi; \
-	BACKEND="$$PROVER" \
-	../../target/release/ethrex l2 prover \
-		--backend "$$PROVER" \
-		--proof-coordinator tcp://127.0.0.1:3900 \
-		--log.level debug
-
-build-prover:
-	rm -f ../../target/release/ethrex
-	$(MAKE) ../../target/release/ethrex
-
-../../target/release/ethrex: $(PROVER_SRC_FILES)
-	@if [ -z "$$PROVER" ]; then \
-		echo "Warn: ProverType (PROVER) is missing. Building only with exec mode."; \
-		echo "Please provide it as an argument:"; \
-		echo "make init-prover PROVER=<prover_type: (risc0, sp1)> <G=true>"; \
-		echo "The prover can also be run with GPU (G)"; \
-	fi; \
-
-	@if [ -z "$$G" ]; then \
-		GPU=""; \
-	else \
-		GPU=",gpu"; \
-	fi; \
-
-	RUSTFLAGS='-C target-cpu=native' \
-	cargo build --release \
-		--manifest-path ../../Cargo.toml \
-		--bin ethrex \
-		--features "$$PROVER$$GPU"
->>>>>>> 78d57f4b
 
 # ==============================================================================
 # TEE
@@ -243,13 +207,8 @@
 	docker compose down
 	CI_ETHREX_WORKDIR=${CI_ETHREX_WORKDIR} \
 	ETHREX_L2_VALIDIUM=${ETHREX_L2_VALIDIUM} \
-<<<<<<< HEAD
-	docker compose -f ${ethrex_L2_DOCKER_COMPOSE_PATH} up --detach --build
+	docker compose up --detach --build
 	RUST_LOG=info,ethrex_prover_lib=debug make init-prover-exec & \
-=======
-	docker compose up --detach --build
-	RUST_LOG=info,ethrex_prover_lib=debug make init-prover & \
->>>>>>> 78d57f4b
 	ETHREX_WATCHER_BRIDGE_ADDRESS=$(shell make bridge-address) \
 	ETHREX_COMMITTER_ON_CHAIN_PROPOSER_ADDRESS=$(shell make on-chain-proposer-address) \
 	cargo test l2 --release -- --nocapture --test-threads=1
