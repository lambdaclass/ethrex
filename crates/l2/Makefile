.PHONY: help init down clean restart cli update-cli-contracts init-local-l1 init-l1 down-local-l1 restart-local-l1 rm-db-l1 clean-contract-deps restart-contract-deps deploy-l1 init-l2 down-l2 restart-l2 init-prover rm-db-l2 purge_prover_state ci_test test
.DEFAULT_GOAL := help

L2_GENESIS_FILE_PATH=../../test_data/genesis-l2.json
L1_GENESIS_FILE_PATH=../../test_data/genesis-l1.json

# Basic
help: ## 📚 Show help for each of the Makefile recipes
	@grep -E '^[a-zA-Z0-9_-]+:.*?## .*$$' $(MAKEFILE_LIST) | sort | awk 'BEGIN {FS = ":.*?## "}; {printf "\033[36m%-30s\033[0m %s\n", $$1, $$2}'

init: init-local-l1 deploy-l1 init-l2 ## 🚀 Initializes a localnet with Lambda ethrex client as both L1 and L2

down: down-local-l1 down-l2 down-metrics## 🛑 Shuts down the localnet

clean: clean-contract-deps ## 🧹 Cleans the localnet

restart: restart-local-l1 deploy-l1 restart-l2 ## 🔄 Restarts the localnet

# CLI
cli: ## 🛠️ Installs the L2 Lambda ethrex CLI
	cargo install --path ${ethrex_PATH}/cmd/ethrex_l2/ --force

update-cli-contracts: ## 📜 Update the CLI's config contracts
	@if [ -z "$$C" ]; then \
		echo "Error: CONFIG_NAME (C) is missing.\nPlease provide it as an argument:\nmake update-cli-contracts C=<config_name>."; \
		exit 1; \
	fi && \
	CB=$$(grep 'L1_WATCHER_BRIDGE_ADDRESS' .env | cut -d= -f2) && \
	ethrex_l2 config edit --common-bridge $$CB $$C && \
	OP=$$(grep 'COMMITTER_ON_CHAIN_PROPOSER_ADDRESS' .env | cut -d= -f2) && \
	ethrex_l2 config edit --on-chain-proposer $$OP $$C

# Variables

ethrex_PATH=$(shell pwd)/../..
ethrex_BIN_PATH=$(ethrex_PATH)/target/release/ethrex
ethrex_DEV_DOCKER_COMPOSE_PATH=$(ethrex_PATH)/crates/blockchain/dev/docker-compose-dev.yaml
ethrex_L2_DOCKER_COMPOSE_PATH=./docker-compose-l2.yaml
ethrex_METRICS_DOCKER_COMPOSE_PATH=$(ethrex_PATH)/crates/blockchain/metrics/docker-compose-metrics.yaml
ethrex_METRICS_OVERRIDES_L1_DOCKER_COMPOSE_PATH=$(ethrex_PATH)/crates/blockchain/metrics/docker-compose-metrics-l1-dev.overrides.yaml
ethrex_METRICS_OVERRIDES_L2_DOCKER_COMPOSE_PATH=$(ethrex_PATH)/crates/blockchain/metrics/docker-compose-metrics-l2.overrides.yaml


ethrex_L2_CONTRACTS_PATH=./contracts
L1_RPC_URL=http://localhost:8545
L1_PRIVATE_KEY=0x385c546456b6a603a1cfcaa9ec9494ba4832da08dd6bcf4de9a71e4a01b74924

ethrex_L2_DEV_LIBMDBX=dev_ethrex_l2
ethrex_L1_DEV_LIBMDBX=dev_ethrex_l1
L1_PORT=8545
L2_PORT=1729
L1_AUTH_PORT=8551
# Used in the .env file. Ensure the same port is used for `ENGINE_API_RPC_URL`.
L2_AUTH_PORT=8552

# Matches the ports used by the blockchain/metrics dir
L2_PROMETHEUS_METRICS_PORT = 3702

# Local L1
init-local-l1: ## 🚀 Initializes an L1 Lambda ethrex Client with Docker (Used with make init)
	docker compose -f ${ethrex_DEV_DOCKER_COMPOSE_PATH} -f ${ethrex_METRICS_OVERRIDES_L1_DOCKER_COMPOSE_PATH} up -d

init-l1: ## 🚀 Initializes an L1 Lambda ethrex Client
	cargo run --release --manifest-path ../../Cargo.toml --bin ethrex --features "dev" -- \
	--network ${L1_GENESIS_FILE_PATH} \
	--http.port ${L1_PORT} \
	--http.addr 0.0.0.0 \
	--authrpc.port ${L1_AUTH_PORT} \
	--datadir ${ethrex_L1_DEV_LIBMDBX}

init-l1-levm: ## 🚀 Initializes an L1 Lambda ethrex Client with LEVM
	cargo run --release \
    --manifest-path ../../Cargo.toml \
    --bin ethrex \
    --features dev,ethrex-blockchain/levm,ethrex-vm/levm -- \
    --network ${L1_GENESIS_FILE_PATH} \
    --http.port ${L1_PORT} \
    --http.addr 0.0.0.0 \
    --authrpc.port ${L1_AUTH_PORT} \
    --datadir ${ethrex_L1_DEV_LIBMDBX}

down-local-l1: ## 🛑 Shuts down the L1 Lambda ethrex Client
	docker compose -f ${ethrex_DEV_DOCKER_COMPOSE_PATH} -f ${ethrex_METRICS_OVERRIDES_L1_DOCKER_COMPOSE_PATH} down
	docker compose -f docker-compose-l2.yaml down

restart-local-l1: down-local-l1 init-local-l1 ## 🔄 Restarts the L1 Lambda ethrex Client

rm-db-l1: ## 🛑 Removes the DB used by the L1
	cargo run --release --manifest-path ../../Cargo.toml --bin ethrex -- removedb --datadir ${ethrex_L1_DEV_LIBMDBX}

# Contracts
clean-contract-deps: ## 🧹 Cleans the dependencies for the L1 contracts.
	rm -rf contracts/solc_out
	rm -rf contracts/lib

restart-contract-deps: clean-contract-deps ## 🔄 Restarts the dependencies for the L1 contracts.

deploy-l1: ## 📜 Deploys the L1 contracts
	DEPLOYER_CONTRACTS_PATH=contracts cargo run --release --bin ethrex_l2_l1_deployer --manifest-path ${ethrex_L2_CONTRACTS_PATH}/Cargo.toml

# L2
<<<<<<< HEAD
init-l2: ## 🚀 Initializes an L2 Lambda ethrex Client
	cargo run --release --manifest-path ../../Cargo.toml --bin ethrex --features l2 -- \
=======
PHONY: init-l2 down-l2 restart-l2 init-prover rm-db-l2

init-l2: init-metrics ## 🚀 Initializes an L2 Lambda ethrex Client
	cargo run --release --manifest-path ../../Cargo.toml --bin ethrex --features "l2,metrics" -- \
>>>>>>> c2c106fe
	--network ${L2_GENESIS_FILE_PATH} \
	--http.port ${L2_PORT} \
	--http.addr 0.0.0.0 \
	--authrpc.port ${L2_AUTH_PORT} \
	--metrics.port ${L2_PROMETHEUS_METRICS_PORT} \
	--datadir ${ethrex_L2_DEV_LIBMDBX}
	
init-metrics: ## 🚀 Initializes Grafana and Prometheus with containers
	docker compose -f ${ethrex_METRICS_DOCKER_COMPOSE_PATH} -f ${ethrex_METRICS_OVERRIDES_L2_DOCKER_COMPOSE_PATH} up -d
	
down-metrics: ## 🛑 Shuts down the metrics' containers
	docker compose -f ${ethrex_METRICS_DOCKER_COMPOSE_PATH} -f ${ethrex_METRICS_OVERRIDES_L2_DOCKER_COMPOSE_PATH} down

down-l2: ## 🛑 Shuts down the L2 Lambda ethrex Client
	pkill -f ethrex || exit 0

restart-l2: down-l2 init-l2 ## 🔄 Restarts the L2 Lambda ethrex Client

init-prover: ## 🚀 Initializes the Prover
	@if [ -z "$$T" ]; then \
		echo "Error: ProverType (T) is missing."; \
		echo "Please provide it as an argument:"; \
		echo "make init-prover T=<prover_type: (risc0, sp1)> <G=true>."; \
		echo "The prover can also be run with GPU (G)"; \
		exit 1; \
	fi; \

	@if [ -z "$$G" ]; then \
		GPU=""; \
	else \
		GPU=",gpu"; \
	fi; \
	cargo run --release --features "build_$$T$$GPU" --manifest-path ../../Cargo.toml --bin ethrex_prover -- $$T

rm-db-l2: ## 🛑 Removes the DB used by the L2
	cargo run --release --manifest-path ../../Cargo.toml --bin ethrex -- removedb --datadir ${ethrex_L2_DEV_LIBMDBX}

# Testing
ci_test: ## 🚧 Runs the L2's integration test, used by the github's CI
	docker compose -f ${ethrex_L2_DOCKER_COMPOSE_PATH} down
	docker compose -f ${ethrex_L2_DOCKER_COMPOSE_PATH} up -d --build
	BRIDGE_ADDRESS=$$(grep 'L1_WATCHER_BRIDGE_ADDRESS' .env | cut -d= -f2) ON_CHAIN_PROPOSER_ADDRESS=$$(grep 'COMMITTER_ON_CHAIN_PROPOSER_ADDRESS' .env | cut -d= -f2) cargo test --release testito -- --nocapture
	docker compose -f ${ethrex_L2_DOCKER_COMPOSE_PATH} down

test: ## 🚧 Runs the L2's integration test, run `make init` and in a new terminal make test
	BRIDGE_ADDRESS=$$(grep 'L1_WATCHER_BRIDGE_ADDRESS' .env | cut -d= -f2) ON_CHAIN_PROPOSER_ADDRESS=$$(grep 'COMMITTER_ON_CHAIN_PROPOSER_ADDRESS' .env | cut -d= -f2) cargo test --release testito -- --nocapture


# Purge L2's state
UNAME_S:=$(shell uname -s)
# This directory is set by crates/l2/utils/prover/save_state.rs -> const DEFAULT_DATADIR
PROJECT_NAME:=ethrex_l2_state

ifeq ($(UNAME_S),Linux)
    PROJECT_PATH := $(HOME)/.local/share/${PROJECT_NAME}
else ifeq ($(UNAME_S),Darwin)
    PROJECT_PATH := $(HOME)/Library/Application\ Support/${PROJECT_NAME}
else
    $(error Unsupported platform: $(UNAME_S))
endif

purge_prover_state: ## 🧹 Removes the L2 state, only use to start fresh.
	@echo "Are you sure you want to delete the directory: $(PROJECT_PATH) ? [y/n]"
	@read answer; \
	if [ "$$answer" != "y" ]; then \
		echo "Operation canceled."; \
	fi; \
	rm -rf $(PROJECT_PATH); \
	echo "Directory deleted."<|MERGE_RESOLUTION|>--- conflicted
+++ resolved
@@ -99,15 +99,8 @@
 	DEPLOYER_CONTRACTS_PATH=contracts cargo run --release --bin ethrex_l2_l1_deployer --manifest-path ${ethrex_L2_CONTRACTS_PATH}/Cargo.toml
 
 # L2
-<<<<<<< HEAD
-init-l2: ## 🚀 Initializes an L2 Lambda ethrex Client
-	cargo run --release --manifest-path ../../Cargo.toml --bin ethrex --features l2 -- \
-=======
-PHONY: init-l2 down-l2 restart-l2 init-prover rm-db-l2
-
 init-l2: init-metrics ## 🚀 Initializes an L2 Lambda ethrex Client
 	cargo run --release --manifest-path ../../Cargo.toml --bin ethrex --features "l2,metrics" -- \
->>>>>>> c2c106fe
 	--network ${L2_GENESIS_FILE_PATH} \
 	--http.port ${L2_PORT} \
 	--http.addr 0.0.0.0 \
