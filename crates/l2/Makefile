.PHONY: help init down restart init-l1-docker down-l1-docker restart-l1-docker \
	init-l1 rm-db-l1 deploy-l1 deploy-l1-sp1 init-l2 update-system-contracts \
	init-metrics down-metrics restart-metrics down-l2 restart-l2 rm-db-l2 \
	init-prover build-prover clean-tee clean-tee-contract-deps \
	test integration-test integration-test-gpu state-diff-test

.DEFAULT_GOAL := help

# ==============================================================================
# Top-Level Targets
# ==============================================================================

help: ## 📚 Show help for each of the Makefile recipes
	@grep -E '^[a-zA-Z0-9_-]+:.*?## .*$$' $(MAKEFILE_LIST) | sort | awk 'BEGIN {FS = ":.*?## "}; {printf "\033[36m%-30s\033[0m %s\n", $$1, $$2}'

init: init-l1-docker update-system-contracts deploy-l1 init-metrics init-l2 ## 🚀 Initializes a localnet with Lambda ethrex client as both L1 and L2

down: down-l1-docker down-l2 down-metrics ## 🛑 Shuts down the localnet

restart: restart-l1-docker deploy-l1 restart-metrics restart-l2 ## 🔄 Restarts the localnet

# ==============================================================================
# Variables
# ==============================================================================

L2_GENESIS_FILE_PATH=../../fixtures/genesis/l2.json
L1_GENESIS_FILE_PATH=../../fixtures/genesis/l1-dev.json

ethrex_PATH=$(shell pwd)/../..
ethrex_BIN_PATH=$(ethrex_PATH)/target/release/ethrex
ethrex_METRICS_DOCKER_COMPOSE_PATH=$(ethrex_PATH)/metrics/docker-compose-metrics.yaml
ethrex_METRICS_OVERRIDES_L2_DOCKER_COMPOSE_PATH=$(ethrex_PATH)/metrics/docker-compose-metrics-l2.overrides.yaml
CI_ETHREX_WORKDIR := /usr/local/bin

L1_RPC_URL=http://localhost:8545
L1_PRIVATE_KEY=0x385c546456b6a603a1cfcaa9ec9494ba4832da08dd6bcf4de9a71e4a01b74924

ethrex_L2_DEV_LIBMDBX?=dev_ethrex_l2
ethrex_L1_DEV_LIBMDBX=dev_ethrex_l1
L1_PORT=8545
L2_PORT=1729
L1_AUTH_PORT=8551
L1_RPC_ADDRESS=0.0.0.0
L2_RPC_ADDRESS=0.0.0.0
PROOF_COORDINATOR_ADDRESS?=127.0.0.1
ETHREX_PROOF_COORDINATOR_DEV_MODE?=true

# Matches the ports used by the blockchain/metrics dir
L2_PROMETHEUS_METRICS_PORT = 3702

<<<<<<< HEAD
# Local L1
init-local-l1: ## 🚀 Initializes an L1 Lambda ethrex Client with Docker (Used with make init)
	docker compose up -d ethrex_l1
=======
DEFAULT_BRIDGE_ADDRESS=$$(grep ETHREX_WATCHER_BRIDGE_ADDRESS .env | cut -d= -f2)
DEFAULT_ON_CHAIN_PROPOSER_ADDRESS=$$(grep ETHREX_COMMITTER_ON_CHAIN_PROPOSER_ADDRESS .env | cut -d= -f2)

PROVER_SRC_FILES := $(shell find prover/src -type f)

# ==============================================================================
# L1
# ==============================================================================

init-l1-docker: ## 🚀 Initializes an L1 Lambda ethrex Client with Docker (Used with make init)
	docker compose -f ${ethrex_DEV_DOCKER_COMPOSE_PATH}  up -d
>>>>>>> 15d41ac4

down-l1-docker: ## 🛑 Shuts down the L1 Lambda ethrex Client
	docker compose -f ${ethrex_DEV_DOCKER_COMPOSE_PATH} down

restart-l1-docker: down-l1-docker init-l1-docker ## 🔄 Restarts the L1 Lambda ethrex Client

init-l1: ## 🚀 Initializes an L1 Lambda ethrex Client
	cargo run --release --manifest-path ../../Cargo.toml --bin ethrex --features "dev" -- \
	--network ${L1_GENESIS_FILE_PATH} \
	--http.port ${L1_PORT} \
	--http.addr ${L1_RPC_ADDRESS} \
	--authrpc.port ${L1_AUTH_PORT} \
	--dev \
	--datadir ${ethrex_L1_DEV_LIBMDBX}

<<<<<<< HEAD
init-l1-levm: ## 🚀 Initializes an L1 Lambda ethrex Client with LEVM
	cargo run --release \
    --manifest-path ../../Cargo.toml \
    --bin ethrex \
    --features "dev" -- \
    --network ${L1_GENESIS_FILE_PATH} \
    --http.port ${L1_PORT} \
    --http.addr ${L1_RPC_ADDRESS} \
    --authrpc.port ${L1_AUTH_PORT} \
	--evm levm \
	--dev \
    --datadir ${ethrex_L1_DEV_LIBMDBX}

down-local-l1: ## 🛑 Shuts down the L1 Lambda ethrex Client
	docker compose down ethrex_l1

restart-local-l1: down-local-l1 rm-db-l1 init-local-l1 ## 🔄 Restarts the L1 Lambda ethrex Client

=======
>>>>>>> 15d41ac4
rm-db-l1: ## 🛑 Removes the DB used by the L1
	cargo run --release --manifest-path ../../Cargo.toml --bin ethrex -- removedb --datadir ${ethrex_L1_DEV_LIBMDBX} --force

deploy-l1: ## 📜 Deploys the L1 contracts
	COMPILE_CONTRACTS=true \
	cargo run --release --bin ethrex_l2_l1_deployer --manifest-path contracts/Cargo.toml -- \
	--eth-rpc-url ${L1_RPC_URL} \
	--private-key ${L1_PRIVATE_KEY} \
	--risc0.verifier-address 0x00000000000000000000000000000000000000aa \
	--sp1.verifier-address 0x00000000000000000000000000000000000000aa \
	--tdx.verifier-address 0x00000000000000000000000000000000000000aa \
	--aligned.aggregator-address 0x00000000000000000000000000000000000000aa \
	--on-chain-proposer-owner 0x4417092b70a3e5f10dc504d0947dd256b965fc62 \
	--bridge-owner 0x4417092b70a3e5f10dc504d0947dd256b965fc62 \
	--deposit-rich \
	--private-keys-file-path ../../fixtures/keys/private_keys_l1.txt \
	--genesis-l1-path ../../fixtures/genesis/l1-dev.json \
	--genesis-l2-path ../../fixtures/genesis/l2.json

## Same as deploy-l1 but deploys the SP1 verifier
deploy-l1-sp1: ## 📜 Deploys the L1 contracts
	COMPILE_CONTRACTS=true \
	cargo run --release --bin ethrex_l2_l1_deployer --manifest-path contracts/Cargo.toml -- \
	--eth-rpc-url ${L1_RPC_URL} \
	--private-key ${L1_PRIVATE_KEY} \
	--risc0.verifier-address 0x00000000000000000000000000000000000000aa \
	--sp1.deploy-verifier \
	--tdx.verifier-address 0x00000000000000000000000000000000000000aa \
	--aligned.aggregator-address 0x00000000000000000000000000000000000000aa \
	--on-chain-proposer-owner 0x4417092b70a3e5f10dc504d0947dd256b965fc62 \
	--bridge-owner 0x4417092b70a3e5f10dc504d0947dd256b965fc62 \
	--deposit-rich \
	--private-keys-file-path ../../fixtures/keys/private_keys_l1.txt \
	--genesis-l1-path ../../fixtures/genesis/l1-dev.json \
	--genesis-l2-path ../../fixtures/genesis/l2.json

# ==============================================================================
# L2
# ==============================================================================

<<<<<<< HEAD
init-l2-no-metrics: ## 🚀 Initializes an L2 Lambda ethrex Client
	@if [ -z "$$G" ]; then \
		GPU=""; \
	else \
		GPU=",gpu"; \
	fi; \

	export $(shell cat .env | xargs); \
	ETHREX_PROOF_COORDINATOR_DEV_MODE=${ETHREX_PROOF_COORDINATOR_DEV_MODE} \
	cargo run --release --manifest-path ../../Cargo.toml --bin ethrex --features "$$PROVER$$GPU,rollup_storage_sql,metrics" -- \
=======
init-l2: ## 🚀 Initializes an L2 Lambda ethrex Client
	export $(shell cat .env | xargs); \
	cargo run --release --manifest-path ../../Cargo.toml --bin ethrex --features "rollup_storage_sql,metrics" -- \
>>>>>>> 15d41ac4
	l2 init \
	--proof-coordinator.dev-mode ${ETHREX_PROOF_COORDINATOR_DEV_MODE} \
	--watcher.block-delay 0 \
	--network ${L2_GENESIS_FILE_PATH} \
	--http.port ${L2_PORT} \
	--http.addr ${L2_RPC_ADDRESS} \
	--metrics \
	--metrics.port ${L2_PROMETHEUS_METRICS_PORT} \
	--evm levm \
	--datadir ${ethrex_L2_DEV_LIBMDBX} \
	--l1.bridge-address ${DEFAULT_BRIDGE_ADDRESS} \
	--l1.on-chain-proposer-address ${DEFAULT_ON_CHAIN_PROPOSER_ADDRESS} \
	--eth.rpc-url ${L1_RPC_URL} \
	--block-producer.coinbase-address 0x0007a881CD95B1484fca47615B64803dad620C8d \
	--committer.l1-private-key 0x385c546456b6a603a1cfcaa9ec9494ba4832da08dd6bcf4de9a71e4a01b74924 \
	--proof-coordinator.l1-private-key 0x39725efee3fb28614de3bacaffe4cc4bd8c436257e2c8bb887c4b5c4be45e76d \
	--proof-coordinator.addr ${PROOF_COORDINATOR_ADDRESS} \
	--proof-coordinator.tdx-private-key 0x39725efee3fb28614de3bacaffe4cc4bd8c436257e2c8bb887c4b5c4be45e76d

update-system-contracts:
	COMPILE_CONTRACTS=true \
	cargo run --release --bin ethrex_l2_system_contracts_updater --manifest-path contracts/Cargo.toml -- \
	--l2-genesis-path ../../fixtures/genesis/l2.json

init-metrics: ## 🚀 Initializes Grafana and Prometheus with containers
	docker compose -f ${ethrex_METRICS_DOCKER_COMPOSE_PATH} -f ${ethrex_METRICS_OVERRIDES_L2_DOCKER_COMPOSE_PATH} up -d

down-metrics: ## 🛑 Shuts down the metrics' containers
	docker compose -f ${ethrex_METRICS_DOCKER_COMPOSE_PATH} -f ${ethrex_METRICS_OVERRIDES_L2_DOCKER_COMPOSE_PATH} down

restart-metrics: down-metrics init-metrics ## 🔄 Restarts the metrics' containers

down-l2: ## 🛑 Shuts down the L2 Lambda ethrex Client
	pkill -x ethrex || exit 0

rm-db-l2: ## 🛑 Removes the DB used by the L2
	cargo run --release --manifest-path ../../Cargo.toml --bin ethrex -- l2 removedb --datadir ${ethrex_L2_DEV_LIBMDBX} --force

restart-l2: down-l2 rm-db-l2 init-l2 ## 🔄 Restarts the L2 Lambda ethrex Client

# ==============================================================================
# Prover
# ==============================================================================

init-prover: ../../target/release/ethrex ## 🚀 Initializes the Prover
	@if [ -z "$$PROVER" ]; then \
		PROVER="exec"; \
	fi; \
	BACKEND="$$PROVER" \
	../../target/release/ethrex l2 prover \
		--backend "$$PROVER" \
		--http.addr 127.0.0.1 \
		--http.port 3900 \
		--log.level debug

build-prover:
	rm -f ../../target/release/ethrex
	$(MAKE) ../../target/release/ethrex

../../target/release/ethrex: $(PROVER_SRC_FILES)
	@if [ -z "$$PROVER" ]; then \
		echo "Warn: ProverType (PROVER) is missing. Building only with exec mode."; \
		echo "Please provide it as an argument:"; \
		echo "make init-prover PROVER=<prover_type: (risc0, sp1)> <G=true>"; \
		echo "The prover can also be run with GPU (G)"; \
	fi; \

	@if [ -z "$$G" ]; then \
		GPU=""; \
	else \
		GPU=",gpu"; \
	fi; \

	cargo build --release \
		--manifest-path ../../Cargo.toml \
		--bin ethrex \
		--features "$$PROVER$$GPU,rollup_storage_sql,metrics"

# ==============================================================================
# TEE
# ==============================================================================

clean-tee: clean-tee-contract-deps ## 🧹 Cleans TEE artifacts
	rm -rf out/

clean-tee-contract-deps: ## 🧹 Cleans the dependencies for the TEE contracts.
	cd tee/contracts; make clean

# ==============================================================================
# Tests
# ==============================================================================

test: ## 🚧 Runs the L2's integration test, run `make init` and in a new terminal make test
	cargo test l2_integration_test --profile release-with-debug -- --nocapture || (echo "The tests have failed.\n Is the L2 running? To start it, run:\n make rm-db-l1; make rm-db-l2; make restart" ; exit 1)

integration-test: rm-db-l2 rm-db-l1 # We create an empty .env file simply because if the file
	# does not exist, the container fails to write to it.
	touch .env
	docker compose down
	CI_ETHREX_WORKDIR=${CI_ETHREX_WORKDIR} \
	ETHREX_L2_VALIDIUM=${ETHREX_L2_VALIDIUM} \
	docker compose up --detach --build
	RUST_LOG=info,ethrex_prover_lib=debug make init-prover & \
	ETHREX_WATCHER_BRIDGE_ADDRESS=$(shell make bridge-address) \
	ETHREX_COMMITTER_ON_CHAIN_PROPOSER_ADDRESS=$(shell make on-chain-proposer-address) \
	cargo test l2 --release -- --nocapture --test-threads=1
	killall ethrex -s SIGINT

integration-test-gpu: rm-db-l2 rm-db-l1
	# We create an empty .env file simply because if the file
	# does not exists, the container fails to write to it.
	touch .env
	docker compose down
	CI_ETHREX_WORKDIR=${CI_ETHREX_WORKDIR} \
	ETHREX_PROOF_COORDINATOR_DEV_MODE=${ETHREX_PROOF_COORDINATOR_DEV_MODE} \
	ETHREX_BLOCK_PRODUCER_BLOCK_TIME=${ETHREX_BLOCK_PRODUCER_BLOCK_TIME} \
	docker compose up --detach --build

	RUST_LOG=info,ethrex_prover_lib=debug SP1_PROVER=cuda make init-prover & \
	cargo test l2 --release -- --nocapture --test-threads=1
	killall ethrex -s SIGINT # if sent a SIGTERM, SP1 does not shuts down the sp1-gpu container

# State reconstruction tests
state-diff-test:
	touch .env
	cargo run --release --manifest-path ../../Cargo.toml --features rollup_storage_sql -- \
	l2 reconstruct \
	-g ../../fixtures/genesis/l2.json \
	-b ../../fixtures/blobs/ \
	-s $$PWD/store \
	-c 0x0007a881CD95B1484fca47615B64803dad620C8d
	docker compose -f docker-compose.yaml -f docker-compose-l2-store.overrides.yaml down
	CI_ETHREX_WORKDIR=${CI_ETHREX_WORKDIR} \
	ETHREX_WATCHER_BLOCK_DELAY=0 \
	docker compose -f docker-compose.yaml -f docker-compose-l2-store.overrides.yaml up --detach --no-deps ethrex_l2

	cargo test state_reconstruct --release<|MERGE_RESOLUTION|>--- conflicted
+++ resolved
@@ -48,11 +48,6 @@
 # Matches the ports used by the blockchain/metrics dir
 L2_PROMETHEUS_METRICS_PORT = 3702
 
-<<<<<<< HEAD
-# Local L1
-init-local-l1: ## 🚀 Initializes an L1 Lambda ethrex Client with Docker (Used with make init)
-	docker compose up -d ethrex_l1
-=======
 DEFAULT_BRIDGE_ADDRESS=$$(grep ETHREX_WATCHER_BRIDGE_ADDRESS .env | cut -d= -f2)
 DEFAULT_ON_CHAIN_PROPOSER_ADDRESS=$$(grep ETHREX_COMMITTER_ON_CHAIN_PROPOSER_ADDRESS .env | cut -d= -f2)
 
@@ -63,11 +58,10 @@
 # ==============================================================================
 
 init-l1-docker: ## 🚀 Initializes an L1 Lambda ethrex Client with Docker (Used with make init)
-	docker compose -f ${ethrex_DEV_DOCKER_COMPOSE_PATH}  up -d
->>>>>>> 15d41ac4
+    docker compose up -d ethrex_l1
 
 down-l1-docker: ## 🛑 Shuts down the L1 Lambda ethrex Client
-	docker compose -f ${ethrex_DEV_DOCKER_COMPOSE_PATH} down
+	docker compose down ethrex_l1
 
 restart-l1-docker: down-l1-docker init-l1-docker ## 🔄 Restarts the L1 Lambda ethrex Client
 
@@ -80,27 +74,6 @@
 	--dev \
 	--datadir ${ethrex_L1_DEV_LIBMDBX}
 
-<<<<<<< HEAD
-init-l1-levm: ## 🚀 Initializes an L1 Lambda ethrex Client with LEVM
-	cargo run --release \
-    --manifest-path ../../Cargo.toml \
-    --bin ethrex \
-    --features "dev" -- \
-    --network ${L1_GENESIS_FILE_PATH} \
-    --http.port ${L1_PORT} \
-    --http.addr ${L1_RPC_ADDRESS} \
-    --authrpc.port ${L1_AUTH_PORT} \
-	--evm levm \
-	--dev \
-    --datadir ${ethrex_L1_DEV_LIBMDBX}
-
-down-local-l1: ## 🛑 Shuts down the L1 Lambda ethrex Client
-	docker compose down ethrex_l1
-
-restart-local-l1: down-local-l1 rm-db-l1 init-local-l1 ## 🔄 Restarts the L1 Lambda ethrex Client
-
-=======
->>>>>>> 15d41ac4
 rm-db-l1: ## 🛑 Removes the DB used by the L1
 	cargo run --release --manifest-path ../../Cargo.toml --bin ethrex -- removedb --datadir ${ethrex_L1_DEV_LIBMDBX} --force
 
@@ -141,22 +114,9 @@
 # L2
 # ==============================================================================
 
-<<<<<<< HEAD
-init-l2-no-metrics: ## 🚀 Initializes an L2 Lambda ethrex Client
-	@if [ -z "$$G" ]; then \
-		GPU=""; \
-	else \
-		GPU=",gpu"; \
-	fi; \
-
-	export $(shell cat .env | xargs); \
-	ETHREX_PROOF_COORDINATOR_DEV_MODE=${ETHREX_PROOF_COORDINATOR_DEV_MODE} \
-	cargo run --release --manifest-path ../../Cargo.toml --bin ethrex --features "$$PROVER$$GPU,rollup_storage_sql,metrics" -- \
-=======
 init-l2: ## 🚀 Initializes an L2 Lambda ethrex Client
 	export $(shell cat .env | xargs); \
 	cargo run --release --manifest-path ../../Cargo.toml --bin ethrex --features "rollup_storage_sql,metrics" -- \
->>>>>>> 15d41ac4
 	l2 init \
 	--proof-coordinator.dev-mode ${ETHREX_PROOF_COORDINATOR_DEV_MODE} \
 	--watcher.block-delay 0 \
