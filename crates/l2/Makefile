.PHONY: help init down clean restart cli update-cli-contracts init-local-l1 init-l1 down-local-l1 \
		restart-local-l1 rm-db-l1 clean-contract-deps restart-contract-deps deploy-l1 init-l2 \
		init-l2-no-metrics down-l2 restart-l2 init-prover rm-db-l2 purge_prover_state ci_test test \
		init-testnet deploy-l1-testnet restart-testnet

.DEFAULT_GOAL := help

L2_GENESIS_FILE_PATH=../../test_data/genesis-l2.json
L1_GENESIS_FILE_PATH=../../test_data/genesis-l1-dev.json

# Basic
help: ## 📚 Show help for each of the Makefile recipes
	@grep -E '^[a-zA-Z0-9_-]+:.*?## .*$$' $(MAKEFILE_LIST) | sort | awk 'BEGIN {FS = ":.*?## "}; {printf "\033[36m%-30s\033[0m %s\n", $$1, $$2}'

init: init-local-l1 deploy-l1 update-system-contracts init-l2 ## 🚀 Initializes a localnet with Lambda ethrex client as both L1 and L2

## Same as init but does not do deposits for rich accounts since that doesn't make sense for deployments to devnets/testnets i.e Sepolia
init-testnet: deploy-l1-testnet update-system-contracts  init-l2

down: down-local-l1 down-l2 down-metrics## 🛑 Shuts down the localnet

clean: clean-contract-deps ## 🧹 Cleans the localnet

restart: restart-local-l1 deploy-l1 purge_prover_state restart-l2 ## 🔄 Restarts the localnet

## Same as restart but for testnet deployment. The local database is cleaned and the contracts are deployed again.
restart-testnet:
	down-l2 down-metrics rm-db-l2 deploy-l1-testnet update-system-contracts init-l2

# CLI
cli: ## 🛠️ Installs the L2 Lambda ethrex CLI
	cd ${ethrex_PATH}/cmd/ethrex_l2 && \
	cargo install --path . --force

update-cli-contracts: ## 📜 Update the CLI's config contracts
	@if [ -z "$$C" ]; then \
		echo "Error: CONFIG_NAME (C) is missing.\nPlease provide it as an argument:\nmake update-cli-contracts C=<config_name>."; \
		exit 1; \
	fi && \
	CB=$$(grep 'L1_WATCHER_BRIDGE_ADDRESS' .env | cut -d= -f2) && \
	ethrex_l2 config edit --common-bridge $$CB $$C && \
	OP=$$(grep 'COMMITTER_ON_CHAIN_PROPOSER_ADDRESS' .env | cut -d= -f2) && \
	ethrex_l2 config edit --on-chain-proposer $$OP $$C

# Variables

ethrex_PATH=$(shell pwd)/../..
ethrex_BIN_PATH=$(ethrex_PATH)/target/release/ethrex
ethrex_DEV_DOCKER_COMPOSE_PATH=$(ethrex_PATH)/crates/blockchain/dev/docker-compose-dev.yaml
ethrex_L2_DOCKER_COMPOSE_PATH=./docker-compose-l2.yaml
ethrex_METRICS_DOCKER_COMPOSE_PATH=$(ethrex_PATH)/crates/blockchain/metrics/docker-compose-metrics.yaml
ethrex_METRICS_OVERRIDES_L1_DOCKER_COMPOSE_PATH=$(ethrex_PATH)/crates/blockchain/metrics/docker-compose-metrics-l1-dev.overrides.yaml
ethrex_METRICS_OVERRIDES_L2_DOCKER_COMPOSE_PATH=$(ethrex_PATH)/crates/blockchain/metrics/docker-compose-metrics-l2.overrides.yaml
CI_ETHREX_WORKDIR := /usr/local/bin

ethrex_L2_CONFIGS_PATH=$(shell pwd)/configs
ethrex_L2_PROVER_CLIENT_CONFIG_FILE=prover_client_config.toml
ethrex_L2_CONTRACTS_PATH=./contracts
L1_RPC_URL=http://localhost:8545
L1_PRIVATE_KEY=0x385c546456b6a603a1cfcaa9ec9494ba4832da08dd6bcf4de9a71e4a01b74924

ethrex_L2_DEV_LIBMDBX?=dev_ethrex_l2
ethrex_L1_DEV_LIBMDBX=dev_ethrex_l1
L1_PORT=8545
L2_PORT=1729
L1_AUTH_PORT=8551

# Matches the ports used by the blockchain/metrics dir
L2_PROMETHEUS_METRICS_PORT = 3702

PROVER_ENV_FILE ?= ".env.prover" 

# Local L1
init-local-l1: ## 🚀 Initializes an L1 Lambda ethrex Client with Docker (Used with make init)
	docker compose -f ${ethrex_DEV_DOCKER_COMPOSE_PATH} -f ${ethrex_METRICS_OVERRIDES_L1_DOCKER_COMPOSE_PATH} up -d

init-l1: ## 🚀 Initializes an L1 Lambda ethrex Client
	cargo run --release --manifest-path ../../Cargo.toml --bin ethrex --features "dev" -- \
	--network ${L1_GENESIS_FILE_PATH} \
	--http.port ${L1_PORT} \
	--http.addr 0.0.0.0 \
	--authrpc.port ${L1_AUTH_PORT} \
	--dev \
	--datadir ${ethrex_L1_DEV_LIBMDBX}

init-l1-levm: ## 🚀 Initializes an L1 Lambda ethrex Client with LEVM
	cargo run --release \
    --manifest-path ../../Cargo.toml \
    --bin ethrex \
    --features "dev" -- \
    --network ${L1_GENESIS_FILE_PATH} \
    --http.port ${L1_PORT} \
    --http.addr 0.0.0.0 \
    --authrpc.port ${L1_AUTH_PORT} \
	--evm levm \
	--dev \
    --datadir ${ethrex_L1_DEV_LIBMDBX}

down-local-l1: ## 🛑 Shuts down the L1 Lambda ethrex Client
	docker compose -f ${ethrex_DEV_DOCKER_COMPOSE_PATH} -f ${ethrex_METRICS_OVERRIDES_L1_DOCKER_COMPOSE_PATH} down
	docker compose -f docker-compose-l2.yaml down

restart-local-l1: down-local-l1 rm-db-l1 init-local-l1 ## 🔄 Restarts the L1 Lambda ethrex Client

rm-db-l1: ## 🛑 Removes the DB used by the L1
	cargo run --release --manifest-path ../../Cargo.toml --bin ethrex -- removedb --datadir ${ethrex_L1_DEV_LIBMDBX} --force

# Contracts
clean-contract-deps: ## 🧹 Cleans the dependencies for the L1 contracts.
	rm -rf contracts/solc_out
	rm -rf contracts/lib

restart-contract-deps: clean-contract-deps ## 🔄 Restarts the dependencies for the L1 contracts.

deploy-l1: ## 📜 Deploys the L1 contracts
	cargo run --release --bin ethrex_l2_l1_deployer --manifest-path contracts/Cargo.toml -- \
	--private-keys-file-path ../../../test_data/private_keys_l1.txt \
	--genesis-l1-path ../../../test_data/genesis-l1-dev.json \
	--contracts-path contracts \
	--sp1.verifier-address 0x00000000000000000000000000000000000000aa \
	--pico.verifier-address 0x00000000000000000000000000000000000000aa \
	--risc0.verifier-address 0x00000000000000000000000000000000000000aa

## Same as deploy-l1 but does not do deposits for rich accounts since that doesn't make sense for deployments to devnets/testnets i.e Sepolia
deploy-l1-testnet: ## 📜 Deploys the L1 contracts
	cargo run --release --bin ethrex_l2_l1_deployer --manifest-path contracts/Cargo.toml -- \
	--contracts-path contracts

update-system-contracts:
	cargo run --release --bin ethrex_l2_system_contracts_updater --manifest-path contracts/Cargo.toml -- \
	--contracts-path contracts \
	--l2-genesis-path ../../test_data/genesis-l2.json

# L2
init-l2: init-metrics init-l2-no-metrics ## 🚀 Initializes an L2 Lambda ethrex Client with metrics

DEFAULT_BRIDGE_ADDRESS=0x554a14cd047c485b3ac3edbd9fbb373d6f84ad3f
DEFAULT_ON_CHAIN_PROPOSER_ADDRESS=0xc66617ef7eff0ce31a54067183f541f52f39a7dc

init-l2-no-metrics: ## 🚀 Initializes an L2 Lambda ethrex Client
	if [ -z "$$BASED" ]; then \
		FEATURES="l2,rollup_storage_libmdbx,metrics"; \
		echo "Running ethrex L2 vanilla"; \
	else \
		FEATURES="metrics,based"; \
		echo "Running ethrex L2 with based"; \
	fi; \
	cargo run --release --manifest-path ../../Cargo.toml --bin ethrex --features $$FEATURES -- \
	l2 init \
	--network ${L2_GENESIS_FILE_PATH} \
	--http.port ${L2_PORT} \
	--http.addr 0.0.0.0 \
	--metrics \
	--metrics.port ${L2_PROMETHEUS_METRICS_PORT} \
	--evm levm \
	--datadir ${ethrex_L2_DEV_LIBMDBX} \
	--bridge-address ${DEFAULT_BRIDGE_ADDRESS} \
	--on-chain-proposer-address ${DEFAULT_ON_CHAIN_PROPOSER_ADDRESS}

init-metrics: ## 🚀 Initializes Grafana and Prometheus with containers
	docker compose -f ${ethrex_METRICS_DOCKER_COMPOSE_PATH} -f ${ethrex_METRICS_OVERRIDES_L2_DOCKER_COMPOSE_PATH} up -d

down-metrics: ## 🛑 Shuts down the metrics' containers
	docker compose -f ${ethrex_METRICS_DOCKER_COMPOSE_PATH} -f ${ethrex_METRICS_OVERRIDES_L2_DOCKER_COMPOSE_PATH} down

down-l2: ## 🛑 Shuts down the L2 Lambda ethrex Client
	pkill -f ethrex || exit 0

restart-l2: down-l2 rm-db-l2 init-l2 ## 🔄 Restarts the L2 Lambda ethrex Client

init-prover: ../../target/release/ethrex_prover ## 🚀 Initializes the Prover
	CONFIGS_PATH=${ethrex_L2_CONFIGS_PATH} \
	PROVER_CLIENT_CONFIG_FILE=${ethrex_L2_PROVER_CLIENT_CONFIG_FILE} \
	PROVER_ENV_FILE=${PROVER_ENV_FILE} \
	../../target/release/ethrex_prover

build-prover: ../../target/release/ethrex_prover

../../target/release/ethrex_prover:
	@if [ -z "$$PROVER" ]; then \
		echo "Error: ProverType (PROVER) is missing. Running in exec mode."; \
		echo "Please provide it as an argument:"; \
		echo "make init-prover PROVER=<prover_type: (risc0, sp1, pico)> <G=true>"; \
		echo "The prover can also be run with GPU (G)"; \
	fi; \

	@if [ -z "$$G" ]; then \
		GPU=""; \
	else \
		GPU=",gpu"; \
	fi; \

	CONFIGS_PATH=${ethrex_L2_CONFIGS_PATH} \
	PROVER_CLIENT_CONFIG_FILE=${ethrex_L2_PROVER_CLIENT_CONFIG_FILE} \
	PROVER_ENV_FILE=${PROVER_ENV_FILE} \
	RUSTFLAGS='-C target-cpu=native' \
	cargo build --release --features "$$PROVER$$GPU,l2" \
	--manifest-path ./prover/Cargo.toml  \
	--bin ethrex_prover

rm-db-l2: ## 🛑 Removes the DB used by the L2
	cargo run --release --manifest-path ../../Cargo.toml --bin ethrex --features l2 -- l2 removedb --datadir ${ethrex_L2_DEV_LIBMDBX} --force

test: ## 🚧 Runs the L2's integration test, run `make init` and in a new terminal make test
	cargo test l2 --release -- --nocapture --test-threads=1 || (echo "The tests have failed.\n Is the L2 running? To start it, run:\n make rm-db-l1; make rm-db-l2; make restart" ; exit 1)

integration-test: rm-db-l2 rm-db-l1# We create an empty .env file simply because if the file
	# does not exist, the container fails to write to it.
	touch .env
	docker compose -f ${ethrex_L2_DOCKER_COMPOSE_PATH} down
	CI_ETHREX_WORKDIR=${CI_ETHREX_WORKDIR} \
	ETHREX_COMMITTER_VALIDIUM=${ETHREX_COMMITTER_VALIDIUM} \
	docker compose -f ${ethrex_L2_DOCKER_COMPOSE_PATH} up --detach --build
	RUST_LOG=info,ethrex_prover_lib=debug make init-prover & \
	ETHREX_WATCHER_BRIDGE_ADDRESS=$(shell make bridge-address) \
	ETHREX_COMMITTER_ON_CHAIN_PROPOSER_ADDRESS=$(shell make on-chain-proposer-address) \
	cargo test l2 --release -- --nocapture --test-threads=1
	killall ethrex_prover -s SIGINT

integration-test-gpu: rm-db-l2 rm-db-l1
	# We create an empty .env file simply because if the file
	# does not exists, the container fails to write to it.
	touch .env
<<<<<<< HEAD
	CI_ETHREX_WORKDIR=${CI_ETHREX_WORKDIR} docker compose -f ${ethrex_L2_DOCKER_COMPOSE_PATH} down
	CI_ETHREX_WORKDIR=${CI_ETHREX_WORKDIR} docker compose -f ${ethrex_L2_DOCKER_COMPOSE_PATH} up --detach --build
	RUST_LOG=info,ethrex_prover_lib=debug SP1_PROVER=cuda make init-prover & cargo test l2 --release -- --nocapture --test-threads=1
	killall ethrex_prover -s SIGINT # if sent a SIGTERM, SP1 does not shuts down the sp1-gpu container
=======
	docker compose -f ${ethrex_L2_DOCKER_COMPOSE_PATH} down
	CI_ETHREX_WORKDIR=${CI_ETHREX_WORKDIR} \
	ETHREX_PROOF_COORDINATOR_DEV_MODE=${ETHREX_PROOF_COORDINATOR_DEV_MODE} \
	ETHREX_PROPOSER_BLOCK_TIME_MS=${ETHREX_PROPOSER_BLOCK_TIME_MS} \
	ETHREX_DEPLOYER_PICO_DEPLOY_VERIFIER=${ETHREX_DEPLOYER_PICO_DEPLOY_VERIFIER} \
	docker compose -f ${ethrex_L2_DOCKER_COMPOSE_PATH} up --detach --build
	
	RUST_LOG=info,ethrex_prover_lib=debug SP1_PROVER=cuda make init-prover & \
	cargo test l2 --release -- --nocapture --test-threads=1
	killall ethrex_prover -s SIGINT
>>>>>>> 49fd5c7b

# State reconstruction tests
state-diff-test:
	touch .env
	cargo run --release --manifest-path ../../cmd/ethrex_l2/Cargo.toml --bin ethrex_l2 -- config create ci --default
	cargo run --release --manifest-path ../../cmd/ethrex_l2/Cargo.toml --bin ethrex_l2 -- config set ci
	cargo run --release --manifest-path ../../cmd/ethrex_l2/Cargo.toml --bin ethrex_l2 -- stack reconstruct -g ../../test_data/genesis-l2.json -b ../../test_data/blobs/ -s $$PWD/store -c 0x0007a881CD95B1484fca47615B64803dad620C8d
	cargo b --manifest-path ../../Cargo.toml --release
<<<<<<< HEAD
	CI_ETHREX_WORKDIR=${CI_ETHREX_WORKDIR} docker compose -f docker-compose-l2.yaml -f docker-compose-l2-store.overrides.yaml down
	CI_ETHREX_WORKDIR=${CI_ETHREX_WORKDIR} docker compose -f docker-compose-l2.yaml -f docker-compose-l2-store.overrides.yaml up --detach --build
=======
	docker compose -f docker-compose-l2.yaml -f docker-compose-l2-store.overrides.yaml down
	CI_ETHREX_WORKDIR=${CI_ETHREX_WORKDIR} \
	docker compose -f docker-compose-l2.yaml -f docker-compose-l2-store.overrides.yaml up --detach
	
>>>>>>> 49fd5c7b
	cargo test state_reconstruct --release

# Purge L2's state
UNAME_S:=$(shell uname -s)
# This directory is set by crates/l2/utils/prover/save_state.rs -> const DEFAULT_DATADIR
PROJECT_NAME:=ethrex_l2_state

ifeq ($(UNAME_S),Linux)
    PROJECT_PATH := $(HOME)/.local/share/${PROJECT_NAME}
else ifeq ($(UNAME_S),Darwin)
    PROJECT_PATH := $(HOME)/Library/Application\ Support/${PROJECT_NAME}
else
    $(error Unsupported platform: $(UNAME_S))
endif

purge_prover_state: ## 🧹 Removes the L2 state, only use to start fresh.
	rm -rf $(PROJECT_PATH); \
	echo "Directory deleted."<|MERGE_RESOLUTION|>--- conflicted
+++ resolved
@@ -221,12 +221,6 @@
 	# We create an empty .env file simply because if the file
 	# does not exists, the container fails to write to it.
 	touch .env
-<<<<<<< HEAD
-	CI_ETHREX_WORKDIR=${CI_ETHREX_WORKDIR} docker compose -f ${ethrex_L2_DOCKER_COMPOSE_PATH} down
-	CI_ETHREX_WORKDIR=${CI_ETHREX_WORKDIR} docker compose -f ${ethrex_L2_DOCKER_COMPOSE_PATH} up --detach --build
-	RUST_LOG=info,ethrex_prover_lib=debug SP1_PROVER=cuda make init-prover & cargo test l2 --release -- --nocapture --test-threads=1
-	killall ethrex_prover -s SIGINT # if sent a SIGTERM, SP1 does not shuts down the sp1-gpu container
-=======
 	docker compose -f ${ethrex_L2_DOCKER_COMPOSE_PATH} down
 	CI_ETHREX_WORKDIR=${CI_ETHREX_WORKDIR} \
 	ETHREX_PROOF_COORDINATOR_DEV_MODE=${ETHREX_PROOF_COORDINATOR_DEV_MODE} \
@@ -236,8 +230,7 @@
 	
 	RUST_LOG=info,ethrex_prover_lib=debug SP1_PROVER=cuda make init-prover & \
 	cargo test l2 --release -- --nocapture --test-threads=1
-	killall ethrex_prover -s SIGINT
->>>>>>> 49fd5c7b
+	killall ethrex_prover -s SIGINT # if sent a SIGTERM, SP1 does not shuts down the sp1-gpu container
 
 # State reconstruction tests
 state-diff-test:
@@ -246,15 +239,10 @@
 	cargo run --release --manifest-path ../../cmd/ethrex_l2/Cargo.toml --bin ethrex_l2 -- config set ci
 	cargo run --release --manifest-path ../../cmd/ethrex_l2/Cargo.toml --bin ethrex_l2 -- stack reconstruct -g ../../test_data/genesis-l2.json -b ../../test_data/blobs/ -s $$PWD/store -c 0x0007a881CD95B1484fca47615B64803dad620C8d
 	cargo b --manifest-path ../../Cargo.toml --release
-<<<<<<< HEAD
-	CI_ETHREX_WORKDIR=${CI_ETHREX_WORKDIR} docker compose -f docker-compose-l2.yaml -f docker-compose-l2-store.overrides.yaml down
-	CI_ETHREX_WORKDIR=${CI_ETHREX_WORKDIR} docker compose -f docker-compose-l2.yaml -f docker-compose-l2-store.overrides.yaml up --detach --build
-=======
 	docker compose -f docker-compose-l2.yaml -f docker-compose-l2-store.overrides.yaml down
 	CI_ETHREX_WORKDIR=${CI_ETHREX_WORKDIR} \
 	docker compose -f docker-compose-l2.yaml -f docker-compose-l2-store.overrides.yaml up --detach
 	
->>>>>>> 49fd5c7b
 	cargo test state_reconstruct --release
 
 # Purge L2's state
