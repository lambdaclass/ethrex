--- conflicted
+++ resolved
@@ -76,15 +76,10 @@
 # Matches the ports used by the blockchain/metrics dir
 L2_PROMETHEUS_METRICS_PORT = 3702
 
-<<<<<<< HEAD
+PROVER_ENV_FILE ?= ".env.prover" 
+
 # L1
 init-l1-docker: ## 🚀 Initializes an L1 Lambda ethrex Client with Docker (Used with make init)
-=======
-PROVER_ENV_FILE ?= ".env.prover" 
-
-# Local L1
-init-local-l1: ## 🚀 Initializes an L1 Lambda ethrex Client with Docker (Used with make init)
->>>>>>> c9b0dbbe
 	docker compose -f ${ethrex_DEV_DOCKER_COMPOSE_PATH} -f ${ethrex_METRICS_OVERRIDES_L1_DOCKER_COMPOSE_PATH} up -d
 
 init-l1-docker-metrics: ## 🚀 Initializes an L1 Lambda ethrex Client with Docker (Used with make init)
@@ -140,16 +135,11 @@
 	SEQUENCER_CONFIG_FILE=${ethrex_L2_SEQUENCER_CONFIG_FILE} \
 	cargo run --release --bin ethrex_l2_l1_deployer --manifest-path ${ethrex_L2_CONTRACTS_PATH}/Cargo.toml
 
-<<<<<<< HEAD
 update-system-contracts: ## 📜 Sets the system contracts in the genesis_l2.json file
-	DEPLOYER_CONTRACTS_PATH=contracts CONFIG_FILE=config.toml cargo run --release --bin ethrex_l2_system_contracts_updater --manifest-path ${ethrex_L2_CONTRACTS_PATH}/Cargo.toml -- ${L2_GENESIS_FILE_PATH}
-=======
-update-system-contracts:
 	DEPLOYER_CONTRACTS_PATH=contracts \
 	CONFIGS_PATH=${ethrex_L2_CONFIGS_PATH} \
 	SEQUENCER_CONFIG_FILE=${ethrex_L2_SEQUENCER_CONFIG_FILE} \
 	cargo run --release --bin ethrex_l2_system_contracts_updater --manifest-path ${ethrex_L2_CONTRACTS_PATH}/Cargo.toml -- ${L2_GENESIS_FILE_PATH}
->>>>>>> c9b0dbbe
 
 # L2
 init-l2: ## 🚀 Initializes an L2 Lambda ethrex Client
