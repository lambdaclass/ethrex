--- conflicted
+++ resolved
@@ -143,12 +143,8 @@
 restart-metrics: down-metrics init-metrics ## 🔄 Restarts the metrics' containers
 
 down-l2: ## 🛑 Shuts down the L2 Lambda ethrex Client
-<<<<<<< HEAD
 	docker compose down ethrex_l2
-	pkill -x ethrex || exit 0
-=======
 	pgrep -a -f "ethrex l2" | awk '!/prover/ {print $1}' | xargs -r kill -s SIGINT
->>>>>>> 67b265e7
 
 rm-db-l2: ## 🛑 Removes the DB used by the L2
 	cargo run --release --manifest-path ../../Cargo.toml --bin ethrex -- l2 removedb --datadir ${ethrex_L2_DEV_DB} --force
