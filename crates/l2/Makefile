--- conflicted
+++ resolved
@@ -5,11 +5,6 @@
 L1_GENESIS_FILE_PATH=../../test_data/genesis-l1.json
 
 # Basic
-<<<<<<< HEAD
-=======
-.PHONY: help init down clean restart
-
->>>>>>> f204cd96
 help: ## 📚 Show help for each of the Makefile recipes
 	@grep -E '^[a-zA-Z0-9_-]+:.*?## .*$$' $(MAKEFILE_LIST) | sort | awk 'BEGIN {FS = ":.*?## "}; {printf "\033[36m%-30s\033[0m %s\n", $$1, $$2}'
 
@@ -22,11 +17,6 @@
 restart: restart-local-l1 deploy-l1 restart-l2 ## 🔄 Restarts the localnet
 
 # CLI
-<<<<<<< HEAD
-=======
-.PHONY: cli update-cli-contracts
-
->>>>>>> f204cd96
 cli: ## 🛠️ Installs the L2 Lambda ethrex CLI
 	cargo install --path ${ethrex_PATH}/cmd/ethrex_l2/ --force
 
@@ -60,11 +50,6 @@
 L2_AUTH_PORT=8552
 
 # Local L1
-<<<<<<< HEAD
-=======
-.PHONY: init-local-l1 init-l1 down-local-l1 restart-local-l1 rm-db-l1
-
->>>>>>> f204cd96
 init-local-l1: ## 🚀 Initializes an L1 Lambda ethrex Client with Docker (Used with make init)
 	docker compose -f ${ethrex_DEV_DOCKER_COMPOSE_PATH} up -d
 
@@ -97,11 +82,6 @@
 	cargo run --release --manifest-path ../../Cargo.toml --bin ethrex -- removedb --datadir ${ethrex_L1_DEV_LIBMDBX}
 
 # Contracts
-<<<<<<< HEAD
-=======
-PHONY: clean-contract-deps restart-contract-deps deploy-l1
-
->>>>>>> f204cd96
 clean-contract-deps: ## 🧹 Cleans the dependencies for the L1 contracts.
 	rm -rf contracts/solc_out
 	rm -rf contracts/lib
@@ -112,11 +92,6 @@
 	DEPLOYER_CONTRACTS_PATH=contracts cargo run --release --bin ethrex_l2_l1_deployer --manifest-path ${ethrex_L2_CONTRACTS_PATH}/Cargo.toml
 
 # L2
-<<<<<<< HEAD
-=======
-PHONY: init-l2 down-l2 restart-l2 init-prover rm-db-l2
-
->>>>>>> f204cd96
 init-l2: ## 🚀 Initializes an L2 Lambda ethrex Client
 	cargo run --release --manifest-path ../../Cargo.toml --bin ethrex --features l2 -- \
 	--network ${L2_GENESIS_FILE_PATH} \
@@ -150,11 +125,6 @@
 	cargo run --release --manifest-path ../../Cargo.toml --bin ethrex -- removedb --datadir ${ethrex_L2_DEV_LIBMDBX}
 
 # Testing
-<<<<<<< HEAD
-=======
-PHONY: ci_test test
-
->>>>>>> f204cd96
 ci_test: ## 🚧 Runs the L2's integration test, used by the github's CI
 	docker compose -f ${ethrex_L2_DOCKER_COMPOSE_PATH} down
 	docker compose -f ${ethrex_L2_DOCKER_COMPOSE_PATH} up -d --build
