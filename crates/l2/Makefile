.DEFAULT_GOAL := init

.PHONY: help init down clean init-local-l1 down-local-l1 clean-local-l1 init-l2 down-l2 deploy-l1 deploy-block-executor deploy-inbox setup-prover

L2_GENESIS_FILE_PATH=../../test_data/genesis-l2.json

help: ## 📚 Show help for each of the Makefile recipes
	@grep -E '^[a-zA-Z0-9_-]+:.*?## .*$$' $(MAKEFILE_LIST) | sort | awk 'BEGIN {FS = ":.*?## "}; {printf "\033[36m%-30s\033[0m %s\n", $$1, $$2}'

init: init-local-l1 contract-deps deploy-l1 init-l2 ## 🚀 Initializes a localnet with Lambda Ethereum Rust client as both L1 and L2

down: down-local-l1 down-l2 ## 🛑 Shuts down the localnet

clean: clean-contract-deps ## 🧹 Cleans the localnet

restart: restart-local-l1 restart-contract-deps restart-l2 ## 🔄 Restarts the localnet

cli: ## 🛠️ Builds the L2 Lambda Ethereum Rust CLI
	cargo build --release --manifest-path ${ETHEREUM_RUST_PATH}/cmd/ethereum_rust/Cargo.toml

# Variables

ETHEREUM_RUST_PATH=$(shell pwd)/../../
ETHEREUM_RUST_BIN_PATH=$(ETHEREUM_RUST_PATH)/target/release/ethereum_rust
ETHEREUM_RUST_DEV_DOCKER_COMPOSE_PATH=$(ETHEREUM_RUST_PATH)/crates/blockchain/dev/docker-compose-dev.yaml

FOUNDRY_PROJECT_HOME=$(shell pwd)/contracts
L1_RPC_URL=http://localhost:8545
L1_PRIVATE_KEY=0x385c546456b6a603a1cfcaa9ec9494ba4832da08dd6bcf4de9a71e4a01b74924

# Local L1

init-local-l1: ## 🚀 Initializes an L1 Lambda Ethereum Rust Client
	docker compose -f ${ETHEREUM_RUST_DEV_DOCKER_COMPOSE_PATH} up -d

down-local-l1: ## 🛑 Shuts down the L1 Lambda Ethereum Rust Client
	docker compose -f ${ETHEREUM_RUST_DEV_DOCKER_COMPOSE_PATH} down

restart-local-l1: down-local-l1 init-local-l1 ## 🔄 Restarts the L1 Lambda Ethereum Rust Client

# Contracts

contract-deps: ## 📦 Installs the dependencies for the L1 contracts
	mkdir -p ${FOUNDRY_PROJECT_HOME}
	forge install foundry-rs/forge-std --no-git --root ${FOUNDRY_PROJECT_HOME} || exit 0

clean-contract-deps: ## 🧹 Cleans the dependencies for the L1 contracts.
	rm -rf contracts/lib

restart-contract-deps: clean-contract-deps contract-deps ## 🔄 Restarts the dependencies for the L1 contracts.

deploy-l1: ## 📜 Deploys the L1 contracts
	cd ${FOUNDRY_PROJECT_HOME} && \
	forge script script/DeployL1.s.sol:DeployL1Script --rpc-url ${L1_RPC_URL} --private-key ${L1_PRIVATE_KEY} --broadcast --use $$(which solc)

deploy-on-chain-operator: ## 📜 Deploys the OnChainOperator contract in L1
	forge create ${FOUNDRY_PROJECT_HOME}/src/l1/OnChainOperator.sol:OnChainOperator --rpc-url ${L1_RPC_URL} --private-key ${L1_PRIVATE_KEY}

deploy-bridge: ## 📜 Deploys the CommonBridge contract in L1
	forge create ${FOUNDRY_PROJECT_HOME}/src/l1/CommonBridge.sol:CommonBridge --rpc-url ${L1_RPC_URL} --private-key ${L1_PRIVATE_KEY}

# L2

init-l2: ## 🚀 Initializes an L2 Lambda Ethereum Rust Client
	cargo run --release --manifest-path ../../Cargo.toml --bin ethereum_rust --features l2 -- --network ${L2_GENESIS_FILE_PATH} --http.port 1729 

down-l2: ## 🛑 Shuts down the L2 Lambda Ethereum Rust Client
	pkill -f ethereum_rust || exit 0

<<<<<<< HEAD
restart-l2: down-l2 init-l2

l2-stack-init:
	cargo run --release --manifest-path ../../Cargo.toml --bin ethereum_rust_l2 stack init

# Prover

SP1_PROGRAM_PATH=$(shell pwd)/prover/sp1/program

setup-prover:
	cd ${SP1_PROGRAM_PATH} && \
	cargo prove build
=======
restart-l2: down-l2 init-l2 ## 🔄 Restarts the L2 Lambda Ethereum Rust Client
>>>>>>> 75043019
<|MERGE_RESOLUTION|>--- conflicted
+++ resolved
@@ -67,19 +67,4 @@
 down-l2: ## 🛑 Shuts down the L2 Lambda Ethereum Rust Client
 	pkill -f ethereum_rust || exit 0
 
-<<<<<<< HEAD
-restart-l2: down-l2 init-l2
-
-l2-stack-init:
-	cargo run --release --manifest-path ../../Cargo.toml --bin ethereum_rust_l2 stack init
-
-# Prover
-
-SP1_PROGRAM_PATH=$(shell pwd)/prover/sp1/program
-
-setup-prover:
-	cd ${SP1_PROGRAM_PATH} && \
-	cargo prove build
-=======
-restart-l2: down-l2 init-l2 ## 🔄 Restarts the L2 Lambda Ethereum Rust Client
->>>>>>> 75043019
+restart-l2: down-l2 init-l2 ## 🔄 Restarts the L2 Lambda Ethereum Rust Client