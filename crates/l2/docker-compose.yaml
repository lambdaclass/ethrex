volumes:
  env:

services:
  ethrex_l1:
    container_name: ethrex_l1
    image: "ethrex:main"
    build: ../../
    ports:
      - 127.0.0.1:8545:8545
    volumes:
      - ../../fixtures/genesis/l1-dev.json:/genesis/l1-dev.json
    command: --network /genesis/l1-dev.json --http.addr 0.0.0.0 --http.port 8545 --dev

  contract_deployer:
    container_name: contract_deployer
<<<<<<< HEAD
    image: "ethrex:main"
    build: ../../
    restart: on-failure:10
=======
    image: "ethrex:main-l2"
    build:
      context: ../../
      args:
        - BUILD_FLAGS=--features l2,l2-sql
>>>>>>> cdb952e7
    volumes:
      # NOTE: DOCKER_ETHREX_WORKDIR is defined in crates/l2/Makefile
      - ./contracts:${DOCKER_ETHREX_WORKDIR}/contracts
      - env:/env/
      - ../../fixtures/genesis/l1-dev.json:${DOCKER_ETHREX_WORKDIR}/fixtures/genesis/l1-dev.json
      - ../../fixtures/genesis/l2.json:${DOCKER_ETHREX_WORKDIR}/fixtures/genesis/l2.json
      - ../../fixtures/keys/private_keys_l1.txt:${DOCKER_ETHREX_WORKDIR}/fixtures/keys/private_keys_l1.txt
      - ./prover/src/guest_program/src/sp1/out/riscv32im-succinct-zkvm-vk:${DOCKER_ETHREX_WORKDIR}/riscv32im-succinct-zkvm-vk
      - ./prover/src/guest_program/src/risc0/out/riscv32im-risc0-vk:${DOCKER_ETHREX_WORKDIR}/riscv32im-risc0-vk
    environment:
      - ETHREX_ETH_RPC_URL=http://ethrex_l1:8545
      # NOTE: The paths in the env variables must match those
      # specified in the `volumes:` section
      - ETHREX_DEPLOYER_L1_PRIVATE_KEY=${ETHREX_DEPLOYER_PRIVATE_KEY:-0x385c546456b6a603a1cfcaa9ec9494ba4832da08dd6bcf4de9a71e4a01b74924}
      - ETHREX_DEPLOYER_ENV_FILE_PATH=/env/.env
      - ETHREX_DEPLOYER_GENESIS_L1_PATH=${DOCKER_ETHREX_WORKDIR}/fixtures/genesis/l1-dev.json
      - ETHREX_DEPLOYER_GENESIS_L2_PATH=${DOCKER_ETHREX_WORKDIR}/fixtures/genesis/l2.json
      - ETHREX_DEPLOYER_PRIVATE_KEYS_FILE_PATH=${DOCKER_ETHREX_WORKDIR}/fixtures/keys/private_keys_l1.txt
      - ETHREX_DEPLOYER_DEPLOY_RICH=${ETHREX_DEPLOYER_DEPLOY_RICH:-true}
      - ETHREX_DEPLOYER_PICO_CONTRACT_VERIFIER=${ETHREX_DEPLOYER_PICO_CONTRACT_VERIFIER:-0x00000000000000000000000000000000000000aa}
      - ETHREX_DEPLOYER_PICO_DEPLOY_VERIFIER=${ETHREX_DEPLOYER_PICO_DEPLOY_VERIFIER:-false}
      - ETHREX_DEPLOYER_RISC0_CONTRACT_VERIFIER=${ETHREX_DEPLOYER_RISC0_CONTRACT_VERIFIER:-0x00000000000000000000000000000000000000aa}
      - ETHREX_DEPLOYER_SP1_CONTRACT_VERIFIER=${ETHREX_DEPLOYER_SP1_CONTRACT_VERIFIER:-0x00000000000000000000000000000000000000aa}
      - ETHREX_DEPLOYER_SP1_DEPLOY_VERIFIER=${ETHREX_DEPLOYER_SP1_DEPLOY_VERIFIER:-false}
      - ETHREX_DEPLOYER_ALIGNED_AGGREGATOR_ADDRESS=${ETHREX_DEPLOYER_ALIGNED_AGGREGATOR_ADDRESS:-0x00000000000000000000000000000000000000aa}
      - ETHREX_SP1_VERIFICATION_KEY_PATH=${DOCKER_ETHREX_WORKDIR}/riscv32im-succinct-zkvm-vk
      - ETHREX_RISC0_VERIFICATION_KEY_PATH=${DOCKER_ETHREX_WORKDIR}/riscv32im-risc0-vk
      - ETHREX_DEPLOYER_TDX_CONTRACT_VERIFIER=${ETHREX_DEPLOYER_TDX_CONTRACT_VERIFIER:-0x00000000000000000000000000000000000000aa}
      - ETHREX_DEPLOYER_TDX_DEPLOY_VERIFIER=${ETHREX_DEPLOYER_TDX_DEPLOY_VERIFIER:-false}
      - ETHREX_TDX_DEV_MODE=${ETHREX_TDX_DEV_MODE:-false}
      - ETHREX_ON_CHAIN_PROPOSER_OWNER=0x4417092b70a3e5f10dc504d0947dd256b965fc62
      - ETHREX_BRIDGE_OWNER=0x4417092b70a3e5f10dc504d0947dd256b965fc62
      - ETHREX_DEPLOYER_SEQUENCER_REGISTRY_OWNER=0x4417092b70a3e5f10dc504d0947dd256b965fc62
      - ETHREX_DEPLOYER_DEPLOY_BASED_CONTRACTS=${ETHREX_DEPLOYER_DEPLOY_BASED_CONTRACTS:-false}
      - ETHREX_L2_VALIDIUM=${ETHREX_L2_VALIDIUM:-false}
      - ETHREX_NATIVE_TOKEN_L1_ADDRESS=${ETHREX_NATIVE_TOKEN_L1_ADDRESS:-0x0000000000000000000000000000000000000000}
      - COMPILE_CONTRACTS=true
    depends_on:
      - ethrex_l1
    entrypoint:
      - /bin/bash
      - -c
      - touch /env/.env; ./ethrex l2 deploy "$0" "$@"
    command: >
      --randomize-contract-deployment

  ethrex_l2:
    container_name: ethrex_l2
    image: "ethrex:main-l2"
    build:
      context: ../../
      args:
        - BUILD_FLAGS=--features l2,l2-sql
    ports:
      # RPC
      - 127.0.0.1:1729:1729
      # Proposer
      - ${ETHREX_PROOF_COORDINATOR_ADDRESS:-127.0.0.1}:3900:3900
    environment:
      # Default values are taken from cmd/ethrex/l2/options.rs defaults.
      - ETHREX_ETH_RPC_URL=http://ethrex_l1:8545
      - ETHREX_L2_VALIDIUM=${ETHREX_L2_VALIDIUM:-false}
      - ETHREX_BLOCK_PRODUCER_BLOCK_TIME=${ETHREX_BLOCK_PRODUCER_BLOCK_TIME:-5000}
      - ETHREX_DEPLOYER_PICO_DEPLOY_VERIFIER=${ETHREX_DEPLOYER_PICO_DEPLOY_VERIFIER:-false}
      - ETHREX_WATCHER_BLOCK_DELAY=${ETHREX_WATCHER_BLOCK_DELAY:-0}
      - ETHREX_BASED=${ETHREX_BASED:-false}
      - ETHREX_BLOCK_PRODUCER_FEE_VAULT_ADDRESS
      - ETHREX_STATE_UPDATER_SEQUENCER_REGISTRY=${ETHREX_STATE_UPDATER_SEQUENCER_REGISTRY:-0x0000000000000000000000000000000000000000}
      - ETHREX_COMMITTER_COMMIT_TIME=${ETHREX_COMMITTER_COMMIT_TIME:-60000}
      - ETHREX_WATCHER_WATCH_INTERVAL=${ETHREX_WATCHER_WATCH_INTERVAL:-12000}
    volumes:
      - ../../fixtures/genesis/l2.json:/genesis/l2.json
      - env:/env/
    entrypoint:
      - /bin/bash
      - -c
      - export $(xargs < /env/.env); ./ethrex l2 "$0" "$@"
    # ETHREX_WATCHER_BRIDGE_ADDRESS and ETHREX_COMMITTER_ON_CHAIN_PROPOSER_ADDRESS are set in the .env file by the contract_deployer service.
    command: >
      --network /genesis/l2.json
      --http.addr 0.0.0.0
      --http.port 1729
      --authrpc.port 8552
      --proof-coordinator.addr 0.0.0.0
      --block-producer.coinbase-address 0x0007a881CD95B1484fca47615B64803dad620C8d
      --committer.l1-private-key 0x385c546456b6a603a1cfcaa9ec9494ba4832da08dd6bcf4de9a71e4a01b74924
      --proof-coordinator.l1-private-key 0x39725efee3fb28614de3bacaffe4cc4bd8c436257e2c8bb887c4b5c4be45e76d
      --no-monitor
    depends_on:
      contract_deployer:
        condition: service_completed_successfully

  ethrex_prover:
    container_name: ethrex_prover
    image: "ethrex:main-l2"
    build:
      context: ../../
      args:
        - BUILD_FLAGS=--features l2,l2-sql
    command: >
      l2 prover
      --backend exec
      --proof-coordinators tcp://ethrex_l2:3900
    depends_on:
      - ethrex_l2<|MERGE_RESOLUTION|>--- conflicted
+++ resolved
@@ -14,17 +14,12 @@
 
   contract_deployer:
     container_name: contract_deployer
-<<<<<<< HEAD
-    image: "ethrex:main"
-    build: ../../
+    image: "ethrex:main-l2"
     restart: on-failure:10
-=======
-    image: "ethrex:main-l2"
     build:
       context: ../../
       args:
         - BUILD_FLAGS=--features l2,l2-sql
->>>>>>> cdb952e7
     volumes:
       # NOTE: DOCKER_ETHREX_WORKDIR is defined in crates/l2/Makefile
       - ./contracts:${DOCKER_ETHREX_WORKDIR}/contracts
