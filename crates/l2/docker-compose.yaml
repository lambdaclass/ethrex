--- conflicted
+++ resolved
@@ -57,11 +57,6 @@
       - ETHREX_DEPLOYER_DEPLOY_BASED_CONTRACTS=${ETHREX_DEPLOYER_DEPLOY_BASED_CONTRACTS:-false}
       - ETHREX_DEPLOYER_INITIAL_FEE_TOKEN
       - ETHREX_L2_VALIDIUM=${ETHREX_L2_VALIDIUM:-false}
-<<<<<<< HEAD
-      - ETHREX_NATIVE_TOKEN_L1_ADDRESS=${ETHREX_NATIVE_TOKEN_L1_ADDRESS:-0x0000000000000000000000000000000000000000}
-=======
-      - COMPILE_CONTRACTS=true
->>>>>>> fa3a2984
       - ETHREX_USE_COMPILED_GENESIS=true
     depends_on:
       - ethrex_l1
