volumes:
  env:

services:
  ethrex_l1:
    container_name: ethrex_l1
    image: "ethrex:main"
    build: ../../
    ports:
      - 127.0.0.1:8545:8545
    volumes:
      - ../../fixtures/genesis/l1-dev.json:/genesis/l1-dev.json
    command: --network /genesis/l1-dev.json --http.addr 0.0.0.0 --http.port 8545 --dev

  contract_deployer:
    container_name: contract_deployer
    image: "ethrex:main"
    build: ../../
    volumes:
      # NOTE: DOCKER_ETHREX_WORKDIR is defined in crates/l2/Makefile
      - ./contracts:${DOCKER_ETHREX_WORKDIR}/contracts
      - env:/env/
      - ../../fixtures/genesis/l1-dev.json:${DOCKER_ETHREX_WORKDIR}/fixtures/genesis/l1-dev.json
      - ../../fixtures/genesis/l2.json:${DOCKER_ETHREX_WORKDIR}/fixtures/genesis/l2.json
      - ../../fixtures/keys/private_keys_l1.txt:${DOCKER_ETHREX_WORKDIR}/fixtures/keys/private_keys_l1.txt
      - ./prover/src/guest_program/src/sp1/out/riscv32im-succinct-zkvm-vk:${DOCKER_ETHREX_WORKDIR}/riscv32im-succinct-zkvm-vk
      - ./prover/src/guest_program/src/risc0/out/riscv32im-risc0-vk:${DOCKER_ETHREX_WORKDIR}/riscv32im-risc0-vk
    environment:
      - ETHREX_ETH_RPC_URL=http://ethrex_l1:8545
      # NOTE: The paths in the env variables must match those
      # specified in the `volumes:` section
      - ETHREX_DEPLOYER_L1_PRIVATE_KEY=${ETHREX_DEPLOYER_PRIVATE_KEY:-0x385c546456b6a603a1cfcaa9ec9494ba4832da08dd6bcf4de9a71e4a01b74924}
      - ETHREX_DEPLOYER_ENV_FILE_PATH=/env/.env
      - ETHREX_DEPLOYER_GENESIS_L1_PATH=${DOCKER_ETHREX_WORKDIR}/fixtures/genesis/l1-dev.json
      - ETHREX_DEPLOYER_GENESIS_L2_PATH=${DOCKER_ETHREX_WORKDIR}/fixtures/genesis/l2.json
      - ETHREX_DEPLOYER_PRIVATE_KEYS_FILE_PATH=${DOCKER_ETHREX_WORKDIR}/fixtures/keys/private_keys_l1.txt
      - ETHREX_DEPLOYER_DEPLOY_RICH=${ETHREX_DEPLOYER_DEPLOY_RICH:-true}
      - ETHREX_DEPLOYER_PICO_CONTRACT_VERIFIER=${ETHREX_DEPLOYER_PICO_CONTRACT_VERIFIER:-0x00000000000000000000000000000000000000aa}
      - ETHREX_DEPLOYER_PICO_DEPLOY_VERIFIER=${ETHREX_DEPLOYER_PICO_DEPLOY_VERIFIER:-false}
      - ETHREX_DEPLOYER_RISC0_CONTRACT_VERIFIER=${ETHREX_DEPLOYER_RISC0_CONTRACT_VERIFIER:-0x00000000000000000000000000000000000000aa}
      - ETHREX_DEPLOYER_SP1_CONTRACT_VERIFIER=${ETHREX_DEPLOYER_SP1_CONTRACT_VERIFIER:-0x00000000000000000000000000000000000000aa}
      - ETHREX_DEPLOYER_SP1_DEPLOY_VERIFIER=${ETHREX_DEPLOYER_SP1_DEPLOY_VERIFIER:-false}
      - ETHREX_DEPLOYER_ALIGNED_AGGREGATOR_ADDRESS=${ETHREX_DEPLOYER_ALIGNED_AGGREGATOR_ADDRESS:-0x00000000000000000000000000000000000000aa}
      - ETHREX_SP1_VERIFICATION_KEY_PATH=${DOCKER_ETHREX_WORKDIR}/riscv32im-succinct-zkvm-vk
      - ETHREX_RISC0_VERIFICATION_KEY_PATH=${DOCKER_ETHREX_WORKDIR}/riscv32im-risc0-vk
      - ETHREX_DEPLOYER_TDX_CONTRACT_VERIFIER=${ETHREX_DEPLOYER_TDX_CONTRACT_VERIFIER:-0x00000000000000000000000000000000000000aa}
      - ETHREX_DEPLOYER_TDX_DEPLOY_VERIFIER=${ETHREX_DEPLOYER_TDX_DEPLOY_VERIFIER:-false}
      - ETHREX_TDX_DEV_MODE=${ETHREX_TDX_DEV_MODE:-false}
      - ETHREX_ON_CHAIN_PROPOSER_OWNER=0x4417092b70a3e5f10dc504d0947dd256b965fc62
      - ETHREX_BRIDGE_OWNER=0x4417092b70a3e5f10dc504d0947dd256b965fc62
      - ETHREX_DEPLOYER_SEQUENCER_REGISTRY_OWNER=0x4417092b70a3e5f10dc504d0947dd256b965fc62
      - ETHREX_DEPLOYER_DEPLOY_BASED_CONTRACTS=${ETHREX_DEPLOYER_DEPLOY_BASED_CONTRACTS:-false}
      - ETHREX_L2_VALIDIUM=${ETHREX_L2_VALIDIUM:-false}
      - ETHREX_NATIVE_TOKEN_L1_ADDRESS=${ETHREX_NATIVE_TOKEN_L1_ADDRESS:-0x0000000000000000000000000000000000000000}
      - COMPILE_CONTRACTS=true
    depends_on:
      - ethrex_l1
    entrypoint:
      - /bin/bash
      - -c
      - touch /env/.env; ./ethrex l2 deploy "$0" "$@"
    command: >
      --randomize-contract-deployment

  ethrex_l2:
    container_name: ethrex_l2
    image: "ethrex:main"
    build: ../../
    ports:
      # RPC
      - 127.0.0.1:1729:1729
      # Proposer
      - ${ETHREX_PROOF_COORDINATOR_ADDRESS:-127.0.0.1}:3900:3900
    environment:
      # Default values are taken from cmd/ethrex/l2/options.rs defaults.
      - ETHREX_ETH_RPC_URL=http://ethrex_l1:8545
      - ETHREX_L2_VALIDIUM=${ETHREX_L2_VALIDIUM:-false}
      - ETHREX_BLOCK_PRODUCER_BLOCK_TIME=${ETHREX_BLOCK_PRODUCER_BLOCK_TIME:-5000}
      - ETHREX_DEPLOYER_PICO_DEPLOY_VERIFIER=${ETHREX_DEPLOYER_PICO_DEPLOY_VERIFIER:-false}
      - ETHREX_WATCHER_BLOCK_DELAY=${ETHREX_WATCHER_BLOCK_DELAY:-0}
      - ETHREX_BASED=${ETHREX_BASED:-false}
      - ETHREX_BLOCK_PRODUCER_BASE_FEE_VAULT_ADDRESS
      - ETHREX_BLOCK_PRODUCER_OPERATOR_FEE_VAULT_ADDRESS
<<<<<<< HEAD
      - ETHREX_BLOCK_PRODUCER_L1_FEE_VAULT_ADDRESS
=======
      - ETHREX_BLOCK_PRODUCER_OPERATOR_FEE_PER_GAS
>>>>>>> 64be8db5
      - ETHREX_STATE_UPDATER_SEQUENCER_REGISTRY=${ETHREX_STATE_UPDATER_SEQUENCER_REGISTRY:-0x0000000000000000000000000000000000000000}
      - ETHREX_COMMITTER_COMMIT_TIME=${ETHREX_COMMITTER_COMMIT_TIME:-60000}
      - ETHREX_WATCHER_WATCH_INTERVAL=${ETHREX_WATCHER_WATCH_INTERVAL:-12000}
    volumes:
      - ../../fixtures/genesis/l2.json:/genesis/l2.json
      - env:/env/
    entrypoint:
      - /bin/bash
      - -c
      - export $(xargs < /env/.env); ./ethrex l2 "$0" "$@"
    # ETHREX_WATCHER_BRIDGE_ADDRESS and ETHREX_COMMITTER_ON_CHAIN_PROPOSER_ADDRESS are set in the .env file by the contract_deployer service.
    command: >
      --network /genesis/l2.json
      --http.addr 0.0.0.0
      --http.port 1729
      --authrpc.port 8552
      --proof-coordinator.addr 0.0.0.0
      --block-producer.coinbase-address 0x0007a881CD95B1484fca47615B64803dad620C8d
      --committer.l1-private-key 0x385c546456b6a603a1cfcaa9ec9494ba4832da08dd6bcf4de9a71e4a01b74924
      --proof-coordinator.l1-private-key 0x39725efee3fb28614de3bacaffe4cc4bd8c436257e2c8bb887c4b5c4be45e76d
      --no-monitor
    depends_on:
      contract_deployer:
        condition: service_completed_successfully

  ethrex_prover:
    container_name: ethrex_prover
    image: "ethrex:main"
    build: ../../
    command: >
      l2 prover
      --backend exec
      --proof-coordinators tcp://ethrex_l2:3900
    depends_on:
      - ethrex_l2<|MERGE_RESOLUTION|>--- conflicted
+++ resolved
@@ -81,11 +81,8 @@
       - ETHREX_BASED=${ETHREX_BASED:-false}
       - ETHREX_BLOCK_PRODUCER_BASE_FEE_VAULT_ADDRESS
       - ETHREX_BLOCK_PRODUCER_OPERATOR_FEE_VAULT_ADDRESS
-<<<<<<< HEAD
+      - ETHREX_BLOCK_PRODUCER_OPERATOR_FEE_PER_GAS
       - ETHREX_BLOCK_PRODUCER_L1_FEE_VAULT_ADDRESS
-=======
-      - ETHREX_BLOCK_PRODUCER_OPERATOR_FEE_PER_GAS
->>>>>>> 64be8db5
       - ETHREX_STATE_UPDATER_SEQUENCER_REGISTRY=${ETHREX_STATE_UPDATER_SEQUENCER_REGISTRY:-0x0000000000000000000000000000000000000000}
       - ETHREX_COMMITTER_COMMIT_TIME=${ETHREX_COMMITTER_COMMIT_TIME:-60000}
       - ETHREX_WATCHER_WATCH_INTERVAL=${ETHREX_WATCHER_WATCH_INTERVAL:-12000}
