use std::{cmp::min, sync::Arc, time::Duration};

<<<<<<< HEAD
use ethrex_blockchain::{Blockchain, fork_choice::apply_fork_choice};
use ethrex_common::types::BlobsBundle;
=======
use ethrex_blockchain::error::ChainError;
use ethrex_blockchain::{Blockchain, fork_choice::apply_fork_choice, vm::StoreVmDatabase};
>>>>>>> d413c556
use ethrex_common::utils::keccak;
use ethrex_common::{Address, H256, U256, types::Block};

use ethrex_l2_sdk::{get_last_committed_batch, get_last_fetched_l1_block};
use ethrex_rlp::decode::RLPDecode;
use ethrex_rpc::{EthClient, types::receipt::RpcLog};
use ethrex_storage::Store;
use ethrex_storage_rollup::{RollupStoreError, StoreRollup};
use spawned_concurrency::{
    error::GenServerError,
    messages::Unused,
    tasks::{CastResponse, GenServer, GenServerHandle, send_after},
};
use tracing::{debug, error, info};

use crate::utils::state_reconstruct::get_batch;
use crate::{
    SequencerConfig,
    based::sequencer_state::{SequencerState, SequencerStatus},
    sequencer::utils::node_is_up_to_date,
};

#[derive(Debug, thiserror::Error)]
pub enum BlockFetcherError {
    #[error("Block Fetcher failed due to an EthClient error: {0}")]
    EthClientError(#[from] ethrex_rpc::clients::EthClientError),
    #[error("Block Fetcher failed due to a Store error: {0}")]
    StoreError(#[from] ethrex_storage::error::StoreError),
    #[error("State Updater failed due to a RollupStore error: {0}")]
    RollupStoreError(#[from] RollupStoreError),
    #[error("Failed to store fetched block: {0}")]
    ChainError(#[from] ethrex_blockchain::error::ChainError),
    #[error("Failed to apply fork choice for fetched block: {0}")]
    InvalidForkChoice(#[from] ethrex_blockchain::error::InvalidForkChoice),
    #[error("Failed to push fetched block to execution cache: {0}")]
    ExecutionCacheError(#[from] crate::sequencer::errors::ExecutionCacheError),
    #[error("Failed to RLP decode fetched block: {0}")]
    RLPDecodeError(#[from] ethrex_rlp::error::RLPDecodeError),
    #[error("Block Fetcher failed in a helper function: {0}")]
    UtilsError(#[from] crate::utils::error::UtilsError),
    #[error("Missing bytes from calldata: {0}")]
    WrongBatchCalldata(String),
    #[error("Failed due to an EVM error: {0}")]
    EvmError(#[from] ethrex_vm::EvmError),
    #[error("Failed to produce the blob bundle")]
    BlobBundleError,
    #[error("Failed to compute deposit logs hash: {0}")]
    PrivilegedTransactionError(
        #[from] ethrex_l2_common::privileged_transactions::PrivilegedTransactionError,
    ),
    #[error("Internal Error: {0}")]
    InternalError(#[from] GenServerError),
    #[error("Tried to store an empty batch")]
    EmptyBatchError,
    #[error("Failed to retrieve data: {0}")]
    RetrievalError(String),
    #[error("Inconsistent Storage: {0}")]
    InconsistentStorage(String),
    #[error("Conversion Error: {0}")]
    ConversionError(String),
    #[error("Calculation Error: {0}")]
    CalculationError(String),
}

#[derive(Clone)]
pub enum InMessage {
    Fetch,
}

#[derive(Clone, PartialEq)]
pub enum OutMessage {
    Done,
}

pub struct BlockFetcher {
    eth_client: EthClient,
    on_chain_proposer_address: Address,
    store: Store,
    rollup_store: StoreRollup,
    blockchain: Arc<Blockchain>,
    sequencer_state: SequencerState,
    fetch_interval_ms: u64,
    last_l1_block_fetched: U256,
    fetch_block_step: U256,
}

impl BlockFetcher {
    pub async fn new(
        cfg: &SequencerConfig,
        store: Store,
        rollup_store: StoreRollup,
        blockchain: Arc<Blockchain>,
        sequencer_state: SequencerState,
    ) -> Result<Self, BlockFetcherError> {
        let eth_client = EthClient::new_with_multiple_urls(cfg.eth.rpc_url.clone())?;
        let last_l1_block_fetched =
            get_last_fetched_l1_block(&eth_client, cfg.l1_watcher.bridge_address)
                .await?
                .into();
        Ok(Self {
            eth_client,
            on_chain_proposer_address: cfg.l1_committer.on_chain_proposer_address,
            store,
            rollup_store,
            blockchain,
            sequencer_state,
            fetch_interval_ms: cfg.based.block_fetcher.fetch_interval_ms,
            last_l1_block_fetched,
            fetch_block_step: cfg.based.block_fetcher.fetch_block_step.into(),
        })
    }

    pub async fn spawn(
        cfg: &SequencerConfig,
        store: Store,
        rollup_store: StoreRollup,
        blockchain: Arc<Blockchain>,
        sequencer_state: SequencerState,
    ) -> Result<(), BlockFetcherError> {
        let state = Self::new(cfg, store, rollup_store, blockchain, sequencer_state).await?;
        let mut block_fetcher = state.start();
        block_fetcher
            .cast(InMessage::Fetch)
            .await
            .map_err(BlockFetcherError::InternalError)
    }

    async fn fetch(&mut self) -> Result<(), BlockFetcherError> {
        while !node_is_up_to_date::<BlockFetcherError>(
            &self.eth_client,
            self.on_chain_proposer_address,
            &self.rollup_store,
        )
        .await?
        {
            info!("Node is not up to date. Syncing via L1");

            let last_l2_block_number_known = self.store.get_latest_block_number().await?;

            let last_l2_batch_number_known = self
                .rollup_store
                .get_batch_number_by_block(last_l2_block_number_known)
                .await?
                .ok_or(BlockFetcherError::RetrievalError(format!(
                    "Failed to get last batch number known for block {last_l2_block_number_known}"
                )))?;

            let last_l2_committed_batch_number =
                get_last_committed_batch(&self.eth_client, self.on_chain_proposer_address).await?;

            let l2_batches_behind = last_l2_committed_batch_number.checked_sub(last_l2_batch_number_known).ok_or(
                BlockFetcherError::CalculationError(
                    "Failed to calculate batches behind. Last batch number known is greater than last committed batch number.".to_string(),
                ),
            )?;

            info!(
                "Node is {l2_batches_behind} batches behind. Last batch number known: {last_l2_batch_number_known}, last committed batch number: {last_l2_committed_batch_number}"
            );

            let (batch_committed_logs, batch_verified_logs) = self.get_logs().await?;

            self.process_committed_logs(batch_committed_logs, last_l2_batch_number_known)
                .await?;
            self.process_verified_logs(batch_verified_logs).await?;
        }

        info!("Node is up to date");

        Ok(())
    }

    /// Fetch logs from the L1 chain for the BatchCommitted and BatchVerified events.
    /// This function fetches logs, starting from the last fetched block number (aka the last block that was processed)
    /// and going up to the current block number.
    async fn get_logs(&mut self) -> Result<(Vec<RpcLog>, Vec<RpcLog>), BlockFetcherError> {
        let last_l1_block_number = self.eth_client.get_block_number().await?;

        let mut batch_committed_logs = Vec::new();
        let mut batch_verified_logs = Vec::new();
        while self.last_l1_block_fetched < last_l1_block_number {
            let new_last_l1_fetched_block = min(
                self.last_l1_block_fetched + self.fetch_block_step,
                last_l1_block_number,
            );

            debug!(
                "Fetching logs from block {} to {}",
                self.last_l1_block_fetched + 1,
                new_last_l1_fetched_block
            );

            // Fetch logs from the L1 chain for the BatchCommitted event.
            let committed_logs = self
                .eth_client
                .get_logs(
                    self.last_l1_block_fetched + 1,
                    new_last_l1_fetched_block,
                    self.on_chain_proposer_address,
                    vec![keccak(b"BatchCommitted(uint256,bytes32)")],
                )
                .await?;

            // Fetch logs from the L1 chain for the BatchVerified event.
            let verified_logs = self
                .eth_client
                .get_logs(
                    self.last_l1_block_fetched + 1,
                    new_last_l1_fetched_block,
                    self.on_chain_proposer_address,
                    vec![keccak(b"BatchVerified(uint256)")],
                )
                .await?;

            // Update the last L1 block fetched.
            self.last_l1_block_fetched = new_last_l1_fetched_block;

            batch_committed_logs.extend_from_slice(&committed_logs);
            batch_verified_logs.extend_from_slice(&verified_logs);
        }

        Ok((batch_committed_logs, batch_verified_logs))
    }

    /// Process the logs from the event `BatchCommitted`.
    /// Gets the committed batches that are missing in the local store from the logs,
    /// and seals the batch in the rollup store.
    async fn process_committed_logs(
        &mut self,
        batch_committed_logs: Vec<RpcLog>,
        last_l2_batch_number_known: u64,
    ) -> Result<(), BlockFetcherError> {
        let mut missing_batches_logs =
            filter_logs(&batch_committed_logs, last_l2_batch_number_known).await?;

        missing_batches_logs.sort_by_key(|(_log, batch_number)| *batch_number);

        for (batch_committed_log, batch_number) in missing_batches_logs {
            let tx = self
                .eth_client
                .get_transaction_by_hash(batch_committed_log.transaction_hash)
                .await?
                .ok_or(BlockFetcherError::RetrievalError(format!(
                    "Failed to get the receipt for transaction {:x}",
                    batch_committed_log.transaction_hash
                )))?
                .tx;

            let batch = decode_batch_from_calldata(tx.data())?;

            self.store_batch(&batch).await?;

            self.seal_batch(&batch, batch_number, batch_committed_log.transaction_hash)
                .await?;
        }
        Ok(())
    }

    async fn store_batch(&mut self, batch: &[Block]) -> Result<(), BlockFetcherError> {
        for block in batch.iter() {
            self.blockchain.add_block(block.clone())?;

            let block_hash = block.hash();

            info!(
                "Added fetched block {} with hash {block_hash:#x}",
                block.header.number,
            );
        }
        let latest_hash_on_batch = batch
            .last()
            .ok_or(BlockFetcherError::EmptyBatchError)?
            .hash();
        apply_fork_choice(
            &self.store,
            latest_hash_on_batch,
            latest_hash_on_batch,
            latest_hash_on_batch,
        )
        .await?;

        Ok(())
    }

    async fn seal_batch(
        &mut self,
        batch: &[Block],
        batch_number: U256,
        commit_tx: H256,
    ) -> Result<(), BlockFetcherError> {
        let batch = get_batch(
            &self.store,
            batch,
            batch_number,
            Some(commit_tx),
            BlobsBundle::default(),
        )
        .await?;

        self.rollup_store.seal_batch(batch).await?;

        info!("Sealed batch {batch_number}.");

        Ok(())
    }

<<<<<<< HEAD
=======
    async fn get_batch(
        &mut self,
        batch: &[Block],
        batch_number: U256,
        commit_tx: H256,
    ) -> Result<Batch, BlockFetcherError> {
        let privileged_transactions: Vec<PrivilegedL2Transaction> = batch
            .iter()
            .flat_map(|block| {
                block.body.transactions.iter().filter_map(|tx| {
                    if let Transaction::PrivilegedL2Transaction(tx) = tx {
                        Some(tx.clone())
                    } else {
                        None
                    }
                })
            })
            .collect();
        let privileged_transaction_hashes = privileged_transactions
            .iter()
            .filter_map(|tx| tx.get_privileged_hash())
            .collect();
        let mut messages = Vec::new();
        for block in batch {
            let block_messages = self.extract_block_messages(block.header.number).await?;
            messages.extend(block_messages);
        }
        let privileged_transactions_hash =
            compute_privileged_transactions_hash(privileged_transaction_hashes)?;

        let first_block = batch.first().ok_or(BlockFetcherError::RetrievalError(
            "Batch is empty. This shouldn't happen.".to_owned(),
        ))?;

        let last_block = batch.last().ok_or(BlockFetcherError::RetrievalError(
            "Batch is empty. This shouldn't happen.".to_owned(),
        ))?;

        let new_state_root = self
            .store
            .state_trie(last_block.hash())?
            .ok_or(BlockFetcherError::InconsistentStorage(
                "This block should be in the store".to_owned(),
            ))?
            .hash_no_commit();

        // This is copied from the L1Committer, this should be reviewed.
        let mut acc_account_updates: HashMap<H160, AccountUpdate> = HashMap::new();
        for block in batch {
            let parent_header = self
                .store
                .get_block_header_by_hash(block.header.parent_hash)?
                .ok_or(BlockFetcherError::ChainError(ChainError::ParentNotFound))?;
            let vm_db = StoreVmDatabase::new(self.store.clone(), parent_header);
            let mut vm = self.blockchain.new_evm(vm_db)?;
            vm.execute_block(block)
                .map_err(BlockFetcherError::EvmError)?;
            let account_updates = vm
                .get_state_transitions()
                .map_err(BlockFetcherError::EvmError)?;

            for account in account_updates {
                let address = account.address;
                if let Some(existing) = acc_account_updates.get_mut(&address) {
                    existing.merge(account);
                } else {
                    acc_account_updates.insert(address, account);
                }
            }
        }

        let parent_block_hash = first_block.header.parent_hash;
        let parent_header = self
            .store
            .get_block_header_by_hash(parent_block_hash)?
            .ok_or(BlockFetcherError::ChainError(ChainError::ParentNotFound))?;

        let parent_db = StoreVmDatabase::new(self.store.clone(), parent_header);

        let state_diff = prepare_state_diff(
            last_block.header.clone(),
            &parent_db,
            &messages,
            &privileged_transactions,
            acc_account_updates.into_values().collect(),
        )
        .map_err(|_| BlockFetcherError::BlobBundleError)?;

        let l1_fork = get_l1_active_fork(&self.eth_client, self.osaka_activation_time)
            .await
            .map_err(BlockFetcherError::EthClientError)?;
        let (blobs_bundle, _) = generate_blobs_bundle(&state_diff, l1_fork)
            .map_err(|_| BlockFetcherError::BlobBundleError)?;

        Ok(Batch {
            number: batch_number.as_u64(),
            first_block: first_block.header.number,
            last_block: last_block.header.number,
            state_root: new_state_root,
            privileged_transactions_hash,
            message_hashes: self.get_batch_message_hashes(batch).await?,
            blobs_bundle,
            commit_tx: Some(commit_tx),
            verify_tx: None,
        })
    }

    async fn get_batch_message_hashes(
        &mut self,
        batch: &[Block],
    ) -> Result<Vec<H256>, BlockFetcherError> {
        let mut message_hashes = Vec::new();

        for block in batch {
            let block_messages = self.extract_block_messages(block.header.number).await?;

            for msg in &block_messages {
                message_hashes.push(get_l1_message_hash(msg));
            }
        }

        Ok(message_hashes)
    }

    async fn extract_block_messages(
        &mut self,
        block_number: BlockNumber,
    ) -> Result<Vec<L1Message>, BlockFetcherError> {
        let Some(block_body) = self.store.get_block_body(block_number).await? else {
            return Err(BlockFetcherError::InconsistentStorage(format!(
                "Block {block_number} is supposed to be in store at this point"
            )));
        };

        let mut txs = vec![];
        let mut receipts = vec![];
        for (index, tx) in block_body.transactions.iter().enumerate() {
            let receipt = self
                .store
                .get_receipt(
                    block_number,
                    index.try_into().map_err(|_| {
                        BlockFetcherError::ConversionError(
                            "Failed to convert index to u64".to_owned(),
                        )
                    })?,
                )
                .await?
                .ok_or(BlockFetcherError::RetrievalError(
                    "Transactions in a block should have a receipt".to_owned(),
                ))?;
            txs.push(tx.clone());
            receipts.push(receipt);
        }
        Ok(get_block_l1_messages(&receipts))
    }

>>>>>>> d413c556
    /// Process the logs from the event `BatchVerified`.
    /// Gets the batch number from the logs and stores the verify transaction hash in the rollup store
    async fn process_verified_logs(
        &mut self,
        batch_verified_logs: Vec<RpcLog>,
    ) -> Result<(), BlockFetcherError> {
        for batch_verified_log in batch_verified_logs {
            let batch_number = U256::from_big_endian(
                batch_verified_log
                    .log
                    .topics
                    .get(1)
                    .ok_or(BlockFetcherError::RetrievalError(
                        "Failed to get verified batch number from BatchVerified log".to_string(),
                    ))?
                    .as_bytes(),
            );

            let verify_tx_hash = batch_verified_log.transaction_hash;

            self.rollup_store
                .store_verify_tx_by_batch(batch_number.as_u64(), verify_tx_hash)
                .await?;

            info!("Stored verify transaction hash {verify_tx_hash:#x} for batch {batch_number}");
        }
        Ok(())
    }
}

impl GenServer for BlockFetcher {
    type CallMsg = Unused;
    type CastMsg = InMessage;
    type OutMsg = OutMessage;
    type Error = BlockFetcherError;

    async fn handle_cast(
        &mut self,
        _message: Self::CastMsg,
        handle: &GenServerHandle<Self>,
    ) -> CastResponse {
        if let SequencerStatus::Syncing = self.sequencer_state.status().await {
            let _ = self.fetch().await.inspect_err(|err| {
                error!("Block Fetcher Error: {err}");
            });
        }
        send_after(
            Duration::from_millis(self.fetch_interval_ms),
            handle.clone(),
            Self::CastMsg::Fetch,
        );
        CastResponse::NoReply
    }
}

/// Given the logs from the event `BatchCommitted`,
/// this function gets the committed batches that are missing in the local store.
/// It does that by comparing if the batch number is greater than the last known batch number.
async fn filter_logs(
    logs: &[RpcLog],
    last_batch_number_known: u64,
) -> Result<Vec<(RpcLog, U256)>, BlockFetcherError> {
    let mut filtered_logs = Vec::new();

    // Filter missing batches logs
    for batch_committed_log in logs.iter().cloned() {
        let committed_batch_number = U256::from_big_endian(
            batch_committed_log
                .log
                .topics
                .get(1)
                .ok_or(BlockFetcherError::RetrievalError(
                    "Failed to get committed batch number from BatchCommitted log".to_string(),
                ))?
                .as_bytes(),
        );

        if committed_batch_number > last_batch_number_known.into() {
            filtered_logs.push((batch_committed_log, committed_batch_number));
        }
    }

    Ok(filtered_logs)
}

// TODO: Move to calldata module (SDK)
fn decode_batch_from_calldata(calldata: &[u8]) -> Result<Vec<Block>, BlockFetcherError> {
    // function commitBatch(
    //     uint256 batchNumber,
    //     bytes32 newStateRoot,
    //     bytes32 stateDiffKZGVersionedHash,
    //     bytes32 messagesLogsMerkleRoot,
    //     bytes32 processedPrivilegedTransactionsRollingHash,
    //     bytes[] calldata _rlpEncodedBlocks
    // ) external;

    // data =   4 bytes (function selector) 0..4
    //          || 8 bytes (batch number)   4..36
    //          || 32 bytes (new state root) 36..68
    //          || 32 bytes (state diff KZG versioned hash) 68..100
    //          || 32 bytes (messages logs merkle root) 100..132
    //          || 32 bytes (processed privileged transactions rolling hash) 132..164

    let batch_length_in_blocks = U256::from_big_endian(calldata.get(196..228).ok_or(
        BlockFetcherError::WrongBatchCalldata("Couldn't get batch length bytes".to_owned()),
    )?)
    .as_usize();

    let base = 228;

    let mut batch = Vec::new();

    for block_i in 0..batch_length_in_blocks {
        let block_length_offset = base + block_i * 32;

        let dynamic_offset = U256::from_big_endian(
            calldata
                .get(block_length_offset..block_length_offset + 32)
                .ok_or(BlockFetcherError::WrongBatchCalldata(
                    "Couldn't get dynamic offset bytes".to_owned(),
                ))?,
        )
        .as_usize();

        let block_length_in_bytes = U256::from_big_endian(
            calldata
                .get(base + dynamic_offset..base + dynamic_offset + 32)
                .ok_or(BlockFetcherError::WrongBatchCalldata(
                    "Couldn't get block length bytes".to_owned(),
                ))?,
        )
        .as_usize();

        let block_offset = base + dynamic_offset + 32;

        let block = Block::decode(
            calldata
                .get(block_offset..block_offset + block_length_in_bytes)
                .ok_or(BlockFetcherError::WrongBatchCalldata(
                    "Couldn't get block bytes".to_owned(),
                ))?,
        )?;

        batch.push(block);
    }

    Ok(batch)
}<|MERGE_RESOLUTION|>--- conflicted
+++ resolved
@@ -1,12 +1,8 @@
 use std::{cmp::min, sync::Arc, time::Duration};
 
-<<<<<<< HEAD
+use ethrex_blockchain::error::ChainError;
 use ethrex_blockchain::{Blockchain, fork_choice::apply_fork_choice};
 use ethrex_common::types::BlobsBundle;
-=======
-use ethrex_blockchain::error::ChainError;
-use ethrex_blockchain::{Blockchain, fork_choice::apply_fork_choice, vm::StoreVmDatabase};
->>>>>>> d413c556
 use ethrex_common::utils::keccak;
 use ethrex_common::{Address, H256, U256, types::Block};
 
@@ -313,166 +309,6 @@
         Ok(())
     }
 
-<<<<<<< HEAD
-=======
-    async fn get_batch(
-        &mut self,
-        batch: &[Block],
-        batch_number: U256,
-        commit_tx: H256,
-    ) -> Result<Batch, BlockFetcherError> {
-        let privileged_transactions: Vec<PrivilegedL2Transaction> = batch
-            .iter()
-            .flat_map(|block| {
-                block.body.transactions.iter().filter_map(|tx| {
-                    if let Transaction::PrivilegedL2Transaction(tx) = tx {
-                        Some(tx.clone())
-                    } else {
-                        None
-                    }
-                })
-            })
-            .collect();
-        let privileged_transaction_hashes = privileged_transactions
-            .iter()
-            .filter_map(|tx| tx.get_privileged_hash())
-            .collect();
-        let mut messages = Vec::new();
-        for block in batch {
-            let block_messages = self.extract_block_messages(block.header.number).await?;
-            messages.extend(block_messages);
-        }
-        let privileged_transactions_hash =
-            compute_privileged_transactions_hash(privileged_transaction_hashes)?;
-
-        let first_block = batch.first().ok_or(BlockFetcherError::RetrievalError(
-            "Batch is empty. This shouldn't happen.".to_owned(),
-        ))?;
-
-        let last_block = batch.last().ok_or(BlockFetcherError::RetrievalError(
-            "Batch is empty. This shouldn't happen.".to_owned(),
-        ))?;
-
-        let new_state_root = self
-            .store
-            .state_trie(last_block.hash())?
-            .ok_or(BlockFetcherError::InconsistentStorage(
-                "This block should be in the store".to_owned(),
-            ))?
-            .hash_no_commit();
-
-        // This is copied from the L1Committer, this should be reviewed.
-        let mut acc_account_updates: HashMap<H160, AccountUpdate> = HashMap::new();
-        for block in batch {
-            let parent_header = self
-                .store
-                .get_block_header_by_hash(block.header.parent_hash)?
-                .ok_or(BlockFetcherError::ChainError(ChainError::ParentNotFound))?;
-            let vm_db = StoreVmDatabase::new(self.store.clone(), parent_header);
-            let mut vm = self.blockchain.new_evm(vm_db)?;
-            vm.execute_block(block)
-                .map_err(BlockFetcherError::EvmError)?;
-            let account_updates = vm
-                .get_state_transitions()
-                .map_err(BlockFetcherError::EvmError)?;
-
-            for account in account_updates {
-                let address = account.address;
-                if let Some(existing) = acc_account_updates.get_mut(&address) {
-                    existing.merge(account);
-                } else {
-                    acc_account_updates.insert(address, account);
-                }
-            }
-        }
-
-        let parent_block_hash = first_block.header.parent_hash;
-        let parent_header = self
-            .store
-            .get_block_header_by_hash(parent_block_hash)?
-            .ok_or(BlockFetcherError::ChainError(ChainError::ParentNotFound))?;
-
-        let parent_db = StoreVmDatabase::new(self.store.clone(), parent_header);
-
-        let state_diff = prepare_state_diff(
-            last_block.header.clone(),
-            &parent_db,
-            &messages,
-            &privileged_transactions,
-            acc_account_updates.into_values().collect(),
-        )
-        .map_err(|_| BlockFetcherError::BlobBundleError)?;
-
-        let l1_fork = get_l1_active_fork(&self.eth_client, self.osaka_activation_time)
-            .await
-            .map_err(BlockFetcherError::EthClientError)?;
-        let (blobs_bundle, _) = generate_blobs_bundle(&state_diff, l1_fork)
-            .map_err(|_| BlockFetcherError::BlobBundleError)?;
-
-        Ok(Batch {
-            number: batch_number.as_u64(),
-            first_block: first_block.header.number,
-            last_block: last_block.header.number,
-            state_root: new_state_root,
-            privileged_transactions_hash,
-            message_hashes: self.get_batch_message_hashes(batch).await?,
-            blobs_bundle,
-            commit_tx: Some(commit_tx),
-            verify_tx: None,
-        })
-    }
-
-    async fn get_batch_message_hashes(
-        &mut self,
-        batch: &[Block],
-    ) -> Result<Vec<H256>, BlockFetcherError> {
-        let mut message_hashes = Vec::new();
-
-        for block in batch {
-            let block_messages = self.extract_block_messages(block.header.number).await?;
-
-            for msg in &block_messages {
-                message_hashes.push(get_l1_message_hash(msg));
-            }
-        }
-
-        Ok(message_hashes)
-    }
-
-    async fn extract_block_messages(
-        &mut self,
-        block_number: BlockNumber,
-    ) -> Result<Vec<L1Message>, BlockFetcherError> {
-        let Some(block_body) = self.store.get_block_body(block_number).await? else {
-            return Err(BlockFetcherError::InconsistentStorage(format!(
-                "Block {block_number} is supposed to be in store at this point"
-            )));
-        };
-
-        let mut txs = vec![];
-        let mut receipts = vec![];
-        for (index, tx) in block_body.transactions.iter().enumerate() {
-            let receipt = self
-                .store
-                .get_receipt(
-                    block_number,
-                    index.try_into().map_err(|_| {
-                        BlockFetcherError::ConversionError(
-                            "Failed to convert index to u64".to_owned(),
-                        )
-                    })?,
-                )
-                .await?
-                .ok_or(BlockFetcherError::RetrievalError(
-                    "Transactions in a block should have a receipt".to_owned(),
-                ))?;
-            txs.push(tx.clone());
-            receipts.push(receipt);
-        }
-        Ok(get_block_l1_messages(&receipts))
-    }
-
->>>>>>> d413c556
     /// Process the logs from the event `BatchVerified`.
     /// Gets the batch number from the logs and stores the verify transaction hash in the rollup store
     async fn process_verified_logs(
