--- conflicted
+++ resolved
@@ -124,7 +124,8 @@
         blockchain: Arc<Blockchain>,
         sequencer_state: SequencerState,
     ) -> Result<(), BlockFetcherError> {
-        let state = Self::new(cfg, store, rollup_store, blockchain, sequencer_state).await?;
+        let state =
+            Self::new(cfg, store, rollup_store, blockchain, sequencer_state).await?;
         let mut block_fetcher = state.start();
         block_fetcher
             .cast(InMessage::Fetch)
@@ -169,8 +170,7 @@
 
             let (batch_committed_logs, batch_verified_logs) = self.get_logs().await?;
 
-            self.process_committed_logs(batch_committed_logs, last_l2_batch_number_known)
-                .await?;
+            self.process_committed_logs(batch_committed_logs, last_l2_batch_number_known).await?;
             self.process_verified_logs(batch_verified_logs).await?;
         }
 
@@ -179,7 +179,6 @@
         Ok(())
     }
 
-<<<<<<< HEAD
     /// Fetch logs from the L1 chain for the BatchCommitted and BatchVerified events.
     /// This function fetches logs, starting from the last fetched block number (aka the last block that was processed)
     /// and going up to the current block number.
@@ -227,18 +226,6 @@
 
             batch_committed_logs.extend_from_slice(&committed_logs);
             batch_verified_logs.extend_from_slice(&verified_logs);
-=======
-    async fn handle_cast(
-        &mut self,
-        _message: Self::CastMsg,
-        handle: &GenServerHandle<Self>,
-        mut state: Self::State,
-    ) -> CastResponse<Self> {
-        if let SequencerStatus::Syncing = state.sequencer_state.status().await {
-            let _ = fetch(&mut state).await.inspect_err(|err| {
-                error!("Block Fetcher Error: {err}");
-            });
->>>>>>> 3f606428
         }
 
         Ok((batch_committed_logs, batch_verified_logs))
@@ -272,8 +259,12 @@
 
             self.store_batch(&batch).await?;
 
-            self.seal_batch(&batch, batch_number, batch_committed_log.transaction_hash)
-                .await?;
+            self.seal_batch(
+                &batch,
+                batch_number,
+                batch_committed_log.transaction_hash,
+            )
+            .await?;
         }
         Ok(())
     }
@@ -283,14 +274,23 @@
             self.blockchain.add_block(block).await?;
 
             let block_hash = block.hash();
-
-            apply_fork_choice(&self.store, block_hash, block_hash, block_hash).await?;
 
             info!(
                 "Added fetched block {} with hash {block_hash:#x}",
                 block.header.number,
             );
         }
+        let latest_hash_on_batch = batch
+            .last()
+            .ok_or(BlockFetcherError::EmptyBatchError)?
+            .hash();
+        apply_fork_choice(
+            &self.store,
+            latest_hash_on_batch,
+            latest_hash_on_batch,
+            latest_hash_on_batch,
+        )
+        .await?;
 
         Ok(())
     }
@@ -441,9 +441,7 @@
                 .get_receipt(
                     block_number,
                     index.try_into().map_err(|_| {
-                        BlockFetcherError::InternalError(
-                            "Failed to convert index to u64".to_owned(),
-                        )
+                        BlockFetcherError::InternalError("Failed to convert index to u64".to_owned())
                     })?,
                 )
                 .await?
@@ -476,7 +474,8 @@
 
             let verify_tx_hash = batch_verified_log.transaction_hash;
 
-            self.rollup_store
+            self
+                .rollup_store
                 .store_verify_tx_by_batch(batch_number.as_u64(), verify_tx_hash)
                 .await?;
 
@@ -497,7 +496,7 @@
         _message: Self::CastMsg,
         handle: &GenServerHandle<Self>,
     ) -> CastResponse<Self> {
-        if let SequencerStatus::Following = self.sequencer_state.status().await {
+        if let SequencerStatus::Syncing = self.sequencer_state.status().await {
             let _ = self.fetch().await.inspect_err(|err| {
                 error!("Block Fetcher Error: {err}");
             });
@@ -603,225 +602,4 @@
     }
 
     Ok(batch)
-<<<<<<< HEAD
-=======
-}
-
-async fn store_batch(
-    state: &mut BlockFetcherState,
-    batch: &[Block],
-) -> Result<(), BlockFetcherError> {
-    for block in batch.iter() {
-        state.blockchain.add_block(block).await?;
-
-        let block_hash = block.hash();
-
-        info!(
-            "Added fetched block {} with hash {block_hash:#x}",
-            block.header.number,
-        );
-    }
-    let latest_hash_on_batch = batch
-        .last()
-        .ok_or(BlockFetcherError::EmptyBatchError)?
-        .hash();
-    apply_fork_choice(
-        &state.store,
-        latest_hash_on_batch,
-        latest_hash_on_batch,
-        latest_hash_on_batch,
-    )
-    .await?;
-
-    Ok(())
-}
-
-async fn seal_batch(
-    state: &mut BlockFetcherState,
-    batch: &[Block],
-    batch_number: U256,
-    commit_tx: H256,
-) -> Result<(), BlockFetcherError> {
-    let batch = get_batch(state, batch, batch_number, commit_tx).await?;
-
-    state.rollup_store.seal_batch(batch).await?;
-
-    info!("Sealed batch {batch_number}.");
-
-    Ok(())
-}
-
-async fn get_batch_message_hashes(
-    state: &mut BlockFetcherState,
-    batch: &[Block],
-) -> Result<Vec<H256>, BlockFetcherError> {
-    let mut message_hashes = Vec::new();
-
-    for block in batch {
-        let block_messages = extract_block_messages(state, block.header.number).await?;
-
-        for msg in &block_messages {
-            message_hashes.push(get_l1_message_hash(msg));
-        }
-    }
-
-    Ok(message_hashes)
-}
-
-async fn extract_block_messages(
-    state: &mut BlockFetcherState,
-    block_number: BlockNumber,
-) -> Result<Vec<L1Message>, BlockFetcherError> {
-    let Some(block_body) = state.store.get_block_body(block_number).await? else {
-        return Err(BlockFetcherError::InternalError(format!(
-            "Block {block_number} is supposed to be in store at this point"
-        )));
-    };
-
-    let mut txs = vec![];
-    let mut receipts = vec![];
-    for (index, tx) in block_body.transactions.iter().enumerate() {
-        let receipt = state
-            .store
-            .get_receipt(
-                block_number,
-                index.try_into().map_err(|_| {
-                    BlockFetcherError::InternalError("Failed to convert index to u64".to_owned())
-                })?,
-            )
-            .await?
-            .ok_or(BlockFetcherError::InternalError(
-                "Transactions in a block should have a receipt".to_owned(),
-            ))?;
-        txs.push(tx.clone());
-        receipts.push(receipt);
-    }
-    Ok(get_block_l1_messages(&receipts))
-}
-
-async fn get_batch(
-    state: &mut BlockFetcherState,
-    batch: &[Block],
-    batch_number: U256,
-    commit_tx: H256,
-) -> Result<Batch, BlockFetcherError> {
-    let privileged_transactions: Vec<PrivilegedL2Transaction> = batch
-        .iter()
-        .flat_map(|block| {
-            block.body.transactions.iter().filter_map(|tx| {
-                if let Transaction::PrivilegedL2Transaction(tx) = tx {
-                    Some(tx.clone())
-                } else {
-                    None
-                }
-            })
-        })
-        .collect();
-    let privileged_transaction_hashes = privileged_transactions
-        .iter()
-        .filter_map(|tx| tx.get_privileged_hash())
-        .collect();
-    let mut messages = Vec::new();
-    for block in batch {
-        let block_messages = extract_block_messages(state, block.header.number).await?;
-        messages.extend(block_messages);
-    }
-    let privileged_transactions_hash =
-        compute_privileged_transactions_hash(privileged_transaction_hashes)?;
-
-    let first_block = batch.first().ok_or(BlockFetcherError::InternalError(
-        "Batch is empty. This shouldn't happen.".to_owned(),
-    ))?;
-
-    let last_block = batch.last().ok_or(BlockFetcherError::InternalError(
-        "Batch is empty. This shouldn't happen.".to_owned(),
-    ))?;
-
-    let new_state_root = state
-        .store
-        .state_trie(last_block.hash())?
-        .ok_or(BlockFetcherError::InternalError(
-            "This block should be in the store".to_owned(),
-        ))?
-        .hash_no_commit();
-
-    // This is copied from the L1Committer, this should be reviewed.
-    let mut acc_account_updates: HashMap<H160, AccountUpdate> = HashMap::new();
-    for block in batch {
-        let vm_db = StoreVmDatabase::new(state.store.clone(), block.header.parent_hash);
-        let mut vm = state.blockchain.new_evm(vm_db)?;
-        vm.execute_block(block)
-            .map_err(BlockFetcherError::EvmError)?;
-        let account_updates = vm
-            .get_state_transitions()
-            .map_err(BlockFetcherError::EvmError)?;
-
-        for account in account_updates {
-            let address = account.address;
-            if let Some(existing) = acc_account_updates.get_mut(&address) {
-                existing.merge(account);
-            } else {
-                acc_account_updates.insert(address, account);
-            }
-        }
-    }
-
-    let parent_block_hash = first_block.header.parent_hash;
-
-    let parent_db = StoreVmDatabase::new(state.store.clone(), parent_block_hash);
-
-    let state_diff = prepare_state_diff(
-        last_block.header.clone(),
-        &parent_db,
-        &messages,
-        &privileged_transactions,
-        acc_account_updates.into_values().collect(),
-    )
-    .map_err(|_| BlockFetcherError::BlobBundleError)?;
-
-    let (blobs_bundle, _) =
-        generate_blobs_bundle(&state_diff).map_err(|_| BlockFetcherError::BlobBundleError)?;
-
-    Ok(Batch {
-        number: batch_number.as_u64(),
-        first_block: first_block.header.number,
-        last_block: last_block.header.number,
-        state_root: new_state_root,
-        privileged_transactions_hash,
-        message_hashes: get_batch_message_hashes(state, batch).await?,
-        blobs_bundle,
-        commit_tx: Some(commit_tx),
-        verify_tx: None,
-    })
-}
-
-/// Process the logs from the event `BatchVerified`.
-/// Gets the batch number from the logs and stores the verify transaction hash in the rollup store
-async fn process_verified_logs(
-    batch_verified_logs: Vec<RpcLog>,
-    state: &mut BlockFetcherState,
-) -> Result<(), BlockFetcherError> {
-    for batch_verified_log in batch_verified_logs {
-        let batch_number = U256::from_big_endian(
-            batch_verified_log
-                .log
-                .topics
-                .get(1)
-                .ok_or(BlockFetcherError::InternalError(
-                    "Failed to get verified batch number from BatchVerified log".to_string(),
-                ))?
-                .as_bytes(),
-        );
-
-        let verify_tx_hash = batch_verified_log.transaction_hash;
-
-        state
-            .rollup_store
-            .store_verify_tx_by_batch(batch_number.as_u64(), verify_tx_hash)
-            .await?;
-
-        info!("Stored verify transaction hash {verify_tx_hash:#x} for batch {batch_number}");
-    }
-    Ok(())
->>>>>>> 3f606428
 }