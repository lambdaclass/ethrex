--- conflicted
+++ resolved
@@ -95,63 +95,37 @@
         store: Store,
         rollup_store: StoreRollup,
     ) -> Result<(), StateUpdaterError> {
-<<<<<<< HEAD
-        let state = Self::new(sequencer_cfg, sequencer_state, store, rollup_store).await?;
-        let mut state_updater = state.start();
-=======
-        let state = StateUpdaterState::new(
+        let state = Self::new(
             sequencer_cfg,
             sequencer_state,
             blockchain,
             store,
             rollup_store,
-        )?;
-        let mut state_updater = StateUpdater::start(state);
->>>>>>> 3f606428
+        ).await?;
+        let mut state_updater = state.start();
         state_updater
             .cast(InMessage::UpdateState)
             .await
             .map_err(StateUpdaterError::GenServerError)
     }
 
-<<<<<<< HEAD
-    pub async fn update(&mut self) -> Result<(), StateUpdaterError> {
-        let calldata = encode_calldata("leaderSequencer()", &[])?;
-
+    pub async fn update_state(&mut self) -> Result<(), StateUpdaterError> {
         let lead_sequencer = hash_to_address(
-            self.eth_client
+            self
+                .eth_client
                 .call(
                     self.sequencer_registry_address,
-                    calldata.into(),
+                    encode_calldata("leaderSequencer()", &[])?.into(),
                     Overrides::default(),
                 )
                 .await?
                 .parse()
-                .map_err(|_| {
-                    StateUpdaterError::CalldataParsingError(
-                        "Failed to parse leaderSequencer() return data".to_string(),
-                    )
+                .map_err(|err| {
+                    StateUpdaterError::CalldataParsingError(format!(
+                        "Failed to parse leaderSequencer() return data: {err}"
+                    ))
                 })?,
         );
-=======
-pub async fn update_state(state: &mut StateUpdaterState) -> Result<(), StateUpdaterError> {
-    let lead_sequencer = hash_to_address(
-        state
-            .eth_client
-            .call(
-                state.sequencer_registry_address,
-                encode_calldata("leaderSequencer()", &[])?.into(),
-                Overrides::default(),
-            )
-            .await?
-            .parse()
-            .map_err(|err| {
-                StateUpdaterError::CalldataParsingError(format!(
-                    "Failed to parse leaderSequencer() return data: {err}"
-                ))
-            })?,
-    );
->>>>>>> 3f606428
 
         let node_is_up_to_date = node_is_up_to_date::<StateUpdaterError>(
             &self.eth_client,
@@ -160,88 +134,143 @@
         )
         .await?;
 
-<<<<<<< HEAD
-        let new_status = if lead_sequencer == self.sequencer_address {
-            if node_is_up_to_date {
-                SequencerStatus::Sequencing
-            } else {
-                warn!(
-                    "Node should transition to sequencing but it is not up to date, continue syncing."
-                );
-                SequencerStatus::Following
-            }
-        } else {
-            SequencerStatus::Following
-        };
-
         let current_state = self.sequencer_state.status().await;
 
-        match (current_state, new_status.clone()) {
-            (SequencerStatus::Sequencing, SequencerStatus::Sequencing)
-            | (SequencerStatus::Following, SequencerStatus::Following) => {}
-            (SequencerStatus::Sequencing, SequencerStatus::Following) => {
-                info!("Now the follower sequencer. Stopping sequencing.");
+        let new_status = determine_new_status(
+            current_state,
+            node_is_up_to_date,
+            lead_sequencer == self.sequencer_address,
+        );
+
+        if current_state != new_status {
+            info!("State transition: {:?} -> {:?}", current_state, new_status);
+
+            if current_state == SequencerStatus::Sequencing {
+                info!("Stopping sequencing.");
                 self.revert_uncommitted_state().await?;
             }
-            (SequencerStatus::Following, SequencerStatus::Sequencing) => {
-                info!("Now the lead sequencer. Starting sequencing.");
-            }
-        };
-
+
+            if new_status == SequencerStatus::Sequencing {
+                info!("Starting sequencing as lead sequencer.");
+                self.revert_uncommitted_state().await?;
+            }
+
+            match new_status {
+                // This case is handled above, it is redundant here.
+                SequencerStatus::Sequencing => {
+                    info!("Node is now the lead sequencer.");
+                }
+                SequencerStatus::Following => {
+                    self.blockchain.set_synced();
+                    info!("Node is up to date and following the lead sequencer.");
+                }
+                SequencerStatus::Syncing => {
+                    self.blockchain.set_not_synced();
+                    info!("Node is synchronizing to catch up with the latest state.");
+                }
+            }
+        }
+
+        // Update the state
         self.sequencer_state.new_status(new_status).await;
-=======
-    let current_state = state.sequencer_state.status().await;
-
-    let new_status = determine_new_status(
-        current_state,
-        node_is_up_to_date,
-        lead_sequencer == state.sequencer_address,
-    );
-
-    if current_state != new_status {
-        info!("State transition: {:?} -> {:?}", current_state, new_status);
-
-        if current_state == SequencerStatus::Sequencing {
-            info!("Stopping sequencing.");
-            revert_uncommitted_state(state).await?;
-        }
-
-        if new_status == SequencerStatus::Sequencing {
-            info!("Starting sequencing as lead sequencer.");
-            revert_uncommitted_state(state).await?;
-        }
-
-        match new_status {
-            // This case is handled above, it is redundant here.
-            SequencerStatus::Sequencing => {
-                info!("Node is now the lead sequencer.");
-            }
-            SequencerStatus::Following => {
-                state.blockchain.set_synced();
-                info!("Node is up to date and following the lead sequencer.");
-            }
-            SequencerStatus::Syncing => {
-                state.blockchain.set_not_synced();
-                info!("Node is synchronizing to catch up with the latest state.");
-            }
-        }
-    }
-
-    // Update the state
-    state.sequencer_state.new_status(new_status).await;
->>>>>>> 3f606428
 
         Ok(())
     }
 
-<<<<<<< HEAD
     /// Reverts state to the last committed batch if known.
     async fn revert_uncommitted_state(&mut self) -> Result<(), StateUpdaterError> {
         let last_l2_committed_batch = self
             .eth_client
             .get_last_committed_batch(self.on_chain_proposer_address)
             .await?;
-=======
+
+        debug!("Last committed batch: {last_l2_committed_batch}");
+
+        let Some(last_l2_committed_batch_blocks) = self
+            .rollup_store
+            .get_block_numbers_by_batch(last_l2_committed_batch)
+            .await?
+        else {
+            // Node is not up to date. There is no uncommitted state to revert.
+            info!("No uncommitted state to revert. Node is not up to date.");
+            return Ok(());
+        };
+
+        debug!(
+            "Last committed batch blocks: {:?}",
+            last_l2_committed_batch_blocks
+        );
+
+        let Some(last_l2_committed_block_number) = last_l2_committed_batch_blocks.last() else {
+            return Err(StateUpdaterError::InternalError(format!(
+                "No blocks found for the last committed batch {last_l2_committed_batch}"
+            )));
+        };
+
+        debug!("Last committed batch block number: {last_l2_committed_block_number}");
+
+        let last_l2_committed_block_body = self
+            .store
+            .get_block_body(*last_l2_committed_block_number)
+            .await?
+            .ok_or(StateUpdaterError::InternalError(
+                "No block body found for the last committed batch block number".to_string(),
+            ))?;
+
+        let last_l2_committed_block_header = self
+            .store
+            .get_block_header(*last_l2_committed_block_number)?
+            .ok_or(StateUpdaterError::InternalError(
+                "No block header found for the last committed batch block number".to_string(),
+            ))?;
+
+        let last_l2_committed_batch_block =
+            Block::new(last_l2_committed_block_header, last_l2_committed_block_body);
+
+        let last_l2_committed_batch_block_hash = last_l2_committed_batch_block.hash();
+
+        info!(
+            "Reverting uncommitted state to the last committed batch block {last_l2_committed_block_number} with hash {last_l2_committed_batch_block_hash:#x}"
+        );
+        self
+            .store
+            .update_latest_block_number(*last_l2_committed_block_number)
+            .await?;
+        let _ = apply_fork_choice(
+            &self.store,
+            last_l2_committed_batch_block_hash,
+            last_l2_committed_batch_block_hash,
+            last_l2_committed_batch_block_hash,
+        )
+        .await
+        .map_err(StateUpdaterError::InvalidForkChoice)?;
+        Ok(())
+    }
+}
+
+impl GenServer for StateUpdater {
+    type CallMsg = Unused;
+    type CastMsg = InMessage;
+    type OutMsg = OutMessage;
+    type Error = StateUpdaterError;
+
+    async fn handle_cast(
+        mut self,
+        _message: Self::CastMsg,
+        handle: &GenServerHandle<Self>,
+    ) -> CastResponse<Self> {
+        let _ = self.update_state()
+            .await
+            .inspect_err(|err| error!("State Updater Error: {err}"));
+        send_after(
+            Duration::from_millis(self.check_interval_ms),
+            handle.clone(),
+            Self::CastMsg::UpdateState,
+        );
+        CastResponse::NoReply(self)
+    }
+}
+
 fn determine_new_status(
     current_state: SequencerStatus,
     node_is_up_to_date: bool,
@@ -269,99 +298,4 @@
             SequencerStatus::Syncing
         }
     }
-}
-
-/// Reverts state to the last committed batch if known.
-async fn revert_uncommitted_state(state: &mut StateUpdaterState) -> Result<(), StateUpdaterError> {
-    let last_l2_committed_batch = state
-        .eth_client
-        .get_last_committed_batch(state.on_chain_proposer_address)
-        .await?;
->>>>>>> 3f606428
-
-        debug!("Last committed batch: {last_l2_committed_batch}");
-
-        let Some(last_l2_committed_batch_blocks) = self
-            .rollup_store
-            .get_block_numbers_by_batch(last_l2_committed_batch)
-            .await?
-        else {
-            // Node is not up to date. There is no uncommitted state to revert.
-            info!("No uncommitted state to revert. Node is not up to date.");
-            return Ok(());
-        };
-
-        debug!(
-            "Last committed batch blocks: {:?}",
-            last_l2_committed_batch_blocks
-        );
-
-        let Some(last_l2_committed_block_number) = last_l2_committed_batch_blocks.last() else {
-            return Err(StateUpdaterError::InternalError(format!(
-                "No blocks found for the last committed batch {last_l2_committed_batch}"
-            )));
-        };
-
-        debug!("Last committed batch block number: {last_l2_committed_block_number}");
-
-        let last_l2_committed_block_body = self
-            .store
-            .get_block_body(*last_l2_committed_block_number)
-            .await?
-            .ok_or(StateUpdaterError::InternalError(
-                "No block body found for the last committed batch block number".to_string(),
-            ))?;
-
-        let last_l2_committed_block_header = self
-            .store
-            .get_block_header(*last_l2_committed_block_number)?
-            .ok_or(StateUpdaterError::InternalError(
-                "No block header found for the last committed batch block number".to_string(),
-            ))?;
-
-        let last_l2_committed_batch_block =
-            Block::new(last_l2_committed_block_header, last_l2_committed_block_body);
-
-        let last_l2_committed_batch_block_hash = last_l2_committed_batch_block.hash();
-
-        info!(
-            "Reverting uncommitted state to the last committed batch block {last_l2_committed_block_number} with hash {last_l2_committed_batch_block_hash:#x}"
-        );
-        self.store
-            .update_latest_block_number(*last_l2_committed_block_number)
-            .await?;
-        let _ = apply_fork_choice(
-            &self.store,
-            last_l2_committed_batch_block_hash,
-            last_l2_committed_batch_block_hash,
-            last_l2_committed_batch_block_hash,
-        )
-        .await
-        .map_err(StateUpdaterError::InvalidForkChoice)?;
-        Ok(())
-    }
-}
-
-impl GenServer for StateUpdater {
-    type CallMsg = Unused;
-    type CastMsg = InMessage;
-    type OutMsg = OutMessage;
-    type Error = StateUpdaterError;
-
-    async fn handle_cast(
-        mut self,
-        _message: Self::CastMsg,
-        handle: &GenServerHandle<Self>,
-    ) -> CastResponse<Self> {
-        let _ = self
-            .update()
-            .await
-            .inspect_err(|err| error!("State Updater Error: {err}"));
-        send_after(
-            Duration::from_millis(self.check_interval_ms),
-            handle.clone(),
-            Self::CastMsg::UpdateState,
-        );
-        CastResponse::NoReply(self)
-    }
 }