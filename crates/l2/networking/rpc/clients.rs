--- conflicted
+++ resolved
@@ -11,16 +11,11 @@
     },
     utils::RpcRequest,
 };
-<<<<<<< HEAD
 use keccak_hash::H256;
 use serde_json::json;
-=======
-use keccak_hash::keccak;
-use std::ops::Div;
 use tracing::{error, warn};
 
 const WAIT_TIME_FOR_RECEIPT_SECONDS: u64 = 2;
->>>>>>> 895a6c21
 
 pub async fn get_message_proof(
     client: &EthClient,
@@ -41,7 +36,6 @@
 
 pub async fn get_batch_by_number(
     client: &EthClient,
-<<<<<<< HEAD
     batch_number: u64,
 ) -> Result<RpcBatch, EthClientError> {
     let params = Some(vec![json!(format!("{batch_number:#x}")), json!(true)]);
@@ -53,95 +47,6 @@
             .map_err(EthClientError::from),
         RpcResponse::Error(error_response) => {
             Err(GetBatchByNumberError::RPCError(error_response.error.message).into())
-=======
-    mut tx: GenericTransaction,
-    signer: &Signer,
-) -> Result<H256, EthClientError> {
-    let mut number_of_retries = 0;
-
-    'outer: while number_of_retries < client.max_number_of_retries {
-        if let Some(max_fee_per_gas) = client.maximum_allowed_max_fee_per_gas {
-            let (Some(tx_max_fee), Some(tx_max_priority_fee)) =
-                (&mut tx.max_fee_per_gas, &mut tx.max_priority_fee_per_gas)
-            else {
-                return Err(EthClientError::Custom(
-                    "Invalid transaction: max_fee_per_gas or max_priority_fee_per_gas is missing"
-                        .to_string(),
-                ));
-            };
-
-            if *tx_max_fee > max_fee_per_gas {
-                *tx_max_fee = max_fee_per_gas;
-
-                // Ensure that max_priority_fee_per_gas does not exceed max_fee_per_gas
-                if *tx_max_priority_fee > *tx_max_fee {
-                    *tx_max_priority_fee = *tx_max_fee;
-                }
-
-                warn!(
-                    "max_fee_per_gas exceeds the allowed limit, adjusting it to {max_fee_per_gas}"
-                );
-            }
-        }
-
-        // Check blob gas fees only for EIP4844 transactions
-        if let Some(tx_max_fee_per_blob_gas) = &mut tx.max_fee_per_blob_gas {
-            if let Some(max_fee_per_blob_gas) = client.maximum_allowed_max_fee_per_blob_gas {
-                if *tx_max_fee_per_blob_gas > U256::from(max_fee_per_blob_gas) {
-                    *tx_max_fee_per_blob_gas = U256::from(max_fee_per_blob_gas);
-                    warn!(
-                        "max_fee_per_blob_gas exceeds the allowed limit, adjusting it to {max_fee_per_blob_gas}"
-                    );
-                }
-            }
-        }
-        let Ok(tx_hash) = send_generic_transaction(client, tx.clone(), signer)
-            .await
-            .inspect_err(|e| {
-                error!(
-                    "Error sending generic transaction {e} attempts [{number_of_retries}/{}]",
-                    client.max_number_of_retries
-                );
-            })
-        else {
-            bump_gas_generic_tx(&mut tx, 30);
-            number_of_retries += 1;
-            continue;
-        };
-
-        if number_of_retries > 0 {
-            warn!(
-                "Resending Transaction after bumping gas, attempts [{number_of_retries}/{}]\nTxHash: {tx_hash:#x}",
-                client.max_number_of_retries
-            );
-        }
-
-        let mut receipt = client.get_transaction_receipt(tx_hash).await?;
-
-        let mut attempt = 1;
-        let attempts_to_wait_in_seconds = client
-            .backoff_factor
-            .pow(number_of_retries as u32)
-            .clamp(client.min_retry_delay, client.max_retry_delay);
-        while receipt.is_none() {
-            if attempt >= (attempts_to_wait_in_seconds / WAIT_TIME_FOR_RECEIPT_SECONDS) {
-                // We waited long enough for the receipt but did not find it, bump gas
-                // and go to the next one.
-                bump_gas_generic_tx(&mut tx, 30);
-
-                number_of_retries += 1;
-                continue 'outer;
-            }
-
-            attempt += 1;
-
-            tokio::time::sleep(std::time::Duration::from_secs(
-                WAIT_TIME_FOR_RECEIPT_SECONDS,
-            ))
-            .await;
-
-            receipt = client.get_transaction_receipt(tx_hash).await?;
->>>>>>> 895a6c21
         }
     }
 }