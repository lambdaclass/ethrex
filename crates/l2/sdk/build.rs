--- conflicted
+++ resolved
@@ -45,12 +45,8 @@
         false,
         false,
         None,
-<<<<<<< HEAD
         &allow_paths,
-=======
-        &[&contracts_path],
         Some(999999),
->>>>>>> aa566b30
     )
     .expect("failed to compile ERC1967Proxy contract");
 
