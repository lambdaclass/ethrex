use std::ops::Add;
use std::path::PathBuf;
use std::process::{Command, ExitStatus};
use std::{fs::read_to_string, path::Path};

use bytes::Bytes;
use calldata::encode_calldata;
use ethereum_types::{Address, H160, H256, U256};
use ethrex_common::types::GenericTransaction;
use ethrex_l2_common::calldata::Value;
use ethrex_rpc::clients::eth::L1MessageProof;
use ethrex_rpc::clients::eth::{
    EthClient, WrappedTransaction, errors::EthClientError, eth_sender::Overrides,
};
use ethrex_rpc::types::receipt::RpcReceipt;

use keccak_hash::keccak;
use secp256k1::SecretKey;
use serde::{Deserialize, Deserializer, Serialize, Serializer};

pub mod calldata;
pub mod l1_to_l2_tx_data;

pub use l1_to_l2_tx_data::{L1ToL2TransactionData, send_l1_to_l2_tx};
use tracing::{info, trace};

// 0x8ccf74999c496e4d27a2b02941673f41dd0dab2a
pub const DEFAULT_BRIDGE_ADDRESS: Address = H160([
    0x8c, 0xcf, 0x74, 0x99, 0x9c, 0x49, 0x6e, 0x4d, 0x27, 0xa2, 0xb0, 0x29, 0x41, 0x67, 0x3f, 0x41,
    0xdd, 0x0d, 0xab, 0x2a,
]);

// 0x000000000000000000000000000000000000ffff
pub const COMMON_BRIDGE_L2_ADDRESS: Address = H160([
    0x00, 0x00, 0x00, 0x00, 0x00, 0x00, 0x00, 0x00, 0x00, 0x00, 0x00, 0x00, 0x00, 0x00, 0x00, 0x00,
    0x00, 0x00, 0xff, 0xff,
]);

// 0x000000000000000000000000000000000000fffe
pub const L2_TO_L1_MESSENGER_ADDRESS: Address = H160([
    0x00, 0x00, 0x00, 0x00, 0x00, 0x00, 0x00, 0x00, 0x00, 0x00, 0x00, 0x00, 0x00, 0x00, 0x00, 0x00,
    0x00, 0x00, 0xff, 0xfe,
]);

// 0xee110000000000000000000000000000000011ff
pub const ADDRESS_ALIASING: Address = H160([
    0xee, 0x11, 0x00, 0x00, 0x00, 0x00, 0x00, 0x00, 0x00, 0x00, 0x00, 0x00, 0x00, 0x00, 0x00, 0x00,
    0x00, 0x00, 0x11, 0xff,
]);

pub const L2_WITHDRAW_SIGNATURE: &str = "withdraw(address)";

#[derive(Debug, thiserror::Error)]
pub enum SdkError {
    #[error("Failed to parse address from hex")]
    FailedToParseAddressFromHex,
}

/// BRIDGE_ADDRESS or 0x554a14cd047c485b3ac3edbd9fbb373d6f84ad3f
pub fn bridge_address() -> Result<Address, SdkError> {
    std::env::var("ETHREX_WATCHER_BRIDGE_ADDRESS")
        .unwrap_or(format!("{DEFAULT_BRIDGE_ADDRESS:#x}"))
        .parse()
        .map_err(|_| SdkError::FailedToParseAddressFromHex)
}

pub async fn wait_for_transaction_receipt(
    tx_hash: H256,
    client: &EthClient,
    max_retries: u64,
) -> Result<RpcReceipt, EthClientError> {
    let mut receipt = client.get_transaction_receipt(tx_hash).await?;
    let mut r#try = 1;
    while receipt.is_none() {
        println!("[{try}/{max_retries}] Retrying to get transaction receipt for {tx_hash:#x}");

        if max_retries == r#try {
            return Err(EthClientError::Custom(format!(
                "Transaction receipt for {tx_hash:#x} not found after {max_retries} retries"
            )));
        }
        r#try += 1;

        tokio::time::sleep(std::time::Duration::from_secs(2)).await;

        receipt = client.get_transaction_receipt(tx_hash).await?;
    }
    receipt.ok_or(EthClientError::Custom(
        "Transaction receipt is None".to_owned(),
    ))
}

pub async fn transfer(
    amount: U256,
    from: Address,
    to: Address,
    private_key: &SecretKey,
    client: &EthClient,
) -> Result<H256, EthClientError> {
    println!("Transferring {amount} from {from:#x} to {to:#x}");
    let gas_price = client
        .get_gas_price_with_extra(20)
        .await?
        .try_into()
        .map_err(|_| {
            EthClientError::InternalError("Failed to convert gas_price to a u64".to_owned())
        })?;

    let mut tx = client
        .build_eip1559_transaction(
            to,
            from,
            Default::default(),
            Overrides {
                value: Some(amount),
                max_fee_per_gas: Some(gas_price),
                max_priority_fee_per_gas: Some(gas_price),
                ..Default::default()
            },
        )
        .await?;

    let mut tx_generic: GenericTransaction = tx.clone().into();
    tx_generic.from = from;
    let gas_limit = client.estimate_gas(tx_generic).await?;
    tx.gas_limit = gas_limit;
    client.send_eip1559_transaction(&tx, private_key).await
}

pub async fn deposit_through_transfer(
    amount: U256,
    from: Address,
    from_pk: &SecretKey,
    eth_client: &EthClient,
) -> Result<H256, EthClientError> {
    println!("Depositing {amount} from {from:#x} to bridge");
    transfer(
        amount,
        from,
        bridge_address().map_err(|err| EthClientError::Custom(err.to_string()))?,
        from_pk,
        eth_client,
    )
    .await
}

pub async fn withdraw(
    amount: U256,
    from: Address,
    from_pk: SecretKey,
    proposer_client: &EthClient,
) -> Result<H256, EthClientError> {
    let withdraw_transaction = proposer_client
        .build_eip1559_transaction(
            COMMON_BRIDGE_L2_ADDRESS,
            from,
            Bytes::from(encode_calldata(
                L2_WITHDRAW_SIGNATURE,
                &[Value::Address(from)],
            )?),
            Overrides {
                value: Some(amount),
                ..Default::default()
            },
        )
        .await?;

    proposer_client
        .send_eip1559_transaction(&withdraw_transaction, &from_pk)
        .await
}

pub async fn claim_withdraw(
    amount: U256,
    from: Address,
    from_pk: SecretKey,
    eth_client: &EthClient,
    message_proof: &L1MessageProof,
) -> Result<H256, EthClientError> {
    println!("Claiming {amount} from bridge to {from:#x}");

    const CLAIM_WITHDRAWAL_SIGNATURE: &str = "claimWithdrawal(uint256,uint256,uint256,bytes32[])";

    let calldata_values = vec![
        Value::Uint(amount),
        Value::Uint(message_proof.batch_number.into()),
        Value::Uint(message_proof.message_id),
        Value::Array(
            message_proof
                .merkle_proof
                .iter()
                .map(|hash| Value::FixedBytes(hash.as_fixed_bytes().to_vec().into()))
                .collect(),
        ),
    ];

    let claim_withdrawal_data = encode_calldata(CLAIM_WITHDRAWAL_SIGNATURE, &calldata_values)?;

    println!(
        "Claiming withdrawal with calldata: {}",
        hex::encode(&claim_withdrawal_data)
    );

    let claim_tx = eth_client
        .build_eip1559_transaction(
            bridge_address().map_err(|err| EthClientError::Custom(err.to_string()))?,
            from,
            claim_withdrawal_data.into(),
            Overrides {
                from: Some(from),
                ..Default::default()
            },
        )
        .await?;

    eth_client
        .send_eip1559_transaction(&claim_tx, &from_pk)
        .await
}

pub async fn claim_erc20withdraw(
    token_l1: Address,
    token_l2: Address,
    amount: U256,
    from_pk: SecretKey,
    eth_client: &EthClient,
    message_proof: &L1MessageProof,
) -> Result<H256, EthClientError> {
    let from = get_address_from_secret_key(&from_pk)?;
    const CLAIM_WITHDRAWAL_ERC20_SIGNATURE: &str =
        "claimWithdrawalERC20(address,address,uint256,uint256,uint256,bytes32[])";

    let calldata_values = vec![
        Value::Address(token_l1),
        Value::Address(token_l2),
        Value::Uint(amount),
        Value::Uint(U256::from(message_proof.batch_number)),
        Value::Uint(message_proof.message_id),
        Value::Array(
            message_proof
                .merkle_proof
                .iter()
                .map(|v| Value::Uint(U256::from_big_endian(v.as_bytes())))
                .collect(),
        ),
    ];

    let claim_withdrawal_data =
        encode_calldata(CLAIM_WITHDRAWAL_ERC20_SIGNATURE, &calldata_values)?;

    println!(
        "Claiming withdrawal with calldata: {}",
        hex::encode(&claim_withdrawal_data)
    );

    let claim_tx = eth_client
        .build_eip1559_transaction(
            bridge_address().map_err(|err| EthClientError::Custom(err.to_string()))?,
            from,
            claim_withdrawal_data.into(),
            Overrides {
                from: Some(from),
                ..Default::default()
            },
        )
        .await?;

    eth_client
        .send_eip1559_transaction(&claim_tx, &from_pk)
        .await
}

pub async fn deposit_erc20(
    token_l1: Address,
    token_l2: Address,
    amount: U256,
    from: Address,
    from_pk: SecretKey,
    eth_client: &EthClient,
) -> Result<H256, EthClientError> {
    println!("Claiming {amount} from bridge to {from:#x}");

    const DEPOSIT_ERC20_SIGNATURE: &str = "depositERC20(address,address,address,uint256)";

    let calldata_values = vec![
        Value::Address(token_l1),
        Value::Address(token_l2),
        Value::Address(from),
        Value::Uint(amount),
    ];

    let deposit_data = encode_calldata(DEPOSIT_ERC20_SIGNATURE, &calldata_values)?;

    let deposit_tx = eth_client
        .build_eip1559_transaction(
            bridge_address().map_err(|err| EthClientError::Custom(err.to_string()))?,
            from,
            deposit_data.into(),
            Overrides {
                from: Some(from),
                ..Default::default()
            },
        )
        .await?;

    eth_client
        .send_eip1559_transaction(&deposit_tx, &from_pk)
        .await
}

pub fn secret_key_deserializer<'de, D>(deserializer: D) -> Result<SecretKey, D::Error>
where
    D: Deserializer<'de>,
{
    let hex = H256::deserialize(deserializer)?;
    SecretKey::from_slice(hex.as_bytes()).map_err(serde::de::Error::custom)
}

pub fn secret_key_serializer<S>(secret_key: &SecretKey, serializer: S) -> Result<S::Ok, S::Error>
where
    S: Serializer,
{
    let hex = H256::from_slice(&secret_key.secret_bytes());
    hex.serialize(serializer)
}

pub fn get_address_from_secret_key(secret_key: &SecretKey) -> Result<Address, EthClientError> {
    let public_key = secret_key
        .public_key(secp256k1::SECP256K1)
        .serialize_uncompressed();
    let hash = keccak(&public_key[1..]);

    // Get the last 20 bytes of the hash
    let address_bytes: [u8; 20] = hash
        .as_ref()
        .get(12..32)
        .ok_or(EthClientError::Custom(
            "Failed to get_address_from_secret_key: error slicing address_bytes".to_owned(),
        ))?
        .try_into()
        .map_err(|err| {
            EthClientError::Custom(format!("Failed to get_address_from_secret_key: {err}"))
        })?;

    Ok(Address::from(address_bytes))
}

#[derive(Debug, thiserror::Error)]
pub enum ContractCompilationError {
    #[error("The path is not a valid utf-8 string")]
    FailedToGetStringFromPath,
    #[error("Deployer compilation error: {0}")]
    CompilationError(String),
    #[error("Could not read file")]
    FailedToReadFile(#[from] std::io::Error),
    #[error("Failed to serialize/deserialize")]
    SerializationError(#[from] serde_json::Error),
}

pub fn compile_contract(
    general_contracts_path: &Path,
    contract_path: &str,
    runtime_bin: bool,
) -> Result<(), ContractCompilationError> {
    let bin_flag = if runtime_bin {
        "--bin-runtime"
    } else {
        "--bin"
    };

    // Both the contract path and the output path are relative to where the Makefile is.
    if !Command::new("solc")
        .arg(bin_flag)
        .arg(
            "@openzeppelin/contracts=".to_string()
                + general_contracts_path
                    .join("lib")
                    .join("openzeppelin-contracts-upgradeable")
                    .join("lib")
                    .join("openzeppelin-contracts")
                    .join("contracts")
                    .to_str()
                    .ok_or(ContractCompilationError::FailedToGetStringFromPath)?,
        )
        .arg(
            "@openzeppelin/contracts-upgradeable=".to_string()
                + general_contracts_path
                    .join("lib")
                    .join("openzeppelin-contracts-upgradeable")
                    .join("contracts")
                    .to_str()
                    .ok_or(ContractCompilationError::FailedToGetStringFromPath)?,
        )
        .arg(
            general_contracts_path
                .join(contract_path)
                .to_str()
                .ok_or(ContractCompilationError::FailedToGetStringFromPath)?,
        )
        .arg("--via-ir")
        .arg("-o")
        .arg(
            general_contracts_path
                .join("solc_out")
                .to_str()
                .ok_or(ContractCompilationError::FailedToGetStringFromPath)?,
        )
        .arg("--overwrite")
        .arg("--allow-paths")
        .arg(
            general_contracts_path
                .to_str()
                .ok_or(ContractCompilationError::FailedToGetStringFromPath)?,
        )
        .spawn()
        .map_err(|err| {
            ContractCompilationError::CompilationError(format!("Failed to spawn solc: {err}"))
        })?
        .wait()
        .map_err(|err| {
            ContractCompilationError::CompilationError(format!("Failed to wait for solc: {err}"))
        })?
        .success()
    {
        return Err(ContractCompilationError::CompilationError(
            format!("Failed to compile {contract_path}").to_owned(),
        ));
    }

    Ok(())
}

// 0x4e59b44847b379578588920cA78FbF26c0B4956C
const DETERMINISTIC_CREATE2_ADDRESS: Address = H160([
    0x4e, 0x59, 0xb4, 0x48, 0x47, 0xb3, 0x79, 0x57, 0x85, 0x88, 0x92, 0x0c, 0xa7, 0x8f, 0xbf, 0x26,
    0xc0, 0xb4, 0x95, 0x6c,
]);

#[derive(Default)]
pub struct ProxyDeployment {
    pub proxy_address: Address,
    pub proxy_tx_hash: H256,
    pub implementation_address: Address,
    pub implementation_tx_hash: H256,
}

#[derive(Debug, thiserror::Error)]
pub enum DeployError {
    #[error("Failed to decode init code: {0}")]
    FailedToReadInitCode(#[from] std::io::Error),
    #[error("Failed to decode init code: {0}")]
    FailedToDecodeBytecode(#[from] hex::FromHexError),
    #[error("Failed to deploy contract: {0}")]
    FailedToDeploy(#[from] EthClientError),
}

pub async fn deploy_contract(
    constructor_args: &[u8],
    contract_path: &Path,
    deployer_private_key: &SecretKey,
    salt: &[u8],
    eth_client: &EthClient,
) -> Result<(H256, Address), DeployError> {
    let bytecode = hex::decode(read_to_string(contract_path)?)?;
    let init_code = [&bytecode, constructor_args].concat();
    let (deploy_tx_hash, contract_address) =
        create2_deploy(salt, &init_code, deployer_private_key, eth_client).await?;
    Ok((deploy_tx_hash, contract_address))
}

async fn deploy_proxy(
    deployer_private_key: SecretKey,
    eth_client: &EthClient,
    contract_binaries: &Path,
    implementation_address: Address,
    salt: &[u8],
) -> Result<(H256, Address), DeployError> {
    let mut init_code = hex::decode(
        std::fs::read_to_string(contract_binaries.join("ERC1967Proxy.bin"))
            .map_err(DeployError::FailedToReadInitCode)?,
    )
    .map_err(DeployError::FailedToDecodeBytecode)?;

    init_code.extend(H256::from(implementation_address).0);
    init_code.extend(H256::from_low_u64_be(0x40).0);
    init_code.extend(H256::zero().0);

    let (deploy_tx_hash, proxy_address) = create2_deploy(
        salt,
        &Bytes::from(init_code),
        &deployer_private_key,
        eth_client,
    )
    .await
    .map_err(DeployError::from)?;

    Ok((deploy_tx_hash, proxy_address))
}

pub async fn deploy_with_proxy(
    deployer_private_key: SecretKey,
    eth_client: &EthClient,
    contract_binaries: &Path,
    contract_name: &str,
    salt: &[u8],
) -> Result<ProxyDeployment, DeployError> {
    let (implementation_tx_hash, implementation_address) = deploy_contract(
        &[],
        &contract_binaries.join(contract_name),
        &deployer_private_key,
        salt,
        eth_client,
    )
    .await?;

    let (proxy_tx_hash, proxy_address) = deploy_proxy(
        deployer_private_key,
        eth_client,
        contract_binaries,
        implementation_address,
        salt,
    )
    .await?;

    Ok(ProxyDeployment {
        proxy_address,
        proxy_tx_hash,
        implementation_address,
        implementation_tx_hash,
    })
}

async fn create2_deploy(
    salt: &[u8],
    init_code: &[u8],
    deployer_private_key: &SecretKey,
    eth_client: &EthClient,
) -> Result<(H256, Address), EthClientError> {
    let calldata = [salt, init_code].concat();
    let gas_price = eth_client
        .get_gas_price_with_extra(20)
        .await?
        .try_into()
        .map_err(|_| {
            EthClientError::InternalError("Failed to convert gas_price to a u64".to_owned())
        })?;

    let deployer_address = get_address_from_secret_key(deployer_private_key)?;

    let deploy_tx = eth_client
        .build_eip1559_transaction(
            DETERMINISTIC_CREATE2_ADDRESS,
            deployer_address,
            calldata.into(),
            Overrides {
                max_fee_per_gas: Some(gas_price),
                max_priority_fee_per_gas: Some(gas_price),
                ..Default::default()
            },
        )
        .await?;

    let mut wrapped_tx = ethrex_rpc::clients::eth::WrappedTransaction::EIP1559(deploy_tx);
    eth_client
        .set_gas_for_wrapped_tx(&mut wrapped_tx, deployer_address)
        .await?;
    let deploy_tx_hash = eth_client
        .send_tx_bump_gas_exponential_backoff(&mut wrapped_tx, deployer_private_key)
        .await?;

    wait_for_transaction_receipt(deploy_tx_hash, eth_client, 10).await?;

    let deployed_address = create2_address(salt, keccak(init_code));

    Ok((deploy_tx_hash, deployed_address))
}

#[allow(clippy::indexing_slicing)]
fn create2_address(salt: &[u8], init_code_hash: H256) -> Address {
    Address::from_slice(
        &keccak(
            [
                &[0xff],
                DETERMINISTIC_CREATE2_ADDRESS.as_bytes(),
                salt,
                init_code_hash.as_bytes(),
            ]
            .concat(),
        )
        .as_bytes()[12..],
    )
}

pub async fn initialize_contract(
    contract_address: Address,
    initialize_calldata: Vec<u8>,
    initializer_private_key: &SecretKey,
    eth_client: &EthClient,
) -> Result<H256, EthClientError> {
    let initializer_address = get_address_from_secret_key(initializer_private_key)?;

    let gas_price = eth_client
        .get_gas_price_with_extra(20)
        .await?
        .try_into()
        .map_err(|_| {
            EthClientError::InternalError("Failed to convert gas_price to a u64".to_owned())
        })?;

    let initialize_tx = eth_client
        .build_eip1559_transaction(
            contract_address,
            initializer_address,
            initialize_calldata.into(),
            Overrides {
                max_fee_per_gas: Some(gas_price),
                max_priority_fee_per_gas: Some(gas_price),
                ..Default::default()
            },
        )
        .await?;

    let mut wrapped_tx = WrappedTransaction::EIP1559(initialize_tx);

    eth_client
        .set_gas_for_wrapped_tx(&mut wrapped_tx, initializer_address)
        .await?;

    let initialize_tx_hash = eth_client
        .send_tx_bump_gas_exponential_backoff(&mut wrapped_tx, initializer_private_key)
        .await?;

    Ok(initialize_tx_hash)
}

pub async fn call_contract(
    client: &EthClient,
    private_key: &SecretKey,
    to: Address,
    signature: &str,
    parameters: Vec<Value>,
) -> Result<H256, EthClientError> {
    let calldata = encode_calldata(signature, &parameters)?.into();
    let from = get_address_from_secret_key(private_key)?;
    let tx = client
        .build_eip1559_transaction(to, from, calldata, Default::default())
        .await?;

    let tx_hash = client.send_eip1559_transaction(&tx, private_key).await?;

    wait_for_transaction_receipt(tx_hash, client, 100).await?;
    Ok(tx_hash)
}

#[derive(Debug, thiserror::Error)]
pub enum GitError {
    #[error("Failed to clone: {0}")]
    DependencyError(String),
    #[error("Internal error: {0}")]
    InternalError(String),
    #[error("Failed to get string from path")]
    FailedToGetStringFromPath,
}

pub fn git_clone(
    repository_url: &str,
    outdir: &str,
    branch: Option<&str>,
    submodules: bool,
) -> Result<ExitStatus, GitError> {
    info!(repository_url = %repository_url, outdir = %outdir, branch = ?branch, "Cloning or updating git repository");

    if PathBuf::from(outdir).join(".git").exists() {
        info!(outdir = %outdir, "Found existing git repository, updating...");

        let branch_name = if let Some(b) = branch {
            b.to_string()
        } else {
            // Look for default branch name (could be main, master or other)
            let output = Command::new("git")
                .current_dir(outdir)
                .arg("symbolic-ref")
                .arg("refs/remotes/origin/HEAD")
                .output()
                .map_err(|e| {
                    GitError::DependencyError(format!(
                        "Failed to get default branch for {outdir}: {e}"
                    ))
                })?;

            if !output.status.success() {
                let stderr = String::from_utf8_lossy(&output.stderr);
                return Err(GitError::DependencyError(format!(
                    "Failed to get default branch for {outdir}: {stderr}"
                )));
            }

            String::from_utf8(output.stdout)
                .map_err(|_| GitError::InternalError("Failed to parse git output".to_string()))?
                .trim()
                .split('/')
                .next_back()
                .ok_or(GitError::InternalError(
                    "Failed to parse default branch".to_string(),
                ))?
                .to_string()
        };

        trace!(branch = %branch_name, "Updating to branch");

        // Fetch
        let fetch_status = Command::new("git")
            .current_dir(outdir)
            .args(["fetch", "origin"])
            .spawn()
            .map_err(|err| GitError::DependencyError(format!("Failed to spawn git fetch: {err}")))?
            .wait()
            .map_err(|err| {
                GitError::DependencyError(format!("Failed to wait for git fetch: {err}"))
            })?;
        if !fetch_status.success() {
            return Err(GitError::DependencyError(format!(
                "git fetch failed for {outdir}"
            )));
        }

        // Checkout to branch
        let checkout_status = Command::new("git")
            .current_dir(outdir)
            .arg("checkout")
            .arg(&branch_name)
            .spawn()
            .map_err(|err| {
                GitError::DependencyError(format!("Failed to spawn git checkout: {err}"))
            })?
            .wait()
            .map_err(|err| {
                GitError::DependencyError(format!("Failed to wait for git checkout: {err}"))
            })?;
        if !checkout_status.success() {
            return Err(GitError::DependencyError(format!(
                "git checkout of branch {branch_name} failed for {outdir}, try deleting the repo folder"
            )));
        }

        // Reset branch to origin
        let reset_status = Command::new("git")
            .current_dir(outdir)
            .arg("reset")
            .arg("--hard")
            .arg(format!("origin/{branch_name}"))
            .spawn()
            .map_err(|err| GitError::DependencyError(format!("Failed to spawn git reset: {err}")))?
            .wait()
            .map_err(|err| {
                GitError::DependencyError(format!("Failed to wait for git reset: {err}"))
            })?;

        if !reset_status.success() {
            return Err(GitError::DependencyError(format!(
                "git reset failed for {outdir}"
            )));
        }

        // Update submodules
        if submodules {
            let submodule_status = Command::new("git")
                .current_dir(outdir)
                .arg("submodule")
                .arg("update")
                .arg("--init")
                .arg("--recursive")
                .spawn()
                .map_err(|err| {
                    GitError::DependencyError(format!(
                        "Failed to spawn git submodule update: {err}"
                    ))
                })?
                .wait()
                .map_err(|err| {
                    GitError::DependencyError(format!(
                        "Failed to wait for git submodule update: {err}"
                    ))
                })?;
            if !submodule_status.success() {
                return Err(GitError::DependencyError(format!(
                    "git submodule update failed for {outdir}"
                )));
            }
        }

        Ok(reset_status)
    } else {
        trace!(repository_url = %repository_url, outdir = %outdir, branch = ?branch, "Cloning git repository");
        let mut git_cmd = Command::new("git");

        let git_clone_cmd = git_cmd.arg("clone").arg(repository_url);

        if let Some(branch) = branch {
            git_clone_cmd.arg("--branch").arg(branch);
        }

        if submodules {
            git_clone_cmd.arg("--recurse-submodules");
        }

        git_clone_cmd
            .arg(outdir)
            .spawn()
            .map_err(|err| GitError::DependencyError(format!("Failed to spawn git: {err}")))?
            .wait()
            .map_err(|err| GitError::DependencyError(format!("Failed to wait for git: {err}")))
    }
}

pub fn download_contract_deps(contracts_path: &Path) -> Result<(), GitError> {
    trace!("Downloading contract dependencies");
    std::fs::create_dir_all(contracts_path.join("lib")).map_err(|err| {
        GitError::DependencyError(format!("Failed to create contracts/lib: {err}"))
    })?;

    git_clone(
        "https://github.com/OpenZeppelin/openzeppelin-contracts-upgradeable.git",
        contracts_path
            .join("lib/openzeppelin-contracts-upgradeable")
            .to_str()
            .ok_or(GitError::FailedToGetStringFromPath)?,
        None,
        true,
    )?;

    git_clone(
        "https://github.com/succinctlabs/sp1-contracts.git",
        contracts_path
            .join("lib/sp1-contracts")
            .to_str()
            .ok_or(GitError::FailedToGetStringFromPath)?,
        None,
        false,
    )?;

    trace!("Contract dependencies downloaded");
    Ok(())
}

<<<<<<< HEAD
pub fn get_address_alias(address: Address) -> Address {
    let address = U256::from_big_endian(&address.to_fixed_bytes());
    let alias = address.add(U256::from_big_endian(&ADDRESS_ALIASING.to_fixed_bytes()));
    H160::from_slice(&alias.to_big_endian()[12..32])
=======
pub fn address_to_word(address: Address) -> U256 {
    let mut word = [0u8; 32];
    for (word_byte, address_byte) in word.iter_mut().skip(12).zip(address.as_bytes().iter()) {
        *word_byte = *address_byte;
    }
    U256::from_big_endian(&word)
}

pub fn get_erc1967_slot(name: &str) -> U256 {
    U256::from_big_endian(&keccak(name).0) - U256::one()
>>>>>>> 3ce704c7
}<|MERGE_RESOLUTION|>--- conflicted
+++ resolved
@@ -843,12 +843,6 @@
     Ok(())
 }
 
-<<<<<<< HEAD
-pub fn get_address_alias(address: Address) -> Address {
-    let address = U256::from_big_endian(&address.to_fixed_bytes());
-    let alias = address.add(U256::from_big_endian(&ADDRESS_ALIASING.to_fixed_bytes()));
-    H160::from_slice(&alias.to_big_endian()[12..32])
-=======
 pub fn address_to_word(address: Address) -> U256 {
     let mut word = [0u8; 32];
     for (word_byte, address_byte) in word.iter_mut().skip(12).zip(address.as_bytes().iter()) {
@@ -859,5 +853,10 @@
 
 pub fn get_erc1967_slot(name: &str) -> U256 {
     U256::from_big_endian(&keccak(name).0) - U256::one()
->>>>>>> 3ce704c7
+}
+
+pub fn get_address_alias(address: Address) -> Address {
+    let address = U256::from_big_endian(&address.to_fixed_bytes());
+    let alias = address.add(U256::from_big_endian(&ADDRESS_ALIASING.to_fixed_bytes()));
+    H160::from_slice(&alias.to_big_endian()[12..32])
 }