use std::path::PathBuf;
use std::process::{Command, ExitStatus};
use std::{fs::read_to_string, path::Path};

use bytes::Bytes;
use calldata::encode_calldata;
use ethereum_types::{Address, H160, H256, U256};
use ethrex_common::types::GenericTransaction;
<<<<<<< HEAD
use ethrex_common::types::signer::{LocalSigner, Signer};
use ethrex_rpc::clients::eth::WithdrawalProof;
=======
use ethrex_l2_common::calldata::Value;
use ethrex_rpc::clients::eth::L1MessageProof;
>>>>>>> ed8e61f0
use ethrex_rpc::clients::eth::{
    EthClient, WrappedTransaction, errors::EthClientError, eth_sender::Overrides,
};
use ethrex_rpc::types::receipt::RpcReceipt;

use keccak_hash::keccak;
use secp256k1::SecretKey;
use serde::{Deserialize, Deserializer, Serialize, Serializer};

pub mod calldata;
pub mod l1_to_l2_tx_data;

pub use l1_to_l2_tx_data::{L1ToL2TransactionData, send_l1_to_l2_tx};
use tracing::{info, trace};

// 0x8ccf74999c496e4d27a2b02941673f41dd0dab2a
pub const DEFAULT_BRIDGE_ADDRESS: Address = H160([
    0x8c, 0xcf, 0x74, 0x99, 0x9c, 0x49, 0x6e, 0x4d, 0x27, 0xa2, 0xb0, 0x29, 0x41, 0x67, 0x3f, 0x41,
    0xdd, 0x0d, 0xab, 0x2a,
]);

pub const COMMON_BRIDGE_L2_ADDRESS: Address = H160([
    0x00, 0x00, 0x00, 0x00, 0x00, 0x00, 0x00, 0x00, 0x00, 0x00, 0x00, 0x00, 0x00, 0x00, 0x00, 0x00,
    0x00, 0x00, 0xff, 0xff,
]);

pub const L2_TO_L1_MESSENGER_ADDRESS: Address = H160([
    0x00, 0x00, 0x00, 0x00, 0x00, 0x00, 0x00, 0x00, 0x00, 0x00, 0x00, 0x00, 0x00, 0x00, 0x00, 0x00,
    0x00, 0x00, 0xff, 0xfe,
]);

pub const L2_WITHDRAW_SIGNATURE: &str = "withdraw(address)";

#[derive(Debug, thiserror::Error)]
pub enum SdkError {
    #[error("Failed to parse address from hex")]
    FailedToParseAddressFromHex,
}

/// BRIDGE_ADDRESS or 0x554a14cd047c485b3ac3edbd9fbb373d6f84ad3f
pub fn bridge_address() -> Result<Address, SdkError> {
    std::env::var("ETHREX_WATCHER_BRIDGE_ADDRESS")
        .unwrap_or(format!("{DEFAULT_BRIDGE_ADDRESS:#x}"))
        .parse()
        .map_err(|_| SdkError::FailedToParseAddressFromHex)
}

pub async fn wait_for_transaction_receipt(
    tx_hash: H256,
    client: &EthClient,
    max_retries: u64,
) -> Result<RpcReceipt, EthClientError> {
    let mut receipt = client.get_transaction_receipt(tx_hash).await?;
    let mut r#try = 1;
    while receipt.is_none() {
        println!("[{try}/{max_retries}] Retrying to get transaction receipt for {tx_hash:#x}");

        if max_retries == r#try {
            return Err(EthClientError::Custom(format!(
                "Transaction receipt for {tx_hash:#x} not found after {max_retries} retries"
            )));
        }
        r#try += 1;

        tokio::time::sleep(std::time::Duration::from_secs(2)).await;

        receipt = client.get_transaction_receipt(tx_hash).await?;
    }
    receipt.ok_or(EthClientError::Custom(
        "Transaction receipt is None".to_owned(),
    ))
}

pub async fn transfer(
    amount: U256,
    from: Address,
    to: Address,
    private_key: &SecretKey,
    client: &EthClient,
) -> Result<H256, EthClientError> {
    println!("Transferring {amount} from {from:#x} to {to:#x}");
    let gas_price = client
        .get_gas_price_with_extra(20)
        .await?
        .try_into()
        .map_err(|_| {
            EthClientError::InternalError("Failed to convert gas_price to a u64".to_owned())
        })?;

    let mut tx = client
        .build_eip1559_transaction(
            to,
            from,
            Default::default(),
            Overrides {
                value: Some(amount),
                max_fee_per_gas: Some(gas_price),
                max_priority_fee_per_gas: Some(gas_price),
                ..Default::default()
            },
        )
        .await?;

    let mut tx_generic: GenericTransaction = tx.clone().into();
    tx_generic.from = from;
    let gas_limit = client.estimate_gas(tx_generic).await?;
    tx.gas_limit = gas_limit;
    let signer = LocalSigner::new(*private_key).into();
    client.send_eip1559_transaction(&tx, &signer).await
}

pub async fn deposit_through_transfer(
    amount: U256,
    from: Address,
    from_pk: &SecretKey,
    eth_client: &EthClient,
) -> Result<H256, EthClientError> {
    println!("Depositing {amount} from {from:#x} to bridge");
    transfer(
        amount,
        from,
        bridge_address().map_err(|err| EthClientError::Custom(err.to_string()))?,
        from_pk,
        eth_client,
    )
    .await
}

pub async fn withdraw(
    amount: U256,
    from: Address,
    from_pk: SecretKey,
    proposer_client: &EthClient,
) -> Result<H256, EthClientError> {
    let withdraw_transaction = proposer_client
        .build_eip1559_transaction(
            COMMON_BRIDGE_L2_ADDRESS,
            from,
            Bytes::from(encode_calldata(
                L2_WITHDRAW_SIGNATURE,
                &[Value::Address(from)],
            )?),
            Overrides {
                value: Some(amount),
                ..Default::default()
            },
        )
        .await?;

    let signer = LocalSigner::new(from_pk).into();
    proposer_client
        .send_eip1559_transaction(&withdraw_transaction, &signer)
        .await
}

pub async fn claim_withdraw(
    amount: U256,
    from: Address,
    from_pk: SecretKey,
    eth_client: &EthClient,
    message_proof: &L1MessageProof,
) -> Result<H256, EthClientError> {
    println!("Claiming {amount} from bridge to {from:#x}");

    const CLAIM_WITHDRAWAL_SIGNATURE: &str = "claimWithdrawal(uint256,uint256,uint256,bytes32[])";

    let calldata_values = vec![
        Value::Uint(amount),
        Value::Uint(message_proof.batch_number.into()),
        Value::Uint(message_proof.message_id),
        Value::Array(
            message_proof
                .merkle_proof
                .iter()
                .map(|hash| Value::FixedBytes(hash.as_fixed_bytes().to_vec().into()))
                .collect(),
        ),
    ];

    let claim_withdrawal_data = encode_calldata(CLAIM_WITHDRAWAL_SIGNATURE, &calldata_values)?;

    println!(
        "Claiming withdrawal with calldata: {}",
        hex::encode(&claim_withdrawal_data)
    );

    let claim_tx = eth_client
        .build_eip1559_transaction(
            bridge_address().map_err(|err| EthClientError::Custom(err.to_string()))?,
            from,
            claim_withdrawal_data.into(),
            Overrides {
                from: Some(from),
                ..Default::default()
            },
        )
        .await?;

    let signer = LocalSigner::new(from_pk).into();
    eth_client
        .send_eip1559_transaction(&claim_tx, &signer)
        .await
}

pub async fn claim_erc20withdraw(
    token_l1: Address,
    token_l2: Address,
    amount: U256,
    from_pk: SecretKey,
    eth_client: &EthClient,
    message_proof: &L1MessageProof,
) -> Result<H256, EthClientError> {
    let from = get_address_from_secret_key(&from_pk)?;
    const CLAIM_WITHDRAWAL_ERC20_SIGNATURE: &str =
        "claimWithdrawalERC20(address,address,uint256,uint256,uint256,bytes32[])";

    let calldata_values = vec![
        Value::Address(token_l1),
        Value::Address(token_l2),
        Value::Uint(amount),
        Value::Uint(U256::from(message_proof.batch_number)),
        Value::Uint(message_proof.message_id),
        Value::Array(
            message_proof
                .merkle_proof
                .iter()
                .map(|v| Value::Uint(U256::from_big_endian(v.as_bytes())))
                .collect(),
        ),
    ];

    let claim_withdrawal_data =
        encode_calldata(CLAIM_WITHDRAWAL_ERC20_SIGNATURE, &calldata_values)?;

    println!(
        "Claiming withdrawal with calldata: {}",
        hex::encode(&claim_withdrawal_data)
    );

    let claim_tx = eth_client
        .build_eip1559_transaction(
            bridge_address().map_err(|err| EthClientError::Custom(err.to_string()))?,
            from,
            claim_withdrawal_data.into(),
            Overrides {
                from: Some(from),
                ..Default::default()
            },
        )
        .await?;

    eth_client
        .send_eip1559_transaction(&claim_tx, &from_pk)
        .await
}

pub async fn deposit_erc20(
    token_l1: Address,
    token_l2: Address,
    amount: U256,
    from: Address,
    from_pk: SecretKey,
    eth_client: &EthClient,
) -> Result<H256, EthClientError> {
    println!("Claiming {amount} from bridge to {from:#x}");

    const DEPOSIT_ERC20_SIGNATURE: &str = "depositERC20(address,address,address,uint256)";

    let calldata_values = vec![
        Value::Address(token_l1),
        Value::Address(token_l2),
        Value::Address(from),
        Value::Uint(amount),
    ];

    let deposit_data = encode_calldata(DEPOSIT_ERC20_SIGNATURE, &calldata_values)?;

    let deposit_tx = eth_client
        .build_eip1559_transaction(
            bridge_address().map_err(|err| EthClientError::Custom(err.to_string()))?,
            from,
            deposit_data.into(),
            Overrides {
                from: Some(from),
                ..Default::default()
            },
        )
        .await?;

    eth_client
        .send_eip1559_transaction(&deposit_tx, &from_pk)
        .await
}

pub fn secret_key_deserializer<'de, D>(deserializer: D) -> Result<SecretKey, D::Error>
where
    D: Deserializer<'de>,
{
    let hex = H256::deserialize(deserializer)?;
    SecretKey::from_slice(hex.as_bytes()).map_err(serde::de::Error::custom)
}

pub fn secret_key_serializer<S>(secret_key: &SecretKey, serializer: S) -> Result<S::Ok, S::Error>
where
    S: Serializer,
{
    let hex = H256::from_slice(&secret_key.secret_bytes());
    hex.serialize(serializer)
}

pub fn get_address_from_secret_key(secret_key: &SecretKey) -> Result<Address, EthClientError> {
    let public_key = secret_key
        .public_key(secp256k1::SECP256K1)
        .serialize_uncompressed();
    let hash = keccak(&public_key[1..]);

    // Get the last 20 bytes of the hash
    let address_bytes: [u8; 20] = hash
        .as_ref()
        .get(12..32)
        .ok_or(EthClientError::Custom(
            "Failed to get_address_from_secret_key: error slicing address_bytes".to_owned(),
        ))?
        .try_into()
        .map_err(|err| {
            EthClientError::Custom(format!("Failed to get_address_from_secret_key: {err}"))
        })?;

    Ok(Address::from(address_bytes))
}

#[derive(Debug, thiserror::Error)]
pub enum ContractCompilationError {
    #[error("The path is not a valid utf-8 string")]
    FailedToGetStringFromPath,
    #[error("Deployer compilation error: {0}")]
    CompilationError(String),
    #[error("Could not read file")]
    FailedToReadFile(#[from] std::io::Error),
    #[error("Failed to serialize/deserialize")]
    SerializationError(#[from] serde_json::Error),
}

pub fn compile_contract(
    general_contracts_path: &Path,
    contract_path: &str,
    runtime_bin: bool,
) -> Result<(), ContractCompilationError> {
    let bin_flag = if runtime_bin {
        "--bin-runtime"
    } else {
        "--bin"
    };

    // Both the contract path and the output path are relative to where the Makefile is.
    if !Command::new("solc")
        .arg(bin_flag)
        .arg(
            "@openzeppelin/contracts=".to_string()
                + general_contracts_path
                    .join("lib")
                    .join("openzeppelin-contracts-upgradeable")
                    .join("lib")
                    .join("openzeppelin-contracts")
                    .join("contracts")
                    .to_str()
                    .ok_or(ContractCompilationError::FailedToGetStringFromPath)?,
        )
        .arg(
            "@openzeppelin/contracts-upgradeable=".to_string()
                + general_contracts_path
                    .join("lib")
                    .join("openzeppelin-contracts-upgradeable")
                    .join("contracts")
                    .to_str()
                    .ok_or(ContractCompilationError::FailedToGetStringFromPath)?,
        )
        .arg(
            general_contracts_path
                .join(contract_path)
                .to_str()
                .ok_or(ContractCompilationError::FailedToGetStringFromPath)?,
        )
        .arg("--via-ir")
        .arg("-o")
        .arg(
            general_contracts_path
                .join("solc_out")
                .to_str()
                .ok_or(ContractCompilationError::FailedToGetStringFromPath)?,
        )
        .arg("--overwrite")
        .arg("--allow-paths")
        .arg(
            general_contracts_path
                .to_str()
                .ok_or(ContractCompilationError::FailedToGetStringFromPath)?,
        )
        .spawn()
        .map_err(|err| {
            ContractCompilationError::CompilationError(format!("Failed to spawn solc: {err}"))
        })?
        .wait()
        .map_err(|err| {
            ContractCompilationError::CompilationError(format!("Failed to wait for solc: {err}"))
        })?
        .success()
    {
        return Err(ContractCompilationError::CompilationError(
            format!("Failed to compile {contract_path}").to_owned(),
        ));
    }

    Ok(())
}

// 0x4e59b44847b379578588920cA78FbF26c0B4956C
const DETERMINISTIC_CREATE2_ADDRESS: Address = H160([
    0x4e, 0x59, 0xb4, 0x48, 0x47, 0xb3, 0x79, 0x57, 0x85, 0x88, 0x92, 0x0c, 0xa7, 0x8f, 0xbf, 0x26,
    0xc0, 0xb4, 0x95, 0x6c,
]);

#[derive(Default)]
pub struct ProxyDeployment {
    pub proxy_address: Address,
    pub proxy_tx_hash: H256,
    pub implementation_address: Address,
    pub implementation_tx_hash: H256,
}

#[derive(Debug, thiserror::Error)]
pub enum DeployError {
    #[error("Failed to decode init code: {0}")]
    FailedToReadInitCode(#[from] std::io::Error),
    #[error("Failed to decode init code: {0}")]
    FailedToDecodeBytecode(#[from] hex::FromHexError),
    #[error("Failed to deploy contract: {0}")]
    FailedToDeploy(#[from] EthClientError),
}

pub async fn deploy_contract(
    constructor_args: &[u8],
    contract_path: &Path,
    deployer: &Signer,
    salt: &[u8],
    eth_client: &EthClient,
) -> Result<(H256, Address), DeployError> {
    let bytecode = hex::decode(read_to_string(contract_path)?)?;
    let init_code = [&bytecode, constructor_args].concat();
    let (deploy_tx_hash, contract_address) =
        create2_deploy(salt, &init_code, deployer, eth_client).await?;
    Ok((deploy_tx_hash, contract_address))
}

async fn deploy_proxy(
    deployer: &Signer,
    eth_client: &EthClient,
    contract_binaries: &Path,
    implementation_address: Address,
    salt: &[u8],
) -> Result<(H256, Address), DeployError> {
    let mut init_code = hex::decode(
        std::fs::read_to_string(contract_binaries.join("ERC1967Proxy.bin"))
            .map_err(DeployError::FailedToReadInitCode)?,
    )
    .map_err(DeployError::FailedToDecodeBytecode)?;

    init_code.extend(H256::from(implementation_address).0);
    init_code.extend(H256::from_low_u64_be(0x40).0);
    init_code.extend(H256::zero().0);

    let (deploy_tx_hash, proxy_address) =
        create2_deploy(salt, &Bytes::from(init_code), deployer, eth_client)
            .await
            .map_err(DeployError::from)?;

    Ok((deploy_tx_hash, proxy_address))
}

pub async fn deploy_with_proxy(
    deployer: &Signer,
    eth_client: &EthClient,
    contract_binaries: &Path,
    contract_name: &str,
    salt: &[u8],
) -> Result<ProxyDeployment, DeployError> {
    let (implementation_tx_hash, implementation_address) = deploy_contract(
        &[],
        &contract_binaries.join(contract_name),
        deployer,
        salt,
        eth_client,
    )
    .await?;

    let (proxy_tx_hash, proxy_address) = deploy_proxy(
        deployer,
        eth_client,
        contract_binaries,
        implementation_address,
        salt,
    )
    .await?;

    Ok(ProxyDeployment {
        proxy_address,
        proxy_tx_hash,
        implementation_address,
        implementation_tx_hash,
    })
}

async fn create2_deploy(
    salt: &[u8],
    init_code: &[u8],
    deployer: &Signer,
    eth_client: &EthClient,
) -> Result<(H256, Address), EthClientError> {
    let calldata = [salt, init_code].concat();
    let gas_price = eth_client
        .get_gas_price_with_extra(20)
        .await?
        .try_into()
        .map_err(|_| {
            EthClientError::InternalError("Failed to convert gas_price to a u64".to_owned())
        })?;

    let deploy_tx = eth_client
        .build_eip1559_transaction(
            DETERMINISTIC_CREATE2_ADDRESS,
            deployer.address(),
            calldata.into(),
            Overrides {
                max_fee_per_gas: Some(gas_price),
                max_priority_fee_per_gas: Some(gas_price),
                ..Default::default()
            },
        )
        .await?;

    let mut wrapped_tx = ethrex_rpc::clients::eth::WrappedTransaction::EIP1559(deploy_tx);
    eth_client
        .set_gas_for_wrapped_tx(&mut wrapped_tx, deployer.address())
        .await?;
    let deploy_tx_hash = eth_client
        .send_tx_bump_gas_exponential_backoff(&mut wrapped_tx, deployer)
        .await?;

    wait_for_transaction_receipt(deploy_tx_hash, eth_client, 10).await?;

    let deployed_address = create2_address(salt, keccak(init_code));

    Ok((deploy_tx_hash, deployed_address))
}

#[allow(clippy::indexing_slicing)]
fn create2_address(salt: &[u8], init_code_hash: H256) -> Address {
    Address::from_slice(
        &keccak(
            [
                &[0xff],
                DETERMINISTIC_CREATE2_ADDRESS.as_bytes(),
                salt,
                init_code_hash.as_bytes(),
            ]
            .concat(),
        )
        .as_bytes()[12..],
    )
}

pub async fn initialize_contract(
    contract_address: Address,
    initialize_calldata: Vec<u8>,
    initializer: &Signer,
    eth_client: &EthClient,
) -> Result<H256, EthClientError> {
    let gas_price = eth_client
        .get_gas_price_with_extra(20)
        .await?
        .try_into()
        .map_err(|_| {
            EthClientError::InternalError("Failed to convert gas_price to a u64".to_owned())
        })?;

    let initialize_tx = eth_client
        .build_eip1559_transaction(
            contract_address,
            initializer.address(),
            initialize_calldata.into(),
            Overrides {
                max_fee_per_gas: Some(gas_price),
                max_priority_fee_per_gas: Some(gas_price),
                ..Default::default()
            },
        )
        .await?;

    let mut wrapped_tx = WrappedTransaction::EIP1559(initialize_tx);

    eth_client
        .set_gas_for_wrapped_tx(&mut wrapped_tx, initializer.address())
        .await?;

    let initialize_tx_hash = eth_client
        .send_tx_bump_gas_exponential_backoff(&mut wrapped_tx, initializer)
        .await?;

    Ok(initialize_tx_hash)
}

pub async fn call_contract(
    client: &EthClient,
    private_key: &SecretKey,
    to: Address,
    signature: &str,
    parameters: Vec<Value>,
) -> Result<H256, EthClientError> {
    let calldata = encode_calldata(signature, &parameters)?.into();
    let signer: Signer = Signer::Local(LocalSigner::new(*private_key));
    let from = signer.address();
    let tx = client
        .build_eip1559_transaction(to, from, calldata, Default::default())
        .await?;

    let tx_hash = client.send_eip1559_transaction(&tx, &signer).await?;

    wait_for_transaction_receipt(tx_hash, client, 100).await?;
    Ok(tx_hash)
}

#[derive(Debug, thiserror::Error)]
pub enum GitError {
    #[error("Failed to clone: {0}")]
    DependencyError(String),
    #[error("Internal error: {0}")]
    InternalError(String),
    #[error("Failed to get string from path")]
    FailedToGetStringFromPath,
}

pub fn git_clone(
    repository_url: &str,
    outdir: &str,
    branch: Option<&str>,
    submodules: bool,
) -> Result<ExitStatus, GitError> {
    info!(repository_url = %repository_url, outdir = %outdir, branch = ?branch, "Cloning or updating git repository");

    if PathBuf::from(outdir).join(".git").exists() {
        info!(outdir = %outdir, "Found existing git repository, updating...");

        let branch_name = if let Some(b) = branch {
            b.to_string()
        } else {
            // Look for default branch name (could be main, master or other)
            let output = Command::new("git")
                .current_dir(outdir)
                .arg("symbolic-ref")
                .arg("refs/remotes/origin/HEAD")
                .output()
                .map_err(|e| {
                    GitError::DependencyError(format!(
                        "Failed to get default branch for {outdir}: {e}"
                    ))
                })?;

            if !output.status.success() {
                let stderr = String::from_utf8_lossy(&output.stderr);
                return Err(GitError::DependencyError(format!(
                    "Failed to get default branch for {outdir}: {stderr}"
                )));
            }

            String::from_utf8(output.stdout)
                .map_err(|_| GitError::InternalError("Failed to parse git output".to_string()))?
                .trim()
                .split('/')
                .next_back()
                .ok_or(GitError::InternalError(
                    "Failed to parse default branch".to_string(),
                ))?
                .to_string()
        };

        trace!(branch = %branch_name, "Updating to branch");

        // Fetch
        let fetch_status = Command::new("git")
            .current_dir(outdir)
            .args(["fetch", "origin"])
            .spawn()
            .map_err(|err| GitError::DependencyError(format!("Failed to spawn git fetch: {err}")))?
            .wait()
            .map_err(|err| {
                GitError::DependencyError(format!("Failed to wait for git fetch: {err}"))
            })?;
        if !fetch_status.success() {
            return Err(GitError::DependencyError(format!(
                "git fetch failed for {outdir}"
            )));
        }

        // Checkout to branch
        let checkout_status = Command::new("git")
            .current_dir(outdir)
            .arg("checkout")
            .arg(&branch_name)
            .spawn()
            .map_err(|err| {
                GitError::DependencyError(format!("Failed to spawn git checkout: {err}"))
            })?
            .wait()
            .map_err(|err| {
                GitError::DependencyError(format!("Failed to wait for git checkout: {err}"))
            })?;
        if !checkout_status.success() {
            return Err(GitError::DependencyError(format!(
                "git checkout of branch {branch_name} failed for {outdir}, try deleting the repo folder"
            )));
        }

        // Reset branch to origin
        let reset_status = Command::new("git")
            .current_dir(outdir)
            .arg("reset")
            .arg("--hard")
            .arg(format!("origin/{branch_name}"))
            .spawn()
            .map_err(|err| GitError::DependencyError(format!("Failed to spawn git reset: {err}")))?
            .wait()
            .map_err(|err| {
                GitError::DependencyError(format!("Failed to wait for git reset: {err}"))
            })?;

        if !reset_status.success() {
            return Err(GitError::DependencyError(format!(
                "git reset failed for {outdir}"
            )));
        }

        // Update submodules
        if submodules {
            let submodule_status = Command::new("git")
                .current_dir(outdir)
                .arg("submodule")
                .arg("update")
                .arg("--init")
                .arg("--recursive")
                .spawn()
                .map_err(|err| {
                    GitError::DependencyError(format!(
                        "Failed to spawn git submodule update: {err}"
                    ))
                })?
                .wait()
                .map_err(|err| {
                    GitError::DependencyError(format!(
                        "Failed to wait for git submodule update: {err}"
                    ))
                })?;
            if !submodule_status.success() {
                return Err(GitError::DependencyError(format!(
                    "git submodule update failed for {outdir}"
                )));
            }
        }

        Ok(reset_status)
    } else {
        trace!(repository_url = %repository_url, outdir = %outdir, branch = ?branch, "Cloning git repository");
        let mut git_cmd = Command::new("git");

        let git_clone_cmd = git_cmd.arg("clone").arg(repository_url);

        if let Some(branch) = branch {
            git_clone_cmd.arg("--branch").arg(branch);
        }

        if submodules {
            git_clone_cmd.arg("--recurse-submodules");
        }

        git_clone_cmd
            .arg(outdir)
            .spawn()
            .map_err(|err| GitError::DependencyError(format!("Failed to spawn git: {err}")))?
            .wait()
            .map_err(|err| GitError::DependencyError(format!("Failed to wait for git: {err}")))
    }
}

pub fn download_contract_deps(contracts_path: &Path) -> Result<(), GitError> {
    trace!("Downloading contract dependencies");
    std::fs::create_dir_all(contracts_path.join("lib")).map_err(|err| {
        GitError::DependencyError(format!("Failed to create contracts/lib: {err}"))
    })?;

    git_clone(
        "https://github.com/OpenZeppelin/openzeppelin-contracts-upgradeable.git",
        contracts_path
            .join("lib/openzeppelin-contracts-upgradeable")
            .to_str()
            .ok_or(GitError::FailedToGetStringFromPath)?,
        None,
        true,
    )?;

    git_clone(
        "https://github.com/succinctlabs/sp1-contracts.git",
        contracts_path
            .join("lib/sp1-contracts")
            .to_str()
            .ok_or(GitError::FailedToGetStringFromPath)?,
        None,
        false,
    )?;

    trace!("Contract dependencies downloaded");
    Ok(())
}<|MERGE_RESOLUTION|>--- conflicted
+++ resolved
@@ -6,13 +6,9 @@
 use calldata::encode_calldata;
 use ethereum_types::{Address, H160, H256, U256};
 use ethrex_common::types::GenericTransaction;
-<<<<<<< HEAD
 use ethrex_common::types::signer::{LocalSigner, Signer};
-use ethrex_rpc::clients::eth::WithdrawalProof;
-=======
 use ethrex_l2_common::calldata::Value;
 use ethrex_rpc::clients::eth::L1MessageProof;
->>>>>>> ed8e61f0
 use ethrex_rpc::clients::eth::{
     EthClient, WrappedTransaction, errors::EthClientError, eth_sender::Overrides,
 };
@@ -221,11 +217,11 @@
     token_l1: Address,
     token_l2: Address,
     amount: U256,
-    from_pk: SecretKey,
+    from_signer: &Signer,
     eth_client: &EthClient,
     message_proof: &L1MessageProof,
 ) -> Result<H256, EthClientError> {
-    let from = get_address_from_secret_key(&from_pk)?;
+    let from = from_signer.address();
     const CLAIM_WITHDRAWAL_ERC20_SIGNATURE: &str =
         "claimWithdrawalERC20(address,address,uint256,uint256,uint256,bytes32[])";
 
@@ -265,7 +261,7 @@
         .await?;
 
     eth_client
-        .send_eip1559_transaction(&claim_tx, &from_pk)
+        .send_eip1559_transaction(&claim_tx, from_signer)
         .await
 }
 
@@ -274,7 +270,7 @@
     token_l2: Address,
     amount: U256,
     from: Address,
-    from_pk: SecretKey,
+    from_signer: &Signer,
     eth_client: &EthClient,
 ) -> Result<H256, EthClientError> {
     println!("Claiming {amount} from bridge to {from:#x}");
@@ -303,7 +299,7 @@
         .await?;
 
     eth_client
-        .send_eip1559_transaction(&deposit_tx, &from_pk)
+        .send_eip1559_transaction(&deposit_tx, from_signer)
         .await
 }
 
