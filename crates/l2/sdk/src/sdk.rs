use std::{fs::read_to_string, path::Path, process::Command};

use bytes::Bytes;
use calldata::{encode_calldata, Value};
use ethereum_types::{Address, H160, H256, U256};
use ethrex_common::types::GenericTransaction;
use ethrex_rpc::clients::eth::WithdrawalProof;
use ethrex_rpc::clients::eth::{
    errors::EthClientError, eth_sender::Overrides, EthClient, WrappedTransaction,
};
use ethrex_rpc::types::receipt::RpcReceipt;

use keccak_hash::keccak;
use secp256k1::SecretKey;
use serde::{Deserialize, Deserializer, Serialize, Serializer};

pub mod calldata;
pub mod l1_to_l2_tx_data;
pub mod merkle_tree;

pub use l1_to_l2_tx_data::{send_l1_to_l2_tx, L1ToL2TransactionData};

// 0x8ccf74999c496e4d27a2b02941673f41dd0dab2a
pub const DEFAULT_BRIDGE_ADDRESS: Address = H160([
    0x8c, 0xcf, 0x74, 0x99, 0x9c, 0x49, 0x6e, 0x4d, 0x27, 0xa2, 0xb0, 0x29, 0x41, 0x67, 0x3f, 0x41,
    0xdd, 0x0d, 0xab, 0x2a,
]);

pub const COMMON_BRIDGE_L2_ADDRESS: Address = H160([
    0x00, 0x00, 0x00, 0x00, 0x00, 0x00, 0x00, 0x00, 0x00, 0x00, 0x00, 0x00, 0x00, 0x00, 0x00, 0x00,
    0x00, 0x00, 0xff, 0xff,
]);

pub const L2_WITHDRAW_SIGNATURE: &str = "withdraw(address)";

#[derive(Debug, thiserror::Error)]
pub enum SdkError {
    #[error("Failed to parse address from hex")]
    FailedToParseAddressFromHex,
}

/// BRIDGE_ADDRESS or 0x554a14cd047c485b3ac3edbd9fbb373d6f84ad3f
pub fn bridge_address() -> Result<Address, SdkError> {
    std::env::var("ETHREX_WATCHER_BRIDGE_ADDRESS")
        .unwrap_or(format!("{DEFAULT_BRIDGE_ADDRESS:#x}"))
        .parse()
        .map_err(|_| SdkError::FailedToParseAddressFromHex)
}

pub async fn wait_for_transaction_receipt(
    tx_hash: H256,
    client: &EthClient,
    max_retries: u64,
) -> Result<RpcReceipt, EthClientError> {
    let mut receipt = client.get_transaction_receipt(tx_hash).await?;
    let mut r#try = 1;
    while receipt.is_none() {
        println!("[{try}/{max_retries}] Retrying to get transaction receipt for {tx_hash:#x}");

        if max_retries == r#try {
            return Err(EthClientError::Custom(format!(
                "Transaction receipt for {tx_hash:#x} not found after {max_retries} retries"
            )));
        }
        r#try += 1;

        tokio::time::sleep(std::time::Duration::from_secs(2)).await;

        receipt = client.get_transaction_receipt(tx_hash).await?;
    }
    receipt.ok_or(EthClientError::Custom(
        "Transaction receipt is None".to_owned(),
    ))
}

pub async fn transfer(
    amount: U256,
    from: Address,
    to: Address,
    private_key: &SecretKey,
    client: &EthClient,
) -> Result<H256, EthClientError> {
    println!(
        "Transferring {amount} from {from:#x} to {to:#x}",
        amount = amount,
        from = from,
        to = to
    );
    let gas_price = client
        .get_gas_price_with_extra(20)
        .await?
        .try_into()
        .map_err(|_| {
            EthClientError::InternalError("Failed to convert gas_price to a u64".to_owned())
        })?;

    let mut tx = client
        .build_eip1559_transaction(
            to,
            from,
            Default::default(),
            Overrides {
                value: Some(amount),
                max_fee_per_gas: Some(gas_price),
                max_priority_fee_per_gas: Some(gas_price),
                ..Default::default()
            },
        )
        .await?;

    let mut tx_generic: GenericTransaction = tx.clone().into();
    tx_generic.from = from;
    let gas_limit = client.estimate_gas(tx_generic).await?;
    tx.gas_limit = gas_limit;
    client.send_eip1559_transaction(&tx, private_key).await
}

pub async fn deposit_through_transfer(
    amount: U256,
    from: Address,
    from_pk: &SecretKey,
    eth_client: &EthClient,
) -> Result<H256, EthClientError> {
    println!("Depositing {amount} from {from:#x} to bridge");
    transfer(
        amount,
        from,
        bridge_address().map_err(|err| EthClientError::Custom(err.to_string()))?,
        from_pk,
        eth_client,
    )
    .await
}

pub async fn deposit_through_contract_call(
    amount: impl Into<U256>,
    to: Address,
    l1_gas_limit: u64,
    l2_gas_limit: u64,
    depositor_private_key: &SecretKey,
    bridge_address: Address,
    eth_client: &EthClient,
) -> Result<H256, EthClientError> {
    let l1_from = get_address_from_secret_key(depositor_private_key)?;
    send_l1_to_l2_tx(
        l1_from,
        Some(amount),
        Some(l1_gas_limit),
        L1ToL2TransactionData::new_deposit_data(to, l2_gas_limit),
        depositor_private_key,
        bridge_address,
        eth_client,
    )
    .await
}

pub async fn withdraw(
    amount: U256,
    from: Address,
    from_pk: SecretKey,
    proposer_client: &EthClient,
) -> Result<H256, EthClientError> {
    let withdraw_transaction = proposer_client
        .build_eip1559_transaction(
            COMMON_BRIDGE_L2_ADDRESS,
            from,
            Bytes::from(encode_calldata(
                L2_WITHDRAW_SIGNATURE,
                &[Value::Address(from)],
            )?),
            Overrides {
                value: Some(amount),
                // CHECK: If we don't set max_fee_per_gas and max_priority_fee_per_gas
                // The transaction is not included on the L2.
                // Also we have some mismatches at the end of the L2 integration test.
<<<<<<< HEAD
=======
                max_fee_per_gas: Some(800000000),
                max_priority_fee_per_gas: Some(800000000),
>>>>>>> b47623fd
                ..Default::default()
            },
        )
        .await?;

    proposer_client
        .send_eip1559_transaction(&withdraw_transaction, &from_pk)
        .await
}

pub async fn claim_withdraw(
    amount: U256,
    l2_withdrawal_tx_hash: H256,
    from: Address,
    from_pk: SecretKey,
    eth_client: &EthClient,
    withdrawal_proof: &WithdrawalProof,
) -> Result<H256, EthClientError> {
    println!("Claiming {amount} from bridge to {from:#x}");

    const CLAIM_WITHDRAWAL_SIGNATURE: &str =
        "claimWithdrawal(bytes32,uint256,uint256,uint256,bytes32[])";

    let calldata_values = vec![
        Value::Uint(U256::from_big_endian(
            l2_withdrawal_tx_hash.as_fixed_bytes(),
        )),
        Value::Uint(amount),
        Value::Uint(withdrawal_proof.batch_number.into()),
        Value::Uint(U256::from(withdrawal_proof.index)),
        Value::Array(
            withdrawal_proof
                .merkle_proof
                .iter()
                .map(|hash| Value::FixedBytes(hash.as_fixed_bytes().to_vec().into()))
                .collect(),
        ),
    ];

    let claim_withdrawal_data = encode_calldata(CLAIM_WITHDRAWAL_SIGNATURE, &calldata_values)?;

    println!(
        "Claiming withdrawal with calldata: {}",
        hex::encode(&claim_withdrawal_data)
    );

    let claim_tx = eth_client
        .build_eip1559_transaction(
            bridge_address().map_err(|err| EthClientError::Custom(err.to_string()))?,
            from,
            claim_withdrawal_data.into(),
            Overrides {
                from: Some(from),
                ..Default::default()
            },
        )
        .await?;

    eth_client
        .send_eip1559_transaction(&claim_tx, &from_pk)
        .await
}

pub fn secret_key_deserializer<'de, D>(deserializer: D) -> Result<SecretKey, D::Error>
where
    D: Deserializer<'de>,
{
    let hex = H256::deserialize(deserializer)?;
    SecretKey::from_slice(hex.as_bytes()).map_err(serde::de::Error::custom)
}

pub fn secret_key_serializer<S>(secret_key: &SecretKey, serializer: S) -> Result<S::Ok, S::Error>
where
    S: Serializer,
{
    let hex = H256::from_slice(&secret_key.secret_bytes());
    hex.serialize(serializer)
}

pub fn get_address_from_secret_key(secret_key: &SecretKey) -> Result<Address, EthClientError> {
    let public_key = secret_key
        .public_key(secp256k1::SECP256K1)
        .serialize_uncompressed();
    let hash = keccak(&public_key[1..]);

    // Get the last 20 bytes of the hash
    let address_bytes: [u8; 20] = hash
        .as_ref()
        .get(12..32)
        .ok_or(EthClientError::Custom(
            "Failed to get_address_from_secret_key: error slicing address_bytes".to_owned(),
        ))?
        .try_into()
        .map_err(|err| {
            EthClientError::Custom(format!("Failed to get_address_from_secret_key: {err}"))
        })?;

    Ok(Address::from(address_bytes))
}

#[derive(Debug, thiserror::Error)]
pub enum ContractCompilationError {
    #[error("The path is not a valid utf-8 string")]
    FailedToGetStringFromPath,
    #[error("Deployer compilation error: {0}")]
    CompilationError(String),
    #[error("Could not read file")]
    FailedToReadFile(#[from] std::io::Error),
    #[error("Failed to serialize/deserialize")]
    SerializationError(#[from] serde_json::Error),
}

pub fn compile_contract(
    general_contracts_path: &Path,
    contract_path: &str,
    runtime_bin: bool,
) -> Result<(), ContractCompilationError> {
    let bin_flag = if runtime_bin {
        "--bin-runtime"
    } else {
        "--bin"
    };

    // Both the contract path and the output path are relative to where the Makefile is.
    if !Command::new("solc")
        .arg(bin_flag)
        .arg(
            "@openzeppelin/contracts=".to_string()
                + general_contracts_path
                    .join("lib")
                    .join("openzeppelin-contracts-upgradeable")
                    .join("lib")
                    .join("openzeppelin-contracts")
                    .join("contracts")
                    .to_str()
                    .ok_or(ContractCompilationError::FailedToGetStringFromPath)?,
        )
        .arg(
            "@openzeppelin/contracts-upgradeable=".to_string()
                + general_contracts_path
                    .join("lib")
                    .join("openzeppelin-contracts-upgradeable")
                    .join("contracts")
                    .to_str()
                    .ok_or(ContractCompilationError::FailedToGetStringFromPath)?,
        )
        .arg(
            general_contracts_path
                .join(contract_path)
                .to_str()
                .ok_or(ContractCompilationError::FailedToGetStringFromPath)?,
        )
        .arg("--via-ir")
        .arg("-o")
        .arg(
            general_contracts_path
                .join("solc_out")
                .to_str()
                .ok_or(ContractCompilationError::FailedToGetStringFromPath)?,
        )
        .arg("--overwrite")
        .arg("--allow-paths")
        .arg(
            general_contracts_path
                .to_str()
                .ok_or(ContractCompilationError::FailedToGetStringFromPath)?,
        )
        .spawn()
        .map_err(|err| {
            ContractCompilationError::CompilationError(format!("Failed to spawn solc: {err}"))
        })?
        .wait()
        .map_err(|err| {
            ContractCompilationError::CompilationError(format!("Failed to wait for solc: {err}"))
        })?
        .success()
    {
        return Err(ContractCompilationError::CompilationError(
            format!("Failed to compile {contract_path}").to_owned(),
        ));
    }

    Ok(())
}

// 0x4e59b44847b379578588920cA78FbF26c0B4956C
const DETERMINISTIC_CREATE2_ADDRESS: Address = H160([
    0x4e, 0x59, 0xb4, 0x48, 0x47, 0xb3, 0x79, 0x57, 0x85, 0x88, 0x92, 0x0c, 0xa7, 0x8f, 0xbf, 0x26,
    0xc0, 0xb4, 0x95, 0x6c,
]);

pub struct ProxyDeployment {
    pub proxy_address: Address,
    pub proxy_tx_hash: H256,
    pub implementation_address: Address,
    pub implementation_tx_hash: H256,
}

#[derive(Debug, thiserror::Error)]
pub enum DeployError {
    #[error("Failed to decode init code: {0}")]
    FailedToReadInitCode(#[from] std::io::Error),
    #[error("Failed to decode init code: {0}")]
    FailedToDecodeBytecode(#[from] hex::FromHexError),
    #[error("Failed to deploy contract: {0}")]
    FailedToDeploy(#[from] EthClientError),
}

pub async fn deploy_contract(
    constructor_args: &[u8],
    contract_path: &Path,
    deployer_private_key: &SecretKey,
    salt: &[u8],
    eth_client: &EthClient,
) -> Result<(H256, Address), DeployError> {
    let bytecode = hex::decode(read_to_string(contract_path)?)?;
    let init_code = [&bytecode, constructor_args].concat();
    let (deploy_tx_hash, contract_address) =
        create2_deploy(salt, &init_code, deployer_private_key, eth_client).await?;
    Ok((deploy_tx_hash, contract_address))
}

async fn deploy_proxy(
    deployer_private_key: SecretKey,
    eth_client: &EthClient,
    contract_binaries: &Path,
    implementation_address: Address,
    salt: &[u8],
) -> Result<(H256, Address), DeployError> {
    let mut init_code = hex::decode(
        std::fs::read_to_string(contract_binaries.join("ERC1967Proxy.bin"))
            .map_err(DeployError::FailedToReadInitCode)?,
    )
    .map_err(DeployError::FailedToDecodeBytecode)?;

    init_code.extend(H256::from(implementation_address).0);
    init_code.extend(H256::from_low_u64_be(0x40).0);
    init_code.extend(H256::zero().0);

    let (deploy_tx_hash, proxy_address) = create2_deploy(
        salt,
        &Bytes::from(init_code),
        &deployer_private_key,
        eth_client,
    )
    .await
    .map_err(DeployError::from)?;

    Ok((deploy_tx_hash, proxy_address))
}

pub async fn deploy_with_proxy(
    deployer_private_key: SecretKey,
    eth_client: &EthClient,
    contract_binaries: &Path,
    contract_name: &str,
    salt: &[u8],
) -> Result<ProxyDeployment, DeployError> {
    let (implementation_tx_hash, implementation_address) = deploy_contract(
        &[],
        &contract_binaries.join(contract_name),
        &deployer_private_key,
        salt,
        eth_client,
    )
    .await?;

    let (proxy_tx_hash, proxy_address) = deploy_proxy(
        deployer_private_key,
        eth_client,
        contract_binaries,
        implementation_address,
        salt,
    )
    .await?;

    Ok(ProxyDeployment {
        proxy_address,
        proxy_tx_hash,
        implementation_address,
        implementation_tx_hash,
    })
}

async fn create2_deploy(
    salt: &[u8],
    init_code: &[u8],
    deployer_private_key: &SecretKey,
    eth_client: &EthClient,
) -> Result<(H256, Address), EthClientError> {
    let calldata = [salt, init_code].concat();
    let gas_price = eth_client
        .get_gas_price_with_extra(20)
        .await?
        .try_into()
        .map_err(|_| {
            EthClientError::InternalError("Failed to convert gas_price to a u64".to_owned())
        })?;

    let deployer_address = get_address_from_secret_key(deployer_private_key)?;

    let deploy_tx = eth_client
        .build_eip1559_transaction(
            DETERMINISTIC_CREATE2_ADDRESS,
            deployer_address,
            calldata.into(),
            Overrides {
                max_fee_per_gas: Some(gas_price),
                max_priority_fee_per_gas: Some(gas_price),
                ..Default::default()
            },
        )
        .await?;

    let mut wrapped_tx = ethrex_rpc::clients::eth::WrappedTransaction::EIP1559(deploy_tx);
    eth_client
        .set_gas_for_wrapped_tx(&mut wrapped_tx, deployer_address)
        .await?;
    let deploy_tx_hash = eth_client
        .send_tx_bump_gas_exponential_backoff(&mut wrapped_tx, deployer_private_key)
        .await?;

    wait_for_transaction_receipt(deploy_tx_hash, eth_client, 10).await?;

    let deployed_address = create2_address(salt, keccak(init_code));

    Ok((deploy_tx_hash, deployed_address))
}

#[allow(clippy::indexing_slicing)]
fn create2_address(salt: &[u8], init_code_hash: H256) -> Address {
    Address::from_slice(
        &keccak(
            [
                &[0xff],
                DETERMINISTIC_CREATE2_ADDRESS.as_bytes(),
                salt,
                init_code_hash.as_bytes(),
            ]
            .concat(),
        )
        .as_bytes()[12..],
    )
}

pub async fn initialize_contract(
    contract_address: Address,
    initialize_calldata: Vec<u8>,
    initializer_private_key: &SecretKey,
    eth_client: &EthClient,
) -> Result<H256, EthClientError> {
    let initializer_address = get_address_from_secret_key(initializer_private_key)?;

    let gas_price = eth_client
        .get_gas_price_with_extra(20)
        .await?
        .try_into()
        .map_err(|_| {
            EthClientError::InternalError("Failed to convert gas_price to a u64".to_owned())
        })?;

    let initialize_tx = eth_client
        .build_eip1559_transaction(
            contract_address,
            initializer_address,
            initialize_calldata.into(),
            Overrides {
                max_fee_per_gas: Some(gas_price),
                max_priority_fee_per_gas: Some(gas_price),
                ..Default::default()
            },
        )
        .await?;

    let mut wrapped_tx = WrappedTransaction::EIP1559(initialize_tx);

    eth_client
        .set_gas_for_wrapped_tx(&mut wrapped_tx, initializer_address)
        .await?;

    let initialize_tx_hash = eth_client
        .send_tx_bump_gas_exponential_backoff(&mut wrapped_tx, initializer_private_key)
        .await?;

    Ok(initialize_tx_hash)
}<|MERGE_RESOLUTION|>--- conflicted
+++ resolved
@@ -170,14 +170,6 @@
             )?),
             Overrides {
                 value: Some(amount),
-                // CHECK: If we don't set max_fee_per_gas and max_priority_fee_per_gas
-                // The transaction is not included on the L2.
-                // Also we have some mismatches at the end of the L2 integration test.
-<<<<<<< HEAD
-=======
-                max_fee_per_gas: Some(800000000),
-                max_priority_fee_per_gas: Some(800000000),
->>>>>>> b47623fd
                 ..Default::default()
             },
         )
