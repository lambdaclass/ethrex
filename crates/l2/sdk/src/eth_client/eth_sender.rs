use bytes::Bytes;
use ethereum_types::{Address, U256};
use ethrex_core::types::{GenericTransaction, TxKind};
use ethrex_core::H256;
use ethrex_rlp::encode::RLPEncode;
use ethrex_rpc::utils::{RpcRequest, RpcRequestId};
use keccak_hash::keccak;
use secp256k1::SecretKey;
use serde_json::json;

use crate::wait_for_transaction_receipt;

use super::{
    errors::{CallError, EthClientError},
    EthClient, RpcResponse,
};

#[derive(Default, Clone, Debug)]
pub struct Overrides {
    pub from: Option<Address>,
    pub to: Option<TxKind>,
    pub value: Option<U256>,
    pub nonce: Option<u64>,
    pub chain_id: Option<u64>,
    pub gas_limit: Option<u64>,
    pub max_fee_per_gas: Option<u64>,
    pub max_priority_fee_per_gas: Option<u64>,
    pub access_list: Vec<(Address, Vec<H256>)>,
    pub gas_price_per_blob: Option<U256>,
}

impl EthClient {
    pub async fn call(
        &self,
        to: Address,
        calldata: Bytes,
        overrides: Overrides,
    ) -> Result<String, EthClientError> {
        let tx = GenericTransaction {
            to: TxKind::Call(to),
            input: calldata,
            value: overrides.value.unwrap_or_default(),
            from: overrides.from.unwrap_or_default(),
            gas: overrides.gas_limit,
            gas_price: overrides
                .max_fee_per_gas
                .unwrap_or(self.get_gas_price().await?.as_u64()),
            ..Default::default()
        };

        let request = RpcRequest {
            id: RpcRequestId::Number(1),
            jsonrpc: "2.0".to_string(),
            method: "eth_call".to_string(),
            params: Some(vec![
                json!({
                    "to": match tx.to {
                        TxKind::Call(addr) => format!("{addr:#x}"),
                        TxKind::Create => format!("{:#x}", Address::zero()),
                    },
                    "input": format!("0x{:#x}", tx.input),
                    "value": format!("{:#x}", tx.value),
                    "from": format!("{:#x}", tx.from),
                }),
                json!("latest"),
            ]),
        };

        match self.send_request(request).await {
            Ok(RpcResponse::Success(result)) => serde_json::from_value(result.result)
                .map_err(CallError::SerdeJSONError)
                .map_err(EthClientError::from),
            Ok(RpcResponse::Error(error_response)) => {
                Err(CallError::RPCError(error_response.error.message).into())
            }
            Err(error) => Err(error),
        }
    }

    pub async fn deploy(
        &self,
        deployer: Address,
        deployer_private_key: SecretKey,
        init_code: Bytes,
        overrides: Overrides,
    ) -> Result<(H256, Address), EthClientError> {
        let mut deploy_overrides = overrides;
        deploy_overrides.to = Some(TxKind::Create);
        let deploy_tx = self
            .build_eip1559_transaction(Address::zero(), deployer, init_code, deploy_overrides, 10)
            .await?;
        let deploy_tx_hash = self
            .send_eip1559_transaction(&deploy_tx, &deployer_private_key)
            .await?;

        let nonce = self.get_nonce(deployer).await?;
        let mut encode = vec![];
        (deployer, nonce).encode(&mut encode);

<<<<<<< HEAD
=======
        //Taking the last 20bytes so it matches an H160 == Address length
>>>>>>> 7e932e58
        let deployed_address =
            Address::from_slice(keccak(encode).as_fixed_bytes().get(12..).ok_or(
                EthClientError::Custom("Failed to get deployed_address".to_owned()),
            )?);

        wait_for_transaction_receipt(deploy_tx_hash, self, 1000).await?;

        Ok((deploy_tx_hash, deployed_address))
    }
}<|MERGE_RESOLUTION|>--- conflicted
+++ resolved
@@ -97,10 +97,7 @@
         let mut encode = vec![];
         (deployer, nonce).encode(&mut encode);
 
-<<<<<<< HEAD
-=======
         //Taking the last 20bytes so it matches an H160 == Address length
->>>>>>> 7e932e58
         let deployed_address =
             Address::from_slice(keccak(encode).as_fixed_bytes().get(12..).ok_or(
                 EthClientError::Custom("Failed to get deployed_address".to_owned()),
