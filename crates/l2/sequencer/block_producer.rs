--- conflicted
+++ resolved
@@ -58,9 +58,6 @@
     coinbase_address: Address,
     elasticity_multiplier: u64,
     rollup_store: StoreRollup,
-<<<<<<< HEAD
-    max_gas_limit: Option<u64>,
-=======
     // Needed to ensure privileged tx nonces are sequential
     last_privileged_nonce: Option<u64>,
     block_gas_limit: u64,
@@ -72,7 +69,6 @@
     block_time_ms: u64,
     coinbase_address: Address,
     elasticity_multiplier: u64,
->>>>>>> 5b08631a
 }
 
 impl BlockProducer {
@@ -87,11 +83,7 @@
             block_time_ms,
             coinbase_address,
             elasticity_multiplier,
-<<<<<<< HEAD
-            max_gas_limit,
-=======
             block_gas_limit,
->>>>>>> 5b08631a
         } = config;
         Self {
             store,
@@ -101,13 +93,9 @@
             coinbase_address: *coinbase_address,
             elasticity_multiplier: *elasticity_multiplier,
             rollup_store,
-<<<<<<< HEAD
-            max_gas_limit: *max_gas_limit,
-=======
             // FIXME: Initialize properly to the last privileged nonce in the chain
             last_privileged_nonce: None,
             block_gas_limit: *block_gas_limit,
->>>>>>> 5b08631a
         }
     }
 
@@ -169,13 +157,8 @@
             self.blockchain.clone(),
             payload,
             &self.store,
-<<<<<<< HEAD
-            &self.rollup_store,
-            self.max_gas_limit,
-=======
             &mut self.last_privileged_nonce,
             self.block_gas_limit,
->>>>>>> 5b08631a
         )
         .await?;
         info!(
