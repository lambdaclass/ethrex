mod payload_builder;
use std::{
    sync::Arc,
    time::{Duration, SystemTime, UNIX_EPOCH},
};

use ethrex_blockchain::{
    Blockchain,
    fork_choice::apply_fork_choice,
    payload::{BuildPayloadArgs, create_payload},
    validate_block,
};
use ethrex_common::Address;
use ethrex_storage::Store;
use ethrex_storage_rollup::StoreRollup;
use ethrex_vm::BlockExecutionResult;
use keccak_hash::H256;
use payload_builder::build_payload;
use spawned_concurrency::{CallResponse, CastResponse, GenServer, GenServerInMsg, send_after};
use spawned_rt::mpsc::Sender;
use tracing::{debug, error, info};

<<<<<<< HEAD
use crate::{BlockProducerConfig, SequencerConfig};
=======
use crate::{
    BlockProducerConfig, SequencerConfig,
    based::sequencer_state::{SequencerState, SequencerStatus},
    sequencer::execution_cache::ExecutionCache,
};
>>>>>>> d4ce1f75

use super::errors::BlockProducerError;

use ethrex_metrics::metrics;
#[cfg(feature = "metrics")]
use ethrex_metrics::{metrics_blocks::METRICS_BLOCKS, metrics_transactions::METRICS_TX};

#[derive(Clone)]
pub struct BlockProducerState {
    store: Store,
    blockchain: Arc<Blockchain>,
<<<<<<< HEAD
=======
    execution_cache: Arc<ExecutionCache>,
    sequencer_state: SequencerState,
>>>>>>> d4ce1f75
    block_time_ms: u64,
    coinbase_address: Address,
    elasticity_multiplier: u64,
    rollup_store: StoreRollup,
}

impl BlockProducerState {
    pub fn new(
        config: &BlockProducerConfig,
        store: Store,
        rollup_store: StoreRollup,
        blockchain: Arc<Blockchain>,
<<<<<<< HEAD
=======
        execution_cache: Arc<ExecutionCache>,
        sequencer_state: SequencerState,
>>>>>>> d4ce1f75
    ) -> Self {
        let BlockProducerConfig {
            block_time_ms,
            coinbase_address,
            elasticity_multiplier,
        } = config;
        Self {
            store,
            blockchain,
<<<<<<< HEAD
=======
            execution_cache,
            sequencer_state,
>>>>>>> d4ce1f75
            block_time_ms: *block_time_ms,
            coinbase_address: *coinbase_address,
            elasticity_multiplier: *elasticity_multiplier,
            rollup_store,
        }
    }
}

#[derive(Clone)]
pub enum InMessage {
    Produce,
}

#[derive(Clone, PartialEq)]
pub enum OutMessage {
    Done,
}

pub struct BlockProducer;

impl BlockProducer {
    pub async fn spawn(
        store: Store,
        rollup_store: StoreRollup,
        blockchain: Arc<Blockchain>,
        cfg: SequencerConfig,
        sequencer_state: SequencerState,
    ) -> Result<(), BlockProducerError> {
<<<<<<< HEAD
        let state = BlockProducerState::new(&cfg.block_producer, store, rollup_store, blockchain);
=======
        let state = BlockProducerState::new(
            &cfg.block_producer,
            store,
            blockchain,
            execution_cache,
            sequencer_state,
        );
>>>>>>> d4ce1f75
        let mut block_producer = BlockProducer::start(state);
        block_producer
            .cast(InMessage::Produce)
            .await
            .map_err(BlockProducerError::GenServerError)?;
        Ok(())
    }
}

impl GenServer for BlockProducer {
    type InMsg = InMessage;
    type OutMsg = OutMessage;
    type State = BlockProducerState;

    type Error = BlockProducerError;

    fn new() -> Self {
        Self {}
    }

    async fn handle_call(
        &mut self,
        _message: Self::InMsg,
        _tx: &Sender<GenServerInMsg<Self>>,
        _state: &mut Self::State,
    ) -> CallResponse<Self::OutMsg> {
        CallResponse::Reply(OutMessage::Done)
    }

    async fn handle_cast(
        &mut self,
        _message: Self::InMsg,
        tx: &Sender<GenServerInMsg<Self>>,
        state: &mut Self::State,
    ) -> CastResponse {
        // Right now we only have the Produce message, so we ignore the message
        if let SequencerStatus::Sequencing = state.sequencer_state.status().await {
            let _ = produce_block(state)
                .await
                .inspect_err(|e| error!("Block Producer Error: {e}"));
        }
        send_after(
            Duration::from_millis(state.block_time_ms),
            tx.clone(),
            Self::InMsg::Produce,
        );
        CastResponse::NoReply
    }
}

pub async fn produce_block(state: &BlockProducerState) -> Result<(), BlockProducerError> {
    let version = 3;
    let head_header = {
        let current_block_number = state.store.get_latest_block_number().await?;
        state
            .store
            .get_block_header(current_block_number)?
            .ok_or(BlockProducerError::StorageDataIsNone)?
    };
    let head_hash = head_header.hash();
    let head_beacon_block_root = H256::zero();

    // The proposer leverages the execution payload framework used for the engine API,
    // but avoids calling the API methods and unnecesary re-execution.

    info!("Producing block");
    debug!("Head block hash: {head_hash:#x}");

    // Proposer creates a new payload
    let args = BuildPayloadArgs {
        parent: head_hash,
        timestamp: SystemTime::now().duration_since(UNIX_EPOCH)?.as_secs(),
        fee_recipient: state.coinbase_address,
        random: H256::zero(),
        withdrawals: Default::default(),
        beacon_root: Some(head_beacon_block_root),
        version,
        elasticity_multiplier: state.elasticity_multiplier,
    };
    let payload = create_payload(&args, &state.store)?;

    // Blockchain builds the payload from mempool txs and executes them
    let payload_build_result =
        build_payload(state.blockchain.clone(), payload, &state.store).await?;
    info!(
        "Built payload for new block {}",
        payload_build_result.payload.header.number
    );

    // Blockchain stores block
    let block = payload_build_result.payload;
    let chain_config = state.store.get_chain_config()?;
    validate_block(
        &block,
        &head_header,
        &chain_config,
        state.elasticity_multiplier,
    )?;

    let account_updates = payload_build_result.account_updates;

    let execution_result = BlockExecutionResult {
        receipts: payload_build_result.receipts,
        requests: Vec::new(),
    };

    state
        .blockchain
        .store_block(&block, execution_result, &account_updates)
        .await?;
    info!("Stored new block {:x}", block.hash());
    // WARN: We're not storing the payload into the Store because there's no use to it by the L2 for now.

    state
        .rollup_store
        .store_account_updates_by_block_number(block.header.number, account_updates)
        .await?;

    // Make the new head be part of the canonical chain
    apply_fork_choice(&state.store, block.hash(), block.hash(), block.hash()).await?;

    metrics!(
        let _ = METRICS_BLOCKS
        .set_block_number(block.header.number)
        .inspect_err(|e| {
            tracing::error!("Failed to set metric: block_number {}", e.to_string())
        });
        #[allow(clippy::as_conversions)]
        let tps = block.body.transactions.len() as f64 / (state.block_time_ms as f64 / 1000_f64);
        METRICS_TX.set_transactions_per_second(tps);
    );

    Ok(())
}<|MERGE_RESOLUTION|>--- conflicted
+++ resolved
@@ -20,15 +20,11 @@
 use spawned_rt::mpsc::Sender;
 use tracing::{debug, error, info};
 
-<<<<<<< HEAD
-use crate::{BlockProducerConfig, SequencerConfig};
-=======
 use crate::{
     BlockProducerConfig, SequencerConfig,
     based::sequencer_state::{SequencerState, SequencerStatus},
     sequencer::execution_cache::ExecutionCache,
 };
->>>>>>> d4ce1f75
 
 use super::errors::BlockProducerError;
 
@@ -40,11 +36,7 @@
 pub struct BlockProducerState {
     store: Store,
     blockchain: Arc<Blockchain>,
-<<<<<<< HEAD
-=======
-    execution_cache: Arc<ExecutionCache>,
     sequencer_state: SequencerState,
->>>>>>> d4ce1f75
     block_time_ms: u64,
     coinbase_address: Address,
     elasticity_multiplier: u64,
@@ -57,11 +49,7 @@
         store: Store,
         rollup_store: StoreRollup,
         blockchain: Arc<Blockchain>,
-<<<<<<< HEAD
-=======
-        execution_cache: Arc<ExecutionCache>,
         sequencer_state: SequencerState,
->>>>>>> d4ce1f75
     ) -> Self {
         let BlockProducerConfig {
             block_time_ms,
@@ -71,11 +59,7 @@
         Self {
             store,
             blockchain,
-<<<<<<< HEAD
-=======
-            execution_cache,
             sequencer_state,
->>>>>>> d4ce1f75
             block_time_ms: *block_time_ms,
             coinbase_address: *coinbase_address,
             elasticity_multiplier: *elasticity_multiplier,
@@ -104,17 +88,13 @@
         cfg: SequencerConfig,
         sequencer_state: SequencerState,
     ) -> Result<(), BlockProducerError> {
-<<<<<<< HEAD
-        let state = BlockProducerState::new(&cfg.block_producer, store, rollup_store, blockchain);
-=======
         let state = BlockProducerState::new(
             &cfg.block_producer,
             store,
+            rollup_store,
             blockchain,
-            execution_cache,
             sequencer_state,
         );
->>>>>>> d4ce1f75
         let mut block_producer = BlockProducer::start(state);
         block_producer
             .cast(InMessage::Produce)
