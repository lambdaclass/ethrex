--- conflicted
+++ resolved
@@ -132,8 +132,13 @@
         let payload = create_payload(&args, &self.store)?;
 
         // Blockchain builds the payload from mempool txs and executes them
-        let payload_build_result =
-            build_payload(self.blockchain.clone(), payload, &self.store).await?;
+        let payload_build_result = build_payload(
+            self.blockchain.clone(),
+            payload,
+            &self.store,
+            &self.rollup_store,
+        )
+        .await?;
         info!(
             "Built payload for new block {}",
             payload_build_result.payload.header.number
@@ -215,103 +220,4 @@
         );
         CastResponse::NoReply(self)
     }
-<<<<<<< HEAD
-}
-
-pub async fn produce_block(state: &BlockProducerState) -> Result<(), BlockProducerError> {
-    let version = 3;
-    let head_header = {
-        let current_block_number = state.store.get_latest_block_number().await?;
-        state
-            .store
-            .get_block_header(current_block_number)?
-            .ok_or(BlockProducerError::StorageDataIsNone)?
-    };
-    let head_hash = head_header.hash();
-    let head_beacon_block_root = H256::zero();
-
-    // The proposer leverages the execution payload framework used for the engine API,
-    // but avoids calling the API methods and unnecesary re-execution.
-
-    info!("Producing block");
-    debug!("Head block hash: {head_hash:#x}");
-
-    // Proposer creates a new payload
-    let args = BuildPayloadArgs {
-        parent: head_hash,
-        timestamp: SystemTime::now().duration_since(UNIX_EPOCH)?.as_secs(),
-        fee_recipient: state.coinbase_address,
-        random: H256::zero(),
-        withdrawals: Default::default(),
-        beacon_root: Some(head_beacon_block_root),
-        version,
-        elasticity_multiplier: state.elasticity_multiplier,
-    };
-    let payload = create_payload(&args, &state.store)?;
-
-    // Blockchain builds the payload from mempool txs and executes them
-    let payload_build_result = build_payload(
-        state.blockchain.clone(),
-        payload,
-        &state.store,
-        &state.rollup_store,
-    )
-    .await?;
-    info!(
-        "Built payload for new block {}",
-        payload_build_result.payload.header.number
-    );
-
-    // Blockchain stores block
-    let block = payload_build_result.payload;
-    let chain_config = state.store.get_chain_config()?;
-    validate_block(
-        &block,
-        &head_header,
-        &chain_config,
-        state.elasticity_multiplier,
-    )?;
-
-    let account_updates = payload_build_result.account_updates;
-
-    let execution_result = BlockExecutionResult {
-        receipts: payload_build_result.receipts,
-        requests: Vec::new(),
-    };
-
-    let account_updates_list = state
-        .store
-        .apply_account_updates_batch(block.header.parent_hash, &account_updates)
-        .await?
-        .ok_or(ChainError::ParentStateNotFound)?;
-
-    state
-        .blockchain
-        .store_block(&block, account_updates_list, execution_result)
-        .await?;
-    info!("Stored new block {:x}", block.hash());
-    // WARN: We're not storing the payload into the Store because there's no use to it by the L2 for now.
-
-    state
-        .rollup_store
-        .store_account_updates_by_block_number(block.header.number, account_updates)
-        .await?;
-
-    // Make the new head be part of the canonical chain
-    apply_fork_choice(&state.store, block.hash(), block.hash(), block.hash()).await?;
-
-    metrics!(
-        let _ = METRICS_BLOCKS
-        .set_block_number(block.header.number)
-        .inspect_err(|e| {
-            tracing::error!("Failed to set metric: block_number {}", e.to_string())
-        });
-        #[allow(clippy::as_conversions)]
-        let tps = block.body.transactions.len() as f64 / (state.block_time_ms as f64 / 1000_f64);
-        METRICS_TX.set_transactions_per_second(tps);
-    );
-
-    Ok(())
-=======
->>>>>>> 3a786b38
 }