mod payload_builder;
use std::{
    sync::Arc,
    time::{Duration, SystemTime, UNIX_EPOCH},
};

use ethrex_blockchain::{
    fork_choice::apply_fork_choice,
    payload::{create_payload, BuildPayloadArgs},
    validate_block, Blockchain,
};
use ethrex_common::Address;
use ethrex_storage::Store;
use ethrex_vm::BlockExecutionResult;
use keccak_hash::H256;
use payload_builder::build_payload;
use tokio::time::sleep;
use tracing::{debug, error, info};

use crate::utils::config::{block_producer::BlockProducerConfig, errors::ConfigError};

use super::{errors::BlockProducerError, execution_cache::ExecutionCache};

pub struct BlockProducer {
    block_time_ms: u64,
    coinbase_address: Address,
}

pub async fn start_block_producer(
    store: Store,
    blockchain: Arc<Blockchain>,
    execution_cache: Arc<ExecutionCache>,
) -> Result<(), ConfigError> {
    let proposer_config = BlockProducerConfig::from_env()?;
    let proposer = BlockProducer::new_from_config(proposer_config).map_err(ConfigError::from)?;

    proposer
        .run(store.clone(), blockchain, execution_cache)
        .await;
    Ok(())
}

impl BlockProducer {
    pub fn new_from_config(config: BlockProducerConfig) -> Result<Self, BlockProducerError> {
        let BlockProducerConfig {
            block_time_ms,
            coinbase_address,
        } = config;
        Ok(Self {
            block_time_ms,
            coinbase_address,
        })
    }

    pub async fn run(
        &self,
        store: Store,
        blockchain: Arc<Blockchain>,
        execution_cache: Arc<ExecutionCache>,
    ) {
        loop {
            if let Err(err) = self
                .main_logic(store.clone(), blockchain.clone(), execution_cache.clone())
                .await
            {
                error!("Block Producer Error: {}", err);
            }

            sleep(Duration::from_millis(self.block_time_ms)).await;
        }
    }

    pub async fn main_logic(
        &self,
        store: Store,
        blockchain: Arc<Blockchain>,
        execution_cache: Arc<ExecutionCache>,
    ) -> Result<(), BlockProducerError> {
        let version = 3;
        let head_header = {
            let current_block_number = store.get_latest_block_number()?;
            store
                .get_block_header(current_block_number)?
                .ok_or(BlockProducerError::StorageDataIsNone)?
        };
        let head_hash = head_header.compute_block_hash();
        let head_beacon_block_root = H256::zero();

        // The proposer leverages the execution payload framework used for the engine API,
        // but avoids calling the API methods and unnecesary re-execution.

        info!("Producing block");
        debug!("Head block hash: {head_hash:#x}");

        // Proposer creates a new payload
        let args = BuildPayloadArgs {
            parent: head_hash,
            timestamp: SystemTime::now().duration_since(UNIX_EPOCH)?.as_secs(),
            fee_recipient: self.coinbase_address,
            random: H256::zero(),
            withdrawals: Default::default(),
            beacon_root: Some(head_beacon_block_root),
            version,
        };
        let payload = create_payload(&args, &store)?;

        // Blockchain builds the payload from mempool txs and executes them
<<<<<<< HEAD
        let payload_build_result = build_payload(blockchain.clone(), payload, &store)?;
        info!(
            "Built payload for new block {}",
            payload_build_result.payload.header.number
        );
=======
        let payload_build_result = blockchain.build_payload(&mut payload).await?;
        info!("Built payload for new block {}", payload.header.number);
>>>>>>> c58d3b2a

        // Blockchain stores block
        let block = payload_build_result.payload;
        let chain_config = store.get_chain_config()?;
        validate_block(&block, &head_header, &chain_config)?;

        let execution_result = BlockExecutionResult {
            account_updates: payload_build_result.account_updates,
            receipts: payload_build_result.receipts,
            requests: Vec::new(),
        };

        blockchain
            .store_block(&block, execution_result.clone())
            .await?;
        info!("Stored new block {:x}", block.hash());
        // WARN: We're not storing the payload into the Store because there's no use to it by the L2 for now.

        // Cache execution result
        execution_cache.push(block.hash(), execution_result.account_updates)?;

        // Make the new head be part of the canonical chain
        apply_fork_choice(&store, block.hash(), block.hash(), block.hash()).await?;

        Ok(())
    }
}<|MERGE_RESOLUTION|>--- conflicted
+++ resolved
@@ -105,16 +105,11 @@
         let payload = create_payload(&args, &store)?;
 
         // Blockchain builds the payload from mempool txs and executes them
-<<<<<<< HEAD
-        let payload_build_result = build_payload(blockchain.clone(), payload, &store)?;
+        let payload_build_result = build_payload(blockchain.clone(), payload, &store).await?;
         info!(
             "Built payload for new block {}",
             payload_build_result.payload.header.number
         );
-=======
-        let payload_build_result = blockchain.build_payload(&mut payload).await?;
-        info!("Built payload for new block {}", payload.header.number);
->>>>>>> c58d3b2a
 
         // Blockchain stores block
         let block = payload_build_result.payload;
