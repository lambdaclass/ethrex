--- conflicted
+++ resolved
@@ -30,30 +30,24 @@
 #[derive(Clone)]
 pub struct BlockProducerState {
     store: Store,
-    rollup_store: StoreRollup,
     blockchain: Arc<Blockchain>,
-<<<<<<< HEAD
-    cfg: SequencerConfig,
-) -> Result<(), SequencerError> {
-    let proposer = BlockProducer::new_from_config(&cfg.block_producer);
-    proposer
-        .run(store.clone(), rollup_store.clone(), blockchain)
-        .await;
-    Ok(())
-=======
     execution_cache: Arc<ExecutionCache>,
     block_time_ms: u64,
     coinbase_address: Address,
     elasticity_multiplier: u64,
->>>>>>> c23e7838
-}
+    rollup_store: StoreRollup,
+}
+        // Store execution result
+        // rollup_store
+        //     .store_account_updates_by_block_number(block.header.number, account_updates)
+        //     .await?;
 
 impl BlockProducerState {
     pub fn new(
         config: &BlockProducerConfig,
         store: Store,
+        rollup_store: StoreRollup,
         blockchain: Arc<Blockchain>,
-        execution_cache: Arc<ExecutionCache>,
     ) -> Self {
         let BlockProducerConfig {
             block_time_ms,
@@ -67,27 +61,15 @@
             block_time_ms: *block_time_ms,
             coinbase_address: *coinbase_address,
             elasticity_multiplier: *elasticity_multiplier,
+            rollup_store
         }
     }
 }
 
-<<<<<<< HEAD
-    pub async fn run(&self, store: Store, rollup_store: StoreRollup, blockchain: Arc<Blockchain>) {
-        loop {
-            let _ = self
-                .main_logic(store.clone(), rollup_store.clone(), blockchain.clone())
-                .await
-                .inspect_err(|e| error!("Block Producer Error: {e}"));
-
-            sleep(Duration::from_millis(self.block_time_ms)).await;
-        }
-    }
-=======
 #[derive(Clone)]
 pub enum InMessage {
     Produce,
 }
->>>>>>> c23e7838
 
 #[derive(Clone, PartialEq)]
 pub enum OutMessage {
@@ -101,14 +83,11 @@
         store: Store,
         rollup_store: StoreRollup,
         blockchain: Arc<Blockchain>,
-<<<<<<< HEAD
-=======
         execution_cache: Arc<ExecutionCache>,
         cfg: SequencerConfig,
->>>>>>> c23e7838
     ) -> Result<(), BlockProducerError> {
         let state =
-            BlockProducerState::new(&cfg.block_producer, store, blockchain, execution_cache);
+            BlockProducerState::new(&cfg.block_producer, store, rollup_store, blockchain);
         let mut block_producer = BlockProducer::start(state);
         block_producer
             .cast(InMessage::Produce)
@@ -118,54 +97,10 @@
     }
 }
 
-<<<<<<< HEAD
-        // Blockchain stores block
-        let block = payload_build_result.payload;
-        let chain_config = store.get_chain_config()?;
-        validate_block(
-            &block,
-            &head_header,
-            &chain_config,
-            self.elasticity_multiplier,
-        )?;
-
-        let account_updates = payload_build_result.account_updates;
-
-        let execution_result = BlockExecutionResult {
-            receipts: payload_build_result.receipts,
-            requests: Vec::new(),
-        };
-
-        blockchain
-            .store_block(&block, execution_result.clone(), &account_updates)
-            .await?;
-        info!("Stored new block {:x}", block.hash());
-        // WARN: We're not storing the payload into the Store because there's no use to it by the L2 for now.
-
-        // Store execution result
-        rollup_store
-            .store_account_updates_by_block_number(block.header.number, account_updates)
-            .await?;
-
-        // Make the new head be part of the canonical chain
-        apply_fork_choice(&store, block.hash(), block.hash(), block.hash()).await?;
-
-        metrics!(
-            let _ = METRICS_BLOCKS
-            .set_block_number(block.header.number)
-            .inspect_err(|e| {
-                tracing::error!("Failed to set metric: block_number {}", e.to_string())
-            });
-            #[allow(clippy::as_conversions)]
-            let tps = block.body.transactions.len() as f64 / (self.block_time_ms as f64 / 1000_f64);
-            METRICS_TX.set_transactions_per_second(tps);
-        );
-=======
 impl GenServer for BlockProducer {
     type InMsg = InMessage;
     type OutMsg = OutMessage;
     type State = BlockProducerState;
->>>>>>> c23e7838
 
     type Error = BlockProducerError;
 
