--- conflicted
+++ resolved
@@ -89,27 +89,17 @@
             block_gas_limit,
         } = config;
 
-<<<<<<< HEAD
-        if let Some(base_fee_vault) = base_fee_vault_address {
-            if base_fee_vault == coinbase_address {
-                warn!(
-                    "The coinbase address and base fee vault address are the same. Coinbase balance behavior will be affected.",
-                );
-            }
-        }
-
-        if let Some(operator_fee_vault) = operator_fee_vault_address {
-            if operator_fee_vault == coinbase_address {
-                warn!(
-                    "The coinbase address and operator fee vault address are the same. Coinbase balance behavior will be affected.",
-                );
-            }
-=======
         if fee_vault_address.is_some_and(|fee_vault| fee_vault == *coinbase_address) {
             warn!(
                 "The coinbase address and fee vault address are the same. Coinbase balance behavior will be affected.",
             );
->>>>>>> e034fdcf
+        }
+        if operator_fee_vault_address
+            .is_some_and(|operator_fee_vault| operator_fee_vault == *coinbase_address)
+        {
+            warn!(
+                "The coinbase address and operator fee vault address are the same. Coinbase balance behavior will be affected.",
+            );
         }
 
         Self {
