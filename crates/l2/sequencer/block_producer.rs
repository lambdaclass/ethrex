--- conflicted
+++ resolved
@@ -20,11 +20,7 @@
 
 use crate::{sequencer::execution_cache::ExecutionCache, BlockProducerConfig, SequencerConfig};
 
-<<<<<<< HEAD
-use super::{errors::BlockProducerError, execution_cache::ExecutionCache};
-=======
 use super::errors::{BlockProducerError, SequencerError};
->>>>>>> 8b4f00ae
 
 use ethrex_metrics::metrics;
 #[cfg(feature = "metrics")]
@@ -34,21 +30,9 @@
 pub struct BlockProducerState {
     store: Store,
     blockchain: Arc<Blockchain>,
-<<<<<<< HEAD
-    execution_cache: Arc<ExecutionCache>,
     block_time_ms: u64,
     coinbase_address: Address,
     elasticity_multiplier: u64,
-=======
-    cfg: SequencerConfig,
-    execution_cache: Arc<ExecutionCache>,
-) -> Result<(), SequencerError> {
-    let proposer = BlockProducer::new_from_config(&cfg.block_producer);
-    proposer
-        .run(store.clone(), blockchain, execution_cache)
-        .await;
-    Ok(())
->>>>>>> 8b4f00ae
 }
 
 impl BlockProducerState {
@@ -56,7 +40,6 @@
         config: &BlockProducerConfig,
         store: Store,
         blockchain: Arc<Blockchain>,
-        execution_cache: Arc<ExecutionCache>,
     ) -> Self {
         let BlockProducerConfig {
             block_time_ms,
@@ -66,7 +49,6 @@
         Self {
             store,
             blockchain,
-            execution_cache,
             block_time_ms: *block_time_ms,
             coinbase_address: *coinbase_address,
             elasticity_multiplier: *elasticity_multiplier,
@@ -79,11 +61,9 @@
     Produce,
 }
 
-#[allow(dead_code)]
 #[derive(Clone, PartialEq)]
 pub enum OutMessage {
     Done,
-    Error,
 }
 
 pub struct BlockProducer;
@@ -96,7 +76,7 @@
         cfg: SequencerConfig,
     ) -> Result<(), BlockProducerError> {
         let state =
-            BlockProducerState::new(&cfg.block_producer, store, blockchain, execution_cache);
+            BlockProducerState::new(&cfg.block_producer, store, blockchain);
         let mut block_producer = BlockProducer::start(state);
         block_producer
             .cast(InMessage::Produce)
