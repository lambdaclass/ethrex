use super::utils::random_duration;
use crate::based::sequencer_state::{SequencerState, SequencerStatus};
use crate::{EthConfig, L1WatcherConfig, SequencerConfig};
use crate::{sequencer::errors::L1WatcherError, utils::parse::hash_to_address};
use bytes::Bytes;
use ethereum_types::{Address, H256, U256};
use ethrex_blockchain::Blockchain;
use ethrex_common::types::{PrivilegedL2Transaction, TxType};
use ethrex_common::{H160, types::Transaction};
use ethrex_rpc::clients::EthClientError;
use ethrex_rpc::types::receipt::RpcLog;
use ethrex_rpc::{
    clients::eth::{EthClient, Overrides},
    types::receipt::RpcLogInfo,
};
use ethrex_storage::Store;
use keccak_hash::keccak;
use spawned_concurrency::messages::Unused;
use spawned_concurrency::tasks::{
    CastResponse, GenServer, GenServerHandle, InitResult, Success, send_after,
};
use std::{cmp::min, sync::Arc};
use tracing::{debug, error, info, warn};

#[derive(Clone)]
pub enum InMessage {
    Watch,
}

#[allow(dead_code)]
#[derive(Clone, PartialEq)]
pub enum OutMessage {
    Done,
    Error,
}

pub struct L1Watcher {
    pub store: Store,
    pub blockchain: Arc<Blockchain>,
    pub eth_client: EthClient,
    pub l2_client: EthClient,
    pub address: Address,
    pub max_block_step: U256,
    pub last_block_fetched: U256,
    pub check_interval: u64,
    pub l1_block_delay: u64,
    pub sequencer_state: SequencerState,
}

impl L1Watcher {
    pub fn new(
        store: Store,
        blockchain: Arc<Blockchain>,
        eth_config: &EthConfig,
        watcher_config: &L1WatcherConfig,
        sequencer_state: SequencerState,
    ) -> Result<Self, L1WatcherError> {
        let eth_client = EthClient::new_with_multiple_urls(eth_config.rpc_url.clone())?;
        let l2_client = EthClient::new("http://localhost:1729")?;
        let last_block_fetched = U256::zero();
        Ok(Self {
            store,
            blockchain,
            eth_client,
            l2_client,
            address: watcher_config.bridge_address,
            max_block_step: watcher_config.max_block_step,
            last_block_fetched,
            check_interval: watcher_config.check_interval_ms,
            l1_block_delay: watcher_config.watcher_block_delay,
            sequencer_state,
        })
    }

    pub async fn spawn(
        store: Store,
        blockchain: Arc<Blockchain>,
        cfg: SequencerConfig,
        sequencer_state: SequencerState,
    ) -> Result<(), L1WatcherError> {
        let state = Self::new(
            store,
            blockchain,
            &cfg.eth,
            &cfg.l1_watcher,
            sequencer_state,
        )?;
        state.start();
        Ok(())
    }

    async fn watch(&mut self) {
        let Ok(logs) = self
            .get_privileged_transactions()
            .await
            .inspect_err(|err| error!("L1 Watcher Error: {err}"))
        else {
            return;
        };

        // We may not have a privileged transaction nor a withdrawal, that means no events -> no logs.
        if !logs.is_empty() {
            let _ = self
                .process_privileged_transactions(logs)
                .await
                .inspect_err(|err| error!("L1 Watcher Error: {}", err));
        };
    }

    pub async fn get_privileged_transactions(&mut self) -> Result<Vec<RpcLog>, L1WatcherError> {
        if self.last_block_fetched.is_zero() {
            self.last_block_fetched = self
                .eth_client
                .get_last_fetched_l1_block(self.address)
                .await?
                .into();
        }

        let Some(latest_block_to_check) = self
            .eth_client
            .get_block_number()
            .await?
            .checked_sub(self.l1_block_delay.into())
        else {
            warn!("Too close to genesis to request privileged transactions");
            return Ok(vec![]);
        };

        debug!(
            "Latest possible block number with {} blocks of delay: {latest_block_to_check} ({latest_block_to_check:#x})",
            self.l1_block_delay,
        );

        // last_block_fetched could be greater than latest_block_to_check:
        // - Right after deploying the contract as latest_block_fetched is set to the block where the contract is deployed
        // - If the node is stopped and l1_block_delay is changed
        if self.last_block_fetched > latest_block_to_check {
            warn!("Last block fetched is greater than latest safe block");
            return Ok(vec![]);
        }

        let new_last_block = min(
            self.last_block_fetched + self.max_block_step,
            latest_block_to_check,
        );

        if self.last_block_fetched == latest_block_to_check {
            debug!("{:#x} ==  {:#x}", self.last_block_fetched, new_last_block);
            return Ok(vec![]);
        }

        debug!(
            "Looking logs from block {:#x} to {:#x}",
            self.last_block_fetched, new_last_block
        );

        // Matches the event PrivilegedTxSent from ICommonBridge.sol
        let topic =
            keccak(b"PrivilegedTxSent(address,address,address,uint256,uint256,uint256,bytes)");

        let logs = self
            .eth_client
            .get_logs(
                self.last_block_fetched + 1,
                new_last_block,
                self.address,
                vec![topic],
            )
            .await
            .inspect_err(|error| {
                // We may get an error if the RPC doesn't has the logs for the requested
                // block interval. For example, Light Nodes.
                warn!("Error when getting logs from L1: {}", error);
            })
            .unwrap_or_default();

        debug!("Logs: {:#?}", logs);

        // If we have an error adding the tx to the mempool we may assign it to the next
        // block to fetch, but we may lose a privileged tx.
        self.last_block_fetched = new_last_block;

        Ok(logs)
    }

    pub async fn process_privileged_transactions(
        &mut self,
        logs: Vec<RpcLog>,
    ) -> Result<Vec<H256>, L1WatcherError> {
        let mut privileged_txs = Vec::new();

        for log in logs {
            let privileged_transaction_data = PrivilegedTransactionData::from_log(log.log)?;

            let gas_price = self.l2_client.get_gas_price().await?;
            // Avoid panicking when using as_u64()
            let gas_price: u64 = gas_price
                .try_into()
                .map_err(|_| L1WatcherError::Custom("Failed at gas_price.try_into()".to_owned()))?;

            let chain_id = self
                .store
                .get_chain_config()
                .map_err(|e| L1WatcherError::FailedToRetrieveChainConfig(e.to_string()))?
                .chain_id;

            let mint_transaction = privileged_transaction_data
                .into_tx(&self.eth_client, chain_id, gas_price)
                .await?;

            let tx = Transaction::PrivilegedL2Transaction(mint_transaction);

            if self
                .privileged_transaction_already_processed(tx.hash())
                .await?
            {
                warn!(
                    "Privileged transaction already processed (to: {:x}, value: {:x}, transactionId: {:#}), skipping.",
                    privileged_transaction_data.to_address,
                    privileged_transaction_data.value,
                    privileged_transaction_data.transaction_id
                );
                continue;
            }

            info!(
                "Initiating mint transaction for {:x} with value {:x} and transactionId: {:#}",
                privileged_transaction_data.to_address,
                privileged_transaction_data.value,
                privileged_transaction_data.transaction_id
            );

            let Ok(hash) = self
                .blockchain
                .add_transaction_to_pool(tx)
                .await
                .inspect_err(|e| warn!("Failed to add mint transaction to the mempool: {e:#?}"))
            else {
                // TODO: Figure out if we want to continue or not
                continue;
            };

            info!("Mint transaction added to mempool {hash:#x}",);
            privileged_txs.push(hash);
        }

        Ok(privileged_txs)
    }

    async fn privileged_transaction_already_processed(
        &mut self,
        tx_hash: H256,
    ) -> Result<bool, L1WatcherError> {
        if self
            .store
            .get_transaction_by_hash(tx_hash)
            .await
            .map_err(L1WatcherError::FailedAccessingStore)?
            .is_some()
        {
            return Ok(true);
        }

        // If we have a reconstructed state, we don't have the transaction in our store.
        // Check if the transaction is marked as pending in the contract.
        let pending_privileged_transactions = self
            .eth_client
            .get_pending_privileged_transactions(self.address)
            .await?;
        Ok(!pending_privileged_transactions.contains(&tx_hash))
    }
}

impl GenServer for L1Watcher {
    type CallMsg = Unused;
    type CastMsg = InMessage;
    type OutMsg = OutMessage;
    type Error = L1WatcherError;

    async fn init(self, handle: &GenServerHandle<Self>) -> Result<InitResult<Self>, Self::Error> {
        // Perform the check and suscribe a periodic Watch.
        handle
            .clone()
            .cast(Self::CastMsg::Watch)
            .await
<<<<<<< HEAD
            .map_err(Self::Error::InternalError)?;
        Ok(self)
=======
            .map_err(Self::Error::GenServerError)?;
        Ok(Success(self))
>>>>>>> 895a6c21
    }

    async fn handle_cast(
        &mut self,
        message: Self::CastMsg,
        handle: &GenServerHandle<Self>,
    ) -> CastResponse {
        match message {
            Self::CastMsg::Watch => {
                if let SequencerStatus::Sequencing = self.sequencer_state.status().await {
                    self.watch().await;
                }
                let check_interval = random_duration(self.check_interval);
                send_after(check_interval, handle.clone(), Self::CastMsg::Watch);
                CastResponse::NoReply
            }
        }
    }
}

pub struct PrivilegedTransactionData {
    pub value: U256,
    pub to_address: H160,
    pub transaction_id: U256,
    pub from: H160,
    pub gas_limit: U256,
    pub calldata: Vec<u8>,
}

impl PrivilegedTransactionData {
    pub fn from_log(log: RpcLogInfo) -> Result<PrivilegedTransactionData, L1WatcherError> {
        /*
            event PrivilegedTxSent (
                address indexed L1from, => part of topics, not data
                address from, => 0..32
                address to, => 32..64
                uint256 transactionId, => 64..96
                uint256 value, => 96..128
                uint256 gasLimit, => 128..160
                bytes data
                    => offset_data => 160..192
                    => length_data => 192..224
                    => data => 224..
            );
            Any value that is not 32 bytes is padded with zeros.
        */

        let from = H256::from_slice(log.data.get(0..32).ok_or(
            L1WatcherError::FailedToDeserializeLog(
                "Failed to parse gas_limit from log: log.data[0..32] out of bounds".to_owned(),
            ),
        )?);
        let from_address = hash_to_address(from);

        let to = H256::from_slice(log.data.get(32..64).ok_or(
            L1WatcherError::FailedToDeserializeLog(
                "Failed to parse gas_limit from log: log.data[32..64] out of bounds".to_owned(),
            ),
        )?);
        let to_address = hash_to_address(to);

        let transaction_id = U256::from_big_endian(log.data.get(64..96).ok_or(
            L1WatcherError::FailedToDeserializeLog(
                "Failed to parse gas_limit from log: log.data[64..96] out of bounds".to_owned(),
            ),
        )?);

        let value = U256::from_big_endian(log.data.get(96..128).ok_or(
            L1WatcherError::FailedToDeserializeLog(
                "Failed to parse gas_limit from log: log.data[96..128] out of bounds".to_owned(),
            ),
        )?);

        let gas_limit = U256::from_big_endian(log.data.get(128..160).ok_or(
            L1WatcherError::FailedToDeserializeLog(
                "Failed to parse gas_limit from log: log.data[128..160] out of bounds".to_owned(),
            ),
        )?);

        // 160..192 is taken by offset_data, which we do not need

        let calldata_len = U256::from_big_endian(
            log.data
                .get(192..224)
                .ok_or(L1WatcherError::FailedToDeserializeLog(
                    "Failed to parse calldata_len from log: log.data[192..224] out of bounds"
                        .to_owned(),
                ))?,
        );

        let calldata = log
            .data
            .get(224..224 + calldata_len.as_usize())
            .ok_or(L1WatcherError::FailedToDeserializeLog(
            "Failed to parse calldata from log: log.data[224..224 + calldata_len] out of bounds"
                .to_owned(),
        ))?;

        Ok(Self {
            value,
            to_address,
            transaction_id,
            from: from_address,
            gas_limit,
            calldata: calldata.to_vec(),
        })
    }
    pub async fn into_tx(
        &self,
        eth_client: &EthClient,
        chain_id: u64,
        gas_price: u64,
    ) -> Result<PrivilegedL2Transaction, EthClientError> {
        let generic_tx = eth_client
            .build_generic_tx(
                TxType::Privileged,
                self.to_address,
                self.from,
                Bytes::copy_from_slice(&self.calldata),
                Overrides {
                    chain_id: Some(chain_id),
                    // Using the transaction_id as nonce.
                    // If we make a transaction on the L2 with this address, we may break the
                    // privileged transaction workflow.
                    nonce: Some(self.transaction_id.as_u64()),
                    value: Some(self.value),
                    gas_limit: Some(self.gas_limit.as_u64()),
                    // TODO(CHECK): Seems that when we start the L2, we need to set the gas.
                    // Otherwise, the transaction is not included in the mempool.
                    // We should override the blockchain to always include the transaction.
                    max_fee_per_gas: Some(gas_price),
                    max_priority_fee_per_gas: Some(gas_price),
                    ..Default::default()
                },
            )
            .await?;
        Ok(generic_tx.try_into()?)
    }
}<|MERGE_RESOLUTION|>--- conflicted
+++ resolved
@@ -283,13 +283,8 @@
             .clone()
             .cast(Self::CastMsg::Watch)
             .await
-<<<<<<< HEAD
             .map_err(Self::Error::InternalError)?;
-        Ok(self)
-=======
-            .map_err(Self::Error::GenServerError)?;
         Ok(Success(self))
->>>>>>> 895a6c21
     }
 
     async fn handle_cast(
