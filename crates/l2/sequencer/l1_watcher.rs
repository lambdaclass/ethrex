--- conflicted
+++ resolved
@@ -19,11 +19,7 @@
     types::receipt::RpcLogInfo,
 };
 use ethrex_storage::Store;
-<<<<<<< HEAD
-=======
-use keccak_hash::keccak;
 use reqwest::Url;
->>>>>>> 5d987358
 use serde::Serialize;
 use spawned_concurrency::tasks::{
     CallResponse, CastResponse, GenServer, GenServerHandle, InitResult, Success, send_after,
