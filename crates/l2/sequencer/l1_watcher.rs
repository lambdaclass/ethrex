use super::utils::random_duration;
use crate::based::sequencer_state::{SequencerState, SequencerStatus};
use crate::{EthConfig, L1WatcherConfig, SequencerConfig};
use crate::{sequencer::errors::L1WatcherError, utils::parse::hash_to_address};
use bytes::Bytes;
use ethereum_types::{Address, H256, U256};
use ethrex_blockchain::{Blockchain, BlockchainType};
use ethrex_common::types::{Log, PrivilegedL2Transaction, TxKind, TxType};
use ethrex_common::utils::keccak;
use ethrex_common::{H160, types::Transaction};
use ethrex_l2_common::messages::{L2MESSAGE_EVENT_SELECTOR, L2Message, MESSENGER_ADDRESS};
use ethrex_l2_sdk::{
    build_generic_tx, get_last_fetched_l1_block, get_pending_l1_messages, get_pending_l2_messages,
};
use ethrex_rpc::clients::EthClientError;
use ethrex_rpc::types::block_identifier::{BlockIdentifier, BlockTag};
use ethrex_rpc::types::receipt::RpcLog;
use ethrex_rpc::{
    clients::eth::{EthClient, Overrides},
    types::receipt::RpcLogInfo,
};
use ethrex_storage::Store;
use reqwest::Url;
use serde::Serialize;
use spawned_concurrency::tasks::{
    CallResponse, CastResponse, GenServer, GenServerHandle, InitResult, Success, send_after,
};
use std::collections::BTreeMap;
use std::time::Duration;
use std::{cmp::min, sync::Arc};
use tracing::{debug, error, info, warn};

#[derive(Clone)]
pub enum CallMessage {
    Health,
}

#[derive(Clone)]
pub enum InMessage {
    WatchLogsL1,
    WatchLogsL2,
    UpdateL1BlobBaseFee,
}

#[derive(Clone)]
pub enum OutMessage {
    Done,
    Error,
    Health(L1WatcherHealth),
}

pub struct L1Watcher {
    pub store: Store,
    pub blockchain: Arc<Blockchain>,
    pub eth_client: EthClient,
    pub this_l2_client: EthClient,
    pub l2_clients: Vec<L2Client>,
    pub bridge_address: Address,
    pub router_address: Address,
    pub max_block_step: U256,
    pub last_block_fetched_l1: U256,
    pub check_interval: u64,
    pub l1_block_delay: u64,
    pub sequencer_state: SequencerState,
    pub l1_blob_base_fee_update_interval: u64,
    pub chain_id_topic: H256,
}

pub struct L2Client {
    pub eth_client: EthClient,
    pub last_block_fetched_l2: U256,
    pub chain_id: u64,
}

#[derive(Clone, Serialize)]
pub struct L1WatcherHealth {
    pub l1_rpc_healthcheck: BTreeMap<String, serde_json::Value>,
    pub max_block_step: String,
    pub last_block_fetched: String,
    pub check_interval: u64,
    pub l1_block_delay: u64,
    pub sequencer_state: String,
    pub bridge_address: Address,
}

impl L1Watcher {
    pub fn new(
        store: Store,
        blockchain: Arc<Blockchain>,
        eth_config: &EthConfig,
        watcher_config: &L1WatcherConfig,
        sequencer_state: SequencerState,
        l2_url: Url,
    ) -> Result<Self, L1WatcherError> {
        let eth_client = EthClient::new_with_multiple_urls(eth_config.rpc_url.clone())?;
        let this_l2_client = EthClient::new(l2_url)?;
        let mut l2_clients: Vec<L2Client> = vec![];
        info!(
            "Configuring L1 Watcher L2 clients {:?} {:?}",
            watcher_config.l2_rpc_urls, watcher_config.l2_chain_ids
        );
        for (url, chain_id) in watcher_config
            .l2_rpc_urls
            .iter()
            .zip(watcher_config.l2_chain_ids.clone())
        {
            info!(
                "Adding L2 client with URL: {} and chain ID: {}",
                url, chain_id
            );
            let l2_client = EthClient::new(url.clone())?;
            l2_clients.push(L2Client {
                eth_client: l2_client,
                last_block_fetched_l2: U256::zero(),
                chain_id,
            });
        }
        let last_block_fetched = U256::zero();
        let chain_id_topic = {
            let u256 = U256::from(store.get_chain_config().chain_id);
            let bytes = u256.to_big_endian();
            H256(bytes)
        };

        let router_address = watcher_config.router_address;

        Ok(Self {
            store,
            blockchain,
            eth_client,
            this_l2_client,
            l2_clients,
            bridge_address: watcher_config.bridge_address,
            router_address,
            max_block_step: watcher_config.max_block_step,
            last_block_fetched_l1: last_block_fetched,
            check_interval: watcher_config.check_interval_ms,
            l1_block_delay: watcher_config.watcher_block_delay,
            sequencer_state,
            l1_blob_base_fee_update_interval: watcher_config.l1_blob_base_fee_update_interval,
            chain_id_topic,
        })
    }

    pub async fn spawn(
        store: Store,
        blockchain: Arc<Blockchain>,
        cfg: SequencerConfig,
        sequencer_state: SequencerState,
        l2_url: Url,
    ) -> Result<GenServerHandle<Self>, L1WatcherError> {
        let state = Self::new(
            store,
            blockchain,
            &cfg.eth,
            &cfg.l1_watcher,
            sequencer_state,
            l2_url,
        )?;
        Ok(state.start())
    }

    async fn watch_l1(&mut self) {
        let Ok(logs) = self
            .get_logs_l1()
            .await
            .inspect_err(|err| error!("L1 Watcher Error: {err}"))
        else {
            return;
        };

        // We may not have a privileged transaction nor a withdrawal, that means no events -> no logs.
        if !logs.is_empty() {
            let _ = self
                .process_privileged_transactions(logs)
                .await
                .inspect_err(|err| error!("L1 Watcher Error: {}", err));
        };
    }

    async fn get_logs_l1(&mut self) -> Result<Vec<RpcLog>, L1WatcherError> {
        // Matches the event PrivilegedTxSent from ICommonBridge.sol
        let topic =
            keccak(b"PrivilegedTxSent(address,address,address,uint256,uint256,uint256,bytes)");
        if self.last_block_fetched_l1.is_zero() {
            self.last_block_fetched_l1 =
                get_last_fetched_l1_block(&self.eth_client, self.bridge_address)
                    .await?
                    .into();
        }
        let (last_block_fetched, logs) = Self::get_privileged_transactions(
            self.last_block_fetched_l1,
            self.l1_block_delay,
            &self.eth_client,
            vec![topic],
            self.bridge_address,
            self.max_block_step,
        )
        .await?;
        self.last_block_fetched_l1 = last_block_fetched;
        Ok(logs)
    }

    pub async fn get_privileged_transactions(
        last_block_fetched: U256,
        block_delay: u64,
        client: &EthClient,
        topics: Vec<H256>,
        address: Address,
        max_block_step: U256,
    ) -> Result<(U256, Vec<RpcLog>), L1WatcherError> {
        info!("Getting privileged transactions");
        let Some(latest_block_to_check) = client
            .get_block_number()
            .await?
            .checked_sub(block_delay.into())
        else {
            warn!("Too close to genesis to request privileged transactions");
            return Ok((last_block_fetched, vec![]));
        };

        debug!(
            "Latest possible block number with {} blocks of delay: {latest_block_to_check} ({latest_block_to_check:#x})",
            block_delay,
        );

        // last_block_fetched could be greater than latest_block_to_check:
        // - Right after deploying the contract as latest_block_fetched is set to the block where the contract is deployed
        // - If the node is stopped and l1_block_delay is changed
        if last_block_fetched > latest_block_to_check {
            warn!("Last block fetched is greater than latest safe block");
            return Ok((last_block_fetched, vec![]));
        }

        let new_last_block = min(last_block_fetched + max_block_step, latest_block_to_check);

        if last_block_fetched == latest_block_to_check {
            debug!("{:#x} ==  {:#x}", last_block_fetched, new_last_block);
            return Ok((last_block_fetched, vec![]));
        }

        debug!(
            "Looking logs from block {:#x} to {:#x}",
            last_block_fetched, new_last_block
        );

        let logs = client
            .get_logs(last_block_fetched + 1, new_last_block, address, topics)
            .await?;

        // If we have an error adding the tx to the mempool we may assign it to the next
        // block to fetch, but we may lose a privileged tx.
        Ok((new_last_block, logs))
    }

    pub async fn process_privileged_transactions(
        &mut self,
        logs: Vec<RpcLog>,
    ) -> Result<Vec<H256>, L1WatcherError> {
        let mut privileged_txs = Vec::new();

        for log in logs {
            let privileged_transaction_data = PrivilegedTransactionData::from_log(log.log)?;

            let chain_id = self.this_l2_client.get_chain_id().await?.as_u64();

            let gas_price = self.this_l2_client.get_gas_price().await?;
            // Avoid panicking when using as_u64()
            let gas_price: u64 = gas_price
                .try_into()
                .map_err(|_| L1WatcherError::Custom("Failed at gas_price.try_into()".to_owned()))?;

            // We should actually delete the gas price field from privileged transactions.
            let mint_transaction = privileged_transaction_data
                .into_tx(&self.eth_client, chain_id, gas_price)
                .await?;

            let tx = Transaction::PrivilegedL2Transaction(mint_transaction);

            if self
                .privileged_transaction_already_processed(tx.hash())
                .await?
            {
                warn!(
                    "Privileged transaction already processed (to: {:x}, value: {:x}, transactionId: {:#}), skipping.",
                    privileged_transaction_data.to_address,
                    privileged_transaction_data.value,
                    privileged_transaction_data.transaction_id
                );
                continue;
            }

            info!(
                "Initiating mint transaction for {:x} with value {:x} and transactionId: {:#}",
                privileged_transaction_data.to_address,
                privileged_transaction_data.value,
                privileged_transaction_data.transaction_id
            );

            let Ok(hash) = self
                .blockchain
                .add_transaction_to_pool(tx)
                .await
                .inspect_err(|e| warn!("Failed to add mint transaction to the mempool: {e:#?}"))
            else {
                // TODO: Figure out if we want to continue or not
                continue;
            };

            info!("Mint transaction added to mempool {hash:#x}",);
            privileged_txs.push(hash);
        }

        Ok(privileged_txs)
    }

    async fn process_l2_transactions(
        &mut self,
        l2_txs: Vec<(L2Message, u64)>,
    ) -> Result<(), L1WatcherError> {
        let mut privileged_txs = Vec::new();

        let gas_price = self.this_l2_client.get_gas_price().await?;
        // Avoid panicking when using as_u64()
        let gas_price: u64 = gas_price
            .try_into()
            .map_err(|_| L1WatcherError::Custom("Failed at gas_price.try_into()".to_owned()))?;

        for (tx, source_chain_id) in l2_txs {
            info!("Add mint tx with nonce: {}", tx.tx_id.as_u64());

            let mint_transaction = PrivilegedL2Transaction {
                chain_id: source_chain_id,
                nonce: tx.tx_id.as_u64(),
                max_priority_fee_per_gas: gas_price,
                max_fee_per_gas: gas_price,
                gas_limit: tx.gas_limit.as_u64(),
                to: TxKind::Call(tx.to),
                value: tx.value,
                data: tx.data.clone(),
                access_list: vec![],
                from: tx.from,
                inner_hash: Default::default(),
            };

            let privileged_tx = Transaction::PrivilegedL2Transaction(mint_transaction);

            if self
                .store
                .get_transaction_by_hash(privileged_tx.hash())
                .await
                .map_err(L1WatcherError::FailedAccessingStore)?
                .is_some()
            {
                warn!(
                    "L2 transaction already processed (to: {:x}, value: {:x}, transactionId: {:#}), skipping.",
                    tx.to, tx.value, tx.tx_id
                );
                continue;
            }

            let Ok(hash) = self
                .blockchain
                .add_transaction_to_pool(privileged_tx)
                .await
                .inspect_err(|e| warn!("Failed to add mint transaction to the mempool: {e:#?}"))
            else {
                // TODO: Figure out if we want to continue or not
                continue;
            };

            info!("L2 Mint transaction added to mempool {hash:#x}",);
            privileged_txs.push(hash);
        }
        Ok(())
    }

    async fn privileged_transaction_already_processed(
        &self,
        tx_hash: H256,
    ) -> Result<bool, L1WatcherError> {
        if self
            .store
            .get_transaction_by_hash(tx_hash)
            .await
            .map_err(L1WatcherError::FailedAccessingStore)?
            .is_some()
        {
            return Ok(true);
        }

        // If we have a reconstructed state, we don't have the transaction in our store.
        // Check if the transaction is marked as pending in the contract.
        let pending_privileged_transactions =
            get_pending_l1_messages(&self.eth_client, self.bridge_address).await?;
        Ok(!pending_privileged_transactions.contains(&tx_hash))
    }

    async fn health(&self) -> CallResponse<Self> {
        let l1_rpc_healthcheck = self.eth_client.test_urls().await;

        CallResponse::Reply(OutMessage::Health(L1WatcherHealth {
            l1_rpc_healthcheck,
            max_block_step: self.max_block_step.to_string(),
            last_block_fetched: self.last_block_fetched_l1.to_string(),
            check_interval: self.check_interval,
            l1_block_delay: self.l1_block_delay,
            sequencer_state: format!("{:?}", self.sequencer_state.status().await),
            bridge_address: self.bridge_address,
        }))
    }

    async fn watch_l2s(&mut self) {
        let Ok(l2_txs) = self
            .get_logs_l2()
            .await
            .inspect_err(|err| error!("L1 Watcher Error: {err}"))
        else {
            return;
        };

        info!("Fetched {} L2 logs", l2_txs.len());

        // We may not have a privileged transaction nor a withdrawal, that means no events -> no logs.
        if !l2_txs.is_empty() {
            let _ = self
                .process_l2_transactions(l2_txs)
                .await
                .inspect_err(|err| error!("L1 Watcher Error: {}", err));
        };
    }

    async fn get_logs_l2(&mut self) -> Result<Vec<(L2Message, u64)>, L1WatcherError> {
        info!("Getting L2 logs");
        let topics = vec![*L2MESSAGE_EVENT_SELECTOR, self.chain_id_topic];
        // We don't need to delay L2 logs
        let block_delay = 0;
        let mut acc_logs = Vec::new();

        // TODO: On errors, we may want to try updating the rest of L2 clients.
        for l2_client in &mut self.l2_clients {
            let (_, logs) = Self::get_privileged_transactions(
                l2_client.last_block_fetched_l2,
                block_delay,
                &l2_client.eth_client,
                topics.clone(),
                MESSENGER_ADDRESS,
                self.max_block_step,
            )
            .await?;

            info!("Fetched {} L2 logs from L2 client", logs.len());

            let verified_logs =
                filter_verified_messages(self.router_address, &self.eth_client, l2_client, logs)
                    .await?;

            info!("Verified {} L2 logs from L2 client", verified_logs.len());

            // We need to update the last block fetched only if the logs were verified.
            if let Some((_, block_number, _)) = verified_logs.last() {
                l2_client.last_block_fetched_l2 = (*block_number).into();
            }

            acc_logs.extend(verified_logs);
        }
        Ok(acc_logs
            .iter()
            .map(|(msg, _, chain_id)| (msg.clone(), *chain_id))
            .collect())
    }
}

pub async fn filter_verified_messages(
    bridge_address: Address,
    l1_client: &EthClient,
    l2_client: &L2Client,
    logs: Vec<RpcLog>,
) -> Result<Vec<(L2Message, u64, u64)>, L1WatcherError> {
    let mut verified_logs = Vec::new();
    info!("Filtering L2 messages");

<<<<<<< HEAD
    for rpc_log in logs {
=======
    for (index, rpc_log) in logs.iter().enumerate() {
        info!(
            "Verifying L2 Message with tx hash {:#}",
            rpc_log.transaction_hash
        );
        let Some(message_proof) =
            get_l2_message_proof(&l2_client.eth_client, rpc_log.transaction_hash).await?
        else {
            // Message proof not found.
            // Given that logs are fetched in block order, we can stop here.
            break;
        };
        info!("Got message proofs {}", message_proof.len());
        info!("log_index index {}", index);

        let proof = message_proof.get(index).ok_or(L1WatcherError::Custom(
            "L2 Message proof is empty".to_owned(),
        ))?;

>>>>>>> 6d6197ab
        let log = Log {
            address: rpc_log.log.address,
            topics: rpc_log.log.topics.clone(),
            data: rpc_log.log.data.clone(),
        };

        let Some(l2_message) = L2Message::from_log(&log) else {
            return Err(L1WatcherError::FailedToDeserializeLog(
                "Failed to parse L2Message from log".to_owned(),
            ));
        };

        info!("l2 message parsed from log");

        // If we have a reconstructed state, we don't have the transaction in our store.
        // Check if the transaction is marked as pending in the contract.
        let pending_l2_messages =
            get_pending_l2_messages(l1_client, bridge_address, l2_client.chain_id).await?;

        // TODO: refactor this.
        let mint_transaction = PrivilegedL2Transaction {
            chain_id: l2_client.chain_id,
            nonce: l2_message.tx_id.as_u64(),
            max_priority_fee_per_gas: Default::default(),
            max_fee_per_gas: Default::default(),
            gas_limit: l2_message.gas_limit.as_u64(),
            to: TxKind::Call(l2_message.to),
            value: l2_message.value,
            data: l2_message.data.clone(),
            access_list: vec![],
            from: l2_message.from,
            inner_hash: Default::default(),
        };
        let message_hash = mint_transaction.get_privileged_hash().ok_or(
            L1WatcherError::FailedToDeserializeLog(
                "Failed to compute privileged hash from L2 message".to_owned(),
            ),
        )?;
        if !pending_l2_messages.contains(&message_hash) {
            // Message not verified.
            // Given that logs are fetched in block order, we can stop here.
            break;
        }

        verified_logs.push((l2_message, rpc_log.block_number, l2_client.chain_id));
    }

    Ok(verified_logs)
}

impl GenServer for L1Watcher {
    type CallMsg = CallMessage;
    type CastMsg = InMessage;
    type OutMsg = OutMessage;
    type Error = L1WatcherError;

    async fn init(self, handle: &GenServerHandle<Self>) -> Result<InitResult<Self>, Self::Error> {
        // Perform the first log watch and schedule periodic checks.
        handle
            .clone()
            .cast(Self::CastMsg::WatchLogsL1)
            .await
            .map_err(Self::Error::InternalError)?;

        // Perform the first l2 log watch and schedule periodic checks.
        handle
            .clone()
            .cast(Self::CastMsg::WatchLogsL2)
            .await
            .map_err(Self::Error::InternalError)?;

        // Perform the first L1 blob base fee update and schedule periodic updates.
        handle
            .clone()
            .cast(InMessage::UpdateL1BlobBaseFee)
            .await
            .map_err(L1WatcherError::InternalError)?;
        Ok(Success(self))
    }

    async fn handle_cast(
        &mut self,
        message: Self::CastMsg,
        handle: &GenServerHandle<Self>,
    ) -> CastResponse {
        match message {
            Self::CastMsg::WatchLogsL1 => {
                if let SequencerStatus::Sequencing = self.sequencer_state.status().await {
                    self.watch_l1().await;
                }
                let check_interval = random_duration(self.check_interval);
                send_after(check_interval, handle.clone(), Self::CastMsg::WatchLogsL1);
                CastResponse::NoReply
            }
            Self::CastMsg::WatchLogsL2 => {
                info!("Watching L2 logs");
                if let SequencerStatus::Sequencing = self.sequencer_state.status().await {
                    self.watch_l2s().await;
                }
                let check_interval = random_duration(self.check_interval);
                send_after(check_interval, handle.clone(), Self::CastMsg::WatchLogsL2);
                CastResponse::NoReply
            }
            Self::CastMsg::UpdateL1BlobBaseFee => {
                info!("Updating L1 blob base fee");
                let Ok(blob_base_fee) = self
                    .eth_client
                    .get_blob_base_fee(BlockIdentifier::Tag(BlockTag::Latest))
                    .await
                    .inspect_err(|e| {
                        error!("Failed to fetch L1 blob base fee: {e}");
                    })
                else {
                    return CastResponse::NoReply;
                };

                info!("Fetched L1 blob base fee: {blob_base_fee}");

                let BlockchainType::L2(l2_config) = &self.blockchain.options.r#type else {
                    error!("Invalid blockchain type. Expected L2.");
                    return CastResponse::NoReply;
                };

                let Ok(mut fee_config_guard) = l2_config.fee_config.write() else {
                    error!("Fee config lock was poisoned when updating L1 blob base fee");
                    return CastResponse::NoReply;
                };

                let Some(l1_fee_config) = fee_config_guard.l1_fee_config.as_mut() else {
                    warn!("L1 fee config is not set. Skipping L1 blob base fee update.");
                    return CastResponse::NoReply;
                };

                info!(
                    "Updating L1 blob base fee from {} to {}",
                    l1_fee_config.l1_fee_per_blob_gas, blob_base_fee
                );

                l1_fee_config.l1_fee_per_blob_gas = blob_base_fee;

                let interval = Duration::from_millis(self.l1_blob_base_fee_update_interval);
                send_after(interval, handle.clone(), Self::CastMsg::UpdateL1BlobBaseFee);
                CastResponse::NoReply
            }
        }
    }

    async fn handle_call(
        &mut self,
        message: Self::CallMsg,
        _handle: &GenServerHandle<Self>,
    ) -> spawned_concurrency::tasks::CallResponse<Self> {
        match message {
            CallMessage::Health => self.health().await,
        }
    }
}

pub struct PrivilegedTransactionData {
    pub value: U256,
    pub to_address: H160,
    pub transaction_id: U256,
    pub from: H160,
    pub gas_limit: U256,
    pub calldata: Vec<u8>,
}

impl PrivilegedTransactionData {
    pub fn from_log(log: RpcLogInfo) -> Result<PrivilegedTransactionData, L1WatcherError> {
        /*
            event PrivilegedTxSent (
                address indexed L1from, => part of topics, not data
                address from, => 0..32
                address to, => 32..64
                uint256 transactionId, => 64..96
                uint256 value, => 96..128
                uint256 gasLimit, => 128..160
                bytes data
                    => offset_data => 160..192
                    => length_data => 192..224
                    => data => 224..
            );
            Any value that is not 32 bytes is padded with zeros.
        */

        let from = H256::from_slice(log.data.get(0..32).ok_or(
            L1WatcherError::FailedToDeserializeLog(
                "Failed to parse gas_limit from log: log.data[0..32] out of bounds".to_owned(),
            ),
        )?);
        let from_address = hash_to_address(from);

        let to = H256::from_slice(log.data.get(32..64).ok_or(
            L1WatcherError::FailedToDeserializeLog(
                "Failed to parse gas_limit from log: log.data[32..64] out of bounds".to_owned(),
            ),
        )?);
        let to_address = hash_to_address(to);

        let transaction_id = U256::from_big_endian(log.data.get(64..96).ok_or(
            L1WatcherError::FailedToDeserializeLog(
                "Failed to parse gas_limit from log: log.data[64..96] out of bounds".to_owned(),
            ),
        )?);

        let value = U256::from_big_endian(log.data.get(96..128).ok_or(
            L1WatcherError::FailedToDeserializeLog(
                "Failed to parse gas_limit from log: log.data[96..128] out of bounds".to_owned(),
            ),
        )?);

        let gas_limit = U256::from_big_endian(log.data.get(128..160).ok_or(
            L1WatcherError::FailedToDeserializeLog(
                "Failed to parse gas_limit from log: log.data[128..160] out of bounds".to_owned(),
            ),
        )?);

        // 160..192 is taken by offset_data, which we do not need

        let calldata_len = U256::from_big_endian(
            log.data
                .get(192..224)
                .ok_or(L1WatcherError::FailedToDeserializeLog(
                    "Failed to parse calldata_len from log: log.data[192..224] out of bounds"
                        .to_owned(),
                ))?,
        );

        let calldata = log
            .data
            .get(224..224 + calldata_len.as_usize())
            .ok_or(L1WatcherError::FailedToDeserializeLog(
            "Failed to parse calldata from log: log.data[224..224 + calldata_len] out of bounds"
                .to_owned(),
        ))?;

        Ok(Self {
            value,
            to_address,
            transaction_id,
            from: from_address,
            gas_limit,
            calldata: calldata.to_vec(),
        })
    }
    pub async fn into_tx(
        &self,
        eth_client: &EthClient,
        chain_id: u64,
        gas_price: u64,
    ) -> Result<PrivilegedL2Transaction, EthClientError> {
        let generic_tx = build_generic_tx(
            eth_client,
            TxType::Privileged,
            self.to_address,
            self.from,
            Bytes::copy_from_slice(&self.calldata),
            Overrides {
                chain_id: Some(chain_id),
                // Using the transaction_id as nonce.
                // If we make a transaction on the L2 with this address, we may break the
                // privileged transaction workflow.
                nonce: Some(self.transaction_id.as_u64()),
                value: Some(self.value),
                gas_limit: Some(self.gas_limit.as_u64()),
                // TODO(CHECK): Seems that when we start the L2, we need to set the gas.
                // Otherwise, the transaction is not included in the mempool.
                // We should override the blockchain to always include the transaction.
                max_fee_per_gas: Some(gas_price),
                max_priority_fee_per_gas: Some(gas_price),
                ..Default::default()
            },
        )
        .await?;
        Ok(generic_tx.try_into()?)
    }
}<|MERGE_RESOLUTION|>--- conflicted
+++ resolved
@@ -480,29 +480,7 @@
     let mut verified_logs = Vec::new();
     info!("Filtering L2 messages");
 
-<<<<<<< HEAD
     for rpc_log in logs {
-=======
-    for (index, rpc_log) in logs.iter().enumerate() {
-        info!(
-            "Verifying L2 Message with tx hash {:#}",
-            rpc_log.transaction_hash
-        );
-        let Some(message_proof) =
-            get_l2_message_proof(&l2_client.eth_client, rpc_log.transaction_hash).await?
-        else {
-            // Message proof not found.
-            // Given that logs are fetched in block order, we can stop here.
-            break;
-        };
-        info!("Got message proofs {}", message_proof.len());
-        info!("log_index index {}", index);
-
-        let proof = message_proof.get(index).ok_or(L1WatcherError::Custom(
-            "L2 Message proof is empty".to_owned(),
-        ))?;
-
->>>>>>> 6d6197ab
         let log = Log {
             address: rpc_log.log.address,
             topics: rpc_log.log.topics.clone(),
