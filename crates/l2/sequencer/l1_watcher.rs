--- conflicted
+++ resolved
@@ -15,17 +15,10 @@
 use keccak_hash::keccak;
 use std::{cmp::min, sync::Arc};
 use tracing::{debug, error, info, warn};
-
-<<<<<<< HEAD
 use super::utils::random_duration;
-
 use spawned_concurrency::tasks::{
     send_after, CallResponse, CastResponse, GenServer, GenServerHandle,
 };
-=======
-use spawned_concurrency::{CallResponse, CastResponse, GenServer, GenServerInMsg, send_after};
-use spawned_rt::mpsc::Sender;
->>>>>>> d671a809
 
 #[derive(Clone)]
 pub struct L1WatcherState {
@@ -82,15 +75,6 @@
 pub struct L1Watcher;
 
 impl L1Watcher {
-<<<<<<< HEAD
-    pub async fn spawn(store: Store, blockchain: Arc<Blockchain>, cfg: SequencerConfig) {
-        match L1WatcherState::new(store.clone(), blockchain.clone(), &cfg.eth, &cfg.l1_watcher) {
-            Ok(state) => {
-                let _ = L1Watcher::start(state);
-            }
-            Err(error) => error!("L1 Watcher Error: {}", error),
-        };
-=======
     pub async fn spawn(
         store: Store,
         blockchain: Arc<Blockchain>,
@@ -104,13 +88,7 @@
             &cfg.l1_watcher,
             sequencer_state,
         )?;
-        let mut l1_watcher = L1Watcher::start(state);
-        // Perform the check and suscribe a periodic Watch.
-        l1_watcher
-            .cast(InMessage::Watch)
-            .await
-            .map_err(L1WatcherError::GenServerError)
->>>>>>> d671a809
+        L1Watcher::start(state);
     }
 }
 
@@ -131,7 +109,7 @@
         state: Self::State,
     ) -> Result<Self::State, Self::Error> {
         // Perform the check and suscribe a periodic Watch.
-        let _ = handle.clone().cast(InMessage::Watch).await;
+        handle.clone().cast(Self::CastMsg::Watch).await.map_err(Self::Error::GenServerError)?;
         Ok(state)
     }
 
@@ -151,32 +129,13 @@
         mut state: Self::State,
     ) -> CastResponse<Self> {
         match message {
-<<<<<<< HEAD
             Self::CastMsg::Watch => {
+                if let SequencerStatus::Sequencing = state.sequencer_state.status().await {
+                    watch(&mut state).await;
+                }
                 let check_interval = random_duration(state.check_interval);
                 send_after(check_interval, handle.clone(), Self::CastMsg::Watch);
-                match get_logs(&mut state).await {
-                    Ok(logs) => {
-                        // We may not have a deposit nor a withdrawal, that means no events -> no logs.
-                        if !logs.is_empty() {
-                            if let Err(err) = process_logs(&state, logs).await {
-                                error!("L1 Watcher Error: {}", err)
-                            };
-                        };
-                    }
-                    Err(err) => error!("L1 Watcher Error: {}", err),
-                };
-
                 CastResponse::NoReply(state)
-=======
-            Self::InMsg::Watch => {
-                if let SequencerStatus::Sequencing = state.sequencer_state.status().await {
-                    watch(state).await;
-                }
-                let check_interval = random_duration(state.check_interval);
-                send_after(check_interval, tx.clone(), Self::InMsg::Watch);
-                CastResponse::NoReply
->>>>>>> d671a809
             }
         }
     }
