use super::utils::random_duration;
use crate::based::sequencer_state::{SequencerState, SequencerStatus};
use crate::{EthConfig, L1WatcherConfig, SequencerConfig};
use crate::{sequencer::errors::L1WatcherError, utils::parse::hash_to_address};
use bytes::Bytes;
use ethereum_types::{Address, H256, U256};
use ethrex_blockchain::Blockchain;
use ethrex_common::{H160, types::Transaction};
use ethrex_rpc::types::receipt::RpcLog;
use ethrex_rpc::{
    clients::eth::{EthClient, eth_sender::Overrides},
    types::receipt::RpcLogInfo,
};
use ethrex_storage::Store;
use keccak_hash::keccak;
use std::{cmp::min, sync::Arc};
use tracing::{debug, error, info, warn};

use spawned_concurrency::{CallResponse, CastResponse, GenServer, GenServerInMsg, send_after};
use spawned_rt::mpsc::Sender;

#[derive(Clone)]
pub struct L1WatcherState {
    pub store: Store,
    pub blockchain: Arc<Blockchain>,
    pub eth_client: EthClient,
    pub l2_client: EthClient,
    pub address: Address,
    pub max_block_step: U256,
    pub last_block_fetched: U256,
    pub check_interval: u64,
    pub l1_block_delay: u64,
    pub sequencer_state: SequencerState,
}

impl L1WatcherState {
    pub fn new(
        store: Store,
        blockchain: Arc<Blockchain>,
        eth_config: &EthConfig,
        watcher_config: &L1WatcherConfig,
        sequencer_state: SequencerState,
    ) -> Result<Self, L1WatcherError> {
        let eth_client = EthClient::new_with_multiple_urls(eth_config.rpc_url.clone())?;
        let l2_client = EthClient::new("http://localhost:1729")?;
        let last_block_fetched = U256::zero();
        Ok(Self {
            store,
            blockchain,
            eth_client,
            l2_client,
            address: watcher_config.bridge_address,
            max_block_step: watcher_config.max_block_step,
            last_block_fetched,
            check_interval: watcher_config.check_interval_ms,
            l1_block_delay: watcher_config.watcher_block_delay,
            sequencer_state,
        })
    }
}

#[derive(Clone)]
pub enum InMessage {
    Watch,
}

#[allow(dead_code)]
#[derive(Clone, PartialEq)]
pub enum OutMessage {
    Done,
    Error,
}

pub struct L1Watcher;

impl L1Watcher {
    pub async fn spawn(
        store: Store,
        blockchain: Arc<Blockchain>,
        cfg: SequencerConfig,
        sequencer_state: SequencerState,
    ) -> Result<(), L1WatcherError> {
        let state = L1WatcherState::new(
            store,
            blockchain,
            &cfg.eth,
            &cfg.l1_watcher,
            sequencer_state,
        )?;
        let mut l1_watcher = L1Watcher::start(state);
        // Perform the check and suscribe a periodic Watch.
        l1_watcher
            .cast(InMessage::Watch)
            .await
            .map_err(L1WatcherError::GenServerError)
    }
}

impl GenServer for L1Watcher {
    type InMsg = InMessage;
    type OutMsg = OutMessage;
    type State = L1WatcherState;
    type Error = L1WatcherError;

    fn new() -> Self {
        Self {}
    }

    async fn handle_call(
        &mut self,
        _message: Self::InMsg,
        _tx: &Sender<GenServerInMsg<Self>>,
        _state: &mut Self::State,
    ) -> CallResponse<Self::OutMsg> {
        CallResponse::Reply(OutMessage::Done)
    }

    async fn handle_cast(
        &mut self,
        message: Self::InMsg,
        tx: &Sender<GenServerInMsg<Self>>,
        state: &mut Self::State,
    ) -> CastResponse {
        match message {
            Self::InMsg::Watch => {
                if let SequencerStatus::Sequencing = state.sequencer_state.status().await {
                    watch(state).await;
                }
                let check_interval = random_duration(state.check_interval);
                send_after(check_interval, tx.clone(), Self::InMsg::Watch);
<<<<<<< HEAD
                if let Ok(logs) = get_logs(state)
                    .await
                    .inspect_err(|err| error!("L1 Watcher Error: {err}"))
                {
                    // We may not have a deposit nor a message, that means no events -> no logs.
                    if !logs.is_empty() {
                        let _ = process_logs(state, logs)
                            .await
                            .inspect_err(|err| error!("L1 Watcher Error: {}", err));
                    };
                }

=======
>>>>>>> 5669bfd9
                CastResponse::NoReply
            }
        }
    }
}

async fn watch(state: &mut L1WatcherState) {
    let Ok(logs) = get_logs(state)
        .await
        .inspect_err(|err| error!("L1 Watcher Error: {err}"))
    else {
        return;
    };

    // We may not have a deposit nor a withdrawal, that means no events -> no logs.
    if !logs.is_empty() {
        let _ = process_logs(state, logs)
            .await
            .inspect_err(|err| error!("L1 Watcher Error: {}", err));
    };
}

pub async fn get_logs(state: &mut L1WatcherState) -> Result<Vec<RpcLog>, L1WatcherError> {
    if state.last_block_fetched.is_zero() {
        state.last_block_fetched = state
            .eth_client
            .get_last_fetched_l1_block(state.address)
            .await?
            .into();
    }

    let Some(latest_block_to_check) = state
        .eth_client
        .get_block_number()
        .await?
        .checked_sub(state.l1_block_delay.into())
    else {
        warn!("Too close to genesis to request deposits");
        return Ok(vec![]);
    };

    debug!(
        "Latest possible block number with {} blocks of delay: {latest_block_to_check} ({latest_block_to_check:#x})",
        state.l1_block_delay,
    );

    // last_block_fetched could be greater than latest_block_to_check:
    // - Right after deploying the contract as latest_block_fetched is set to the block where the contract is deployed
    // - If the node is stopped and l1_block_delay is changed
    if state.last_block_fetched > latest_block_to_check {
        warn!("Last block fetched is greater than latest safe block");
        return Ok(vec![]);
    }

    let new_last_block = min(
        state.last_block_fetched + state.max_block_step,
        latest_block_to_check,
    );

    debug!(
        "Looking logs from block {:#x} to {:#x}",
        state.last_block_fetched, new_last_block
    );

    // Matches the event DepositInitiated from ICommonBridge.sol
    let topic =
        keccak(b"DepositInitiated(uint256,address,uint256,address,address,uint256,bytes,bytes32)");

    let logs = state
        .eth_client
        .get_logs(
            state.last_block_fetched + 1,
            new_last_block,
            state.address,
            topic,
        )
        .await
        .inspect_err(|error| {
            // We may get an error if the RPC doesn't has the logs for the requested
            // block interval. For example, Light Nodes.
            warn!("Error when getting logs from L1: {}", error);
        })
        .unwrap_or_default();

    debug!("Logs: {:#?}", logs);

    // If we have an error adding the tx to the mempool we may assign it to the next
    // block to fetch, but we may lose a deposit tx.
    state.last_block_fetched = new_last_block;

    Ok(logs)
}

pub async fn process_logs(
    state: &L1WatcherState,
    logs: Vec<RpcLog>,
) -> Result<Vec<H256>, L1WatcherError> {
    let mut deposit_txs = Vec::new();

    for log in logs {
        let deposit_data = DepositData::from_log(log.log)?;

        if deposit_already_processed(state, deposit_data.deposit_tx_hash).await? {
            warn!(
                "Deposit already processed (to: {:x}, value: {:x}, depositId: {:#}), skipping.",
                deposit_data.recipient, deposit_data.mint_value, deposit_data.deposit_id
            );
            continue;
        }

        info!(
            "Initiating mint transaction for {:x} with value {:x} and depositId: {:#}",
            deposit_data.recipient, deposit_data.mint_value, deposit_data.deposit_id
        );

        let gas_price = state.l2_client.get_gas_price().await?;
        // Avoid panicking when using as_u64()
        let gas_price: u64 = gas_price
            .try_into()
            .map_err(|_| L1WatcherError::Custom("Failed at gas_price.try_into()".to_owned()))?;

        let mint_transaction = state
            .eth_client
            .build_privileged_transaction(
                deposit_data.to_address,
                deposit_data.recipient,
                deposit_data.from,
                Bytes::copy_from_slice(&deposit_data.calldata),
                Overrides {
                    chain_id: Some(
                        state
                            .store
                            .get_chain_config()
                            .map_err(|e| {
                                L1WatcherError::FailedToRetrieveChainConfig(e.to_string())
                            })?
                            .chain_id,
                    ),
                    // Using the deposit_id as nonce.
                    // If we make a transaction on the L2 with this address, we may break the
                    // deposit workflow.
                    nonce: Some(deposit_data.deposit_id.as_u64()),
                    value: Some(deposit_data.mint_value),
                    gas_limit: Some(deposit_data.gas_limit.as_u64()),
                    // TODO(CHECK): Seems that when we start the L2, we need to set the gas.
                    // Otherwise, the transaction is not included in the mempool.
                    // We should override the blockchain to always include the transaction.
                    max_fee_per_gas: Some(gas_price),
                    max_priority_fee_per_gas: Some(gas_price),
                    ..Default::default()
                },
            )
            .await?;

        let Ok(hash) = state
            .blockchain
            .add_transaction_to_pool(Transaction::PrivilegedL2Transaction(mint_transaction))
            .await
            .inspect_err(|e| warn!("Failed to add mint transaction to the mempool: {e:#?}"))
        else {
            // TODO: Figure out if we want to continue or not
            continue;
        };

        info!("Mint transaction added to mempool {hash:#x}",);
        deposit_txs.push(hash);
    }

    Ok(deposit_txs)
}

async fn deposit_already_processed(
    state: &L1WatcherState,
    deposit_hash: H256,
) -> Result<bool, L1WatcherError> {
    if state
        .store
        .get_transaction_by_hash(deposit_hash)
        .await
        .map_err(L1WatcherError::FailedAccessingStore)?
        .is_some()
    {
        return Ok(true);
    }

    // If we have a reconstructed state, we don't have the transaction in our store.
    // Check if the deposit is marked as pending in the contract.
    let pending_deposits = state
        .eth_client
        .get_pending_deposit_logs(state.address)
        .await?;
    Ok(!pending_deposits.contains(&deposit_hash))
}

struct DepositData {
    pub mint_value: U256,
    pub to_address: H160,
    pub deposit_id: U256,
    pub recipient: H160,
    pub from: H160,
    pub gas_limit: U256,
    pub calldata: Vec<u8>,
    pub deposit_tx_hash: H256,
}

impl DepositData {
    fn from_log(log: RpcLogInfo) -> Result<DepositData, L1WatcherError> {
        let mint_value = format!(
            "{:#x}",
            log.topics
                .get(1)
                .ok_or(L1WatcherError::FailedToDeserializeLog(
                    "Failed to parse mint value from log: log.topics[1] out of bounds".to_owned()
                ))?
        )
        .parse::<U256>()
        .map_err(|e| {
            L1WatcherError::FailedToDeserializeLog(format!(
                "Failed to parse mint value from log: {e:#?}"
            ))
        })?;
        let to_address_hash = log
            .topics
            .get(2)
            .ok_or(L1WatcherError::FailedToDeserializeLog(
                "Failed to parse beneficiary from log: log.topics[2] out of bounds".to_owned(),
            ))?;
        let to_address = hash_to_address(*to_address_hash);

        let deposit_id = log
            .topics
            .get(3)
            .ok_or(L1WatcherError::FailedToDeserializeLog(
                "Failed to parse beneficiary from log: log.topics[3] out of bounds".to_owned(),
            ))?;

        let deposit_id = format!("{deposit_id:#x}").parse::<U256>().map_err(|e| {
            L1WatcherError::FailedToDeserializeLog(format!(
                "Failed to parse depositId value from log: {e:#?}"
            ))
        })?;

        // The previous values are indexed in the topic of the log. Data contains the rest.
        // DATA = recipient: Address || from: Address || gas_limit: uint256 || offset_calldata: uint256 || tx_hash: H256 || length_calldata: uint256 || calldata: bytes
        // DATA = 0..32              || 32..64        || 64..96             || 96..128                  || 128..160      || 160..192                 || 192..(192+calldata_len)
        // Any value that is not 32 bytes is padded with zeros.

        let recipient = log
            .data
            .get(12..32)
            .ok_or(L1WatcherError::FailedToDeserializeLog(
                "Failed to parse recipient from log: log.data[0..32] out of bounds".to_owned(),
            ))?;
        let recipient = Address::from_slice(recipient);

        let from = log
            .data
            .get(44..64)
            .ok_or(L1WatcherError::FailedToDeserializeLog(
                "Failed to parse from from log: log.data[44..64] out of bounds".to_owned(),
            ))?;
        let from = Address::from_slice(from);

        let gas_limit = U256::from_big_endian(log.data.get(64..96).ok_or(
            L1WatcherError::FailedToDeserializeLog(
                "Failed to parse gas_limit from log: log.data[64..96] out of bounds".to_owned(),
            ),
        )?);

        let deposit_tx_hash = H256::from_slice(
            log.data
                .get(128..160)
                .ok_or(L1WatcherError::FailedToDeserializeLog(
                    "Failed to parse deposit_tx_hash from log: log.data[64..96] out of bounds"
                        .to_owned(),
                ))?,
        );

        let calldata_len = U256::from_big_endian(log.data.get(160..192).ok_or(
            L1WatcherError::FailedToDeserializeLog(
                "Failed to parse calldata_len from log: log.data[96..128] out of bounds".to_owned(),
            ),
        )?);
        let calldata = log
            .data
            .get(192..192 + calldata_len.as_usize())
            .ok_or(L1WatcherError::FailedToDeserializeLog(
            "Failed to parse calldata from log: log.data[128..128 + calldata_len] out of bounds"
                .to_owned(),
        ))?;

        Ok(Self {
            mint_value,
            to_address,
            deposit_id,
            recipient,
            from,
            gas_limit,
            calldata: calldata.to_vec(),
            deposit_tx_hash,
        })
    }
}<|MERGE_RESOLUTION|>--- conflicted
+++ resolved
@@ -128,21 +128,6 @@
                 }
                 let check_interval = random_duration(state.check_interval);
                 send_after(check_interval, tx.clone(), Self::InMsg::Watch);
-<<<<<<< HEAD
-                if let Ok(logs) = get_logs(state)
-                    .await
-                    .inspect_err(|err| error!("L1 Watcher Error: {err}"))
-                {
-                    // We may not have a deposit nor a message, that means no events -> no logs.
-                    if !logs.is_empty() {
-                        let _ = process_logs(state, logs)
-                            .await
-                            .inspect_err(|err| error!("L1 Watcher Error: {}", err));
-                    };
-                }
-
-=======
->>>>>>> 5669bfd9
                 CastResponse::NoReply
             }
         }
