use super::utils::random_duration;
use crate::based::sequencer_state::{SequencerState, SequencerStatus};
use crate::{EthConfig, L1WatcherConfig, SequencerConfig};
use crate::{sequencer::errors::L1WatcherError, utils::parse::hash_to_address};
use bytes::Bytes;
use ethereum_types::{Address, H256, U256};
use ethrex_blockchain::Blockchain;
use ethrex_common::{H160, types::Transaction};
use ethrex_rpc::types::receipt::RpcLog;
use ethrex_rpc::{
    clients::eth::{EthClient, eth_sender::Overrides},
    types::receipt::RpcLogInfo,
};
use ethrex_storage::Store;
use keccak_hash::keccak;
use std::{cmp::min, sync::Arc};
use tracing::{debug, error, info, warn};

use spawned_concurrency::{CallResponse, CastResponse, GenServer, GenServerInMsg, send_after};
use spawned_rt::mpsc::Sender;

#[derive(Clone)]
pub struct L1WatcherState {
    pub store: Store,
    pub blockchain: Arc<Blockchain>,
    pub eth_client: EthClient,
    pub l2_client: EthClient,
    pub address: Address,
    pub max_block_step: U256,
    pub last_block_fetched: U256,
    pub check_interval: u64,
    pub l1_block_delay: u64,
    pub sequencer_state: SequencerState,
}

impl L1WatcherState {
    pub fn new(
        store: Store,
        blockchain: Arc<Blockchain>,
        eth_config: &EthConfig,
        watcher_config: &L1WatcherConfig,
        sequencer_state: SequencerState,
    ) -> Result<Self, L1WatcherError> {
        let eth_client = EthClient::new_with_multiple_urls(eth_config.rpc_url.clone())?;
        let l2_client = EthClient::new("http://localhost:1729")?;
        let last_block_fetched = U256::zero();
        Ok(Self {
            store,
            blockchain,
            eth_client,
            l2_client,
            address: watcher_config.bridge_address,
            max_block_step: watcher_config.max_block_step,
            last_block_fetched,
            check_interval: watcher_config.check_interval_ms,
            l1_block_delay: watcher_config.watcher_block_delay,
            sequencer_state,
        })
    }
}

#[derive(Clone)]
pub enum InMessage {
    Watch,
}

#[allow(dead_code)]
#[derive(Clone, PartialEq)]
pub enum OutMessage {
    Done,
    Error,
}

pub struct L1Watcher;

impl L1Watcher {
    pub async fn spawn(
        store: Store,
        blockchain: Arc<Blockchain>,
        cfg: SequencerConfig,
        sequencer_state: SequencerState,
    ) -> Result<(), L1WatcherError> {
        let state = L1WatcherState::new(
            store,
            blockchain,
            &cfg.eth,
            &cfg.l1_watcher,
            sequencer_state,
        )?;
        let mut l1_watcher = L1Watcher::start(state);
        // Perform the check and suscribe a periodic Watch.
        l1_watcher
            .cast(InMessage::Watch)
            .await
            .map_err(L1WatcherError::GenServerError)
    }
}

impl GenServer for L1Watcher {
    type InMsg = InMessage;
    type OutMsg = OutMessage;
    type State = L1WatcherState;
    type Error = L1WatcherError;

    fn new() -> Self {
        Self {}
    }

    async fn handle_call(
        &mut self,
        _message: Self::InMsg,
        _tx: &Sender<GenServerInMsg<Self>>,
        _state: &mut Self::State,
    ) -> CallResponse<Self::OutMsg> {
        CallResponse::Reply(OutMessage::Done)
    }

    async fn handle_cast(
        &mut self,
        message: Self::InMsg,
        tx: &Sender<GenServerInMsg<Self>>,
        state: &mut Self::State,
    ) -> CastResponse {
        match message {
            Self::InMsg::Watch => {
                if let SequencerStatus::Sequencing = state.sequencer_state.status().await {
                    watch(state).await;
                }
                let check_interval = random_duration(state.check_interval);
                send_after(check_interval, tx.clone(), Self::InMsg::Watch);
<<<<<<< HEAD
                if let Ok(logs) = get_deposit_logs(state)
                    .await
                    .inspect_err(|err| error!("L1 Watcher Error: {err}"))
                {
                    // We may not have a deposit nor a withdrawal, that means no events -> no logs.
                    if !logs.is_empty() {
                        let _ = process_deposit_logs(state, logs)
                            .await
                            .inspect_err(|err| error!("L1 Watcher Error: {}", err));
                    };
                }

=======
>>>>>>> 5669bfd9
                CastResponse::NoReply
            }
        }
    }
}

<<<<<<< HEAD
pub async fn get_deposit_logs(state: &mut L1WatcherState) -> Result<Vec<RpcLog>, L1WatcherError> {
=======
async fn watch(state: &mut L1WatcherState) {
    let Ok(logs) = get_logs(state)
        .await
        .inspect_err(|err| error!("L1 Watcher Error: {err}"))
    else {
        return;
    };

    // We may not have a deposit nor a withdrawal, that means no events -> no logs.
    if !logs.is_empty() {
        let _ = process_logs(state, logs)
            .await
            .inspect_err(|err| error!("L1 Watcher Error: {}", err));
    };
}

pub async fn get_logs(state: &mut L1WatcherState) -> Result<Vec<RpcLog>, L1WatcherError> {
>>>>>>> 5669bfd9
    if state.last_block_fetched.is_zero() {
        state.last_block_fetched = state
            .eth_client
            .get_last_fetched_l1_block(state.address)
            .await?
            .into();
    }

    let Some(latest_block_to_check) = state
        .eth_client
        .get_block_number()
        .await?
        .checked_sub(state.l1_block_delay.into())
    else {
        warn!("Too close to genesis to request deposits");
        return Ok(vec![]);
    };

    debug!(
        "Latest possible block number with {} blocks of delay: {latest_block_to_check} ({latest_block_to_check:#x})",
        state.l1_block_delay,
    );

    // last_block_fetched could be greater than latest_block_to_check:
    // - Right after deploying the contract as latest_block_fetched is set to the block where the contract is deployed
    // - If the node is stopped and l1_block_delay is changed
    if state.last_block_fetched > latest_block_to_check {
        warn!("Last block fetched is greater than latest safe block");
        return Ok(vec![]);
    }

    let new_last_block = min(
        state.last_block_fetched + state.max_block_step,
        latest_block_to_check,
    );

    debug!(
        "Looking logs from block {:#x} to {:#x}",
        state.last_block_fetched, new_last_block
    );

    // Matches the event DepositInitiated from ICommonBridge.sol
    let topic =
        keccak(b"DepositInitiated(uint256,address,uint256,address,address,uint256,bytes,bytes32)");

    let logs = state
        .eth_client
        .get_logs(
            state.last_block_fetched + 1,
            new_last_block,
            state.address,
            topic,
        )
        .await
        .inspect_err(|error| {
            // We may get an error if the RPC doesn't has the logs for the requested
            // block interval. For example, Light Nodes.
            warn!("Error when getting logs from L1: {}", error);
        })
        .unwrap_or_default();

    debug!("Logs: {:#?}", logs);

    // If we have an error adding the tx to the mempool we may assign it to the next
    // block to fetch, but we may lose a deposit tx.
    state.last_block_fetched = new_last_block;

    Ok(logs)
}

pub async fn process_deposit_logs(
    state: &L1WatcherState,
    logs: Vec<RpcLog>,
) -> Result<Vec<H256>, L1WatcherError> {
    let mut deposit_txs = Vec::new();

    for log in logs {
        let deposit_data = DepositData::from_log(log.log)?;

        if deposit_already_processed(state, deposit_data.deposit_tx_hash).await? {
            warn!(
                "Deposit already processed (to: {:x}, value: {:x}, depositId: {:#}), skipping.",
                deposit_data.recipient, deposit_data.mint_value, deposit_data.deposit_id
            );
            continue;
        }

        info!(
            "Initiating mint transaction for {:x} with value {:x} and depositId: {:#}",
            deposit_data.recipient, deposit_data.mint_value, deposit_data.deposit_id
        );

        let gas_price = state.l2_client.get_gas_price().await?;
        // Avoid panicking when using as_u64()
        let gas_price: u64 = gas_price
            .try_into()
            .map_err(|_| L1WatcherError::Custom("Failed at gas_price.try_into()".to_owned()))?;

        let mint_transaction = state
            .eth_client
            .build_privileged_transaction(
                deposit_data.to_address,
                deposit_data.recipient,
                deposit_data.from,
                Bytes::copy_from_slice(&deposit_data.calldata),
                Overrides {
                    chain_id: Some(
                        state
                            .store
                            .get_chain_config()
                            .map_err(|e| {
                                L1WatcherError::FailedToRetrieveChainConfig(e.to_string())
                            })?
                            .chain_id,
                    ),
                    // Using the deposit_id as nonce.
                    // If we make a transaction on the L2 with this address, we may break the
                    // deposit workflow.
                    nonce: Some(deposit_data.deposit_id.as_u64()),
                    value: Some(deposit_data.mint_value),
                    gas_limit: Some(deposit_data.gas_limit.as_u64()),
                    // TODO(CHECK): Seems that when we start the L2, we need to set the gas.
                    // Otherwise, the transaction is not included in the mempool.
                    // We should override the blockchain to always include the transaction.
                    max_fee_per_gas: Some(gas_price),
                    max_priority_fee_per_gas: Some(gas_price),
                    ..Default::default()
                },
            )
            .await?;

        let Ok(hash) = state
            .blockchain
            .add_transaction_to_pool(Transaction::PrivilegedL2Transaction(mint_transaction))
            .await
            .inspect_err(|e| warn!("Failed to add mint transaction to the mempool: {e:#?}"))
        else {
            // TODO: Figure out if we want to continue or not
            continue;
        };

        info!("Mint transaction added to mempool {hash:#x}",);
        deposit_txs.push(hash);
    }

    Ok(deposit_txs)
}

async fn deposit_already_processed(
    state: &L1WatcherState,
    deposit_hash: H256,
) -> Result<bool, L1WatcherError> {
    if state
        .store
        .get_transaction_by_hash(deposit_hash)
        .await
        .map_err(L1WatcherError::FailedAccessingStore)?
        .is_some()
    {
        return Ok(true);
    }

    // If we have a reconstructed state, we don't have the transaction in our store.
    // Check if the deposit is marked as pending in the contract.
    let pending_deposits = state
        .eth_client
        .get_pending_deposit_logs(state.address)
        .await?;
    Ok(!pending_deposits.contains(&deposit_hash))
}

struct DepositData {
    pub mint_value: U256,
    pub to_address: H160,
    pub deposit_id: U256,
    pub recipient: H160,
    pub from: H160,
    pub gas_limit: U256,
    pub calldata: Vec<u8>,
    pub deposit_tx_hash: H256,
}

impl DepositData {
    fn from_log(log: RpcLogInfo) -> Result<DepositData, L1WatcherError> {
        let mint_value = format!(
            "{:#x}",
            log.topics
                .get(1)
                .ok_or(L1WatcherError::FailedToDeserializeLog(
                    "Failed to parse mint value from log: log.topics[1] out of bounds".to_owned()
                ))?
        )
        .parse::<U256>()
        .map_err(|e| {
            L1WatcherError::FailedToDeserializeLog(format!(
                "Failed to parse mint value from log: {e:#?}"
            ))
        })?;
        let to_address_hash = log
            .topics
            .get(2)
            .ok_or(L1WatcherError::FailedToDeserializeLog(
                "Failed to parse beneficiary from log: log.topics[2] out of bounds".to_owned(),
            ))?;
        let to_address = hash_to_address(*to_address_hash);

        let deposit_id = log
            .topics
            .get(3)
            .ok_or(L1WatcherError::FailedToDeserializeLog(
                "Failed to parse beneficiary from log: log.topics[3] out of bounds".to_owned(),
            ))?;

        let deposit_id = format!("{deposit_id:#x}").parse::<U256>().map_err(|e| {
            L1WatcherError::FailedToDeserializeLog(format!(
                "Failed to parse depositId value from log: {e:#?}"
            ))
        })?;

        // The previous values are indexed in the topic of the log. Data contains the rest.
        // DATA = recipient: Address || from: Address || gas_limit: uint256 || offset_calldata: uint256 || tx_hash: H256 || length_calldata: uint256 || calldata: bytes
        // DATA = 0..32              || 32..64        || 64..96             || 96..128                  || 128..160      || 160..192                 || 192..(192+calldata_len)
        // Any value that is not 32 bytes is padded with zeros.

        let recipient = log
            .data
            .get(12..32)
            .ok_or(L1WatcherError::FailedToDeserializeLog(
                "Failed to parse recipient from log: log.data[0..32] out of bounds".to_owned(),
            ))?;
        let recipient = Address::from_slice(recipient);

        let from = log
            .data
            .get(44..64)
            .ok_or(L1WatcherError::FailedToDeserializeLog(
                "Failed to parse from from log: log.data[44..64] out of bounds".to_owned(),
            ))?;
        let from = Address::from_slice(from);

        let gas_limit = U256::from_big_endian(log.data.get(64..96).ok_or(
            L1WatcherError::FailedToDeserializeLog(
                "Failed to parse gas_limit from log: log.data[64..96] out of bounds".to_owned(),
            ),
        )?);

        let deposit_tx_hash = H256::from_slice(
            log.data
                .get(128..160)
                .ok_or(L1WatcherError::FailedToDeserializeLog(
                    "Failed to parse deposit_tx_hash from log: log.data[64..96] out of bounds"
                        .to_owned(),
                ))?,
        );

        let calldata_len = U256::from_big_endian(log.data.get(160..192).ok_or(
            L1WatcherError::FailedToDeserializeLog(
                "Failed to parse calldata_len from log: log.data[96..128] out of bounds".to_owned(),
            ),
        )?);
        let calldata = log
            .data
            .get(192..192 + calldata_len.as_usize())
            .ok_or(L1WatcherError::FailedToDeserializeLog(
            "Failed to parse calldata from log: log.data[128..128 + calldata_len] out of bounds"
                .to_owned(),
        ))?;

        Ok(Self {
            mint_value,
            to_address,
            deposit_id,
            recipient,
            from,
            gas_limit,
            calldata: calldata.to_vec(),
            deposit_tx_hash,
        })
    }
}<|MERGE_RESOLUTION|>--- conflicted
+++ resolved
@@ -128,32 +128,14 @@
                 }
                 let check_interval = random_duration(state.check_interval);
                 send_after(check_interval, tx.clone(), Self::InMsg::Watch);
-<<<<<<< HEAD
-                if let Ok(logs) = get_deposit_logs(state)
-                    .await
-                    .inspect_err(|err| error!("L1 Watcher Error: {err}"))
-                {
-                    // We may not have a deposit nor a withdrawal, that means no events -> no logs.
-                    if !logs.is_empty() {
-                        let _ = process_deposit_logs(state, logs)
-                            .await
-                            .inspect_err(|err| error!("L1 Watcher Error: {}", err));
-                    };
-                }
-
-=======
->>>>>>> 5669bfd9
                 CastResponse::NoReply
             }
         }
     }
 }
 
-<<<<<<< HEAD
-pub async fn get_deposit_logs(state: &mut L1WatcherState) -> Result<Vec<RpcLog>, L1WatcherError> {
-=======
 async fn watch(state: &mut L1WatcherState) {
-    let Ok(logs) = get_logs(state)
+    let Ok(logs) = get_deposit_logs(state)
         .await
         .inspect_err(|err| error!("L1 Watcher Error: {err}"))
     else {
@@ -162,14 +144,13 @@
 
     // We may not have a deposit nor a withdrawal, that means no events -> no logs.
     if !logs.is_empty() {
-        let _ = process_logs(state, logs)
+        let _ = process_deposit_logs(state, logs)
             .await
             .inspect_err(|err| error!("L1 Watcher Error: {}", err));
     };
 }
 
-pub async fn get_logs(state: &mut L1WatcherState) -> Result<Vec<RpcLog>, L1WatcherError> {
->>>>>>> 5669bfd9
+pub async fn get_deposit_logs(state: &mut L1WatcherState) -> Result<Vec<RpcLog>, L1WatcherError> {
     if state.last_block_fetched.is_zero() {
         state.last_block_fetched = state
             .eth_client
