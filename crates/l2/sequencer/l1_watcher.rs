--- conflicted
+++ resolved
@@ -13,13 +13,7 @@
 use ethrex_rpc::types::receipt::RpcLog;
 use ethrex_storage::Store;
 use keccak_hash::keccak;
-<<<<<<< HEAD
-use std::{cmp::min, ops::Mul, sync::Arc, time::Duration};
-use tokio::time::sleep;
-=======
-use secp256k1::SecretKey;
 use std::{cmp::min, ops::Mul, sync::Arc};
->>>>>>> 579275c0
 use tracing::{debug, error, info, warn};
 
 use super::utils::sleep_random;
@@ -41,12 +35,7 @@
     address: Address,
     max_block_step: U256,
     last_block_fetched: U256,
-<<<<<<< HEAD
-    check_interval: Duration,
-=======
-    l2_proposer_pk: SecretKey,
     check_interval: u64,
->>>>>>> 579275c0
 }
 
 impl L1Watcher {
@@ -64,12 +53,7 @@
             address: watcher_config.bridge_address,
             max_block_step: watcher_config.max_block_step,
             last_block_fetched,
-<<<<<<< HEAD
-            check_interval: Duration::from_millis(watcher_config.check_interval_ms),
-=======
-            l2_proposer_pk: watcher_config.l2_proposer_private_key,
             check_interval: watcher_config.check_interval_ms,
->>>>>>> 579275c0
         })
     }
 
