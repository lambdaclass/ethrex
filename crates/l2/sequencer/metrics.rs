use crate::{CommitterConfig, EthConfig, SequencerConfig, sequencer::errors::MetricsGathererError};
use ::ethrex_storage_rollup::StoreRollup;
use ethereum_types::Address;
use ethrex_metrics::metrics_l2::{METRICS_L2, MetricsL2BlockType, MetricsL2OperationType};
use ethrex_metrics::metrics_transactions::METRICS_TX;
use ethrex_rpc::clients::eth::EthClient;
use spawned_concurrency::{CallResponse, CastResponse, GenServer, GenServerInMsg, send_after};
use spawned_rt::mpsc::Sender;
use std::time::Duration;
use tracing::{debug, error};

#[derive(Clone)]
pub struct MetricsGathererState {
    l1_eth_client: EthClient,
    l2_eth_client: EthClient,
    on_chain_proposer_address: Address,
    check_interval: Duration,
    rollup_store: StoreRollup,
}

impl MetricsGathererState {
    pub async fn new(
        rollup_store: StoreRollup,
        committer_config: &CommitterConfig,
        eth_config: &EthConfig,
        l2_url: String,
    ) -> Result<Self, MetricsGathererError> {
        let l1_eth_client = EthClient::new_with_multiple_urls(eth_config.rpc_url.clone())?;
        let l2_eth_client = EthClient::new(&l2_url)?;
        Ok(Self {
            l1_eth_client,
            l2_eth_client,
            rollup_store,
            on_chain_proposer_address: committer_config.on_chain_proposer_address,
            check_interval: Duration::from_millis(1000),
        })
    }
}

pub enum InMessage {
    Gather,
}

#[derive(Clone, PartialEq)]
pub enum OutMessage {
    Done,
}

pub struct MetricsGatherer;

impl MetricsGatherer {
    pub async fn spawn(
        cfg: &SequencerConfig,
        rollup_store: StoreRollup,
        l2_url: String,
    ) -> Result<(), MetricsGathererError> {
        let state =
            MetricsGathererState::new(rollup_store, &(cfg.l1_committer.clone()), &cfg.eth, l2_url)
                .await?;
        let mut metrics = MetricsGatherer::start(state);
        metrics
            .cast(InMessage::Gather)
            .await
            .map_err(MetricsGathererError::GenServerError)
    }
}

<<<<<<< HEAD
impl GenServer for MetricsGatherer {
    type InMsg = InMessage;
    type OutMsg = OutMessage;
    type State = MetricsGathererState;
=======
            let l1_gas_price = self.l1_eth_client.get_gas_price().await?;
            let l2_gas_price = self.l2_eth_client.get_gas_price().await?;

            if let Ok(Some(last_verified_batch_blocks)) = self
                .rollup_store
                .get_block_numbers_by_batch(last_verified_batch)
                .await
            {
                if let Some(last_block) = last_verified_batch_blocks.last() {
                    METRICS_L2.set_block_type_and_block_number(
                        MetricsL2BlockType::LastVerifiedBlock,
                        *last_block,
                    )?;
                }
            }

            if let Ok(operations_metrics) = self.rollup_store.get_operations_count().await {
                let (transactions, deposits, messages) = (
                    operations_metrics[0],
                    operations_metrics[1],
                    operations_metrics[2],
                );
                METRICS_L2.set_operation_by_type(MetricsL2OperationType::Deposits, deposits)?;
                METRICS_L2.set_operation_by_type(MetricsL2OperationType::L1Messages, messages)?;
                METRICS_TX.set_tx_count(transactions)?;
            }
>>>>>>> 47d56b55

    type Error = MetricsGathererError;

    fn new() -> Self {
        Self {}
    }

    async fn handle_call(
        &mut self,
        _message: Self::InMsg,
        _tx: &Sender<GenServerInMsg<Self>>,
        _state: &mut Self::State,
    ) -> CallResponse<Self::OutMsg> {
        CallResponse::Reply(OutMessage::Done)
    }

    async fn handle_cast(
        &mut self,
        _message: Self::InMsg,
        tx: &Sender<GenServerInMsg<Self>>,
        state: &mut Self::State,
    ) -> CastResponse {
        // Right now we only have the Gather message, so we ignore the message
        let _ = gather_metrics(state)
            .await
            .inspect_err(|err| error!("Metrics Gatherer Error: {}", err));
        send_after(state.check_interval, tx.clone(), Self::InMsg::Gather);
        CastResponse::NoReply
    }
}

async fn gather_metrics(state: &mut MetricsGathererState) -> Result<(), MetricsGathererError> {
    let last_committed_batch = state
        .l1_eth_client
        .get_last_committed_batch(state.on_chain_proposer_address)
        .await?;

    let last_verified_batch = state
        .l1_eth_client
        .get_last_verified_batch(state.on_chain_proposer_address)
        .await?;

    let l1_gas_price = state.l1_eth_client.get_gas_price().await?;
    let l2_gas_price = state.l2_eth_client.get_gas_price().await?;

    if let Ok(Some(last_verified_batch_blocks)) = state
        .rollup_store
        .get_block_numbers_by_batch(last_verified_batch)
        .await
    {
        if let Some(last_block) = last_verified_batch_blocks.last() {
            METRICS_L2.set_block_type_and_block_number(
                MetricsL2BlockType::LastVerifiedBlock,
                *last_block,
            )?;
        }
    }

    if let Ok(operations_metrics) = state.rollup_store.get_operations_count().await {
        let (transactions, deposits, withdrawals) = (
            operations_metrics[0],
            operations_metrics[1],
            operations_metrics[2],
        );
        METRICS_L2.set_operation_by_type(MetricsL2OperationType::Deposits, deposits)?;
        METRICS_L2.set_operation_by_type(MetricsL2OperationType::Withdrawals, withdrawals)?;
        METRICS_TX.set_tx_count(transactions)?;
    }

    METRICS_L2.set_block_type_and_block_number(
        MetricsL2BlockType::LastCommittedBatch,
        last_committed_batch,
    )?;
    METRICS_L2.set_block_type_and_block_number(
        MetricsL2BlockType::LastVerifiedBatch,
        last_verified_batch,
    )?;
    METRICS_L2.set_l1_gas_price(
        l1_gas_price
            .try_into()
            .map_err(|e: &str| MetricsGathererError::TryInto(e.to_string()))?,
    );
    METRICS_L2.set_l2_gas_price(
        l2_gas_price
            .try_into()
            .map_err(|e: &str| MetricsGathererError::TryInto(e.to_string()))?,
    );

    debug!("L2 Metrics Gathered");

    Ok(())
}<|MERGE_RESOLUTION|>--- conflicted
+++ resolved
@@ -65,39 +65,10 @@
     }
 }
 
-<<<<<<< HEAD
 impl GenServer for MetricsGatherer {
     type InMsg = InMessage;
     type OutMsg = OutMessage;
     type State = MetricsGathererState;
-=======
-            let l1_gas_price = self.l1_eth_client.get_gas_price().await?;
-            let l2_gas_price = self.l2_eth_client.get_gas_price().await?;
-
-            if let Ok(Some(last_verified_batch_blocks)) = self
-                .rollup_store
-                .get_block_numbers_by_batch(last_verified_batch)
-                .await
-            {
-                if let Some(last_block) = last_verified_batch_blocks.last() {
-                    METRICS_L2.set_block_type_and_block_number(
-                        MetricsL2BlockType::LastVerifiedBlock,
-                        *last_block,
-                    )?;
-                }
-            }
-
-            if let Ok(operations_metrics) = self.rollup_store.get_operations_count().await {
-                let (transactions, deposits, messages) = (
-                    operations_metrics[0],
-                    operations_metrics[1],
-                    operations_metrics[2],
-                );
-                METRICS_L2.set_operation_by_type(MetricsL2OperationType::Deposits, deposits)?;
-                METRICS_L2.set_operation_by_type(MetricsL2OperationType::L1Messages, messages)?;
-                METRICS_TX.set_tx_count(transactions)?;
-            }
->>>>>>> 47d56b55
 
     type Error = MetricsGathererError;
 
@@ -157,13 +128,13 @@
     }
 
     if let Ok(operations_metrics) = state.rollup_store.get_operations_count().await {
-        let (transactions, deposits, withdrawals) = (
+        let (transactions, deposits, messages) = (
             operations_metrics[0],
             operations_metrics[1],
             operations_metrics[2],
         );
         METRICS_L2.set_operation_by_type(MetricsL2OperationType::Deposits, deposits)?;
-        METRICS_L2.set_operation_by_type(MetricsL2OperationType::Withdrawals, withdrawals)?;
+        METRICS_L2.set_operation_by_type(MetricsL2OperationType::L1Messages, messages)?;
         METRICS_TX.set_tx_count(transactions)?;
     }
 
@@ -187,6 +158,5 @@
     );
 
     debug!("L2 Metrics Gathered");
-
     Ok(())
 }