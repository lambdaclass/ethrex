use crate::{
    sequencer::{
        errors::CommitterError,
        state_diff::{get_nonce_diff, AccountStateDiff, DepositLog, StateDiff, WithdrawalLog},
    },
    utils::helpers::is_withdrawal_l2,
    CommitterConfig, EthConfig, SequencerConfig,
};

use ethrex_blockchain::vm::StoreVmDatabase;
use ethrex_common::{
    types::{
        batch::Batch, blobs_bundle, fake_exponential_checked, AccountUpdate, BlobsBundle,
        BlobsBundleError, Block, BlockHeader, BlockNumber, PrivilegedL2Transaction, Receipt,
        Transaction, TxKind, BLOB_BASE_FEE_UPDATE_FRACTION, MIN_BASE_FEE_PER_BLOB_GAS,
    },
    Address, H256, U256,
};
use ethrex_l2_sdk::{
    calldata::{encode_calldata, Value},
    merkle_tree::merkelize,
};
use ethrex_metrics::metrics;
#[cfg(feature = "metrics")]
use ethrex_metrics::metrics_l2::{MetricsL2BlockType, METRICS_L2};
use ethrex_rpc::{
    clients::eth::{eth_sender::Overrides, BlockByNumber, EthClient, WrappedTransaction},
    utils::get_withdrawal_hash,
};
use ethrex_storage::Store;
use ethrex_storage_rollup::StoreRollup;
use ethrex_vm::{Evm, EvmEngine};
use keccak_hash::keccak;
use secp256k1::SecretKey;
use std::{collections::HashMap, sync::Arc};
use tracing::{debug, error, info, warn};

use super::{errors::BlobEstimationError, execution_cache::ExecutionCache, utils::random_duration};
use spawned_concurrency::{send_after, CallResponse, CastResponse, GenServer, GenServerInMsg};
use spawned_rt::mpsc::Sender;

const COMMIT_FUNCTION_SIGNATURE: &str = "commitBatch(uint256,bytes32,bytes32,bytes32,bytes32)";

#[derive(Clone)]
pub struct CommitterState {
    eth_client: EthClient,
    on_chain_proposer_address: Address,
    store: Store,
    rollup_store: StoreRollup,
    l1_address: Address,
    l1_private_key: SecretKey,
    commit_time_ms: u64,
    arbitrary_base_blob_gas_price: u64,
    execution_cache: Arc<ExecutionCache>,
    validium: bool,
}

impl CommitterState {
    pub fn new(
        committer_config: &CommitterConfig,
        eth_config: &EthConfig,
        store: Store,
        rollup_store: StoreRollup,
        execution_cache: Arc<ExecutionCache>,
    ) -> Result<Self, CommitterError> {
        Ok(Self {
            eth_client: EthClient::new_with_config(
<<<<<<< HEAD
                eth_config.rpc_url.as_str(),
=======
                eth_config.rpc_url.iter().map(AsRef::as_ref).collect(),
>>>>>>> 7e13253f
                eth_config.max_number_of_retries,
                eth_config.backoff_factor,
                eth_config.min_retry_delay,
                eth_config.max_retry_delay,
                Some(eth_config.maximum_allowed_max_fee_per_gas),
                Some(eth_config.maximum_allowed_max_fee_per_blob_gas),
            )?,
            on_chain_proposer_address: committer_config.on_chain_proposer_address,
            store,
            rollup_store,
            l1_address: committer_config.l1_address,
            l1_private_key: committer_config.l1_private_key,
            commit_time_ms: committer_config.commit_time_ms,
            arbitrary_base_blob_gas_price: committer_config.arbitrary_base_blob_gas_price,
            execution_cache,
            validium: committer_config.validium,
        })
    }
}

#[derive(Clone)]
pub enum InMessage {
    Commit,
}

#[allow(dead_code)]
#[derive(Clone, PartialEq)]
pub enum OutMessage {
    Done,
    Error,
}

pub struct L1Committer;

impl L1Committer {
    pub async fn spawn(
        store: Store,
        rollup_store: StoreRollup,
        execution_cache: Arc<ExecutionCache>,
        cfg: SequencerConfig,
    ) -> Result<(), CommitterError> {
        let state = CommitterState::new(
            &cfg.l1_committer,
            &cfg.eth,
            store.clone(),
            rollup_store.clone(),
            execution_cache.clone(),
        )?;
        let mut l1_committer = L1Committer::start(state);
        l1_committer
            .cast(InMessage::Commit)
            .await
            .map_err(CommitterError::GenServerError)
    }
}

impl GenServer for L1Committer {
    type InMsg = InMessage;
    type OutMsg = OutMessage;
    type State = CommitterState;

    type Error = CommitterError;

    fn new() -> Self {
        Self {}
    }

    async fn handle_call(
        &mut self,
        _message: Self::InMsg,
        _tx: &Sender<GenServerInMsg<Self>>,
        _state: &mut Self::State,
    ) -> CallResponse<Self::OutMsg> {
        CallResponse::Reply(OutMessage::Done)
    }

    async fn handle_cast(
        &mut self,
        _message: Self::InMsg,
        tx: &Sender<GenServerInMsg<Self>>,
        state: &mut Self::State,
    ) -> CastResponse {
        // Right now we only have the Commit message, so we ignore the message
        let check_interval = random_duration(state.commit_time_ms);
        send_after(check_interval, tx.clone(), Self::InMsg::Commit);
        let _ = commit_next_batch_to_l1(state)
            .await
            .inspect_err(|err| error!("L1 Committer Error: {err}"));
        CastResponse::NoReply
    }
}

async fn commit_next_batch_to_l1(state: &mut CommitterState) -> Result<(), CommitterError> {
    // Get the batch to commit
    let last_committed_batch_number = state
        .eth_client
        .get_last_committed_batch(state.on_chain_proposer_address)
        .await?;
    let batch_to_commit = last_committed_batch_number + 1;

    let batch = match state.rollup_store.get_batch(batch_to_commit).await? {
        Some(batch) => batch,
        None => {
            let last_committed_batch = state
                .rollup_store
                .get_batch(last_committed_batch_number)
                .await?.ok_or(CommitterError::InternalError(format!("Failed to get batch with batch number {last_committed_batch_number}. Batch is missing when it should be present. This is a bug")))?;
            let first_block_to_commit = last_committed_batch.last_block + 1;
            // Try to prepare batch
            let (
                blobs_bundle,
                new_state_root,
                withdrawal_hashes,
                deposit_logs_hash,
                last_block_of_batch,
            ) = prepare_batch_from_block(state, last_committed_batch.last_block).await?;

            if last_committed_batch.last_block == last_block_of_batch {
                debug!("No new blocks to commit, skipping");
                return Ok(());
            }

            let batch = Batch {
                number: batch_to_commit,
                first_block: first_block_to_commit,
                last_block: last_block_of_batch,
                state_root: new_state_root,
                deposit_logs_hash,
                withdrawal_hashes,
                blobs_bundle,
            };

            state.rollup_store.store_batch(batch.clone()).await?;

            debug!(
                first_block = batch.first_block,
                last_block = batch.last_block,
                "Batch {} stored in database",
                batch.number
            );

            batch
        }
    };

    info!(
        first_block = batch.first_block,
        last_block = batch.last_block,
        "Sending commitment for batch {}",
        batch.number,
    );

    match send_commitment(state, &batch).await {
        Ok(commit_tx_hash) => {
            metrics!(
            let _ = METRICS_L2
                .set_block_type_and_block_number(
                    MetricsL2BlockType::LastCommittedBlock,
                    batch.last_block,
                )
                .inspect_err(|e| {
                    tracing::error!(
                        "Failed to set metric: last committed block {}",
                        e.to_string()
                    )
                });
            );

            info!(
                "Commitment sent for batch {}, with tx hash {commit_tx_hash:#x}.",
                batch.number
            );
            Ok(())
        }
        Err(error) => Err(CommitterError::FailedToSendCommitment(format!(
            "Failed to send commitment for batch {}. first_block: {} last_block: {}: {error}",
            batch.number, batch.first_block, batch.last_block
        ))),
    }
}

async fn prepare_batch_from_block(
    state: &mut CommitterState,
    mut last_added_block_number: BlockNumber,
) -> Result<(BlobsBundle, H256, Vec<H256>, H256, BlockNumber), CommitterError> {
    let first_block_of_batch = last_added_block_number + 1;
    let mut blobs_bundle = BlobsBundle::default();

    let mut acc_withdrawals = vec![];
    let mut acc_deposits = vec![];
    let mut acc_account_updates: HashMap<Address, AccountUpdate> = HashMap::new();
    let mut withdrawal_hashes = vec![];
    let mut deposit_logs_hashes = vec![];
    let mut new_state_root = H256::default();

    #[cfg(feature = "metrics")]
    let mut tx_count = 0_u64;
    let mut _blob_size = 0_usize;

    info!("Preparing state diff from block {first_block_of_batch}");

    loop {
        // Get a block to add to the batch
        let Some(block_to_commit_body) = state
            .store
            .get_block_body(last_added_block_number + 1)
            .await
            .map_err(CommitterError::from)?
        else {
            debug!("No new block to commit, skipping..");
            break;
        };
        let block_to_commit_header = state
            .store
            .get_block_header(last_added_block_number + 1)
            .map_err(CommitterError::from)?
            .ok_or(CommitterError::FailedToGetInformationFromStorage(
                "Failed to get_block_header() after get_block_body()".to_owned(),
            ))?;

        // Get block transactions and receipts
        let mut txs_and_receipts = vec![];
        for (index, tx) in block_to_commit_body.transactions.iter().enumerate() {
            let receipt = state
                .store
                .get_receipt(last_added_block_number + 1, index.try_into()?)
                .await?
                .ok_or(CommitterError::InternalError(
                    "Transactions in a block should have a receipt".to_owned(),
                ))?;
            txs_and_receipts.push((tx.clone(), receipt));
        }

        metrics!(
            tx_count += txs_and_receipts
                .len()
                .try_into()
                .inspect_err(|_| tracing::error!("Failed to collect metric tx count"))
                .unwrap_or(0)
        );
        // Get block withdrawals and deposits
        let withdrawals = get_block_withdrawals(&txs_and_receipts);
        let deposits = get_block_deposits(&txs_and_receipts);

        // Get block account updates.
        let block_to_commit = Block::new(block_to_commit_header.clone(), block_to_commit_body);
        let account_updates =
            if let Some(account_updates) = state.execution_cache.get(block_to_commit.hash())? {
                account_updates
            } else {
                warn!(
                "Could not find execution cache result for block {}, falling back to re-execution",
                last_added_block_number + 1
            );

                let vm_db =
                    StoreVmDatabase::new(state.store.clone(), block_to_commit.header.parent_hash);
                let mut vm = Evm::new(EvmEngine::default(), vm_db);
                vm.execute_block(&block_to_commit)?;
                vm.get_state_transitions()?
            };

        // Accumulate block data with the rest of the batch.
        acc_withdrawals.extend(withdrawals.clone());
        acc_deposits.extend(deposits.clone());
        for account in account_updates {
            let address = account.address;
            if let Some(existing) = acc_account_updates.get_mut(&address) {
                existing.merge(account);
            } else {
                acc_account_updates.insert(address, account);
            }
        }

        let result = if !state.validium {
            // Prepare current state diff.
            let state_diff = prepare_state_diff(
                first_block_of_batch,
                block_to_commit_header,
                state.store.clone(),
                &acc_withdrawals,
                &acc_deposits,
                acc_account_updates.clone().into_values().collect(),
            )
            .await?;
            generate_blobs_bundle(&state_diff)
        } else {
            Ok((BlobsBundle::default(), 0_usize))
        };

        let Ok((bundle, latest_blob_size)) = result else {
            warn!("Batch size limit reached. Any remaining blocks will be processed in the next batch.");
            // Break loop. Use the previous generated blobs_bundle.
            break;
        };

        // Save current blobs_bundle and continue to add more blocks.
        blobs_bundle = bundle;
        _blob_size = latest_blob_size;
        for (_, tx) in &withdrawals {
            let hash =
                get_withdrawal_hash(tx).ok_or(CommitterError::InvalidWithdrawalTransaction)?;
            withdrawal_hashes.push(hash);
        }

        deposit_logs_hashes.extend(
            deposits
                .iter()
                .filter_map(|tx| tx.get_deposit_hash())
                .collect::<Vec<H256>>(),
        );

        new_state_root = state
            .store
            .state_trie(block_to_commit.hash())?
            .ok_or(CommitterError::FailedToGetInformationFromStorage(
                "Failed to get state root from storage".to_owned(),
            ))?
            .hash_no_commit();

        last_added_block_number += 1;
    }

    metrics!(if let (Ok(deposits_count), Ok(withdrawals_count)) = (
            deposit_logs_hashes.len().try_into(),
            withdrawal_hashes.len().try_into()
        ) {
            let _ = state
                .rollup_store
                .update_operations_count(tx_count, deposits_count, withdrawals_count)
                .await
                .inspect_err(|e| {
                    tracing::error!("Failed to update operations metric: {}", e.to_string())
                });
        }
        #[allow(clippy::as_conversions)]
        let blob_usage_percentage = _blob_size as f64 * 100_f64 / ethrex_common::types::BYTES_PER_BLOB_F64;
        METRICS_L2.set_blob_usage_percentage(blob_usage_percentage);
    );

    let deposit_logs_hash = get_deposit_hash(deposit_logs_hashes)?;
    Ok((
        blobs_bundle,
        new_state_root,
        withdrawal_hashes,
        deposit_logs_hash,
        last_added_block_number,
    ))
}

fn get_block_withdrawals(txs_and_receipts: &[(Transaction, Receipt)]) -> Vec<(H256, Transaction)> {
    txs_and_receipts
        .iter()
        .filter(|(tx, receipt)| is_withdrawal_l2(tx, receipt))
        .map(|(tx, _receipt)| (tx.compute_hash(), tx.clone()))
        .collect()
}

fn get_withdrawals_merkle_root(withdrawals_hashes: Vec<H256>) -> Result<H256, CommitterError> {
    if withdrawals_hashes.is_empty() {
        return Ok(H256::zero());
    }
    merkelize(withdrawals_hashes).map_err(CommitterError::FailedToMerkelize)
}

fn get_block_deposits(txs_and_receipts: &[(Transaction, Receipt)]) -> Vec<PrivilegedL2Transaction> {
    let deposits = txs_and_receipts
        .iter()
        .filter_map(|(tx, _)| {
            if let Transaction::PrivilegedL2Transaction(tx) = tx {
                Some(tx.clone())
            } else {
                None
            }
        })
        .collect();

    deposits
}

fn get_deposit_hash(deposit_hashes: Vec<H256>) -> Result<H256, CommitterError> {
    if deposit_hashes.is_empty() {
        return Ok(H256::zero());
    }
    let deposit_hashes_len: u16 = deposit_hashes
        .len()
        .try_into()
        .map_err(CommitterError::from)?;
    Ok(H256::from_slice(
        [
            &deposit_hashes_len.to_be_bytes(),
            keccak(
                deposit_hashes
                    .iter()
                    .map(H256::as_bytes)
                    .collect::<Vec<&[u8]>>()
                    .concat(),
            )
            .as_bytes()
            .get(2..32)
            .ok_or(CommitterError::FailedToDecodeDepositHash)?,
        ]
        .concat()
        .as_slice(),
    ))
}

/// Prepare the state diff for the block.
async fn prepare_state_diff(
    first_block_number: BlockNumber,
    last_header: BlockHeader,
    store: Store,
    withdrawals: &[(H256, Transaction)],
    deposits: &[PrivilegedL2Transaction],
    account_updates: Vec<AccountUpdate>,
) -> Result<StateDiff, CommitterError> {
    let mut modified_accounts = HashMap::new();
    for account_update in account_updates {
        // If we want the state_diff of a batch, we will have to change the -1 with the `batch_size`
        // and we may have to keep track of the latestCommittedBlock (last block of the batch),
        // the batch_size and the latestCommittedBatch in the contract.
        let nonce_diff = get_nonce_diff(&account_update, &store, None, first_block_number)
            .await
            .map_err(CommitterError::from)?;

        modified_accounts.insert(
            account_update.address,
            AccountStateDiff {
                new_balance: account_update.info.clone().map(|info| info.balance),
                nonce_diff,
                storage: account_update.added_storage.clone().into_iter().collect(),
                bytecode: account_update.code.clone(),
                bytecode_hash: None,
            },
        );
    }

    let state_diff = StateDiff {
        modified_accounts,
        version: StateDiff::default().version,
        last_header,
        withdrawal_logs: withdrawals
            .iter()
            .map(|(hash, tx)| WithdrawalLog {
                address: match tx.to() {
                    TxKind::Call(address) => address,
                    TxKind::Create => Address::zero(),
                },
                amount: tx.value(),
                tx_hash: *hash,
            })
            .collect(),
        deposit_logs: deposits
            .iter()
            .map(|tx| DepositLog {
                address: match tx.to {
                    TxKind::Call(address) => address,
                    TxKind::Create => Address::zero(),
                },
                amount: tx.value,
                nonce: tx.nonce,
            })
            .collect(),
    };

    Ok(state_diff)
}

/// Generate the blob bundle necessary for the EIP-4844 transaction.
fn generate_blobs_bundle(state_diff: &StateDiff) -> Result<(BlobsBundle, usize), CommitterError> {
    let blob_data = state_diff.encode().map_err(CommitterError::from)?;

    let blob_size = blob_data.len();

    let blob = blobs_bundle::blob_from_bytes(blob_data).map_err(CommitterError::from)?;

    Ok((
        BlobsBundle::create_from_blobs(&vec![blob]).map_err(CommitterError::from)?,
        blob_size,
    ))
}

async fn send_commitment(
    state: &mut CommitterState,
    batch: &Batch,
) -> Result<H256, CommitterError> {
    let state_diff_kzg_versioned_hash = if !state.validium {
        let blob_versioned_hashes = batch.blobs_bundle.generate_versioned_hashes();
        *blob_versioned_hashes
            .first()
            .ok_or(BlobsBundleError::BlobBundleEmptyError)
            .map_err(CommitterError::from)?
            .as_fixed_bytes()
    } else {
        [0u8; 32] // Validium doesn't send state_diff_kzg_versioned_hash.
    };

    let withdrawal_logs_merkle_root = get_withdrawals_merkle_root(batch.withdrawal_hashes.clone())?;

    let calldata_values = vec![
        Value::Uint(U256::from(batch.number)),
        Value::FixedBytes(batch.state_root.0.to_vec().into()),
        Value::FixedBytes(state_diff_kzg_versioned_hash.to_vec().into()),
        Value::FixedBytes(withdrawal_logs_merkle_root.0.to_vec().into()),
        Value::FixedBytes(batch.deposit_logs_hash.0.to_vec().into()),
    ];

    let calldata = encode_calldata(COMMIT_FUNCTION_SIGNATURE, &calldata_values)?;

    let gas_price = state
        .eth_client
        .get_gas_price_with_extra(20)
        .await?
        .try_into()
        .map_err(|_| {
            CommitterError::InternalError("Failed to convert gas_price to a u64".to_owned())
        })?;

    // Validium: EIP1559 Transaction.
    // Rollup: EIP4844 Transaction -> For on-chain Data Availability.
    let mut tx = if !state.validium {
        let le_bytes = estimate_blob_gas(
            &state.eth_client,
            state.arbitrary_base_blob_gas_price,
            20, // 20% of headroom
        )
        .await?
        .to_le_bytes();

        let gas_price_per_blob = U256::from_little_endian(&le_bytes);

        let wrapped_tx = state
            .eth_client
            .build_eip4844_transaction(
                state.on_chain_proposer_address,
                state.l1_address,
                calldata.into(),
                Overrides {
                    from: Some(state.l1_address),
                    gas_price_per_blob: Some(gas_price_per_blob),
                    max_fee_per_gas: Some(gas_price),
                    max_priority_fee_per_gas: Some(gas_price),
                    ..Default::default()
                },
                batch.blobs_bundle.clone(),
            )
            .await
            .map_err(CommitterError::from)?;

        WrappedTransaction::EIP4844(wrapped_tx)
    } else {
        let wrapped_tx = state
            .eth_client
            .build_eip1559_transaction(
                state.on_chain_proposer_address,
                state.l1_address,
                calldata.into(),
                Overrides {
                    from: Some(state.l1_address),
                    max_fee_per_gas: Some(gas_price),
                    max_priority_fee_per_gas: Some(gas_price),
                    ..Default::default()
                },
            )
            .await
            .map_err(CommitterError::from)?;

        WrappedTransaction::EIP1559(wrapped_tx)
    };

    state
        .eth_client
        .set_gas_for_wrapped_tx(&mut tx, state.l1_address)
        .await?;

    let commit_tx_hash = state
        .eth_client
        .send_tx_bump_gas_exponential_backoff(&mut tx, &state.l1_private_key)
        .await?;

    info!("Commitment sent: {commit_tx_hash:#x}");

    Ok(commit_tx_hash)
}

/// Estimates the gas price for blob transactions based on the current state of the blockchain.
///
/// # Parameters:
/// - `eth_client`: The Ethereum client used to fetch the latest block.
/// - `arbitrary_base_blob_gas_price`: The base gas price that serves as the minimum price for blob transactions.
/// - `headroom`: Percentage applied to the estimated gas price to provide a buffer against fluctuations.
///
/// # Formula:
/// The gas price is estimated using an exponential function based on the blob gas used in the latest block and the
/// excess blob gas from the block header, following the formula from EIP-4844:
/// ```txt
///    blob_gas = arbitrary_base_blob_gas_price + (excess_blob_gas + blob_gas_used) * headroom
/// ```
async fn estimate_blob_gas(
    eth_client: &EthClient,
    arbitrary_base_blob_gas_price: u64,
    headroom: u64,
) -> Result<u64, CommitterError> {
    let latest_block = eth_client
        .get_block_by_number(BlockByNumber::Latest)
        .await?;

    let blob_gas_used = latest_block.header.blob_gas_used.unwrap_or(0);
    let excess_blob_gas = latest_block.header.excess_blob_gas.unwrap_or(0);

    // Using the formula from the EIP-4844
    // https://eips.ethereum.org/EIPS/eip-4844
    // def get_base_fee_per_blob_gas(header: Header) -> int:
    // return fake_exponential(
    //     MIN_BASE_FEE_PER_BLOB_GAS,
    //     header.excess_blob_gas,
    //     BLOB_BASE_FEE_UPDATE_FRACTION
    // )
    //
    // factor * e ** (numerator / denominator)
    // def fake_exponential(factor: int, numerator: int, denominator: int) -> int:

    // Check if adding the blob gas used and excess blob gas would overflow
    let total_blob_gas = excess_blob_gas
        .checked_add(blob_gas_used)
        .ok_or(BlobEstimationError::OverflowError)?;

    // If the blob's market is in high demand, the equation may give a really big number.
    // This function doesn't panic, it performs checked/saturating operations.
    let blob_gas = fake_exponential_checked(
        MIN_BASE_FEE_PER_BLOB_GAS,
        total_blob_gas,
        BLOB_BASE_FEE_UPDATE_FRACTION,
    )
    .map_err(BlobEstimationError::FakeExponentialError)?;

    let gas_with_headroom = (blob_gas * (100 + headroom)) / 100;

    // Check if we have an overflow when we take the headroom into account.
    let blob_gas = arbitrary_base_blob_gas_price
        .checked_add(gas_with_headroom)
        .ok_or(BlobEstimationError::OverflowError)?;

    Ok(blob_gas)
}<|MERGE_RESOLUTION|>--- conflicted
+++ resolved
@@ -65,11 +65,7 @@
     ) -> Result<Self, CommitterError> {
         Ok(Self {
             eth_client: EthClient::new_with_config(
-<<<<<<< HEAD
-                eth_config.rpc_url.as_str(),
-=======
                 eth_config.rpc_url.iter().map(AsRef::as_ref).collect(),
->>>>>>> 7e13253f
                 eth_config.max_number_of_retries,
                 eth_config.backoff_factor,
                 eth_config.min_retry_delay,
