--- conflicted
+++ resolved
@@ -69,14 +69,9 @@
 };
 
 const COMMIT_FUNCTION_SIGNATURE_BASED: &str =
-<<<<<<< HEAD
     "commitBatch(uint256,bytes32,bytes32,bytes32,bytes32,uint256,bytes[])";
-const COMMIT_FUNCTION_SIGNATURE: &str = "commitBatch(uint256,bytes32,bytes32,bytes32,bytes32,uint256,(uint256,(address,address,address,uint256)[],bytes32[])[],(uint256,bytes32)[])";
-=======
-    "commitBatch(uint256,bytes32,bytes32,bytes32,bytes32,uint256,bytes32,bytes[])";
-const COMMIT_FUNCTION_SIGNATURE: &str = "commitBatch(uint256,bytes32,bytes32,bytes32,bytes32,uint256,bytes32,(uint256,uint256,bytes32[])[],(uint256,bytes32)[])
-";
->>>>>>> a9e95245
+const COMMIT_FUNCTION_SIGNATURE: &str =
+    "commitBatch(uint256,bytes32,bytes32,bytes32,bytes32,uint256,(uint256,(address,address,address,uint256)[],bytes32[])[],(uint256,bytes32)[])";
 /// Default wake up time for the committer to check if it should send a commit tx
 const COMMITTER_DEFAULT_WAKE_TIME_MS: u64 = 60_000;
 
@@ -1100,37 +1095,7 @@
     async fn send_commitment(&mut self, batch: &Batch) -> Result<H256, CommitterError> {
         let l1_messages_merkle_root = compute_merkle_root(&batch.l1_out_message_hashes);
         let last_block_hash = get_last_block_hash(&self.store, batch.last_block)?;
-<<<<<<< HEAD
-=======
         let commit_hash_bytes = keccak(self.git_commit_hash.as_bytes());
-        let balance_diff_values: Vec<Value> = batch
-            .balance_diffs
-            .iter()
-            .map(|d| {
-                Value::Tuple(vec![
-                    Value::Uint(d.chain_id),
-                    Value::Uint(d.value),
-                    Value::Array(
-                        d.message_hashes
-                            .iter()
-                            .map(|h| Value::FixedBytes(h.0.to_vec().into()))
-                            .collect(),
-                    ),
-                ])
-            })
-            .collect();
-
-        let l2_in_message_rolling_hashes_values: Vec<Value> = batch
-            .l2_in_message_rolling_hashes
-            .iter()
-            .map(|(chain_id, hash)| {
-                Value::Tuple(vec![
-                    Value::Uint(U256::from(*chain_id)),
-                    Value::FixedBytes(hash.0.to_vec().into()),
-                ])
-            })
-            .collect();
->>>>>>> a9e95245
 
         let mut calldata_values = vec![
             Value::Uint(U256::from(batch.number)),
@@ -1162,7 +1127,6 @@
 
             (COMMIT_FUNCTION_SIGNATURE_BASED, calldata_values)
         } else {
-<<<<<<< HEAD
             let balance_diff_values: Vec<Value> = batch
                 .balance_diffs
                 .iter()
@@ -1203,9 +1167,7 @@
                 })
                 .collect();
 
-=======
             calldata_values.push(Value::FixedBytes(commit_hash_bytes.0.to_vec().into()));
->>>>>>> a9e95245
             calldata_values.push(Value::Array(balance_diff_values));
             calldata_values.push(Value::Array(l2_in_message_rolling_hashes_values));
             (COMMIT_FUNCTION_SIGNATURE, calldata_values)
