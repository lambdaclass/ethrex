--- conflicted
+++ resolved
@@ -163,7 +163,14 @@
             }
         };
 
-<<<<<<< HEAD
+        let new_state_root = self
+            .store
+            .state_trie(block_to_commit.hash())?
+            .ok_or(CommitterError::FailedToGetInformationFromStorage(
+                "Failed to get state root from storage".to_owned(),
+            ))?
+            .hash_no_commit();
+
         let blobs_bundle = if !self.validium {
             let state_diff = self
                 .prepare_state_diff(
@@ -178,27 +185,6 @@
         } else {
             BlobsBundle::default()
         };
-=======
-        let new_state_root = self
-            .store
-            .state_trie(block_to_commit.hash())?
-            .ok_or(CommitterError::FailedToGetInformationFromStorage(
-                "Failed to get state root from storage".to_owned(),
-            ))?
-            .hash_no_commit();
-
-        let state_diff = self
-            .prepare_state_diff(
-                &block_to_commit,
-                self.store.clone(),
-                withdrawals,
-                deposits,
-                &account_updates,
-            )
-            .await?;
-
-        let blobs_bundle = self.generate_blobs_bundle(&state_diff)?;
->>>>>>> 3efa3400
 
         let head_block_hash = block_to_commit.hash();
         match self
@@ -370,37 +356,21 @@
     ) -> Result<H256, CommitterError> {
         info!("Sending commitment for block {block_number}");
 
-<<<<<<< HEAD
-        let commitment_bytes: Bytes = if !self.validium {
+        let state_diff_kzg_versioned_hash = if !self.validium {
             let blob_versioned_hashes = blobs_bundle.generate_versioned_hashes();
-            blob_versioned_hashes
+            *blob_versioned_hashes
                 .first()
                 .ok_or(BlobsBundleError::BlobBundleEmptyError)
                 .map_err(CommitterError::from)?
                 .as_fixed_bytes()
-                .to_vec()
-                .into()
         } else {
-            Bytes::from(vec![0; 32]) // Validium doesn't need to send commitment.
+            [0u8; 32] // Validium doesn't send state_diff_kzg_versioned_hash.
         };
-
-        let calldata_values = vec![
-            Value::Uint(U256::from(block_number)),
-            Value::FixedBytes(commitment_bytes),
-=======
-        let blob_versioned_hashes = blobs_bundle.generate_versioned_hashes();
-
-        let state_diff_kzg_versioned_hash = blob_versioned_hashes
-            .first()
-            .ok_or(BlobsBundleError::BlobBundleEmptyError)
-            .map_err(CommitterError::from)?
-            .as_fixed_bytes();
 
         let calldata_values = vec![
             Value::Uint(U256::from(block_number)),
             Value::FixedBytes(new_state_root.0.to_vec().into()),
             Value::FixedBytes(state_diff_kzg_versioned_hash.to_vec().into()),
->>>>>>> 3efa3400
             Value::FixedBytes(withdrawal_logs_merkle_root.0.to_vec().into()),
             Value::FixedBytes(deposit_logs_hash.0.to_vec().into()),
         ];
