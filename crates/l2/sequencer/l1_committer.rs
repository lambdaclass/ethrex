--- conflicted
+++ resolved
@@ -35,11 +35,7 @@
 
 use super::{errors::BlobEstimationError, execution_cache::ExecutionCache, utils::sleep_random};
 
-<<<<<<< HEAD
-const COMMIT_FUNCTION_SIGNATURE: &str = "commitBatch(uint256,bytes32,bytes32,bytes32)";
-=======
-const COMMIT_FUNCTION_SIGNATURE: &str = "commit(uint256,bytes32,bytes32,bytes32,bytes32)";
->>>>>>> 3efa3400
+const COMMIT_FUNCTION_SIGNATURE: &str = "commitBatch(uint256,bytes32,bytes32,bytes32,bytes32)";
 
 pub struct Committer {
     eth_client: EthClient,
@@ -121,7 +117,13 @@
         let first_block_to_commit = last_committed_block_number + 1;
 
         // Try to prepare batch
-        let (blobs_bundle, withdrawal_hashes, deposit_logs_hash, last_block_of_batch) = self
+        let (
+            blobs_bundle,
+            new_state_root,
+            withdrawal_hashes,
+            deposit_logs_hash,
+            last_block_of_batch,
+        ) = self
             .prepare_batch_from_block(last_committed_block_number)
             .await?;
 
@@ -133,52 +135,12 @@
         let withdrawal_logs_merkle_root =
             self.get_withdrawals_merkle_root(withdrawal_hashes.clone())?;
 
-<<<<<<< HEAD
         info!("Sending commitment for batch {batch_to_commit}. first_block: {first_block_to_commit}, last_block: {last_block_of_batch}");
-=======
-        let account_updates = match self.execution_cache.get(block_to_commit.hash())? {
-            Some(account_updates) => account_updates,
-            None => {
-                warn!(
-                            "Could not find execution cache result for block {block_number}, falling back to re-execution"
-                        );
-                let mut vm = Evm::default(self.store.clone(), block_to_commit.header.parent_hash);
-                vm.execute_block(&block_to_commit)?;
-                let fork = self
-                    .store
-                    .get_chain_config()?
-                    .fork(block_to_commit.header.timestamp);
-                vm.get_state_transitions(fork)?
-            }
-        };
-
-        let new_state_root = self
-            .store
-            .state_trie(block_to_commit.hash())?
-            .ok_or(CommitterError::FailedToGetInformationFromStorage(
-                "Failed to get state root from storage".to_owned(),
-            ))?
-            .hash_no_commit();
-
-        let state_diff = self
-            .prepare_state_diff(
-                &block_to_commit,
-                self.store.clone(),
-                withdrawals,
-                deposits,
-                &account_updates,
-            )
-            .await?;
->>>>>>> 3efa3400
 
         match self
             .send_commitment(
-<<<<<<< HEAD
                 batch_to_commit,
-=======
-                block_to_commit.header.number,
                 new_state_root,
->>>>>>> 3efa3400
                 withdrawal_logs_merkle_root,
                 deposit_logs_hash,
                 blobs_bundle,
@@ -201,7 +163,7 @@
     async fn prepare_batch_from_block(
         &self,
         mut last_added_block_number: BlockNumber,
-    ) -> Result<(BlobsBundle, Vec<H256>, H256, BlockNumber), CommitterError> {
+    ) -> Result<(BlobsBundle, H256, Vec<H256>, H256, BlockNumber), CommitterError> {
         let first_block_of_batch = last_added_block_number + 1;
         let mut blobs_bundle = BlobsBundle::default();
 
@@ -210,6 +172,7 @@
         let mut acc_account_updates: HashMap<Address, AccountUpdate> = HashMap::new();
         let mut withdrawal_hashes = vec![];
         let mut deposit_logs_hashes = vec![];
+        let mut new_state_root = H256::default();
 
         info!("Preparing state diff from block {}", first_block_of_batch);
 
@@ -310,6 +273,14 @@
                             .collect::<Vec<H256>>(),
                     );
 
+                    new_state_root = self
+                        .store
+                        .state_trie(block_to_commit.hash())?
+                        .ok_or(CommitterError::FailedToGetInformationFromStorage(
+                            "Failed to get state root from storage".to_owned(),
+                        ))?
+                        .hash_no_commit();
+
                     last_added_block_number += 1;
                 }
                 Err(e) => {
@@ -322,6 +293,7 @@
         let deposit_logs_hash = self.get_deposit_hash(deposit_logs_hashes)?;
         Ok((
             blobs_bundle,
+            new_state_root,
             withdrawal_hashes,
             deposit_logs_hash,
             last_added_block_number,
@@ -469,12 +441,8 @@
 
     async fn send_commitment(
         &self,
-<<<<<<< HEAD
         batch_number: u64,
-=======
-        block_number: u64,
         new_state_root: H256,
->>>>>>> 3efa3400
         withdrawal_logs_merkle_root: H256,
         deposit_logs_hash: H256,
         blobs_bundle: BlobsBundle,
@@ -488,22 +456,9 @@
             .as_fixed_bytes();
 
         let calldata_values = vec![
-<<<<<<< HEAD
             Value::Uint(U256::from(batch_number)),
-            Value::FixedBytes(
-                blob_versioned_hashes
-                    .first()
-                    .ok_or(BlobsBundleError::BlobBundleEmptyError)
-                    .map_err(CommitterError::from)?
-                    .as_fixed_bytes()
-                    .to_vec()
-                    .into(),
-            ),
-=======
-            Value::Uint(U256::from(block_number)),
             Value::FixedBytes(new_state_root.0.to_vec().into()),
             Value::FixedBytes(state_diff_kzg_versioned_hash.to_vec().into()),
->>>>>>> 3efa3400
             Value::FixedBytes(withdrawal_logs_merkle_root.0.to_vec().into()),
             Value::FixedBytes(deposit_logs_hash.0.to_vec().into()),
         ];
