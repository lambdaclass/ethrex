--- conflicted
+++ resolved
@@ -14,8 +14,9 @@
 use ethrex_common::{
     Address, H256, U256,
     types::{
-        AccountUpdate, BLOB_BASE_FEE_UPDATE_FRACTION, BlobsBundle, Block, BlockNumber, Fork,
-        MIN_BASE_FEE_PER_BLOB_GAS, TxType, batch::Batch, blobs_bundle, fake_exponential_checked,
+        AccountUpdate, BLOB_BASE_FEE_UPDATE_FRACTION, BlobsBundle, Block, BlockNumber,
+        CELLS_PER_EXT_BLOB, Fork, MIN_BASE_FEE_PER_BLOB_GAS, TxType, batch::Batch, blobs_bundle,
+        fake_exponential_checked,
     },
 };
 use ethrex_l2_common::{
@@ -106,14 +107,12 @@
     last_committed_batch: u64,
     /// Cancellation token for the next inbound InMessage::Commit
     cancellation_token: Option<CancellationToken>,
-<<<<<<< HEAD
+    /// Timestamp for Osaka activation on L1. This is used to determine which fork to use when generating blobs proofs.
     osaka_activation_time: Option<u64>,
-=======
     /// Elasticity multiplier for prover input generation
     elasticity_multiplier: u64,
     /// Git commit hash of the build
     git_commit_hash: String,
->>>>>>> 9f7443c9
 }
 
 #[derive(Clone, Serialize)]
@@ -175,12 +174,9 @@
             last_committed_batch_timestamp: 0,
             last_committed_batch,
             cancellation_token: None,
-<<<<<<< HEAD
             osaka_activation_time: committer_config.osaka_activation_time,
-=======
             elasticity_multiplier: proposer_config.elasticity_multiplier,
             git_commit_hash: get_git_commit_hash(),
->>>>>>> 9f7443c9
         })
     }
 
@@ -599,17 +595,22 @@
                 ..
             } = &batch.blobs_bundle;
 
-            (
-                commitments
-                    .first()
-                    .cloned()
-                    .ok_or(CommitterError::Unreachable(
-                        "Blob commitment missing in batch blobs bundle".to_string(),
-                    ))?,
-                proofs.first().cloned().ok_or(CommitterError::Unreachable(
-                    "Blob proof missing in batch blobs bundle".to_string(),
-                ))?,
-            )
+            let proof_count = if fork < Fork::Osaka {
+                1
+            } else {
+                CELLS_PER_EXT_BLOB
+            };
+            let commitment = commitments
+                .pop()
+                .ok_or_else(|| ProofCoordinatorError::MissingBlob(batch_number))?;
+
+            if proofs.len() < proof_count {
+                return Err(ProofCoordinatorError::MissingBlob(batch_number));
+            }
+
+            let proof = proofs.split_off(proofs.len() - proof_count);
+
+            (commitment, proof)
         };
 
         let prover_input = ProverInputData {
