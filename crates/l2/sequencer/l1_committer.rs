use crate::{
    CommitterConfig, EthConfig, SequencerConfig,
    based::sequencer_state::{SequencerState, SequencerStatus},
    sequencer::errors::CommitterError,
};

use bytes::Bytes;
use ethrex_blockchain::vm::StoreVmDatabase;
use ethrex_common::{
    Address, H256, U256,
    types::{
        AccountUpdate, BLOB_BASE_FEE_UPDATE_FRACTION, BlobsBundle, Block, BlockNumber,
        MIN_BASE_FEE_PER_BLOB_GAS, batch::Batch, blobs_bundle, fake_exponential_checked,
    },
};
use ethrex_l2_common::{
    deposits::{compute_deposit_logs_hash, get_block_deposits},
    l1messages::{compute_merkle_root, get_block_messages, get_l1message_hash},
    state_diff::{StateDiff, prepare_state_diff},
};
use ethrex_l2_sdk::calldata::{Value, encode_calldata};
use ethrex_metrics::metrics;
#[cfg(feature = "metrics")]
use ethrex_metrics::metrics_l2::{METRICS_L2, MetricsL2BlockType};
<<<<<<< HEAD
use ethrex_rpc::clients::eth::{
    BlockByNumber, EthClient, WrappedTransaction, eth_sender::Overrides,
=======
use ethrex_rlp::encode::RLPEncode;
use ethrex_rpc::{
    clients::eth::{BlockByNumber, EthClient, WrappedTransaction, eth_sender::Overrides},
    utils::get_withdrawal_hash,
>>>>>>> 5669bfd9
};
use ethrex_storage::Store;
use ethrex_storage_rollup::StoreRollup;
use ethrex_vm::{Evm, EvmEngine};
use secp256k1::SecretKey;
use std::{collections::HashMap, sync::Arc};
use tracing::{debug, error, info, warn};

use super::{errors::BlobEstimationError, execution_cache::ExecutionCache, utils::random_duration};
use spawned_concurrency::{CallResponse, CastResponse, GenServer, GenServerInMsg, send_after};
use spawned_rt::mpsc::Sender;

const COMMIT_FUNCTION_SIGNATURE_BASED: &str =
    "commitBatch(uint256,bytes32,bytes32,bytes32,bytes32,bytes[])";
const COMMIT_FUNCTION_SIGNATURE: &str = "commitBatch(uint256,bytes32,bytes32,bytes32,bytes32)";

#[derive(Clone)]
pub struct CommitterState {
    eth_client: EthClient,
    on_chain_proposer_address: Address,
    store: Store,
    rollup_store: StoreRollup,
    l1_address: Address,
    l1_private_key: SecretKey,
    commit_time_ms: u64,
    arbitrary_base_blob_gas_price: u64,
    execution_cache: Arc<ExecutionCache>,
    validium: bool,
    based: bool,
    sequencer_state: SequencerState,
}

impl CommitterState {
    #[allow(clippy::too_many_arguments)]
    pub fn new(
        committer_config: &CommitterConfig,
        eth_config: &EthConfig,
        store: Store,
        rollup_store: StoreRollup,
        execution_cache: Arc<ExecutionCache>,
        based: bool,
        sequencer_state: SequencerState,
    ) -> Result<Self, CommitterError> {
        Ok(Self {
            eth_client: EthClient::new_with_config(
                eth_config.rpc_url.iter().map(AsRef::as_ref).collect(),
                eth_config.max_number_of_retries,
                eth_config.backoff_factor,
                eth_config.min_retry_delay,
                eth_config.max_retry_delay,
                Some(eth_config.maximum_allowed_max_fee_per_gas),
                Some(eth_config.maximum_allowed_max_fee_per_blob_gas),
            )?,
            on_chain_proposer_address: committer_config.on_chain_proposer_address,
            store,
            rollup_store,
            l1_address: committer_config.l1_address,
            l1_private_key: committer_config.l1_private_key,
            commit_time_ms: committer_config.commit_time_ms,
            arbitrary_base_blob_gas_price: committer_config.arbitrary_base_blob_gas_price,
            execution_cache,
            validium: committer_config.validium,
            based,
            sequencer_state,
        })
    }
}

#[derive(Clone)]
pub enum InMessage {
    Commit,
}

#[allow(dead_code)]
#[derive(Clone, PartialEq)]
pub enum OutMessage {
    Done,
    Error,
}

pub struct L1Committer;

impl L1Committer {
    pub async fn spawn(
        store: Store,
        rollup_store: StoreRollup,
        execution_cache: Arc<ExecutionCache>,
        cfg: SequencerConfig,
        sequencer_state: SequencerState,
    ) -> Result<(), CommitterError> {
        let state = CommitterState::new(
            &cfg.l1_committer,
            &cfg.eth,
            store.clone(),
            rollup_store.clone(),
            execution_cache.clone(),
            cfg.based.based,
            sequencer_state,
        )?;
        let mut l1_committer = L1Committer::start(state);
        l1_committer
            .cast(InMessage::Commit)
            .await
            .map_err(CommitterError::GenServerError)
    }
}

impl GenServer for L1Committer {
    type InMsg = InMessage;
    type OutMsg = OutMessage;
    type State = CommitterState;

    type Error = CommitterError;

    fn new() -> Self {
        Self {}
    }

    async fn handle_call(
        &mut self,
        _message: Self::InMsg,
        _tx: &Sender<GenServerInMsg<Self>>,
        _state: &mut Self::State,
    ) -> CallResponse<Self::OutMsg> {
        CallResponse::Reply(OutMessage::Done)
    }

    async fn handle_cast(
        &mut self,
        _message: Self::InMsg,
        tx: &Sender<GenServerInMsg<Self>>,
        state: &mut Self::State,
    ) -> CastResponse {
        // Right now we only have the Commit message, so we ignore the message
        if let SequencerStatus::Sequencing = state.sequencer_state.status().await {
            let _ = commit_next_batch_to_l1(state)
                .await
                .inspect_err(|err| error!("L1 Committer Error: {err}"));
        }
        let check_interval = random_duration(state.commit_time_ms);
        send_after(check_interval, tx.clone(), Self::InMsg::Commit);
        CastResponse::NoReply
    }
}

async fn commit_next_batch_to_l1(state: &mut CommitterState) -> Result<(), CommitterError> {
    info!("Running committer main loop");
    // Get the batch to commit
    let last_committed_batch_number = state
        .eth_client
        .get_last_committed_batch(state.on_chain_proposer_address)
        .await?;
    let batch_to_commit = last_committed_batch_number + 1;

    let batch = match state.rollup_store.get_batch(batch_to_commit).await? {
        Some(batch) => batch,
        None => {
            let last_committed_blocks = state
                .rollup_store
                .get_block_numbers_by_batch(last_committed_batch_number)
                .await?
                .ok_or(
                    CommitterError::InternalError(format!("Failed to get batch with batch number {last_committed_batch_number}. Batch is missing when it should be present. This is a bug"))
                )?;
            let last_block = last_committed_blocks
                .last()
                .ok_or(
                    CommitterError::InternalError(format!("Last committed batch ({last_committed_batch_number}) doesn't have any blocks. This is probably a bug."))
                )?;
            let first_block_to_commit = last_block + 1;

            // Try to prepare batch
            let (
                blobs_bundle,
                new_state_root,
                message_hashes,
                deposit_logs_hash,
                last_block_of_batch,
            ) = prepare_batch_from_block(state, *last_block).await?;

            if *last_block == last_block_of_batch {
                debug!("No new blocks to commit, skipping");
                return Ok(());
            }

            let batch = Batch {
                number: batch_to_commit,
                first_block: first_block_to_commit,
                last_block: last_block_of_batch,
                state_root: new_state_root,
                deposit_logs_hash,
                message_hashes,
                blobs_bundle,
            };

            state.rollup_store.seal_batch(batch.clone()).await?;

            debug!(
                first_block = batch.first_block,
                last_block = batch.last_block,
                "Batch {} stored in database",
                batch.number
            );

            batch
        }
    };

    info!(
        first_block = batch.first_block,
        last_block = batch.last_block,
        "Sending commitment for batch {}",
        batch.number,
    );

    match send_commitment(state, &batch).await {
        Ok(commit_tx_hash) => {
            metrics!(
            let _ = METRICS_L2
                .set_block_type_and_block_number(
                    MetricsL2BlockType::LastCommittedBlock,
                    batch.last_block,
                )
                .inspect_err(|e| {
                    tracing::error!(
                        "Failed to set metric: last committed block {}",
                        e.to_string()
                    )
                });
            );

            info!(
                "Commitment sent for batch {}, with tx hash {commit_tx_hash:#x}.",
                batch.number
            );
            Ok(())
        }
        Err(error) => Err(CommitterError::FailedToSendCommitment(format!(
            "Failed to send commitment for batch {}. first_block: {} last_block: {}: {error}",
            batch.number, batch.first_block, batch.last_block
        ))),
    }
}

async fn prepare_batch_from_block(
    state: &mut CommitterState,
    mut last_added_block_number: BlockNumber,
) -> Result<(BlobsBundle, H256, Vec<H256>, H256, BlockNumber), CommitterError> {
    let first_block_of_batch = last_added_block_number + 1;
    let mut blobs_bundle = BlobsBundle::default();

    let mut acc_messages = vec![];
    let mut acc_deposits = vec![];
    let mut acc_account_updates: HashMap<Address, AccountUpdate> = HashMap::new();
    let mut message_hashes = vec![];
    let mut deposit_logs_hashes = vec![];
    let mut new_state_root = H256::default();

    #[cfg(feature = "metrics")]
    let mut tx_count = 0_u64;
    let mut _blob_size = 0_usize;

    info!("Preparing state diff from block {first_block_of_batch}");

    loop {
        // Get a block to add to the batch
        let Some(block_to_commit_body) = state
            .store
            .get_block_body(last_added_block_number + 1)
            .await
            .map_err(CommitterError::from)?
        else {
            debug!("No new block to commit, skipping..");
            break;
        };
        let block_to_commit_header = state
            .store
            .get_block_header(last_added_block_number + 1)
            .map_err(CommitterError::from)?
            .ok_or(CommitterError::FailedToGetInformationFromStorage(
                "Failed to get_block_header() after get_block_body()".to_owned(),
            ))?;

        // Get block transactions and receipts
        let mut txs = vec![];
        let mut receipts = vec![];
        for (index, tx) in block_to_commit_body.transactions.iter().enumerate() {
            let receipt = state
                .store
                .get_receipt(last_added_block_number + 1, index.try_into()?)
                .await?
                .ok_or(CommitterError::InternalError(
                    "Transactions in a block should have a receipt".to_owned(),
                ))?;
            txs.push(tx.clone());
            receipts.push(receipt);
        }

        metrics!(
            tx_count += txs
                .len()
                .try_into()
                .inspect_err(|_| tracing::error!("Failed to collect metric tx count"))
                .unwrap_or(0)
        );
        // Get block messages and deposits
        let messages = get_block_messages(&txs, &receipts);
        let deposits = get_block_deposits(&txs);

        // Get block account updates.
        let block_to_commit = Block::new(block_to_commit_header.clone(), block_to_commit_body);
        let account_updates = if let Some(account_updates) =
            state.execution_cache.get(block_to_commit.hash())?
        {
            account_updates
        } else {
            warn!(
                "Could not find execution cache result for block {}, falling back to re-execution",
                last_added_block_number + 1
            );

            let vm_db =
                StoreVmDatabase::new(state.store.clone(), block_to_commit.header.parent_hash);
            let mut vm = Evm::new(EvmEngine::default(), vm_db);
            vm.execute_block(&block_to_commit)?;
            vm.get_state_transitions()?
        };

<<<<<<< HEAD
        // Accumulate block data with the rest of the batch.
        acc_messages.extend(messages.clone());
=======
        acc_withdrawals.extend(withdrawals.clone());
>>>>>>> 5669bfd9
        acc_deposits.extend(deposits.clone());
        for account in account_updates {
            let address = account.address;
            if let Some(existing) = acc_account_updates.get_mut(&address) {
                existing.merge(account);
            } else {
                acc_account_updates.insert(address, account);
            }
        }

        let parent_block_hash = state
            .store
            .get_block_header(first_block_of_batch)?
            .ok_or(CommitterError::FailedToGetInformationFromStorage(
                "Failed to get_block_header() of the last added block".to_owned(),
            ))?
            .parent_hash;
        let parent_db = StoreVmDatabase::new(state.store.clone(), parent_block_hash);

        let result = if !state.validium {
            // Prepare current state diff.
            let state_diff = prepare_state_diff(
                block_to_commit_header,
                &parent_db,
                &acc_messages,
                &acc_deposits,
                acc_account_updates.clone().into_values().collect(),
            )?;
            generate_blobs_bundle(&state_diff)
        } else {
            Ok((BlobsBundle::default(), 0_usize))
        };

        let Ok((bundle, latest_blob_size)) = result else {
            warn!(
                "Batch size limit reached. Any remaining blocks will be processed in the next batch."
            );
            // Break loop. Use the previous generated blobs_bundle.
            break;
        };

        // Save current blobs_bundle and continue to add more blocks.
        blobs_bundle = bundle;
        _blob_size = latest_blob_size;

        deposit_logs_hashes.extend(
            deposits
                .iter()
                .filter_map(|tx| tx.get_deposit_hash())
                .collect::<Vec<H256>>(),
        );

        new_state_root = state
            .store
            .state_trie(block_to_commit.hash())?
            .ok_or(CommitterError::FailedToGetInformationFromStorage(
                "Failed to get state root from storage".to_owned(),
            ))?
            .hash_no_commit();

        last_added_block_number += 1;
    }

    metrics!(if let (Ok(deposits_count), Ok(messages_count)) = (
            deposit_logs_hashes.len().try_into(),
            message_hashes.len().try_into()
        ) {
            let _ = state
                .rollup_store
                .update_operations_count(tx_count, deposits_count, messages_count)
                .await
                .inspect_err(|e| {
                    tracing::error!("Failed to update operations metric: {}", e.to_string())
                });
        }
        #[allow(clippy::as_conversions)]
        let blob_usage_percentage = _blob_size as f64 * 100_f64 / ethrex_common::types::BYTES_PER_BLOB_F64;
        METRICS_L2.set_blob_usage_percentage(blob_usage_percentage);
    );

    let deposit_logs_hash = compute_deposit_logs_hash(deposit_logs_hashes)?;
    for msg in &acc_messages {
        message_hashes.push(get_l1message_hash(msg));
    }
    Ok((
        blobs_bundle,
        new_state_root,
        message_hashes,
        deposit_logs_hash,
        last_added_block_number,
    ))
}

/// Generate the blob bundle necessary for the EIP-4844 transaction.
pub fn generate_blobs_bundle(
    state_diff: &StateDiff,
) -> Result<(BlobsBundle, usize), CommitterError> {
    let blob_data = state_diff.encode().map_err(CommitterError::from)?;

    let blob_size = blob_data.len();

    let blob = blobs_bundle::blob_from_bytes(blob_data).map_err(CommitterError::from)?;

    Ok((
        BlobsBundle::create_from_blobs(&vec![blob]).map_err(CommitterError::from)?,
        blob_size,
    ))
}

async fn send_commitment(
    state: &mut CommitterState,
    batch: &Batch,
) -> Result<H256, CommitterError> {
    let messages_merkle_root = compute_merkle_root(&batch.message_hashes)?;
    let last_block_hash = get_last_block_hash(&state.store, batch.last_block)?;

    let mut calldata_values = vec![
        Value::Uint(U256::from(batch.number)),
        Value::FixedBytes(batch.state_root.0.to_vec().into()),
        Value::FixedBytes(messages_merkle_root.0.to_vec().into()),
        Value::FixedBytes(batch.deposit_logs_hash.0.to_vec().into()),
        Value::FixedBytes(last_block_hash.0.to_vec().into()),
    ];

    let (commit_function_signature, values) = if state.based {
        let mut encoded_blocks: Vec<Bytes> = Vec::new();

        for i in batch.first_block..=batch.last_block {
            let block_header = state
                .store
                .get_block_header(i)
                .map_err(CommitterError::from)?
                .ok_or(CommitterError::FailedToRetrieveDataFromStorage)?;

            let block_body = state
                .store
                .get_block_body(i)
                .await
                .map_err(CommitterError::from)?
                .ok_or(CommitterError::FailedToRetrieveDataFromStorage)?;

            let block = Block::new(block_header, block_body);

            encoded_blocks.push(block.encode_to_vec().into());
        }

        calldata_values.push(Value::Array(
            encoded_blocks.into_iter().map(Value::Bytes).collect(),
        ));

        (COMMIT_FUNCTION_SIGNATURE_BASED, calldata_values)
    } else {
        (COMMIT_FUNCTION_SIGNATURE, calldata_values)
    };

    let calldata = encode_calldata(commit_function_signature, &values)?;

    let gas_price = state
        .eth_client
        .get_gas_price_with_extra(20)
        .await?
        .try_into()
        .map_err(|_| {
            CommitterError::InternalError("Failed to convert gas_price to a u64".to_owned())
        })?;

    // Validium: EIP1559 Transaction.
    // Rollup: EIP4844 Transaction -> For on-chain Data Availability.
    let mut tx = if !state.validium {
        info!("L2 is in rollup mode, sending EIP-4844 (including blob) tx to commit block");
        let le_bytes = estimate_blob_gas(
            &state.eth_client,
            state.arbitrary_base_blob_gas_price,
            20, // 20% of headroom
        )
        .await?
        .to_le_bytes();

        let gas_price_per_blob = U256::from_little_endian(&le_bytes);

        let wrapped_tx = state
            .eth_client
            .build_eip4844_transaction(
                state.on_chain_proposer_address,
                state.l1_address,
                calldata.into(),
                Overrides {
                    from: Some(state.l1_address),
                    gas_price_per_blob: Some(gas_price_per_blob),
                    max_fee_per_gas: Some(gas_price),
                    max_priority_fee_per_gas: Some(gas_price),
                    ..Default::default()
                },
                batch.blobs_bundle.clone(),
            )
            .await
            .map_err(CommitterError::from)?;

        WrappedTransaction::EIP4844(wrapped_tx)
    } else {
        info!("L2 is in validium mode, sending EIP-1559 (no blob) tx to commit block");
        let wrapped_tx = state
            .eth_client
            .build_eip1559_transaction(
                state.on_chain_proposer_address,
                state.l1_address,
                calldata.into(),
                Overrides {
                    from: Some(state.l1_address),
                    max_fee_per_gas: Some(gas_price),
                    max_priority_fee_per_gas: Some(gas_price),
                    ..Default::default()
                },
            )
            .await
            .map_err(CommitterError::from)?;

        WrappedTransaction::EIP1559(wrapped_tx)
    };

    state
        .eth_client
        .set_gas_for_wrapped_tx(&mut tx, state.l1_address)
        .await?;

    let commit_tx_hash = state
        .eth_client
        .send_tx_bump_gas_exponential_backoff(&mut tx, &state.l1_private_key)
        .await?;

    info!("Commitment sent: {commit_tx_hash:#x}");

    Ok(commit_tx_hash)
}

fn get_last_block_hash(
    store: &Store,
    last_block_number: BlockNumber,
) -> Result<H256, CommitterError> {
    store
        .get_block_header(last_block_number)?
        .map(|header| header.hash())
        .ok_or(CommitterError::InternalError(
            "Failed to get last block hash from storage".to_owned(),
        ))
}

/// Estimates the gas price for blob transactions based on the current state of the blockchain.
///
/// # Parameters:
/// - `eth_client`: The Ethereum client used to fetch the latest block.
/// - `arbitrary_base_blob_gas_price`: The base gas price that serves as the minimum price for blob transactions.
/// - `headroom`: Percentage applied to the estimated gas price to provide a buffer against fluctuations.
///
/// # Formula:
/// The gas price is estimated using an exponential function based on the blob gas used in the latest block and the
/// excess blob gas from the block header, following the formula from EIP-4844:
/// ```txt
///    blob_gas = arbitrary_base_blob_gas_price + (excess_blob_gas + blob_gas_used) * headroom
/// ```
async fn estimate_blob_gas(
    eth_client: &EthClient,
    arbitrary_base_blob_gas_price: u64,
    headroom: u64,
) -> Result<u64, CommitterError> {
    let latest_block = eth_client
        .get_block_by_number(BlockByNumber::Latest)
        .await?;

    let blob_gas_used = latest_block.header.blob_gas_used.unwrap_or(0);
    let excess_blob_gas = latest_block.header.excess_blob_gas.unwrap_or(0);

    // Using the formula from the EIP-4844
    // https://eips.ethereum.org/EIPS/eip-4844
    // def get_base_fee_per_blob_gas(header: Header) -> int:
    // return fake_exponential(
    //     MIN_BASE_FEE_PER_BLOB_GAS,
    //     header.excess_blob_gas,
    //     BLOB_BASE_FEE_UPDATE_FRACTION
    // )
    //
    // factor * e ** (numerator / denominator)
    // def fake_exponential(factor: int, numerator: int, denominator: int) -> int:

    // Check if adding the blob gas used and excess blob gas would overflow
    let total_blob_gas = excess_blob_gas
        .checked_add(blob_gas_used)
        .ok_or(BlobEstimationError::OverflowError)?;

    // If the blob's market is in high demand, the equation may give a really big number.
    // This function doesn't panic, it performs checked/saturating operations.
    let blob_gas = fake_exponential_checked(
        MIN_BASE_FEE_PER_BLOB_GAS,
        total_blob_gas,
        BLOB_BASE_FEE_UPDATE_FRACTION,
    )
    .map_err(BlobEstimationError::FakeExponentialError)?;

    let gas_with_headroom = (blob_gas * (100 + headroom)) / 100;

    // Check if we have an overflow when we take the headroom into account.
    let blob_gas = arbitrary_base_blob_gas_price
        .checked_add(gas_with_headroom)
        .ok_or(BlobEstimationError::OverflowError)?;

    Ok(blob_gas)
}<|MERGE_RESOLUTION|>--- conflicted
+++ resolved
@@ -22,15 +22,9 @@
 use ethrex_metrics::metrics;
 #[cfg(feature = "metrics")]
 use ethrex_metrics::metrics_l2::{METRICS_L2, MetricsL2BlockType};
-<<<<<<< HEAD
+use ethrex_rlp::encode::RLPEncode;
 use ethrex_rpc::clients::eth::{
     BlockByNumber, EthClient, WrappedTransaction, eth_sender::Overrides,
-=======
-use ethrex_rlp::encode::RLPEncode;
-use ethrex_rpc::{
-    clients::eth::{BlockByNumber, EthClient, WrappedTransaction, eth_sender::Overrides},
-    utils::get_withdrawal_hash,
->>>>>>> 5669bfd9
 };
 use ethrex_storage::Store;
 use ethrex_storage_rollup::StoreRollup;
@@ -359,12 +353,8 @@
             vm.get_state_transitions()?
         };
 
-<<<<<<< HEAD
         // Accumulate block data with the rest of the batch.
         acc_messages.extend(messages.clone());
-=======
-        acc_withdrawals.extend(withdrawals.clone());
->>>>>>> 5669bfd9
         acc_deposits.extend(deposits.clone());
         for account in account_updates {
             let address = account.address;
