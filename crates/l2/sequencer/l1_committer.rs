--- conflicted
+++ resolved
@@ -140,7 +140,6 @@
             cfg.based.enabled,
             sequencer_state,
         )?;
-<<<<<<< HEAD
         // Set the initial last committed batch
         state.last_committed_batch = state
             .eth_client
@@ -153,13 +152,6 @@
             InMessage::Commit,
         );
         Ok(())
-=======
-        let mut l1_committer = state.start();
-        l1_committer
-            .cast(InMessage::Commit)
-            .await
-            .map_err(CommitterError::InternalError)
->>>>>>> f6dcb766
     }
 
     async fn commit_next_batch_to_l1(&mut self) -> Result<(), CommitterError> {
