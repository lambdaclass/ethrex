--- conflicted
+++ resolved
@@ -166,7 +166,6 @@
         // Right now we only have the Commit message, so we ignore the message
         let check_interval = random_duration(state.commit_time_ms);
         send_after(check_interval, tx.clone(), Self::InMsg::Commit);
-<<<<<<< HEAD
         let sequencer_state = state.sequencer_state.lock().await.clone();
         match sequencer_state {
             SequencerState::Sequencing => {
@@ -177,11 +176,6 @@
             SequencerState::Following => {}
         }
 
-=======
-        let _ = commit_next_batch_to_l1(state)
-            .await
-            .inspect_err(|err| error!("L1 Committer Error: {err}"));
->>>>>>> 25d6056f
         CastResponse::NoReply
     }
 }
@@ -233,33 +227,7 @@
                 encoded_blocks,
             )
             .await
-<<<<<<< HEAD
-        {
-            Ok(commit_tx_hash) => {
-                metrics!(
-                let _ = METRICS_L2
-                    .set_block_type_and_block_number(
-                        MetricsL2BlockType::LastCommittedBlock,
-                        last_block_of_batch,
-                    )
-                    .inspect_err(|e| {
-                        tracing::error!(
-                            "Failed to set metric: last committed block {}",
-                            e.to_string()
-                        )
-                    });
-                );
-
-                info!(
-                    "Sent commitment for batch {batch_to_commit}, with tx hash {commit_tx_hash:#x}.",
-                );
-                state.rollup_store.seal_batch(batch_to_commit, first_block_to_commit, last_block_of_batch, withdrawal_hashes).await?;
-                Ok(())
-            }
-            Err(error) => Err(CommitterError::FailedToSendCommitment(format!(
-=======
             .map_err(|error| CommitterError::FailedToSendCommitment(format!(
->>>>>>> 25d6056f
                 "Failed to send commitment for batch {batch_to_commit}. first_block: {first_block_to_commit} last_block: {last_block_of_batch}: {error}"
             )))?;
 
@@ -280,7 +248,7 @@
     info!("Sent commitment for batch {batch_to_commit}, with tx hash {commit_tx_hash:#x}.",);
     state
         .rollup_store
-        .store_batch(
+        .seal_batch(
             batch_to_commit,
             first_block_to_commit,
             last_block_of_batch,
