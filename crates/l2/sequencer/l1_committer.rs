--- conflicted
+++ resolved
@@ -16,15 +16,9 @@
 use ethrex_common::{
     Address, H256, U256,
     types::{
-<<<<<<< HEAD
-        BLOB_BASE_FEE_UPDATE_FRACTION, BlobsBundle, Block, BlockNumber, Genesis,
+        BLOB_BASE_FEE_UPDATE_FRACTION, BlobsBundle, Block, BlockNumber, Fork, Genesis,
         MIN_BASE_FEE_PER_BLOB_GAS, TxType, batch::Batch, blobs_bundle, fake_exponential_checked,
         fee_config::FeeConfig,
-=======
-        AccountUpdate, BLOB_BASE_FEE_UPDATE_FRACTION, BlobsBundle, Block, BlockNumber, Fork,
-        Genesis, MIN_BASE_FEE_PER_BLOB_GAS, TxType, batch::Batch, blobs_bundle,
-        fake_exponential_checked,
->>>>>>> db1c71bd
     },
 };
 use ethrex_l2_common::{
@@ -278,71 +272,8 @@
         {
             Some(batch) => batch,
             None => {
-<<<<<<< HEAD
-                let last_committed_blocks = self
-                    .rollup_store
-                    .get_block_numbers_by_batch(last_committed_batch_number)
-                    .await?
-                    .ok_or(
-                        CommitterError::RetrievalError(format!("Failed to get batch with batch number {last_committed_batch_number}. Batch is missing when it should be present. This is a bug"))
-                    )?;
-                let last_block = last_committed_blocks
-                    .last()
-                    .ok_or(
-                        CommitterError::RetrievalError(format!("Last committed batch ({last_committed_batch_number}) doesn't have any blocks. This is probably a bug."))
-                    )?;
-                let first_block_to_commit = last_block + 1;
-
-                // We need to guarantee that the checkpoint path is new
-                // to avoid causing a lock error under rocksdb feature.
-                let rand_suffix: u32 = rand::thread_rng().r#gen();
-                let one_time_checkpoint_path = self
-                    .checkpoints_dir
-                    .join(format!("temp_checkpoint_{batch_to_commit}_{rand_suffix}"));
-
-                // For re-execution we need to use a checkpoint to the previous state
-                // (i.e. checkpoint of the state to the latest block from the previous
-                // batch, or the state of the genesis if this is the first batch).
-                // We already have this initial checkpoint as part of the L1Committer
-                // struct, but we need to create a one-time copy of it because
-                // we still need to use the current checkpoint store later for witness
-                // generation.
-                let (one_time_checkpoint_store, one_time_checkpoint_blockchain) = self
-                    .create_checkpoint(&self.current_checkpoint_store, &one_time_checkpoint_path)
-                    .await?;
-
-                // Try to prepare batch
-                let result = self
-                    .prepare_batch_from_block(
-                        *last_block,
-                        batch_to_commit,
-                        one_time_checkpoint_store,
-                        one_time_checkpoint_blockchain,
-                    )
-                    .await;
-
-                if one_time_checkpoint_path.exists() {
-                    let _ = remove_dir_all(&one_time_checkpoint_path).inspect_err(|e| {
-                        error!(
-                            "Failed to remove one-time checkpoint directory at path {one_time_checkpoint_path:?}. Should be removed manually. Error: {}", e.to_string()
-                        )
-                    });
-                }
-
-                let (
-                    blobs_bundle,
-                    new_state_root,
-                    message_hashes,
-                    privileged_transactions_hash,
-                    last_block_of_batch,
-                ) = result?;
-
-                if *last_block == last_block_of_batch {
-                    debug!("No new blocks to commit, skipping");
-=======
                 let Some(batch) = self.produce_batch(batch_to_commit).await? else {
                     // The batch is empty (there's no new blocks from last batch)
->>>>>>> db1c71bd
                     return Ok(());
                 };
                 batch
@@ -497,13 +428,8 @@
         &mut self,
         mut last_added_block_number: BlockNumber,
         batch_number: u64,
-<<<<<<< HEAD
-        one_time_checkpoint_store: Store,
-        one_time_checkpoint_blockchain: Arc<Blockchain>,
-=======
         checkpoint_store: Store,
         checkpoint_blockchain: Arc<Blockchain>,
->>>>>>> db1c71bd
     ) -> Result<(BlobsBundle, H256, Vec<H256>, H256, BlockNumber), CommitterError> {
         let first_block_of_batch = last_added_block_number + 1;
         let mut blobs_bundle = BlobsBundle::default();
@@ -514,10 +440,9 @@
         let mut privileged_transactions_hashes = vec![];
         let mut new_state_root = H256::default();
         let mut acc_gas_used = 0_u64;
-        let mut blocks = vec![];
-
         let mut acc_blocks = vec![];
-        let mut acc_fee_configs = vec![];
+        let mut current_blocks = vec![];
+        let mut current_fee_configs = vec![];
 
         #[cfg(feature = "metrics")]
         let mut tx_count = 0_u64;
@@ -526,11 +451,7 @@
         #[cfg(feature = "metrics")]
         let mut batch_gas_used = 0_u64;
 
-<<<<<<< HEAD
         info!("Preparing batch from block {first_block_of_batch}, {batch_number}");
-=======
-        info!("Preparing state diff from block {first_block_of_batch}, {batch_number}");
->>>>>>> db1c71bd
 
         loop {
             let block_to_commit_number = last_added_block_number + 1;
@@ -663,31 +584,6 @@
             // Accumulate block data with the rest of the batch.
             acc_messages.extend(messages.clone());
             acc_privileged_txs.extend(privileged_transactions.clone());
-<<<<<<< HEAD
-=======
-            for account in account_updates {
-                let address = account.address;
-                if let Some(existing) = acc_account_updates.get_mut(&address) {
-                    existing.merge(account);
-                } else {
-                    acc_account_updates.insert(address, account);
-                }
-            }
-
-            // It is safe to retrieve this from the main store because blocks
-            // are available there. What's not available is the state
-            let parent_block_hash = self
-                .store
-                .get_block_header(first_block_of_batch)?
-                .ok_or(CommitterError::FailedToGetInformationFromStorage(
-                    "Failed to get_block_header() of the last added block".to_owned(),
-                ))?
-                .parent_hash;
-
-            // Again, here the VM database should be instantiated from the checkpoint
-            // store to have access to the previous state
-            let parent_db = StoreVmDatabase::new(checkpoint_store.clone(), parent_block_hash);
->>>>>>> db1c71bd
 
             let acc_privileged_txs_len: u64 = acc_privileged_txs.len().try_into()?;
             if acc_privileged_txs_len > PRIVILEGED_TX_BUDGET {
@@ -699,7 +595,6 @@
             }
 
             let result = if !self.validium {
-<<<<<<< HEAD
                 // Prepare blob
                 let fee_config = self
                     .rollup_store
@@ -709,24 +604,12 @@
                         "Failed to get fee config for re-execution".to_owned(),
                     ))?;
 
-                acc_blocks.push(potential_batch_block.clone());
-                acc_fee_configs.push(fee_config);
-
-                generate_blobs_bundle(&acc_blocks, &acc_fee_configs)
-=======
-                // Prepare current state diff.
-                let state_diff: StateDiff = prepare_state_diff(
-                    potential_batch_block.header.clone(),
-                    &parent_db,
-                    &acc_messages,
-                    &acc_privileged_txs,
-                    acc_account_updates.clone().into_values().collect(),
-                )?;
-                let l1_fork = get_l1_active_fork(&self.eth_client, self.osaka_activation_time)
-                    .await
-                    .map_err(CommitterError::EthClientError)?;
-                generate_blobs_bundle(&state_diff, l1_fork)
->>>>>>> db1c71bd
+                current_blocks.push(potential_batch_block.clone());
+                current_fee_configs.push(fee_config);
+                let l1_fork =
+                    get_l1_active_fork(&self.eth_client, self.osaka_activation_time).await?;
+
+                generate_blobs_bundle(&current_blocks, &current_fee_configs, l1_fork)
             } else {
                 Ok((BlobsBundle::default(), 0_usize))
             };
@@ -771,7 +654,7 @@
 
             last_added_block_number += 1;
             acc_gas_used += current_block_gas_used;
-            blocks.push((last_added_block_number, potential_batch_block.hash()));
+            acc_blocks.push((last_added_block_number, potential_batch_block.hash()));
         } // end loop
 
         metrics!(if let (Ok(privileged_transaction_count), Ok(messages_count)) = (
@@ -805,9 +688,7 @@
         let privileged_transactions_hash =
             compute_privileged_transactions_hash(privileged_transactions_hashes)?;
 
-<<<<<<< HEAD
-=======
-        let last_block_hash = blocks
+        let last_block_hash = acc_blocks
             .last()
             .ok_or(CommitterError::Unreachable(
                 "There should always be blocks".to_string(),
@@ -816,7 +697,7 @@
 
         checkpoint_store
             .forkchoice_update(
-                Some(blocks),
+                Some(acc_blocks),
                 last_added_block_number,
                 last_block_hash,
                 None,
@@ -824,7 +705,6 @@
             )
             .await?;
 
->>>>>>> db1c71bd
         Ok((
             blobs_bundle,
             new_state_root,
@@ -1263,13 +1143,9 @@
 
 /// Generate the blob bundle necessary for the EIP-4844 transaction.
 pub fn generate_blobs_bundle(
-<<<<<<< HEAD
     blocks: &[Block],
     fee_configs: &[FeeConfig],
-=======
-    state_diff: &StateDiff,
     fork: Fork,
->>>>>>> db1c71bd
 ) -> Result<(BlobsBundle, usize), CommitterError> {
     let len: u64 = blocks.len().try_into()?;
     let mut blob_data = Vec::new();
@@ -1286,13 +1162,9 @@
 
     let blob_size = blob_data.len();
 
-<<<<<<< HEAD
     let blob =
         blobs_bundle::blob_from_bytes(Bytes::from(blob_data)).map_err(CommitterError::from)?;
-=======
-    let blob = blobs_bundle::blob_from_bytes(blob_data).map_err(CommitterError::from)?;
     let wrapper_version = if fork <= Fork::Prague { None } else { Some(1) };
->>>>>>> db1c71bd
 
     Ok((
         BlobsBundle::create_from_blobs(&vec![blob], wrapper_version)
