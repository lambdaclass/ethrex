--- conflicted
+++ resolved
@@ -140,33 +140,6 @@
 
         info!("Sending commitment for batch {batch_to_commit}. first_block: {first_block_to_commit}, last_block: {last_block_of_batch}");
 
-<<<<<<< HEAD
-=======
-        let new_state_root = self
-            .store
-            .state_trie(block_to_commit.hash())?
-            .ok_or(CommitterError::FailedToGetInformationFromStorage(
-                "Failed to get state root from storage".to_owned(),
-            ))?
-            .hash_no_commit();
-
-        let blobs_bundle = if !self.validium {
-            let state_diff = self
-                .prepare_state_diff(
-                    &block_to_commit,
-                    self.store.clone(),
-                    withdrawals,
-                    deposits,
-                    &account_updates,
-                )
-                .await?;
-            self.generate_blobs_bundle(&state_diff)?
-        } else {
-            BlobsBundle::default()
-        };
-
-        let head_block_hash = block_to_commit.hash();
->>>>>>> 67846b79
         match self
             .send_commitment(
                 batch_to_commit,
@@ -273,20 +246,24 @@
                 }
             }
 
-            // Prepare current state diff.
-            let state_diff = self
-                .prepare_state_diff(
-                    first_block_of_batch,
-                    block_to_commit_header,
-                    self.store.clone(),
-                    &acc_withdrawals,
-                    &acc_deposits,
-                    acc_account_updates.clone().into_values().collect(),
-                )
-                .await?;
-
-            // Try to generate blobs_bundle.
-            match self.generate_blobs_bundle(&state_diff) {
+            let result = if !self.validium {
+                // Prepare current state diff.
+                let state_diff = self
+                    .prepare_state_diff(
+                        first_block_of_batch,
+                        block_to_commit_header,
+                        self.store.clone(),
+                        &acc_withdrawals,
+                        &acc_deposits,
+                        acc_account_updates.clone().into_values().collect(),
+                    )
+                    .await?;
+                self.generate_blobs_bundle(&state_diff)
+            } else {
+                Ok(BlobsBundle::default())
+            };
+
+            match result {
                 Ok(bundle) => {
                     // Save current blobs_bundle and continue to add more blocks.
                     blobs_bundle = bundle;
@@ -477,17 +454,6 @@
         deposit_logs_hash: H256,
         blobs_bundle: BlobsBundle,
     ) -> Result<H256, CommitterError> {
-<<<<<<< HEAD
-        let blob_versioned_hashes = blobs_bundle.generate_versioned_hashes();
-
-        let state_diff_kzg_versioned_hash = blob_versioned_hashes
-            .first()
-            .ok_or(BlobsBundleError::BlobBundleEmptyError)
-            .map_err(CommitterError::from)?
-            .as_fixed_bytes();
-=======
-        info!("Sending commitment for block {block_number}");
-
         let state_diff_kzg_versioned_hash = if !self.validium {
             let blob_versioned_hashes = blobs_bundle.generate_versioned_hashes();
             *blob_versioned_hashes
@@ -498,7 +464,6 @@
         } else {
             [0u8; 32] // Validium doesn't send state_diff_kzg_versioned_hash.
         };
->>>>>>> 67846b79
 
         let calldata_values = vec![
             Value::Uint(U256::from(batch_number)),
