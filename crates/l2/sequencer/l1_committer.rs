use crate::{
    BlockProducerConfig, CommitterConfig, EthConfig, SequencerConfig,
    based::sequencer_state::{SequencerState, SequencerStatus},
    sequencer::{
        errors::CommitterError,
        utils::{
            self, fetch_blocks_with_respective_fee_configs, get_git_commit_hash, system_now_ms,
        },
    },
};

use bytes::Bytes;
use ethrex_blockchain::{Blockchain, vm::StoreVmDatabase};
use ethrex_common::{
    Address, H256, U256,
    types::{
<<<<<<< HEAD
        AccountUpdate, BLOB_BASE_FEE_UPDATE_FRACTION, BlobsBundle, Block, BlockNumber, Fork,
        MIN_BASE_FEE_PER_BLOB_GAS, TxType, batch::Batch, blobs_bundle, fake_exponential_checked,
=======
        AccountUpdate, BLOB_BASE_FEE_UPDATE_FRACTION, BlobsBundle, Block, BlockNumber,
        CELLS_PER_EXT_BLOB, Fork, Genesis, MIN_BASE_FEE_PER_BLOB_GAS, TxType, batch::Batch,
        blobs_bundle, fake_exponential_checked,
>>>>>>> e7189fa4
    },
};
use ethrex_l2_common::{
    calldata::Value,
    l1_messages::{get_block_l1_messages, get_l1_message_hash},
    merkle_tree::compute_merkle_root,
    privileged_transactions::{
        PRIVILEGED_TX_BUDGET, compute_privileged_transactions_hash,
        get_block_privileged_transactions,
    },
    prover::ProverInputData,
    state_diff::{StateDiff, prepare_state_diff},
};
use ethrex_l2_rpc::signer::{Signer, SignerHealth};
use ethrex_l2_sdk::{
    build_generic_tx, calldata::encode_calldata, get_l1_active_fork, get_last_committed_batch,
    send_tx_bump_gas_exponential_backoff,
};
#[cfg(feature = "metrics")]
use ethrex_metrics::l2::metrics::{METRICS, MetricsBlockType};
use ethrex_metrics::metrics;
use ethrex_rlp::encode::RLPEncode;
use ethrex_rpc::{
    clients::eth::{EthClient, Overrides},
    types::block_identifier::{BlockIdentifier, BlockTag},
};
use ethrex_storage::EngineType;
use ethrex_storage::Store;
use ethrex_storage_rollup::StoreRollup;
use ethrex_vm::{BlockExecutionResult, Evm};
use serde::Serialize;
use std::{
    collections::{BTreeMap, HashMap},
    fs::remove_dir_all,
    path::{Path, PathBuf},
    sync::Arc,
};
use tokio_util::sync::CancellationToken;
use tracing::{debug, error, info, trace, warn};

use super::{errors::BlobEstimationError, utils::random_duration};
use spawned_concurrency::tasks::{
    CallResponse, CastResponse, GenServer, GenServerHandle, send_after,
};

const COMMIT_FUNCTION_SIGNATURE_BASED: &str =
    "commitBatch(uint256,bytes32,bytes32,bytes32,bytes32,bytes[])";
const COMMIT_FUNCTION_SIGNATURE: &str = "commitBatch(uint256,bytes32,bytes32,bytes32,bytes32)";
/// Default wake up time for the committer to check if it should send a commit tx
const COMMITTER_DEFAULT_WAKE_TIME_MS: u64 = 60_000;

#[derive(Clone)]
pub enum CallMessage {
    Stop,
    /// time to wait in ms before sending commit
    Start(u64),
    Health,
}

#[derive(Clone)]
pub enum InMessage {
    Commit,
}

#[derive(Clone)]
pub enum OutMessage {
    Done,
    Error(String),
    Stopped,
    Started,
    Health(Box<L1CommitterHealth>),
}

pub struct L1Committer {
    eth_client: EthClient,
    blockchain: Arc<Blockchain>,
    on_chain_proposer_address: Address,
    store: Store,
    rollup_store: StoreRollup,
    commit_time_ms: u64,
    batch_gas_limit: Option<u64>,
    arbitrary_base_blob_gas_price: u64,
    validium: bool,
    signer: Signer,
    based: bool,
    sequencer_state: SequencerState,
    /// Time to wait before checking if it should send a new batch
    committer_wake_up_ms: u64,
    /// Timestamp of last successful committed batch
    last_committed_batch_timestamp: u128,
    /// Last succesful committed batch number
    last_committed_batch: u64,
    /// Cancellation token for the next inbound InMessage::Commit
    cancellation_token: Option<CancellationToken>,
    /// Timestamp for Osaka activation on L1. This is used to determine which fork to use when generating blobs proofs.
    osaka_activation_time: Option<u64>,
    /// Elasticity multiplier for prover input generation
    elasticity_multiplier: u64,
    /// Git commit hash of the build
    git_commit_hash: String,
    /// Store containing the state checkpoint at the last committed batch.
    ///
    /// It is used to ensure state availability for batch preparation and
    /// witness generation.
    current_checkpoint_store: Store,
    /// Blockchain instance using the current checkpoint store.
    ///
    /// It is used for witness generation.
    current_checkpoint_blockchain: Arc<Blockchain>,
    /// Network genesis.
    ///
    /// It is used for creating checkpoints.
    genesis: Genesis,
    /// Directory where checkpoints are stored.
    checkpoints_dir: PathBuf,
}

#[derive(Clone, Serialize)]
pub struct L1CommitterHealth {
    rpc_healthcheck: BTreeMap<String, serde_json::Value>,
    commit_time_ms: u64,
    arbitrary_base_blob_gas_price: u64,
    validium: bool,
    based: bool,
    sequencer_state: String,
    committer_wake_up_ms: u64,
    last_committed_batch_timestamp: u128,
    last_committed_batch: u64,
    signer_status: SignerHealth,
    running: bool,
    on_chain_proposer_address: Address,
}

impl L1Committer {
    #[expect(clippy::too_many_arguments)]
    pub async fn new(
        committer_config: &CommitterConfig,
        proposer_config: &BlockProducerConfig,
        eth_config: &EthConfig,
        blockchain: Arc<Blockchain>,
        store: Store,
        rollup_store: StoreRollup,
        based: bool,
        sequencer_state: SequencerState,
        initial_checkpoint_store: Store,
        initial_checkpoint_blockchain: Arc<Blockchain>,
        genesis: Genesis,
        checkpoints_dir: PathBuf,
    ) -> Result<Self, CommitterError> {
        let eth_client = EthClient::new_with_config(
            eth_config.rpc_url.clone(),
            eth_config.max_number_of_retries,
            eth_config.backoff_factor,
            eth_config.min_retry_delay,
            eth_config.max_retry_delay,
            Some(eth_config.maximum_allowed_max_fee_per_gas),
            Some(eth_config.maximum_allowed_max_fee_per_blob_gas),
        )?;
        let last_committed_batch =
            get_last_committed_batch(&eth_client, committer_config.on_chain_proposer_address)
                .await?;
        Ok(Self {
            eth_client,
            blockchain,
            on_chain_proposer_address: committer_config.on_chain_proposer_address,
            store,
            rollup_store,
            commit_time_ms: committer_config.commit_time_ms,
            batch_gas_limit: committer_config.batch_gas_limit,
            arbitrary_base_blob_gas_price: committer_config.arbitrary_base_blob_gas_price,
            validium: committer_config.validium,
            signer: committer_config.signer.clone(),
            based,
            sequencer_state,
            committer_wake_up_ms: committer_config
                .commit_time_ms
                .min(COMMITTER_DEFAULT_WAKE_TIME_MS),
            last_committed_batch_timestamp: 0,
            last_committed_batch,
            cancellation_token: None,
            osaka_activation_time: eth_config.osaka_activation_time,
            elasticity_multiplier: proposer_config.elasticity_multiplier,
            git_commit_hash: get_git_commit_hash(),
            current_checkpoint_store: initial_checkpoint_store,
            current_checkpoint_blockchain: initial_checkpoint_blockchain,
            genesis,
            checkpoints_dir,
        })
    }

    #[expect(clippy::too_many_arguments)]
    pub async fn spawn(
        store: Store,
        blockchain: Arc<Blockchain>,
        rollup_store: StoreRollup,
        cfg: SequencerConfig,
        sequencer_state: SequencerState,
        initial_checkpoint_store: Store,
        initial_checkpoint_blockchain: Arc<Blockchain>,
        genesis: Genesis,
        checkpoints_dir: PathBuf,
    ) -> Result<GenServerHandle<L1Committer>, CommitterError> {
        let state = Self::new(
            &cfg.l1_committer,
            &cfg.block_producer,
            &cfg.eth,
            blockchain,
            store.clone(),
            rollup_store.clone(),
            cfg.based.enabled,
            sequencer_state,
            initial_checkpoint_store,
            initial_checkpoint_blockchain,
            genesis,
            checkpoints_dir,
        )
        .await?;
        // NOTE: we spawn as blocking due to `generate_blobs_bundle` and
        // `send_tx_bump_gas_exponential_backoff` blocking for more than 40ms
        let l1_committer = state.start_blocking();
        if let OutMessage::Error(reason) = l1_committer
            .clone()
            .call(CallMessage::Start(cfg.l1_committer.first_wake_up_time_ms))
            .await?
        {
            Err(CommitterError::UnexpectedError(format!(
                "Failed to send first wake up message to committer {reason}"
            )))
        } else {
            Ok(l1_committer)
        }
    }

    async fn commit_next_batch_to_l1(&mut self) -> Result<(), CommitterError> {
        info!("Running committer main loop");
        // Get the batch to commit
        let last_committed_batch_number =
            get_last_committed_batch(&self.eth_client, self.on_chain_proposer_address).await?;
        let batch_to_commit = last_committed_batch_number + 1;

        let l1_fork = get_l1_active_fork(&self.eth_client, self.osaka_activation_time)
            .await
            .map_err(CommitterError::EthClientError)?;
        let batch = match self
            .rollup_store
            .get_batch(batch_to_commit, l1_fork)
            .await?
        {
            Some(batch) => batch,
            None => {
                let last_committed_blocks = self
                    .rollup_store
                    .get_block_numbers_by_batch(last_committed_batch_number)
                    .await?
                    .ok_or(
                        CommitterError::RetrievalError(format!("Failed to get batch with batch number {last_committed_batch_number}. Batch is missing when it should be present. This is a bug"))
                    )?;
                let last_block = last_committed_blocks
                    .last()
                    .ok_or(
                        CommitterError::RetrievalError(format!("Last committed batch ({last_committed_batch_number}) doesn't have any blocks. This is probably a bug."))
                    )?;
                let first_block_to_commit = last_block + 1;

                // Try to prepare batch
                let (
                    blobs_bundle,
                    new_state_root,
                    message_hashes,
                    privileged_transactions_hash,
                    last_block_of_batch,
                ) = self
                    .prepare_batch_from_block(*last_block, batch_to_commit)
                    .await?;

                if *last_block == last_block_of_batch {
                    debug!("No new blocks to commit, skipping");
                    return Ok(());
                }

                let batch = Batch {
                    number: batch_to_commit,
                    first_block: first_block_to_commit,
                    last_block: last_block_of_batch,
                    state_root: new_state_root,
                    privileged_transactions_hash,
                    message_hashes,
                    blobs_bundle,
                    commit_tx: None,
                    verify_tx: None,
                };

                self.rollup_store.seal_batch(batch.clone()).await?;

                debug!(
                    first_block = batch.first_block,
                    last_block = batch.last_block,
                    "Batch {} stored in database",
                    batch.number
                );

                batch
            }
        };

        info!(
            first_block = batch.first_block,
            last_block = batch.last_block,
            "Generating and storing witness for batch {}",
            batch.number,
        );

        self.generate_and_store_batch_prover_input(&batch).await?;

        // We need to update the current checkpoint after generating the witness
        // with it, and before sending the commitment.
        // The actual checkpoint store directory is not pruned until the batch
        // it served in is verified on L1.
        self.update_current_checkpoint(&batch).await?;

        info!(
            first_block = batch.first_block,
            last_block = batch.last_block,
            "Sending commitment for batch {}",
            batch.number,
        );

        match self.send_commitment(&batch).await {
            Ok(commit_tx_hash) => {
                metrics!(
                let _ = METRICS
                    .set_block_type_and_block_number(
                        MetricsBlockType::LastCommittedBlock,
                        batch.last_block,
                    )
                    .inspect_err(|e| {
                        tracing::error!(
                            "Failed to set metric: last committed block {}",
                            e.to_string()
                        )
                    });
                );

                self.rollup_store
                    .store_commit_tx_by_batch(batch.number, commit_tx_hash)
                    .await?;

                info!(
                    "Commitment sent for batch {}, with tx hash {commit_tx_hash:#x}.",
                    batch.number
                );
                Ok(())
            }
            Err(error) => Err(CommitterError::FailedToSendCommitment(format!(
                "Failed to send commitment for batch {}. first_block: {} last_block: {}: {error}",
                batch.number, batch.first_block, batch.last_block
            ))),
        }
    }

    async fn prepare_batch_from_block(
        &mut self,
        mut last_added_block_number: BlockNumber,
        batch_number: u64,
    ) -> Result<(BlobsBundle, H256, Vec<H256>, H256, BlockNumber), CommitterError> {
        let first_block_of_batch = last_added_block_number + 1;
        let mut blobs_bundle = BlobsBundle::default();

        let mut acc_messages = vec![];
        let mut acc_privileged_txs = vec![];
        let mut acc_account_updates: HashMap<Address, AccountUpdate> = HashMap::new();
        let mut message_hashes = vec![];
        let mut privileged_transactions_hashes = vec![];
        let mut new_state_root = H256::default();
        let mut acc_gas_used = 0_u64;

        #[cfg(feature = "metrics")]
        let mut tx_count = 0_u64;
        #[cfg(feature = "metrics")]
        let mut blob_size = 0_usize;
        #[cfg(feature = "metrics")]
        let mut batch_gas_used = 0_u64;

        info!("Preparing state diff from block {first_block_of_batch}, {batch_number}");

        let one_time_checkpoint_path = self
            .checkpoints_dir
            .join(format!("temp_checkpoint_batch_{batch_number}"));

        // For re-execution we need to use a checkpoint to the previous state
        // (i.e. checkpoint of the state to the latest block from the previous
        // batch, or the state of the genesis if this is the first batch).
        // We already have this initial checkpoint as part of the L1Committer
        // struct, but we need to create a one-time copy of it because
        // we still need to use the current checkpoint store later for witness
        // generation.
        let (one_time_checkpoint_store, one_time_checkpoint_blockchain) = self
            .create_checkpoint(&self.current_checkpoint_store, &one_time_checkpoint_path)
            .await?;

        loop {
            let block_to_commit_number = last_added_block_number + 1;

            // Get potential block to include in the batch
            // Here it is ok to fetch the blocks from the main store and not from
            // the checkpoint because the blocks will be available. We only need
            // the checkpoint for re-execution, this is during witness generation
            // in generate_and_store_batch_prover_input and for later in this
            // function.
            let potential_batch_block = {
                let Some(block_to_commit_body) = self
                    .store
                    .get_block_body(block_to_commit_number)
                    .await
                    .map_err(CommitterError::from)?
                else {
                    debug!("No new block to commit, skipping..");
                    break;
                };
                let block_to_commit_header = self
                    .store
                    .get_block_header(block_to_commit_number)
                    .map_err(CommitterError::from)?
                    .ok_or(CommitterError::FailedToGetInformationFromStorage(
                        "Failed to get_block_header() after get_block_body()".to_owned(),
                    ))?;

                Block::new(block_to_commit_header, block_to_commit_body)
            };

            let current_block_gas_used = potential_batch_block.header.gas_used;

            // Check if adding this block would exceed the batch gas limit
            if self.batch_gas_limit.is_some_and(|batch_gas_limit| {
                acc_gas_used + current_block_gas_used > batch_gas_limit
            }) {
                debug!(
                    "Batch gas limit reached. Any remaining blocks will be processed in the next batch"
                );
                break;
            }

            // Get block transactions and receipts
            let mut txs = vec![];
            let mut receipts = vec![];
            for (index, tx) in potential_batch_block.body.transactions.iter().enumerate() {
                let receipt = self
                    .store
                    .get_receipt(block_to_commit_number, index.try_into()?)
                    .await?
                    .ok_or(CommitterError::RetrievalError(
                        "Transactions in a block should have a receipt".to_owned(),
                    ))?;
                txs.push(tx.clone());
                receipts.push(receipt);
            }

            metrics!(
                tx_count += txs
                    .len()
                    .try_into()
                    .inspect_err(|_| tracing::error!("Failed to collect metric tx count"))
                    .unwrap_or(0);
                batch_gas_used += potential_batch_block.header.gas_used;
            );
            // Get block messages and privileged transactions
            let messages = get_block_l1_messages(&receipts);
            let privileged_transactions = get_block_privileged_transactions(&txs);

            // Get block account updates.
            let account_updates = if let Some(account_updates) = self
                .rollup_store
                .get_account_updates_by_block_number(block_to_commit_number)
                .await?
            {
                account_updates
            } else {
                warn!(
                    "Could not find execution cache result for block {}, falling back to re-execution",
                    last_added_block_number + 1
                );

                // Here we use the checkpoint store because we need the previous
                // state available (i.e. not pruned) for re-execution.
                let vm_db = StoreVmDatabase::new(
                    one_time_checkpoint_store.clone(),
                    potential_batch_block.header.parent_hash,
                );

                let fee_config = self
                    .rollup_store
                    .get_fee_config_by_block(block_to_commit_number)
                    .await?
                    .ok_or(CommitterError::FailedToGetInformationFromStorage(
                        "Failed to get fee config for re-execution".to_owned(),
                    ))?;

                let mut vm = Evm::new_for_l2(vm_db, fee_config)?;

                vm.execute_block(&potential_batch_block)?;

                vm.get_state_transitions()?
            };

            // The checkpoint store's state corresponds to the parent state of
            // the first block of the batch. Therefore, we need to apply the
            // account updates of each block as we go, to be able to continue
            // re-executing the next blocks in the batch.
            {
                let account_updates_list = one_time_checkpoint_store
                    .apply_account_updates_batch(
                        potential_batch_block.header.parent_hash,
                        &account_updates,
                    )?
                    .ok_or(CommitterError::FailedToGetInformationFromStorage(
                        "no account updated".to_owned(),
                    ))?;

                one_time_checkpoint_blockchain.store_block(
                    potential_batch_block.clone(),
                    account_updates_list,
                    BlockExecutionResult {
                        receipts,
                        requests: vec![],
                    },
                )?;
            }

            // Accumulate block data with the rest of the batch.
            acc_messages.extend(messages.clone());
            acc_privileged_txs.extend(privileged_transactions.clone());
            for account in account_updates {
                let address = account.address;
                if let Some(existing) = acc_account_updates.get_mut(&address) {
                    existing.merge(account);
                } else {
                    acc_account_updates.insert(address, account);
                }
            }

            // It is safe to retrieve this from the main store because blocks
            // are available there. What's not available is the state
            let parent_block_hash = self
                .store
                .get_block_header(first_block_of_batch)?
                .ok_or(CommitterError::FailedToGetInformationFromStorage(
                    "Failed to get_block_header() of the last added block".to_owned(),
                ))?
                .parent_hash;

            // Again, here the VM database should be instantiated from the checkpoint
            // store to have access to the previous state
            let parent_db =
                StoreVmDatabase::new(one_time_checkpoint_store.clone(), parent_block_hash);

            let acc_privileged_txs_len: u64 = acc_privileged_txs.len().try_into()?;
            if acc_privileged_txs_len > PRIVILEGED_TX_BUDGET {
                warn!(
                    "Privileged transactions budget exceeded. Any remaining blocks will be processed in the next batch."
                );
                // Break loop. Use the previous generated blobs_bundle.
                break;
            }

            let result = if !self.validium {
                // Prepare current state diff.
                let state_diff: StateDiff = prepare_state_diff(
                    potential_batch_block.header.clone(),
                    &parent_db,
                    &acc_messages,
                    &acc_privileged_txs,
                    acc_account_updates.clone().into_values().collect(),
                )?;
                let l1_fork = get_l1_active_fork(&self.eth_client, self.osaka_activation_time)
                    .await
                    .map_err(CommitterError::EthClientError)?;
                generate_blobs_bundle(&state_diff, l1_fork)
            } else {
                Ok((BlobsBundle::default(), 0_usize))
            };

            let Ok((bundle, latest_blob_size)) = result else {
                if block_to_commit_number == first_block_of_batch {
                    return Err(CommitterError::Unreachable(
                        "Not enough blob space for a single block batch. This means a block was incorrectly produced.".to_string(),
                    ));
                }
                warn!(
                    "Batch size limit reached. Any remaining blocks will be processed in the next batch."
                );
                // Break loop. Use the previous generated blobs_bundle.
                break;
            };

            trace!("Got bundle, latest blob size {latest_blob_size}");

            // Save current blobs_bundle and continue to add more blocks.
            blobs_bundle = bundle;

            metrics!(
                blob_size = latest_blob_size;
            );

            privileged_transactions_hashes.extend(
                privileged_transactions
                    .iter()
                    .filter_map(|tx| tx.get_privileged_hash())
                    .collect::<Vec<H256>>(),
            );

            message_hashes.extend(messages.iter().map(get_l1_message_hash));

            new_state_root = one_time_checkpoint_store
                .state_trie(potential_batch_block.hash())?
                .ok_or(CommitterError::FailedToGetInformationFromStorage(
                    "Failed to get state root from storage".to_owned(),
                ))?
                .hash_no_commit();

            last_added_block_number += 1;
            acc_gas_used += current_block_gas_used;
        } // end loop

        metrics!(if let (Ok(privileged_transaction_count), Ok(messages_count)) = (
                privileged_transactions_hashes.len().try_into(),
                message_hashes.len().try_into()
            ) {
                let _ = self
                    .rollup_store
                    .update_operations_count(tx_count, privileged_transaction_count, messages_count)
                    .await
                    .inspect_err(|e| {
                        tracing::error!("Failed to update operations metric: {}", e.to_string())
                    });
            }
            #[allow(clippy::as_conversions)]
            let blob_usage_percentage = blob_size as f64 * 100_f64 / ethrex_common::types::BYTES_PER_BLOB_F64;
            let batch_gas_used = batch_gas_used.try_into()?;
            let batch_size = (last_added_block_number - first_block_of_batch).try_into()?;
            let tx_count = tx_count.try_into()?;
            METRICS.set_blob_usage_percentage(blob_usage_percentage);
            METRICS.set_batch_gas_used(batch_number, batch_gas_used)?;
            METRICS.set_batch_size(batch_number, batch_size)?;
            METRICS.set_batch_tx_count(batch_number, tx_count)?;
        );

        info!(
            "Added {} privileged transactions to the batch",
            privileged_transactions_hashes.len()
        );

        let privileged_transactions_hash =
            compute_privileged_transactions_hash(privileged_transactions_hashes)?;

        remove_dir_all(&one_time_checkpoint_path).map_err(|e| {
            CommitterError::FailedToCreateCheckpoint(format!(
                "Failed to remove one-time checkpoint directory {one_time_checkpoint_path:?}: {e}"
            ))
        })?;

        Ok((
            blobs_bundle,
            new_state_root,
            message_hashes,
            privileged_transactions_hash,
            last_added_block_number,
        ))
    }

    async fn generate_and_store_batch_prover_input(
        &self,
        batch: &Batch,
    ) -> Result<(), CommitterError> {
        let (blocks, fee_configs) = fetch_blocks_with_respective_fee_configs::<CommitterError>(
            batch.number,
            &self.store,
            &self.rollup_store,
        )
        .await?;

        let batch_witness = self
            .current_checkpoint_blockchain
            .generate_witness_for_blocks_with_fee_configs(&blocks, Some(&fee_configs))
            .await
            .map_err(CommitterError::FailedToGenerateBatchWitness)?;

        // We still need to differentiate the validium case because for validium
        // we are generating the BlobsBundle with BlobsBundle::default which
        // sets the commitments and proofs to empty vectors.
        let (blob_commitment, blob_proof) = if self.validium {
            ([0; 48], [0; 48])
        } else {
            let BlobsBundle {
                commitments,
                proofs,
                blobs,
                ..
            } = &batch.blobs_bundle;

            let l1_fork = get_l1_active_fork(&self.eth_client, self.osaka_activation_time)
                .await
                .map_err(CommitterError::EthClientError)?;
<<<<<<< HEAD

=======
            let proof_count = if l1_fork < Fork::Osaka {
                1
            } else {
                CELLS_PER_EXT_BLOB
            };
>>>>>>> e7189fa4
            let commitment = commitments
                .last()
                .cloned()
                .ok_or_else(|| CommitterError::MissingBlob(batch.number))?;

            // The prover takes a single proof even for Osaka type proofs, so if
            // the committer generated Osaka type proofs (cell proofs), we need 
            // to create a BlobsBundle from the blobs specifying a pre-Osaka 
            // fork to get a single proof for the entire blob.
            // If we are pre-Osaka, we already have a single proof in the
            // previously generated bundle
            let proof = if fork < Fork::Osaka {
                proofs
                    .first()
                    .cloned()
                    .ok_or_else(|| CommitterError::MissingBlob(batch.number))?
            } else {
                BlobsBundle::create_from_blobs(blobs, Fork::Prague)?
                    .proofs
                    .first()
                    .cloned()
                    .ok_or_else(|| CommitterError::MissingBlob(batch.number))?
            };

            (commitment, proof)
        };

        let prover_input = ProverInputData {
            blocks,
            execution_witness: batch_witness,
            elasticity_multiplier: self.elasticity_multiplier,
            blob_commitment,
            blob_proofs: blob_proof,
            fee_configs,
        };

        self.rollup_store
            .store_prover_input_by_batch_and_version(
                batch.number,
                &self.git_commit_hash,
                prover_input,
            )
            .await?;

        Ok(())
    }

    /// Updates the current checkpoint store and blockchain to the state at the
    /// given latest batch.
    ///
    /// The reference to the previous checkpoint is lost after this operation,
    /// but the directory is not deleted until the batch it serves in is verified
    /// on L1.
    async fn update_current_checkpoint(
        &mut self,
        latest_batch: &Batch,
    ) -> Result<(), CommitterError> {
        let new_checkpoint_path = self
            .checkpoints_dir
            .join(format!("checkpoint_batch_{}", latest_batch.number));

        // CAUTION
        // We need to skip checkpoint creation if the directory already exists.
        // Sometimes the commit_next_batch task is retried after a failure, and in
        // that case we would try to create a checkpoint again at the same path,
        // causing an lock error under rocksdb feature.
        if new_checkpoint_path.exists() {
            debug!("Checkpoint at path {new_checkpoint_path:?} already exists, skipping creation");
            return Ok(());
        }

        let (new_checkpoint_store, new_checkpoint_blockchain) = self
            .create_checkpoint(&self.store, &new_checkpoint_path)
            .await?;

        self.current_checkpoint_store = new_checkpoint_store;

        self.current_checkpoint_blockchain = new_checkpoint_blockchain;

        Ok(())
    }

    /// Creates a checkpoint of the given store at the specified path.
    ///
    /// This function performs the following steps:
    /// 1. Creates a checkpoint of the provided store at the specified path.
    /// 2. Initializes a new store and blockchain for the checkpoint.
    /// 3. Regenerates the head state in the checkpoint store.
    /// 4. Validates that the checkpoint store's head block number and latest block match those of the original store.
    async fn create_checkpoint(
        &self,
        checkpointee: &Store,
        path: &Path,
    ) -> Result<(Store, Arc<Blockchain>), CommitterError> {
        checkpointee.create_checkpoint(&path).await?;

        #[cfg(feature = "rocksdb")]
        let engine_type = EngineType::RocksDB;
        #[cfg(not(feature = "rocksdb"))]
        let engine_type = EngineType::InMemory;

        let checkpoint_store = {
            let mut checkpoint_store_inner = Store::new(path, engine_type)?;

            checkpoint_store_inner
                .add_initial_state(self.genesis.clone())
                .await?;

            checkpoint_store_inner
        };

        let checkpoint_blockchain = Arc::new(Blockchain::new(
            checkpoint_store.clone(),
            self.blockchain.options.clone(),
        ));

        let checkpoint_head_block_number = checkpoint_store.get_latest_block_number().await?;

        let db_head_block_number = checkpointee.get_latest_block_number().await?;

        if checkpoint_head_block_number != db_head_block_number {
            return Err(CommitterError::FailedToCreateCheckpoint(
                "checkpoint store head block number does not match main store head block number before regeneration".to_string(),
            ));
        }

        regenerate_head_state(&checkpoint_store, &checkpoint_blockchain).await?;

        let checkpoint_latest_block_number = checkpoint_store.get_latest_block_number().await?;

        let db_latest_block_number = checkpointee.get_latest_block_number().await?;

        let checkpoint_latest_block = checkpoint_store
            .get_block_by_number(checkpoint_latest_block_number)
            .await?
            .ok_or(CommitterError::FailedToCreateCheckpoint(
                "latest block not found in checkpoint store".to_string(),
            ))?;

        let db_latest_block = checkpointee
            .get_block_by_number(db_latest_block_number)
            .await?
            .ok_or(CommitterError::FailedToCreateCheckpoint(
                "latest block not found in main store".to_string(),
            ))?;

        if !checkpoint_store.has_state_root(checkpoint_latest_block.header.state_root)? {
            return Err(CommitterError::FailedToCreateCheckpoint(
                "checkpoint store state is not regenerated properly".to_string(),
            ));
        }

        if checkpoint_latest_block_number != db_head_block_number {
            return Err(CommitterError::FailedToCreateCheckpoint(
                "checkpoint store latest block number does not match main store head block number after regeneration".to_string(),
            ));
        }

        if checkpoint_latest_block.hash() != db_latest_block.hash() {
            return Err(CommitterError::FailedToCreateCheckpoint(
                "checkpoint store latest block hash does not match main store latest block hash after regeneration".to_string(),
            ));
        }

        Ok((checkpoint_store, checkpoint_blockchain))
    }

    async fn send_commitment(&mut self, batch: &Batch) -> Result<H256, CommitterError> {
        let messages_merkle_root = compute_merkle_root(&batch.message_hashes);
        let last_block_hash = get_last_block_hash(&self.store, batch.last_block)?;

        let mut calldata_values = vec![
            Value::Uint(U256::from(batch.number)),
            Value::FixedBytes(batch.state_root.0.to_vec().into()),
            Value::FixedBytes(messages_merkle_root.0.to_vec().into()),
            Value::FixedBytes(batch.privileged_transactions_hash.0.to_vec().into()),
            Value::FixedBytes(last_block_hash.0.to_vec().into()),
        ];

        let (commit_function_signature, values) = if self.based {
            let mut encoded_blocks: Vec<Bytes> = Vec::new();

            let (blocks, _) = fetch_blocks_with_respective_fee_configs::<CommitterError>(
                batch.number,
                &self.store,
                &self.rollup_store,
            )
            .await?;

            for block in blocks {
                encoded_blocks.push(block.encode_to_vec().into());
            }

            calldata_values.push(Value::Array(
                encoded_blocks.into_iter().map(Value::Bytes).collect(),
            ));

            (COMMIT_FUNCTION_SIGNATURE_BASED, calldata_values)
        } else {
            (COMMIT_FUNCTION_SIGNATURE, calldata_values)
        };

        let calldata = encode_calldata(commit_function_signature, &values)?;

        let gas_price = self
            .eth_client
            .get_gas_price_with_extra(20)
            .await?
            .try_into()
            .map_err(|_| {
                CommitterError::ConversionError("Failed to convert gas_price to a u64".to_owned())
            })?;

        // Validium: EIP1559 Transaction.
        // Rollup: EIP4844 Transaction -> For on-chain Data Availability.
        let tx = if !self.validium {
            info!("L2 is in rollup mode, sending EIP-4844 (including blob) tx to commit block");
            let le_bytes = estimate_blob_gas(
                &self.eth_client,
                self.arbitrary_base_blob_gas_price,
                20, // 20% of headroom
            )
            .await?
            .to_le_bytes();

            let gas_price_per_blob = U256::from_little_endian(&le_bytes);

            build_generic_tx(
                &self.eth_client,
                TxType::EIP4844,
                self.on_chain_proposer_address,
                self.signer.address(),
                calldata.into(),
                Overrides {
                    from: Some(self.signer.address()),
                    gas_price_per_blob: Some(gas_price_per_blob),
                    max_fee_per_gas: Some(gas_price),
                    max_priority_fee_per_gas: Some(gas_price),
                    blobs_bundle: Some(batch.blobs_bundle.clone()),
                    wrapper_version: Some(batch.blobs_bundle.version),
                    ..Default::default()
                },
            )
            .await
            .map_err(CommitterError::from)?
        } else {
            info!("L2 is in validium mode, sending EIP-1559 (no blob) tx to commit block");
            build_generic_tx(
                &self.eth_client,
                TxType::EIP1559,
                self.on_chain_proposer_address,
                self.signer.address(),
                calldata.into(),
                Overrides {
                    from: Some(self.signer.address()),
                    max_fee_per_gas: Some(gas_price),
                    max_priority_fee_per_gas: Some(gas_price),
                    ..Default::default()
                },
            )
            .await
            .map_err(CommitterError::from)?
        };

        let commit_tx_hash =
            send_tx_bump_gas_exponential_backoff(&self.eth_client, tx, &self.signer).await?;

        metrics!(
            let commit_tx_receipt = self
                .eth_client
                .get_transaction_receipt(commit_tx_hash)
                .await?
                .ok_or(CommitterError::UnexpectedError("no commit tx receipt".to_string()))?;
            let commit_gas_used = commit_tx_receipt.tx_info.gas_used.try_into()?;
            METRICS.set_batch_commitment_gas(batch.number, commit_gas_used)?;
            if !self.validium {
                let blob_gas_used = commit_tx_receipt.tx_info.blob_gas_used
                    .ok_or(CommitterError::UnexpectedError("no blob in rollup mode".to_string()))?
                    .try_into()?;
                METRICS.set_batch_commitment_blob_gas(batch.number, blob_gas_used)?;
            }
        );

        info!("Commitment sent: {commit_tx_hash:#x}");

        Ok(commit_tx_hash)
    }

    fn stop_committer(&mut self) -> CallResponse<Self> {
        if let Some(token) = self.cancellation_token.take() {
            token.cancel();
            info!("L1 committer stopped");
            CallResponse::Reply(OutMessage::Stopped)
        } else {
            warn!("L1 committer received stop command but it is already stopped");
            CallResponse::Reply(OutMessage::Error("Already stopped".to_string()))
        }
    }

    fn start_committer(&mut self, handle: GenServerHandle<Self>, delay: u64) -> CallResponse<Self> {
        if self.cancellation_token.is_none() {
            self.schedule_commit(delay, handle);
            info!("L1 committer restarted next commit will be sent in {delay}ms");
            CallResponse::Reply(OutMessage::Started)
        } else {
            warn!("L1 committer received start command but it is already running");
            CallResponse::Reply(OutMessage::Error("Already started".to_string()))
        }
    }

    fn schedule_commit(&mut self, delay: u64, handle: GenServerHandle<Self>) {
        let check_interval = random_duration(delay);
        let handle = send_after(check_interval, handle, InMessage::Commit);
        self.cancellation_token = Some(handle.cancellation_token);
    }

    async fn health(&mut self) -> CallResponse<Self> {
        let rpc_urls = self.eth_client.test_urls().await;
        let signer_status = self.signer.health().await;

        CallResponse::Reply(OutMessage::Health(Box::new(L1CommitterHealth {
            rpc_healthcheck: rpc_urls,
            commit_time_ms: self.commit_time_ms,
            arbitrary_base_blob_gas_price: self.arbitrary_base_blob_gas_price,
            validium: self.validium,
            based: self.based,
            sequencer_state: format!("{:?}", self.sequencer_state.status().await),
            committer_wake_up_ms: self.committer_wake_up_ms,
            last_committed_batch_timestamp: self.last_committed_batch_timestamp,
            last_committed_batch: self.last_committed_batch,
            signer_status,
            running: self.cancellation_token.is_some(),
            on_chain_proposer_address: self.on_chain_proposer_address,
        })))
    }
}

impl GenServer for L1Committer {
    type CallMsg = CallMessage;
    type CastMsg = InMessage;
    type OutMsg = OutMessage;

    type Error = CommitterError;

    // Right now we only have the `Commit` message, so we ignore the `message` parameter
    async fn handle_cast(
        &mut self,
        _message: Self::CastMsg,
        handle: &GenServerHandle<Self>,
    ) -> CastResponse {
        if let SequencerStatus::Sequencing = self.sequencer_state.status().await {
            let current_last_committed_batch =
                get_last_committed_batch(&self.eth_client, self.on_chain_proposer_address)
                    .await
                    .unwrap_or(self.last_committed_batch);
            let Some(current_time) = utils::system_now_ms() else {
                self.schedule_commit(self.committer_wake_up_ms, handle.clone());
                return CastResponse::NoReply;
            };

            // In the event that the current batch in L1 is greater than the one we have recorded we shouldn't send a new batch
            if current_last_committed_batch > self.last_committed_batch {
                info!(
                    l1_batch = current_last_committed_batch,
                    last_batch_registered = self.last_committed_batch,
                    "Committer was not aware of new L1 committed batches, updating internal state accordingly"
                );
                self.last_committed_batch = current_last_committed_batch;
                self.last_committed_batch_timestamp = current_time;
                self.schedule_commit(self.committer_wake_up_ms, handle.clone());
                return CastResponse::NoReply;
            }

            let commit_time: u128 = self.commit_time_ms.into();
            let should_send_commitment =
                current_time - self.last_committed_batch_timestamp > commit_time;

            debug!(
                last_committed_batch_at = self.last_committed_batch_timestamp,
                will_send_commitment = should_send_commitment,
                last_committed_batch = self.last_committed_batch,
                "Committer woke up"
            );

            #[expect(clippy::collapsible_if)]
            if should_send_commitment {
                if self
                    .commit_next_batch_to_l1()
                    .await
                    .inspect_err(|e| error!("L1 Committer Error: {e}"))
                    .is_ok()
                {
                    self.last_committed_batch_timestamp = system_now_ms().unwrap_or(current_time);
                    self.last_committed_batch = current_last_committed_batch + 1;
                }
            }
        }
        self.schedule_commit(self.committer_wake_up_ms, handle.clone());
        CastResponse::NoReply
    }

    async fn handle_call(
        &mut self,
        message: Self::CallMsg,
        handle: &GenServerHandle<Self>,
    ) -> CallResponse<Self> {
        match message {
            CallMessage::Stop => self.stop_committer(),
            CallMessage::Start(delay) => self.start_committer(handle.clone(), delay),
            CallMessage::Health => self.health().await,
        }
    }
}

/// Generate the blob bundle necessary for the EIP-4844 transaction.
pub fn generate_blobs_bundle(
    state_diff: &StateDiff,
    fork: Fork,
) -> Result<(BlobsBundle, usize), CommitterError> {
    let blob_data = state_diff.encode().map_err(CommitterError::from)?;

    let blob_size = blob_data.len();

    let blob = blobs_bundle::blob_from_bytes(blob_data).map_err(CommitterError::from)?;
    let wrapper_version = if fork <= Fork::Prague { None } else { Some(1) };

    Ok((
        BlobsBundle::create_from_blobs(&vec![blob], wrapper_version)
            .map_err(CommitterError::from)?,
        blob_size,
    ))
}

fn get_last_block_hash(
    store: &Store,
    last_block_number: BlockNumber,
) -> Result<H256, CommitterError> {
    store
        .get_block_header(last_block_number)?
        .map(|header| header.hash())
        .ok_or(CommitterError::RetrievalError(
            "Failed to get last block hash from storage".to_owned(),
        ))
}

/// Estimates the gas price for blob transactions based on the current state of the blockchain.
///
/// # Parameters:
/// - `eth_client`: The Ethereum client used to fetch the latest block.
/// - `arbitrary_base_blob_gas_price`: The base gas price that serves as the minimum price for blob transactions.
/// - `headroom`: Percentage applied to the estimated gas price to provide a buffer against fluctuations.
///
/// # Formula:
/// The gas price is estimated using an exponential function based on the blob gas used in the latest block and the
/// excess blob gas from the block header, following the formula from EIP-4844:
/// ```txt
///    blob_gas = arbitrary_base_blob_gas_price + (excess_blob_gas + blob_gas_used) * headroom
/// ```
async fn estimate_blob_gas(
    eth_client: &EthClient,
    arbitrary_base_blob_gas_price: u64,
    headroom: u64,
) -> Result<u64, CommitterError> {
    let latest_block = eth_client
        .get_block_by_number(BlockIdentifier::Tag(BlockTag::Latest), false)
        .await?;

    let blob_gas_used = latest_block.header.blob_gas_used.unwrap_or(0);
    let excess_blob_gas = latest_block.header.excess_blob_gas.unwrap_or(0);

    // Using the formula from the EIP-4844
    // https://eips.ethereum.org/EIPS/eip-4844
    // def get_base_fee_per_blob_gas(header: Header) -> int:
    // return fake_exponential(
    //     MIN_BASE_FEE_PER_BLOB_GAS,
    //     header.excess_blob_gas,
    //     BLOB_BASE_FEE_UPDATE_FRACTION
    // )
    //
    // factor * e ** (numerator / denominator)
    // def fake_exponential(factor: int, numerator: int, denominator: int) -> int:

    // Check if adding the blob gas used and excess blob gas would overflow
    let total_blob_gas = excess_blob_gas
        .checked_add(blob_gas_used)
        .ok_or(BlobEstimationError::OverflowError)?;

    // If the blob's market is in high demand, the equation may give a really big number.
    // This function doesn't panic, it performs checked/saturating operations.
    let blob_gas = fake_exponential_checked(
        MIN_BASE_FEE_PER_BLOB_GAS,
        total_blob_gas,
        BLOB_BASE_FEE_UPDATE_FRACTION,
    )
    .map_err(BlobEstimationError::FakeExponentialError)?;

    let gas_with_headroom = (blob_gas * (100 + headroom)) / 100;

    // Check if we have an overflow when we take the headroom into account.
    let blob_gas = arbitrary_base_blob_gas_price
        .checked_add(gas_with_headroom)
        .ok_or(BlobEstimationError::OverflowError)?;

    Ok(blob_gas)
}

/// Regenerates the state up to the head block by re-applying blocks from the
/// last known state root.
///
/// Since the path-based feature was added, the database stores the state 128
/// blocks behind the head block while the state of the blocks in between are
/// kept in in-memory-diff-layers.
///
/// After the node is shut down, those in-memory layers are lost, and the database
/// won't have the state for those blocks. It will have the blocks though.
///
/// When the node is started again, the state needs to be regenerated by
/// re-applying the blocks from the last known state root up to the head block.
///
/// This function performs that regeneration.
pub async fn regenerate_head_state(
    store: &Store,
    blockchain: &Arc<Blockchain>,
) -> Result<(), CommitterError> {
    let head_block_number = store.get_latest_block_number().await?;

    let Some(last_header) = store.get_block_header(head_block_number)? else {
        unreachable!("Database is empty, genesis block should be present");
    };

    let mut current_last_header = last_header;

    // Find the last block with a known state root
    while !store.has_state_root(current_last_header.state_root)? {
        if current_last_header.number == 0 {
            return Err(CommitterError::FailedToCreateCheckpoint(
                "unknown state found in DB. Please run `ethrex removedb` and restart node"
                    .to_string(),
            ));
        }
        let parent_number = current_last_header.number - 1;

        debug!("Need to regenerate state for block {parent_number}");

        let Some(parent_header) = store.get_block_header(parent_number)? else {
            return Err(CommitterError::FailedToCreateCheckpoint(format!(
                "parent header for block {parent_number} not found"
            )));
        };

        current_last_header = parent_header;
    }

    let last_state_number = current_last_header.number;

    if last_state_number == head_block_number {
        debug!("State is already up to date");
        return Ok(());
    }

    info!("Regenerating state from block {last_state_number} to {head_block_number}");

    // Re-apply blocks from the last known state root to the head block
    for i in (last_state_number + 1)..=head_block_number {
        debug!("Re-applying block {i} to regenerate state");

        let block = store.get_block_by_number(i).await?.ok_or_else(|| {
            CommitterError::FailedToCreateCheckpoint(format!("Block {i} not found"))
        })?;

        blockchain
            .add_block(block)
            .map_err(|err| CommitterError::FailedToCreateCheckpoint(err.to_string()))?;
    }

    info!("Finished regenerating state");

    Ok(())
}<|MERGE_RESOLUTION|>--- conflicted
+++ resolved
@@ -14,14 +14,8 @@
 use ethrex_common::{
     Address, H256, U256,
     types::{
-<<<<<<< HEAD
         AccountUpdate, BLOB_BASE_FEE_UPDATE_FRACTION, BlobsBundle, Block, BlockNumber, Fork,
         MIN_BASE_FEE_PER_BLOB_GAS, TxType, batch::Batch, blobs_bundle, fake_exponential_checked,
-=======
-        AccountUpdate, BLOB_BASE_FEE_UPDATE_FRACTION, BlobsBundle, Block, BlockNumber,
-        CELLS_PER_EXT_BLOB, Fork, Genesis, MIN_BASE_FEE_PER_BLOB_GAS, TxType, batch::Batch,
-        blobs_bundle, fake_exponential_checked,
->>>>>>> e7189fa4
     },
 };
 use ethrex_l2_common::{
@@ -724,23 +718,15 @@
             let l1_fork = get_l1_active_fork(&self.eth_client, self.osaka_activation_time)
                 .await
                 .map_err(CommitterError::EthClientError)?;
-<<<<<<< HEAD
-
-=======
-            let proof_count = if l1_fork < Fork::Osaka {
-                1
-            } else {
-                CELLS_PER_EXT_BLOB
-            };
->>>>>>> e7189fa4
+
             let commitment = commitments
                 .last()
                 .cloned()
                 .ok_or_else(|| CommitterError::MissingBlob(batch.number))?;
 
             // The prover takes a single proof even for Osaka type proofs, so if
-            // the committer generated Osaka type proofs (cell proofs), we need 
-            // to create a BlobsBundle from the blobs specifying a pre-Osaka 
+            // the committer generated Osaka type proofs (cell proofs), we need
+            // to create a BlobsBundle from the blobs specifying a pre-Osaka
             // fork to get a single proof for the entire blob.
             // If we are pre-Osaka, we already have a single proof in the
             // previously generated bundle
@@ -765,7 +751,7 @@
             execution_witness: batch_witness,
             elasticity_multiplier: self.elasticity_multiplier,
             blob_commitment,
-            blob_proofs: blob_proof,
+            blob_proof,
             fee_configs,
         };
 
