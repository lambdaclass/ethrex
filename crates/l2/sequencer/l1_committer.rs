--- conflicted
+++ resolved
@@ -9,13 +9,7 @@
     },
 };
 use bytes::Bytes;
-<<<<<<< HEAD
-use ethrex_blockchain::{
-    Blockchain, BlockchainOptions, BlockchainType, L2Config, vm::StoreVmDatabase,
-};
-=======
-use ethrex_blockchain::Blockchain;
->>>>>>> 0903f855
+use ethrex_blockchain::{Blockchain, BlockchainOptions, BlockchainType, L2Config};
 use ethrex_common::{
     Address, H256, U256,
     types::{
