--- conflicted
+++ resolved
@@ -210,7 +210,6 @@
         }
     };
 
-<<<<<<< HEAD
     info!(
         first_block = batch.first_block,
         last_block = batch.last_block,
@@ -245,46 +244,6 @@
             batch.number, batch.first_block, batch.last_block
         ))),
     }
-=======
-    let commit_tx_hash = send_commitment(
-                state,
-                batch_to_commit,
-                new_state_root,
-                withdrawal_logs_merkle_root,
-                deposit_logs_hash,
-                blobs_bundle,
-            )
-            .await
-            .map_err(|error| CommitterError::FailedToSendCommitment(format!(
-                "Failed to send commitment for batch {batch_to_commit}. first_block: {first_block_to_commit} last_block: {last_block_of_batch}: {error}"
-            )))?;
-
-    metrics!(
-    let _ = METRICS_L2
-        .set_block_type_and_block_number(
-            MetricsL2BlockType::LastCommittedBlock,
-            last_block_of_batch,
-        )
-        .inspect_err(|e| {
-            tracing::error!(
-                "Failed to set metric: last committed block {}",
-                e.to_string()
-            )
-        });
-    );
-
-    info!("Sent commitment for batch {batch_to_commit}, with tx hash {commit_tx_hash:#x}.",);
-    state
-        .rollup_store
-        .store_batch(
-            batch_to_commit,
-            first_block_to_commit,
-            last_block_of_batch,
-            withdrawal_hashes,
-        )
-        .await?;
-    Ok(())
->>>>>>> eb78b10c
 }
 
 async fn prepare_batch_from_block(
