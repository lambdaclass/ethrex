--- conflicted
+++ resolved
@@ -64,12 +64,8 @@
         eth_config: &EthConfig,
         store: Store,
         rollup_store: StoreRollup,
-<<<<<<< HEAD
-=======
-        execution_cache: Arc<ExecutionCache>,
         based: bool,
         sequencer_state: SequencerState,
->>>>>>> d4ce1f75
     ) -> Result<Self, CommitterError> {
         Ok(Self {
             eth_client: EthClient::new_with_config(
@@ -121,12 +117,8 @@
             &cfg.eth,
             store.clone(),
             rollup_store.clone(),
-<<<<<<< HEAD
-=======
-            execution_cache.clone(),
             cfg.based.based,
             sequencer_state,
->>>>>>> d4ce1f75
         )?;
         let mut l1_committer = L1Committer::start(state);
         l1_committer
