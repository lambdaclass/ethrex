use crate::{
    based::sequencer_state::SequencerState,
    sequencer::{
        errors::CommitterError,
        state_diff::{get_nonce_diff, AccountStateDiff, DepositLog, StateDiff, WithdrawalLog},
    },
    utils::helpers::is_withdrawal_l2,
    CommitterConfig, EthConfig, SequencerConfig,
};

use bytes::Bytes;
use ethrex_blockchain::vm::StoreVmDatabase;
use ethrex_common::{
    types::{
        batch::Batch, blobs_bundle, fake_exponential_checked, AccountUpdate, BlobsBundle,
        BlobsBundleError, Block, BlockHeader, BlockNumber, PrivilegedL2Transaction, Receipt,
        Transaction, TxKind, BLOB_BASE_FEE_UPDATE_FRACTION, MIN_BASE_FEE_PER_BLOB_GAS,
    },
    Address, H256, U256,
};
use ethrex_l2_sdk::{
    calldata::{encode_calldata, Value},
    merkle_tree::merkelize,
};
use ethrex_metrics::metrics;
#[cfg(feature = "metrics")]
use ethrex_metrics::metrics_l2::{MetricsL2BlockType, METRICS_L2};
use ethrex_rlp::encode::RLPEncode;
use ethrex_rpc::{
    clients::eth::{eth_sender::Overrides, BlockByNumber, EthClient, WrappedTransaction},
    utils::get_withdrawal_hash,
};
use ethrex_storage::Store;
use ethrex_storage_rollup::StoreRollup;
use ethrex_vm::{Evm, EvmEngine};
use keccak_hash::keccak;
use secp256k1::SecretKey;
use std::{collections::HashMap, sync::Arc};
use tokio::sync::Mutex;
use tracing::{debug, error, info, warn};

use super::{errors::BlobEstimationError, execution_cache::ExecutionCache, utils::random_duration};
use spawned_concurrency::{send_after, CallResponse, CastResponse, GenServer, GenServerInMsg};
use spawned_rt::mpsc::Sender;

const COMMIT_FUNCTION_SIGNATURE_BASED: &str =
    "commitBatch(uint256,bytes32,bytes32,bytes32,bytes32,bytes[])";
const COMMIT_FUNCTION_SIGNATURE: &str = "commitBatch(uint256,bytes32,bytes32,bytes32,bytes32)";

#[derive(Clone)]
pub struct CommitterState {
    eth_client: EthClient,
    on_chain_proposer_address: Address,
    store: Store,
    rollup_store: StoreRollup,
    l1_address: Address,
    l1_private_key: SecretKey,
    commit_time_ms: u64,
    arbitrary_base_blob_gas_price: u64,
    execution_cache: Arc<ExecutionCache>,
    validium: bool,
    based: bool,
    sequencer_state: Arc<Mutex<SequencerState>>,
}

impl CommitterState {
    pub fn new(
        committer_config: &CommitterConfig,
        eth_config: &EthConfig,
        store: Store,
        rollup_store: StoreRollup,
        execution_cache: Arc<ExecutionCache>,
        based: bool,
        sequencer_state: Arc<Mutex<SequencerState>>,
    ) -> Result<Self, CommitterError> {
        Ok(Self {
            eth_client: EthClient::new_with_config(
                eth_config.rpc_url.iter().map(AsRef::as_ref).collect(),
                eth_config.max_number_of_retries,
                eth_config.backoff_factor,
                eth_config.min_retry_delay,
                eth_config.max_retry_delay,
                Some(eth_config.maximum_allowed_max_fee_per_gas),
                Some(eth_config.maximum_allowed_max_fee_per_blob_gas),
            )?,
            on_chain_proposer_address: committer_config.on_chain_proposer_address,
            store,
            rollup_store,
            l1_address: committer_config.l1_address,
            l1_private_key: committer_config.l1_private_key,
            commit_time_ms: committer_config.commit_time_ms,
            arbitrary_base_blob_gas_price: committer_config.arbitrary_base_blob_gas_price,
            execution_cache,
            validium: committer_config.validium,
            based,
            sequencer_state,
        })
    }
}

#[derive(Clone)]
pub enum InMessage {
    Commit,
}

#[allow(dead_code)]
#[derive(Clone, PartialEq)]
pub enum OutMessage {
    Done,
    Error,
}

pub struct L1Committer;

impl L1Committer {
    pub async fn spawn(
        store: Store,
        rollup_store: StoreRollup,
        execution_cache: Arc<ExecutionCache>,
        cfg: SequencerConfig,
        sequencer_state: Arc<Mutex<SequencerState>>,
    ) -> Result<(), CommitterError> {
        let state = CommitterState::new(
            &cfg.l1_committer,
            &cfg.eth,
            store.clone(),
            rollup_store.clone(),
            execution_cache.clone(),
            cfg.based.based,
            sequencer_state,
        )?;
        let mut l1_committer = L1Committer::start(state);
        let _ = l1_committer.cast(InMessage::Commit).await;
        Ok(())
    }
}

impl GenServer for L1Committer {
    type InMsg = InMessage;
    type OutMsg = OutMessage;
    type State = CommitterState;

    type Error = CommitterError;

    fn new() -> Self {
        Self {}
    }

    async fn handle_call(
        &mut self,
        _message: Self::InMsg,
        _tx: &Sender<GenServerInMsg<Self>>,
        _state: &mut Self::State,
    ) -> CallResponse<Self::OutMsg> {
        CallResponse::Reply(OutMessage::Done)
    }

    async fn handle_cast(
        &mut self,
        _message: Self::InMsg,
        tx: &Sender<GenServerInMsg<Self>>,
        state: &mut Self::State,
    ) -> CastResponse {
        // Right now we only have the Commit message, so we ignore the message
        let check_interval = random_duration(state.commit_time_ms);
        send_after(check_interval, tx.clone(), Self::InMsg::Commit);
        let sequencer_state = state.sequencer_state.lock().await.clone();
        match sequencer_state {
            SequencerState::Sequencing => {
                let _ = commit_next_batch_to_l1(state)
                    .await
                    .inspect_err(|err| error!("L1 Committer Error: {}", err));
            }
            SequencerState::Following => {}
        }

        CastResponse::NoReply
    }
}

async fn commit_next_batch_to_l1(state: &mut CommitterState) -> Result<(), CommitterError> {
    // Get the batch to commit
    let last_committed_batch_number = state
        .eth_client
        .get_last_committed_batch(state.on_chain_proposer_address)
        .await?;
    let batch_to_commit = last_committed_batch_number + 1;

    let batch = match state.rollup_store.get_batch(batch_to_commit).await? {
        Some(batch) => batch,
        None => {
            let last_committed_batch = state
                .rollup_store
                .get_batch(last_committed_batch_number)
                .await?.ok_or(CommitterError::InternalError(format!("Failed to get batch with batch number {last_committed_batch_number}. Batch is missing when it should be present. This is a bug")))?;
            let first_block_to_commit = last_committed_batch.last_block + 1;
            // Try to prepare batch
            let (
                blobs_bundle,
                new_state_root,
                withdrawal_hashes,
                deposit_logs_hash,
                last_block_of_batch,
            ) = prepare_batch_from_block(state, last_committed_batch.last_block).await?;

            if last_committed_batch.last_block == last_block_of_batch {
                debug!("No new blocks to commit, skipping");
                return Ok(());
            }

<<<<<<< HEAD
    // Try to prepare batch
    let (
        blobs_bundle,
        new_state_root,
        withdrawal_hashes,
        deposit_logs_hash,
        last_block_of_batch,
        encoded_blocks,
    ) = prepare_batch_from_block(state, last_committed_block_number).await?;
=======
            let batch = Batch {
                number: batch_to_commit,
                first_block: first_block_to_commit,
                last_block: last_block_of_batch,
                state_root: new_state_root,
                deposit_logs_hash,
                withdrawal_hashes,
                blobs_bundle,
            };
>>>>>>> 5946f28e

            state.rollup_store.store_batch(batch.clone()).await?;

            debug!(
                first_block = batch.first_block,
                last_block = batch.last_block,
                "Batch {} stored in database",
                batch.number
            );

            batch
        }
    };

<<<<<<< HEAD
    let commit_tx_hash = send_commitment(
                state,
                batch_to_commit,
                new_state_root,
                withdrawal_logs_merkle_root,
                deposit_logs_hash,
                blobs_bundle,
                encoded_blocks,
            )
            .await
            .map_err(|error| CommitterError::FailedToSendCommitment(format!(
                "Failed to send commitment for batch {batch_to_commit}. first_block: {first_block_to_commit} last_block: {last_block_of_batch}: {error}"
            )))?;

    metrics!(
    let _ = METRICS_L2
        .set_block_type_and_block_number(
            MetricsL2BlockType::LastCommittedBlock,
            last_block_of_batch,
        )
        .inspect_err(|e| {
            tracing::error!(
                "Failed to set metric: last committed block {}",
                e.to_string()
            )
        });
    );

    info!("Sent commitment for batch {batch_to_commit}, with tx hash {commit_tx_hash:#x}.",);
    state
        .rollup_store
        .seal_batch(
            batch_to_commit,
            first_block_to_commit,
            last_block_of_batch,
            withdrawal_hashes,
        )
        .await?;
    Ok(())
=======
    info!(
        first_block = batch.first_block,
        last_block = batch.last_block,
        "Sending commitment for batch {}",
        batch.number,
    );

    match send_commitment(state, &batch).await {
        Ok(commit_tx_hash) => {
            metrics!(
            let _ = METRICS_L2
                .set_block_type_and_block_number(
                    MetricsL2BlockType::LastCommittedBlock,
                    batch.last_block,
                )
                .inspect_err(|e| {
                    tracing::error!(
                        "Failed to set metric: last committed block {}",
                        e.to_string()
                    )
                });
            );

            info!(
                "Commitment sent for batch {}, with tx hash {commit_tx_hash:#x}.",
                batch.number
            );
            Ok(())
        }
        Err(error) => Err(CommitterError::FailedToSendCommitment(format!(
            "Failed to send commitment for batch {}. first_block: {} last_block: {}: {error}",
            batch.number, batch.first_block, batch.last_block
        ))),
    }
>>>>>>> 5946f28e
}

async fn prepare_batch_from_block(
    state: &mut CommitterState,
    mut last_added_block_number: BlockNumber,
) -> Result<(BlobsBundle, H256, Vec<H256>, H256, BlockNumber, Vec<Bytes>), CommitterError> {
    let first_block_of_batch = last_added_block_number + 1;
    let mut blobs_bundle = BlobsBundle::default();

    let mut acc_withdrawals = vec![];
    let mut acc_deposits = vec![];
    let mut acc_account_updates: HashMap<Address, AccountUpdate> = HashMap::new();
    let mut withdrawal_hashes = vec![];
    let mut deposit_logs_hashes = vec![];
    let mut new_state_root = H256::default();
    let mut encoded_blocks = vec![];

    #[cfg(feature = "metrics")]
    let mut tx_count = 0_u64;
    let mut _blob_size = 0_usize;

    info!("Preparing state diff from block {first_block_of_batch}");

    loop {
        // Get a block to add to the batch
        let Some(block_to_commit_body) = state
            .store
            .get_block_body(last_added_block_number + 1)
            .await
            .map_err(CommitterError::from)?
        else {
            debug!("No new block to commit, skipping..");
            break;
        };
        let block_to_commit_header = state
            .store
            .get_block_header(last_added_block_number + 1)
            .map_err(CommitterError::from)?
            .ok_or(CommitterError::FailedToGetInformationFromStorage(
                "Failed to get_block_header() after get_block_body()".to_owned(),
            ))?;

        // Get block transactions and receipts
        let mut txs_and_receipts = vec![];
        for (index, tx) in block_to_commit_body.transactions.iter().enumerate() {
            let receipt = state
                .store
                .get_receipt(last_added_block_number + 1, index.try_into()?)
                .await?
                .ok_or(CommitterError::InternalError(
                    "Transactions in a block should have a receipt".to_owned(),
                ))?;
            txs_and_receipts.push((tx.clone(), receipt));
        }

        metrics!(
            tx_count += txs_and_receipts
                .len()
                .try_into()
                .inspect_err(|_| tracing::error!("Failed to collect metric tx count"))
                .unwrap_or(0)
        );
        // Get block withdrawals and deposits
        let withdrawals = get_block_withdrawals(&txs_and_receipts);
        let deposits = get_block_deposits(&txs_and_receipts);

        // Get block account updates.
        let block_to_commit = Block::new(block_to_commit_header.clone(), block_to_commit_body);
        let account_updates =
            if let Some(account_updates) = state.execution_cache.get(block_to_commit.hash())? {
                account_updates
            } else {
                warn!(
                "Could not find execution cache result for block {}, falling back to re-execution",
                last_added_block_number + 1
            );

                let vm_db =
                    StoreVmDatabase::new(state.store.clone(), block_to_commit.header.parent_hash);
                let mut vm = Evm::new(EvmEngine::default(), vm_db);
                vm.execute_block(&block_to_commit)?;
                vm.get_state_transitions()?
            };

        // Accumulate block data with the rest of the batch.
        if state.based {
            encoded_blocks.push(block_to_commit.encode_to_vec().into());
        }
        acc_withdrawals.extend(withdrawals.clone());
        acc_deposits.extend(deposits.clone());
        for account in account_updates {
            let address = account.address;
            if let Some(existing) = acc_account_updates.get_mut(&address) {
                existing.merge(account);
            } else {
                acc_account_updates.insert(address, account);
            }
        }

        let result = if !state.validium {
            // Prepare current state diff.
            let state_diff = prepare_state_diff(
                first_block_of_batch,
                block_to_commit_header,
                state.store.clone(),
                &acc_withdrawals,
                &acc_deposits,
                acc_account_updates.clone().into_values().collect(),
            )
            .await?;
            generate_blobs_bundle(&state_diff)
        } else {
            Ok((BlobsBundle::default(), 0_usize))
        };

        let Ok((bundle, latest_blob_size)) = result else {
            warn!("Batch size limit reached. Any remaining blocks will be processed in the next batch.");
            // Break loop. Use the previous generated blobs_bundle.
            break;
        };

        // Save current blobs_bundle and continue to add more blocks.
        blobs_bundle = bundle;
        _blob_size = latest_blob_size;
        for (_, tx) in &withdrawals {
            let hash =
                get_withdrawal_hash(tx).ok_or(CommitterError::InvalidWithdrawalTransaction)?;
            withdrawal_hashes.push(hash);
        }

        deposit_logs_hashes.extend(
            deposits
                .iter()
                .filter_map(|tx| tx.get_deposit_hash())
                .collect::<Vec<H256>>(),
        );

        new_state_root = state
            .store
            .state_trie(block_to_commit.hash())?
            .ok_or(CommitterError::FailedToGetInformationFromStorage(
                "Failed to get state root from storage".to_owned(),
            ))?
            .hash_no_commit();

        last_added_block_number += 1;
    }

    metrics!(if let (Ok(deposits_count), Ok(withdrawals_count)) = (
            deposit_logs_hashes.len().try_into(),
            withdrawal_hashes.len().try_into()
        ) {
            let _ = state
                .rollup_store
                .update_operations_count(tx_count, deposits_count, withdrawals_count)
                .await
                .inspect_err(|e| {
                    tracing::error!("Failed to update operations metric: {}", e.to_string())
                });
        }
        #[allow(clippy::as_conversions)]
        let blob_usage_percentage = _blob_size as f64 * 100_f64 / ethrex_common::types::BYTES_PER_BLOB_F64;
        METRICS_L2.set_blob_usage_percentage(blob_usage_percentage);
    );

    let deposit_logs_hash = get_deposit_hash(deposit_logs_hashes)?;
    Ok((
        blobs_bundle,
        new_state_root,
        withdrawal_hashes,
        deposit_logs_hash,
        last_added_block_number,
        encoded_blocks,
    ))
}

fn get_block_withdrawals(txs_and_receipts: &[(Transaction, Receipt)]) -> Vec<(H256, Transaction)> {
    txs_and_receipts
        .iter()
        .filter(|(tx, receipt)| is_withdrawal_l2(tx, receipt))
        .map(|(tx, _receipt)| (tx.compute_hash(), tx.clone()))
        .collect()
}

fn get_withdrawals_merkle_root(withdrawals_hashes: Vec<H256>) -> Result<H256, CommitterError> {
    if withdrawals_hashes.is_empty() {
        return Ok(H256::zero());
    }
    merkelize(withdrawals_hashes).map_err(CommitterError::FailedToMerkelize)
}

fn get_block_deposits(txs_and_receipts: &[(Transaction, Receipt)]) -> Vec<PrivilegedL2Transaction> {
    let deposits = txs_and_receipts
        .iter()
        .filter_map(|(tx, _)| {
            if let Transaction::PrivilegedL2Transaction(tx) = tx {
                Some(tx.clone())
            } else {
                None
            }
        })
        .collect();

    deposits
}

fn get_deposit_hash(deposit_hashes: Vec<H256>) -> Result<H256, CommitterError> {
    if deposit_hashes.is_empty() {
        return Ok(H256::zero());
    }
    let deposit_hashes_len: u16 = deposit_hashes
        .len()
        .try_into()
        .map_err(CommitterError::from)?;
    Ok(H256::from_slice(
        [
            &deposit_hashes_len.to_be_bytes(),
            keccak(
                deposit_hashes
                    .iter()
                    .map(H256::as_bytes)
                    .collect::<Vec<&[u8]>>()
                    .concat(),
            )
            .as_bytes()
            .get(2..32)
            .ok_or(CommitterError::FailedToDecodeDepositHash)?,
        ]
        .concat()
        .as_slice(),
    ))
}

/// Prepare the state diff for the block.
async fn prepare_state_diff(
    first_block_number: BlockNumber,
    last_header: BlockHeader,
    store: Store,
    withdrawals: &[(H256, Transaction)],
    deposits: &[PrivilegedL2Transaction],
    account_updates: Vec<AccountUpdate>,
) -> Result<StateDiff, CommitterError> {
    let mut modified_accounts = HashMap::new();
    for account_update in account_updates {
        // If we want the state_diff of a batch, we will have to change the -1 with the `batch_size`
        // and we may have to keep track of the latestCommittedBlock (last block of the batch),
        // the batch_size and the latestCommittedBatch in the contract.
        let nonce_diff = get_nonce_diff(&account_update, &store, None, first_block_number)
            .await
            .map_err(CommitterError::from)?;

        modified_accounts.insert(
            account_update.address,
            AccountStateDiff {
                new_balance: account_update.info.clone().map(|info| info.balance),
                nonce_diff,
                storage: account_update.added_storage.clone().into_iter().collect(),
                bytecode: account_update.code.clone(),
                bytecode_hash: None,
            },
        );
    }

    let state_diff = StateDiff {
        modified_accounts,
        version: StateDiff::default().version,
        last_header,
        withdrawal_logs: withdrawals
            .iter()
            .map(|(hash, tx)| WithdrawalLog {
                address: match tx.to() {
                    TxKind::Call(address) => address,
                    TxKind::Create => Address::zero(),
                },
                amount: tx.value(),
                tx_hash: *hash,
            })
            .collect(),
        deposit_logs: deposits
            .iter()
            .map(|tx| DepositLog {
                address: match tx.to {
                    TxKind::Call(address) => address,
                    TxKind::Create => Address::zero(),
                },
                amount: tx.value,
                nonce: tx.nonce,
            })
            .collect(),
    };

    Ok(state_diff)
}

/// Generate the blob bundle necessary for the EIP-4844 transaction.
fn generate_blobs_bundle(state_diff: &StateDiff) -> Result<(BlobsBundle, usize), CommitterError> {
    let blob_data = state_diff.encode().map_err(CommitterError::from)?;

    let blob_size = blob_data.len();

    let blob = blobs_bundle::blob_from_bytes(blob_data).map_err(CommitterError::from)?;

    Ok((
        BlobsBundle::create_from_blobs(&vec![blob]).map_err(CommitterError::from)?,
        blob_size,
    ))
}

async fn send_commitment(
    state: &mut CommitterState,
<<<<<<< HEAD
    batch_number: u64,
    new_state_root: H256,
    withdrawal_logs_merkle_root: H256,
    deposit_logs_hash: H256,
    blobs_bundle: BlobsBundle,
    encoded_blocks: Vec<Bytes>,
=======
    batch: &Batch,
>>>>>>> 5946f28e
) -> Result<H256, CommitterError> {
    let state_diff_kzg_versioned_hash = if !state.validium {
        let blob_versioned_hashes = batch.blobs_bundle.generate_versioned_hashes();
        *blob_versioned_hashes
            .first()
            .ok_or(BlobsBundleError::BlobBundleEmptyError)
            .map_err(CommitterError::from)?
            .as_fixed_bytes()
    } else {
        [0u8; 32] // Validium doesn't send state_diff_kzg_versioned_hash.
    };

<<<<<<< HEAD
    let mut calldata_values = vec![
        Value::Uint(U256::from(batch_number)),
        Value::FixedBytes(new_state_root.0.to_vec().into()),
=======
    let withdrawal_logs_merkle_root = get_withdrawals_merkle_root(batch.withdrawal_hashes.clone())?;

    let calldata_values = vec![
        Value::Uint(U256::from(batch.number)),
        Value::FixedBytes(batch.state_root.0.to_vec().into()),
>>>>>>> 5946f28e
        Value::FixedBytes(state_diff_kzg_versioned_hash.to_vec().into()),
        Value::FixedBytes(withdrawal_logs_merkle_root.0.to_vec().into()),
        Value::FixedBytes(batch.deposit_logs_hash.0.to_vec().into()),
    ];

    let (commit_function_signature, values) = if state.based {
        calldata_values.push(Value::Array(
            encoded_blocks.into_iter().map(Value::Bytes).collect(),
        ));
        (COMMIT_FUNCTION_SIGNATURE_BASED, calldata_values)
    } else {
        (COMMIT_FUNCTION_SIGNATURE, calldata_values)
    };

    let calldata = encode_calldata(commit_function_signature, &values)?;

    let gas_price = state
        .eth_client
        .get_gas_price_with_extra(20)
        .await?
        .try_into()
        .map_err(|_| {
            CommitterError::InternalError("Failed to convert gas_price to a u64".to_owned())
        })?;

    // Validium: EIP1559 Transaction.
    // Rollup: EIP4844 Transaction -> For on-chain Data Availability.
    let mut tx = if !state.validium {
        let le_bytes = estimate_blob_gas(
            &state.eth_client,
            state.arbitrary_base_blob_gas_price,
            20, // 20% of headroom
        )
        .await?
        .to_le_bytes();

        let gas_price_per_blob = U256::from_little_endian(&le_bytes);

        let wrapped_tx = state
            .eth_client
            .build_eip4844_transaction(
                state.on_chain_proposer_address,
                state.l1_address,
                calldata.into(),
                Overrides {
                    from: Some(state.l1_address),
                    gas_price_per_blob: Some(gas_price_per_blob),
                    max_fee_per_gas: Some(gas_price),
                    max_priority_fee_per_gas: Some(gas_price),
                    ..Default::default()
                },
                batch.blobs_bundle.clone(),
            )
            .await
            .map_err(CommitterError::from)?;

        WrappedTransaction::EIP4844(wrapped_tx)
    } else {
        let wrapped_tx = state
            .eth_client
            .build_eip1559_transaction(
                state.on_chain_proposer_address,
                state.l1_address,
                calldata.into(),
                Overrides {
                    from: Some(state.l1_address),
                    max_fee_per_gas: Some(gas_price),
                    max_priority_fee_per_gas: Some(gas_price),
                    ..Default::default()
                },
            )
            .await
            .map_err(CommitterError::from)?;

        WrappedTransaction::EIP1559(wrapped_tx)
    };

    state
        .eth_client
        .set_gas_for_wrapped_tx(&mut tx, state.l1_address)
        .await?;

    let commit_tx_hash = state
        .eth_client
        .send_tx_bump_gas_exponential_backoff(&mut tx, &state.l1_private_key)
        .await?;

    info!("Commitment sent: {commit_tx_hash:#x}");

    Ok(commit_tx_hash)
}

/// Estimates the gas price for blob transactions based on the current state of the blockchain.
///
/// # Parameters:
/// - `eth_client`: The Ethereum client used to fetch the latest block.
/// - `arbitrary_base_blob_gas_price`: The base gas price that serves as the minimum price for blob transactions.
/// - `headroom`: Percentage applied to the estimated gas price to provide a buffer against fluctuations.
///
/// # Formula:
/// The gas price is estimated using an exponential function based on the blob gas used in the latest block and the
/// excess blob gas from the block header, following the formula from EIP-4844:
/// ```txt
///    blob_gas = arbitrary_base_blob_gas_price + (excess_blob_gas + blob_gas_used) * headroom
/// ```
async fn estimate_blob_gas(
    eth_client: &EthClient,
    arbitrary_base_blob_gas_price: u64,
    headroom: u64,
) -> Result<u64, CommitterError> {
    let latest_block = eth_client
        .get_block_by_number(BlockByNumber::Latest)
        .await?;

    let blob_gas_used = latest_block.header.blob_gas_used.unwrap_or(0);
    let excess_blob_gas = latest_block.header.excess_blob_gas.unwrap_or(0);

    // Using the formula from the EIP-4844
    // https://eips.ethereum.org/EIPS/eip-4844
    // def get_base_fee_per_blob_gas(header: Header) -> int:
    // return fake_exponential(
    //     MIN_BASE_FEE_PER_BLOB_GAS,
    //     header.excess_blob_gas,
    //     BLOB_BASE_FEE_UPDATE_FRACTION
    // )
    //
    // factor * e ** (numerator / denominator)
    // def fake_exponential(factor: int, numerator: int, denominator: int) -> int:

    // Check if adding the blob gas used and excess blob gas would overflow
    let total_blob_gas = excess_blob_gas
        .checked_add(blob_gas_used)
        .ok_or(BlobEstimationError::OverflowError)?;

    // If the blob's market is in high demand, the equation may give a really big number.
    // This function doesn't panic, it performs checked/saturating operations.
    let blob_gas = fake_exponential_checked(
        MIN_BASE_FEE_PER_BLOB_GAS,
        total_blob_gas,
        BLOB_BASE_FEE_UPDATE_FRACTION,
    )
    .map_err(BlobEstimationError::FakeExponentialError)?;

    let gas_with_headroom = (blob_gas * (100 + headroom)) / 100;

    // Check if we have an overflow when we take the headroom into account.
    let blob_gas = arbitrary_base_blob_gas_price
        .checked_add(gas_with_headroom)
        .ok_or(BlobEstimationError::OverflowError)?;

    Ok(blob_gas)
}<|MERGE_RESOLUTION|>--- conflicted
+++ resolved
@@ -208,17 +208,6 @@
                 return Ok(());
             }
 
-<<<<<<< HEAD
-    // Try to prepare batch
-    let (
-        blobs_bundle,
-        new_state_root,
-        withdrawal_hashes,
-        deposit_logs_hash,
-        last_block_of_batch,
-        encoded_blocks,
-    ) = prepare_batch_from_block(state, last_committed_block_number).await?;
-=======
             let batch = Batch {
                 number: batch_to_commit,
                 first_block: first_block_to_commit,
@@ -228,9 +217,8 @@
                 withdrawal_hashes,
                 blobs_bundle,
             };
->>>>>>> 5946f28e
-
-            state.rollup_store.store_batch(batch.clone()).await?;
+
+            state.rollup_store.seal_batch(batch.clone()).await?;
 
             debug!(
                 first_block = batch.first_block,
@@ -243,47 +231,30 @@
         }
     };
 
-<<<<<<< HEAD
-    let commit_tx_hash = send_commitment(
-                state,
-                batch_to_commit,
-                new_state_root,
-                withdrawal_logs_merkle_root,
-                deposit_logs_hash,
-                blobs_bundle,
-                encoded_blocks,
-            )
-            .await
-            .map_err(|error| CommitterError::FailedToSendCommitment(format!(
-                "Failed to send commitment for batch {batch_to_commit}. first_block: {first_block_to_commit} last_block: {last_block_of_batch}: {error}"
-            )))?;
-
-    metrics!(
-    let _ = METRICS_L2
-        .set_block_type_and_block_number(
-            MetricsL2BlockType::LastCommittedBlock,
-            last_block_of_batch,
-        )
-        .inspect_err(|e| {
-            tracing::error!(
-                "Failed to set metric: last committed block {}",
-                e.to_string()
-            )
-        });
-    );
-
-    info!("Sent commitment for batch {batch_to_commit}, with tx hash {commit_tx_hash:#x}.",);
-    state
-        .rollup_store
-        .seal_batch(
-            batch_to_commit,
-            first_block_to_commit,
-            last_block_of_batch,
-            withdrawal_hashes,
-        )
-        .await?;
-    Ok(())
-=======
+    let encoded_blocks = if state.based {
+        let mut encoded_blocks: Vec<Bytes> = Vec::new();
+        for i in batch.first_block..=batch.last_block {
+            let block_header = state
+                .store
+                .get_block_header(i)
+                .map_err(CommitterError::from)?
+                .ok_or(CommitterError::FailedToRetrieveDataFromStorage)?;
+
+            let block_body = state
+                .store
+                .get_block_body(i)
+                .await
+                .map_err(CommitterError::from)?
+                .ok_or(CommitterError::FailedToRetrieveDataFromStorage)?;
+
+            let block = Block::new(block_header, block_body);
+            encoded_blocks.push(block.encode_to_vec().into());
+        }
+        encoded_blocks
+    } else {
+        vec![]
+    };
+
     info!(
         first_block = batch.first_block,
         last_block = batch.last_block,
@@ -291,7 +262,7 @@
         batch.number,
     );
 
-    match send_commitment(state, &batch).await {
+    match send_commitment(state, &batch, encoded_blocks).await {
         Ok(commit_tx_hash) => {
             metrics!(
             let _ = METRICS_L2
@@ -318,13 +289,12 @@
             batch.number, batch.first_block, batch.last_block
         ))),
     }
->>>>>>> 5946f28e
 }
 
 async fn prepare_batch_from_block(
     state: &mut CommitterState,
     mut last_added_block_number: BlockNumber,
-) -> Result<(BlobsBundle, H256, Vec<H256>, H256, BlockNumber, Vec<Bytes>), CommitterError> {
+) -> Result<(BlobsBundle, H256, Vec<H256>, H256, BlockNumber), CommitterError> {
     let first_block_of_batch = last_added_block_number + 1;
     let mut blobs_bundle = BlobsBundle::default();
 
@@ -334,7 +304,6 @@
     let mut withdrawal_hashes = vec![];
     let mut deposit_logs_hashes = vec![];
     let mut new_state_root = H256::default();
-    let mut encoded_blocks = vec![];
 
     #[cfg(feature = "metrics")]
     let mut tx_count = 0_u64;
@@ -403,10 +372,6 @@
                 vm.get_state_transitions()?
             };
 
-        // Accumulate block data with the rest of the batch.
-        if state.based {
-            encoded_blocks.push(block_to_commit.encode_to_vec().into());
-        }
         acc_withdrawals.extend(withdrawals.clone());
         acc_deposits.extend(deposits.clone());
         for account in account_updates {
@@ -491,7 +456,6 @@
         withdrawal_hashes,
         deposit_logs_hash,
         last_added_block_number,
-        encoded_blocks,
     ))
 }
 
@@ -510,7 +474,9 @@
     merkelize(withdrawals_hashes).map_err(CommitterError::FailedToMerkelize)
 }
 
-fn get_block_deposits(txs_and_receipts: &[(Transaction, Receipt)]) -> Vec<PrivilegedL2Transaction> {
+pub fn get_block_deposits(
+    txs_and_receipts: &[(Transaction, Receipt)],
+) -> Vec<PrivilegedL2Transaction> {
     let deposits = txs_and_receipts
         .iter()
         .filter_map(|(tx, _)| {
@@ -525,7 +491,7 @@
     deposits
 }
 
-fn get_deposit_hash(deposit_hashes: Vec<H256>) -> Result<H256, CommitterError> {
+pub fn get_deposit_hash(deposit_hashes: Vec<H256>) -> Result<H256, CommitterError> {
     if deposit_hashes.is_empty() {
         return Ok(H256::zero());
     }
@@ -629,16 +595,8 @@
 
 async fn send_commitment(
     state: &mut CommitterState,
-<<<<<<< HEAD
-    batch_number: u64,
-    new_state_root: H256,
-    withdrawal_logs_merkle_root: H256,
-    deposit_logs_hash: H256,
-    blobs_bundle: BlobsBundle,
+    batch: &Batch,
     encoded_blocks: Vec<Bytes>,
-=======
-    batch: &Batch,
->>>>>>> 5946f28e
 ) -> Result<H256, CommitterError> {
     let state_diff_kzg_versioned_hash = if !state.validium {
         let blob_versioned_hashes = batch.blobs_bundle.generate_versioned_hashes();
@@ -651,17 +609,11 @@
         [0u8; 32] // Validium doesn't send state_diff_kzg_versioned_hash.
     };
 
-<<<<<<< HEAD
+    let withdrawal_logs_merkle_root = get_withdrawals_merkle_root(batch.withdrawal_hashes.clone())?;
+
     let mut calldata_values = vec![
-        Value::Uint(U256::from(batch_number)),
-        Value::FixedBytes(new_state_root.0.to_vec().into()),
-=======
-    let withdrawal_logs_merkle_root = get_withdrawals_merkle_root(batch.withdrawal_hashes.clone())?;
-
-    let calldata_values = vec![
         Value::Uint(U256::from(batch.number)),
         Value::FixedBytes(batch.state_root.0.to_vec().into()),
->>>>>>> 5946f28e
         Value::FixedBytes(state_diff_kzg_versioned_hash.to_vec().into()),
         Value::FixedBytes(withdrawal_logs_merkle_root.0.to_vec().into()),
         Value::FixedBytes(batch.deposit_logs_hash.0.to_vec().into()),
