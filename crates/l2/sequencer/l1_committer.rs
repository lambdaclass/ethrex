use crate::{
    sequencer::errors::CommitterError, utils::helpers::is_withdrawal_l2, CommitterConfig,
    EthConfig, SequencerConfig,
};

use ethrex_blockchain::vm::StoreVmDatabase;
#[cfg(feature = "metrics")]
use ethrex_common::types::BYTES_PER_BLOB;
use ethrex_common::{
    types::{
        blobs_bundle, fake_exponential_checked, AccountUpdate, BlobsBundle, BlobsBundleError,
        Block, BlockHeader, BlockNumber, PrivilegedL2Transaction, Receipt, Transaction, TxKind,
        BLOB_BASE_FEE_UPDATE_FRACTION, MIN_BASE_FEE_PER_BLOB_GAS,
    },
    Address, H256, U256,
};
use ethrex_l2_common::{
    get_block_deposits, get_block_withdrawals, get_nonce_diff, prepare_state_diff,
    AccountStateDiff, DepositLog, StateDiff, WithdrawalLog,
};
use ethrex_l2_sdk::{
    calldata::{encode_calldata, Value},
    merkle_tree::merkelize,
};
use ethrex_metrics::metrics;
#[cfg(feature = "metrics")]
use ethrex_metrics::metrics_l2::{MetricsL2BlockType, METRICS_L2};
use ethrex_rpc::{
    clients::eth::{eth_sender::Overrides, BlockByNumber, EthClient, WrappedTransaction},
    utils::get_withdrawal_hash,
};
use ethrex_storage::Store;
use ethrex_storage_rollup::StoreRollup;
use ethrex_vm::{Evm, EvmEngine};
use keccak_hash::keccak;
use secp256k1::SecretKey;
use std::{collections::HashMap, sync::Arc};
use tracing::{debug, error, info, warn};

use super::{
    blobs_bundle_cache::BlobsBundleCache,
    errors::{BlobEstimationError, SequencerError},
    execution_cache::ExecutionCache,
    utils::sleep_random,
};

const COMMIT_FUNCTION_SIGNATURE: &str = "commitBatch(uint256,bytes32,bytes32,bytes32,bytes32)";

pub struct Committer {
    eth_client: EthClient,
    on_chain_proposer_address: Address,
    store: Store,
    rollup_store: StoreRollup,
    l1_address: Address,
    l1_private_key: SecretKey,
    commit_time_ms: u64,
    arbitrary_base_blob_gas_price: u64,
    execution_cache: Arc<ExecutionCache>,
    validium: bool,
    blobs_bundle_cache: Arc<BlobsBundleCache>,
}

pub async fn start_l1_committer(
    store: Store,
    rollup_store: StoreRollup,
    execution_cache: Arc<ExecutionCache>,
    blobs_bundle_cache: Arc<BlobsBundleCache>,
    cfg: SequencerConfig,
) -> Result<(), SequencerError> {
    let mut committer = Committer::new_from_config(
        &cfg.l1_committer,
        &cfg.eth,
        store,
        rollup_store,
        execution_cache,
        blobs_bundle_cache,
    )?;
    committer.run().await;
    Ok(())
}

impl Committer {
    pub fn new_from_config(
        committer_config: &CommitterConfig,
        eth_config: &EthConfig,
        store: Store,
        rollup_store: StoreRollup,
        execution_cache: Arc<ExecutionCache>,
        blobs_bundle_cache: Arc<BlobsBundleCache>,
    ) -> Result<Self, CommitterError> {
        Ok(Self {
            eth_client: EthClient::new_with_config(
                eth_config.rpc_url.iter().map(AsRef::as_ref).collect(),
                eth_config.max_number_of_retries,
                eth_config.backoff_factor,
                eth_config.min_retry_delay,
                eth_config.max_retry_delay,
                Some(eth_config.maximum_allowed_max_fee_per_gas),
                Some(eth_config.maximum_allowed_max_fee_per_blob_gas),
            )?,
            on_chain_proposer_address: committer_config.on_chain_proposer_address,
            store,
            rollup_store,
            l1_address: committer_config.l1_address,
            l1_private_key: committer_config.l1_private_key,
            commit_time_ms: committer_config.commit_time_ms,
            arbitrary_base_blob_gas_price: committer_config.arbitrary_base_blob_gas_price,
            execution_cache,
            validium: committer_config.validium,
            blobs_bundle_cache,
        })
    }

    pub async fn run(&mut self) {
        loop {
            if let Err(err) = self.main_logic().await {
                error!("L1 Committer Error: {}", err);
            }

            sleep_random(self.commit_time_ms).await;
        }
    }

    async fn main_logic(&mut self) -> Result<(), CommitterError> {
        // Get the batch to commit
        let last_committed_batch_number = self
            .eth_client
            .get_last_committed_batch(self.on_chain_proposer_address)
            .await?;
        let batch_to_commit = last_committed_batch_number + 1;

        // Get the last committed block_number
        let last_committed_block_number = self
            .rollup_store
            .get_block_numbers_by_batch(last_committed_batch_number)
            .await?
            .and_then(|blocks| blocks.last().copied())
            .ok_or_else(|| CommitterError::InternalError("Invalid rollup_storage state".into()))?;

        let first_block_to_commit = last_committed_block_number + 1;

        // Try to prepare batch
        let (
            blobs_bundle,
            new_state_root,
            withdrawal_hashes,
            deposit_logs_hash,
            last_block_of_batch,
        ) = self
            .prepare_batch_from_block(last_committed_block_number, batch_to_commit)
            .await?;

        if last_committed_block_number == last_block_of_batch {
            debug!("No new blocks to commit, skipping");
            return Ok(());
        }

        let withdrawal_logs_merkle_root =
            self.get_withdrawals_merkle_root(withdrawal_hashes.clone())?;

        info!("Sending commitment for batch {batch_to_commit}. first_block: {first_block_to_commit}, last_block: {last_block_of_batch}");

        match self
            .send_commitment(
                batch_to_commit,
                new_state_root,
                withdrawal_logs_merkle_root,
                deposit_logs_hash,
                blobs_bundle,
            )
            .await
        {
            Ok(commit_tx_hash) => {
                metrics!(
                let _ = METRICS_L2
                    .set_block_type_and_block_number(
                        MetricsL2BlockType::LastCommittedBlock,
                        last_block_of_batch,
                    )
                    .inspect_err(|e| {
                        tracing::error!(
                            "Failed to set metric: last committed block {}",
                            e.to_string()
                        )
                    });
                );

                info!(
                    "Sent commitment for batch {batch_to_commit}, with tx hash {commit_tx_hash:#x}.",
                );
                self.rollup_store.store_batch(batch_to_commit, first_block_to_commit, last_block_of_batch, withdrawal_hashes).await?;
                Ok(())
            }
            Err(error) => Err(CommitterError::FailedToSendCommitment(format!(
                "Failed to send commitment for batch {batch_to_commit}. first_block: {first_block_to_commit} last_block: {last_block_of_batch}: {error}"
            ))),
        }
    }

    async fn prepare_batch_from_block(
        &self,
        mut last_added_block_number: BlockNumber,
        batch_number_for_cache: u64,
    ) -> Result<(BlobsBundle, H256, Vec<H256>, H256, BlockNumber), CommitterError> {
        let first_block_of_batch = last_added_block_number + 1;
        let mut blobs_bundle = BlobsBundle::default();

        let mut acc_withdrawals = vec![];
        let mut acc_deposits = vec![];
        let mut acc_account_updates: HashMap<Address, AccountUpdate> = HashMap::new();
        let mut withdrawal_hashes = vec![];
        let mut deposit_logs_hashes = vec![];
        let mut new_state_root = H256::default();

        #[cfg(feature = "metrics")]
        let mut tx_count = 0_u64;
        let mut _blob_size = 0_usize;

        info!("Preparing state diff from block {first_block_of_batch}");

        loop {
            // Get a block to add to the batch
            let Some(block_to_commit_body) = self
                .store
                .get_block_body(last_added_block_number + 1)
                .await
                .map_err(CommitterError::from)?
            else {
                debug!("No new block to commit, skipping..");
                break;
            };
            let block_to_commit_header = self
                .store
                .get_block_header(last_added_block_number + 1)
                .map_err(CommitterError::from)?
                .ok_or(CommitterError::FailedToGetInformationFromStorage(
                    "Failed to get_block_header() after get_block_body()".to_owned(),
                ))?;

            // Get block transactions and receipts
            let mut txs_and_receipts = vec![];
            for (index, tx) in block_to_commit_body.transactions.iter().enumerate() {
                let receipt = self
                    .store
                    .get_receipt(last_added_block_number + 1, index.try_into()?)
                    .await?
                    .ok_or(CommitterError::InternalError(
                        "Transactions in a block should have a receipt".to_owned(),
                    ))?;
                txs_and_receipts.push((tx.clone(), receipt));
            }

            metrics!(
                tx_count += txs_and_receipts
                    .len()
                    .try_into()
                    .inspect_err(|_| tracing::error!("Failed to collect metric tx count"))
                    .unwrap_or(0)
            );
            // Get block withdrawals and deposits
            let withdrawals = get_block_withdrawals(&txs_and_receipts)?;
            let deposits = get_block_deposits(&txs_and_receipts);

            // Get block account updates.
            let block_to_commit = Block::new(block_to_commit_header.clone(), block_to_commit_body);
            let account_updates = match self.execution_cache.get(block_to_commit.hash())? {
                Some(account_updates) => account_updates,
                None => {
                    warn!(
                            "Could not find execution cache result for block {}, falling back to re-execution", last_added_block_number + 1
                        );

                    let vm_db = StoreVmDatabase::new(
                        self.store.clone(),
                        block_to_commit.header.parent_hash,
                    );
                    let mut vm = Evm::new(EvmEngine::default(), vm_db);
                    vm.execute_block(&block_to_commit)?;
                    vm.get_state_transitions()?
                }
            };

            // Accumulate block data with the rest of the batch.
            acc_withdrawals.extend(withdrawals.clone());
            acc_deposits.extend(deposits.clone());
            for account in account_updates {
                let address = account.address;
                if let Some(existing) = acc_account_updates.get_mut(&address) {
                    existing.merge(account);
                } else {
                    acc_account_updates.insert(address, account);
                }
            }

            let result = if !self.validium {
                // Prepare current state diff.
                let state_diff = prepare_state_diff(
                    first_block_of_batch,
                    block_to_commit_header,
                    self.store.clone(),
                    &acc_withdrawals,
                    &acc_deposits,
                    acc_account_updates.clone().into_values().collect(),
                )
                .await?;
                self.generate_blobs_bundle(&state_diff)
            } else {
                Ok((BlobsBundle::default(), 0_usize))
            };

            match result {
<<<<<<< HEAD
                Ok(bundle) => {
=======
                Ok((bundle, latest_blob_size)) => {
                    // Save current blobs_bundle and continue to add more blocks.
>>>>>>> 419805b6
                    blobs_bundle = bundle;
                    _blob_size = latest_blob_size;
                    for (_, tx) in &withdrawals {
                        let hash = get_withdrawal_hash(tx)
                            .ok_or(CommitterError::InvalidWithdrawalTransaction)?;
                        withdrawal_hashes.push(hash);
                    }

                    deposit_logs_hashes.extend(
                        deposits
                            .iter()
                            .filter_map(|tx| tx.get_deposit_hash())
                            .collect::<Vec<H256>>(),
                    );

                    new_state_root = self
                        .store
                        .state_trie(block_to_commit.hash())?
                        .ok_or(CommitterError::FailedToGetInformationFromStorage(
                            "Failed to get state root from storage".to_owned(),
                        ))?
                        .hash_no_commit();

                    last_added_block_number += 1;
                }
                Err(_) => {
                    warn!("Batch size limit reached. Any remaining blocks will be processed in the next batch.");
                    // Break loop. Use the previous generated blobs_bundle.
                    break;
                }
            }
        }

<<<<<<< HEAD
        self.blobs_bundle_cache.push(batch_number_for_cache, blobs_bundle.clone())?;
=======
        metrics!(if let (Ok(deposits_count), Ok(withdrawals_count)) = (
                deposit_logs_hashes.len().try_into(),
                withdrawal_hashes.len().try_into()
            ) {
                let _ = self
                    .rollup_store
                    .update_operations_count(tx_count, deposits_count, withdrawals_count)
                    .await
                    .inspect_err(|e| {
                        tracing::error!("Failed to update operations metric: {}", e.to_string())
                    });
            }
            #[allow(clippy::as_conversions)]
            METRICS_L2
                .set_blob_usage_percentage((_blob_size as f64 / BYTES_PER_BLOB as f64) * 100_f64);
        );
>>>>>>> 419805b6

        let deposit_logs_hash = self.get_deposit_hash(deposit_logs_hashes)?;
        Ok((
            blobs_bundle,
            new_state_root,
            withdrawal_hashes,
            deposit_logs_hash,
            last_added_block_number,
        ))
    }

    fn get_withdrawals_merkle_root(
        &self,
        withdrawals_hashes: Vec<H256>,
    ) -> Result<H256, CommitterError> {
        if !withdrawals_hashes.is_empty() {
            merkelize(withdrawals_hashes).map_err(CommitterError::FailedToMerkelize)
        } else {
            Ok(H256::zero())
        }
    }

    fn get_deposit_hash(&self, deposit_hashes: Vec<H256>) -> Result<H256, CommitterError> {
        if !deposit_hashes.is_empty() {
            let deposit_hashes_len: u16 = deposit_hashes
                .len()
                .try_into()
                .map_err(CommitterError::from)?;
            Ok(H256::from_slice(
                [
                    &deposit_hashes_len.to_be_bytes(),
                    keccak(
                        deposit_hashes
                            .iter()
                            .map(H256::as_bytes)
                            .collect::<Vec<&[u8]>>()
                            .concat(),
                    )
                    .as_bytes()
                    .get(2..32)
                    .ok_or(CommitterError::FailedToDecodeDepositHash)?,
                ]
                .concat()
                .as_slice(),
            ))
        } else {
            Ok(H256::zero())
        }
    }

    /// Generate the blob bundle necessary for the EIP-4844 transaction.
    fn generate_blobs_bundle(
        &self,
        state_diff: &StateDiff,
    ) -> Result<(BlobsBundle, usize), CommitterError> {
        let blob_data = state_diff.encode().map_err(CommitterError::from)?;

        let blob_size = blob_data.len();

        let blob = blobs_bundle::blob_from_bytes(blob_data).map_err(CommitterError::from)?;

        Ok((
            BlobsBundle::create_from_blobs(&vec![blob]).map_err(CommitterError::from)?,
            blob_size,
        ))
    }

    async fn send_commitment(
        &self,
        batch_number: u64,
        new_state_root: H256,
        withdrawal_logs_merkle_root: H256,
        deposit_logs_hash: H256,
        blobs_bundle: BlobsBundle,
    ) -> Result<H256, CommitterError> {
        let state_diff_kzg_versioned_hash = if !self.validium {
            let blob_versioned_hashes = blobs_bundle.generate_versioned_hashes();
            *blob_versioned_hashes
                .first()
                .ok_or(BlobsBundleError::BlobBundleEmptyError)
                .map_err(CommitterError::from)?
                .as_fixed_bytes()
        } else {
            [0u8; 32] // Validium doesn't send state_diff_kzg_versioned_hash.
        };

        let calldata_values = vec![
            Value::Uint(U256::from(batch_number)),
            Value::FixedBytes(new_state_root.0.to_vec().into()),
            Value::FixedBytes(state_diff_kzg_versioned_hash.to_vec().into()),
            Value::FixedBytes(withdrawal_logs_merkle_root.0.to_vec().into()),
            Value::FixedBytes(deposit_logs_hash.0.to_vec().into()),
        ];

        let calldata = encode_calldata(COMMIT_FUNCTION_SIGNATURE, &calldata_values)?;

        let gas_price = self
            .eth_client
            .get_gas_price_with_extra(20)
            .await?
            .try_into()
            .map_err(|_| {
                CommitterError::InternalError("Failed to convert gas_price to a u64".to_owned())
            })?;

        // Validium: EIP1559 Transaction.
        // Rollup: EIP4844 Transaction -> For on-chain Data Availability.
        let mut tx = if !self.validium {
            let le_bytes = estimate_blob_gas(
                &self.eth_client,
                self.arbitrary_base_blob_gas_price,
                20, // 20% of headroom
            )
            .await?
            .to_le_bytes();

            let gas_price_per_blob = U256::from_little_endian(&le_bytes);

            let wrapped_tx = self
                .eth_client
                .build_eip4844_transaction(
                    self.on_chain_proposer_address,
                    self.l1_address,
                    calldata.into(),
                    Overrides {
                        from: Some(self.l1_address),
                        gas_price_per_blob: Some(gas_price_per_blob),
                        max_fee_per_gas: Some(gas_price),
                        max_priority_fee_per_gas: Some(gas_price),
                        ..Default::default()
                    },
                    blobs_bundle,
                )
                .await
                .map_err(CommitterError::from)?;

            WrappedTransaction::EIP4844(wrapped_tx)
        } else {
            let wrapped_tx = self
                .eth_client
                .build_eip1559_transaction(
                    self.on_chain_proposer_address,
                    self.l1_address,
                    calldata.into(),
                    Overrides {
                        from: Some(self.l1_address),
                        max_fee_per_gas: Some(gas_price),
                        max_priority_fee_per_gas: Some(gas_price),
                        ..Default::default()
                    },
                )
                .await
                .map_err(CommitterError::from)?;

            WrappedTransaction::EIP1559(wrapped_tx)
        };

        self.eth_client
            .set_gas_for_wrapped_tx(&mut tx, self.l1_address)
            .await?;

        let commit_tx_hash = self
            .eth_client
            .send_tx_bump_gas_exponential_backoff(&mut tx, &self.l1_private_key)
            .await?;

        info!("Commitment sent: {commit_tx_hash:#x}");

        Ok(commit_tx_hash)
    }
}

/// Estimates the gas price for blob transactions based on the current state of the blockchain.
///
/// # Parameters:
/// - `eth_client`: The Ethereum client used to fetch the latest block.
/// - `arbitrary_base_blob_gas_price`: The base gas price that serves as the minimum price for blob transactions.
/// - `headroom`: Percentage applied to the estimated gas price to provide a buffer against fluctuations.
///
/// # Formula:
/// The gas price is estimated using an exponential function based on the blob gas used in the latest block and the
/// excess blob gas from the block header, following the formula from EIP-4844:
/// ```txt
///    blob_gas = arbitrary_base_blob_gas_price + (excess_blob_gas + blob_gas_used) * headroom
/// ```
async fn estimate_blob_gas(
    eth_client: &EthClient,
    arbitrary_base_blob_gas_price: u64,
    headroom: u64,
) -> Result<u64, CommitterError> {
    let latest_block = eth_client
        .get_block_by_number(BlockByNumber::Latest)
        .await?;

    let blob_gas_used = latest_block.header.blob_gas_used.unwrap_or(0);
    let excess_blob_gas = latest_block.header.excess_blob_gas.unwrap_or(0);

    // Using the formula from the EIP-4844
    // https://eips.ethereum.org/EIPS/eip-4844
    // def get_base_fee_per_blob_gas(header: Header) -> int:
    // return fake_exponential(
    //     MIN_BASE_FEE_PER_BLOB_GAS,
    //     header.excess_blob_gas,
    //     BLOB_BASE_FEE_UPDATE_FRACTION
    // )
    //
    // factor * e ** (numerator / denominator)
    // def fake_exponential(factor: int, numerator: int, denominator: int) -> int:

    // Check if adding the blob gas used and excess blob gas would overflow
    let total_blob_gas = match excess_blob_gas.checked_add(blob_gas_used) {
        Some(total) => total,
        None => return Err(BlobEstimationError::OverflowError.into()),
    };

    // If the blob's market is in high demand, the equation may give a really big number.
    // This function doesn't panic, it performs checked/saturating operations.
    let blob_gas = fake_exponential_checked(
        MIN_BASE_FEE_PER_BLOB_GAS,
        total_blob_gas,
        BLOB_BASE_FEE_UPDATE_FRACTION,
    )
    .map_err(BlobEstimationError::FakeExponentialError)?;

    let gas_with_headroom = (blob_gas * (100 + headroom)) / 100;

    // Check if we have an overflow when we take the headroom into account.
    let blob_gas = match arbitrary_base_blob_gas_price.checked_add(gas_with_headroom) {
        Some(gas) => gas,
        None => return Err(BlobEstimationError::OverflowError.into()),
    };

    Ok(blob_gas)
}<|MERGE_RESOLUTION|>--- conflicted
+++ resolved
@@ -309,12 +309,8 @@
             };
 
             match result {
-<<<<<<< HEAD
-                Ok(bundle) => {
-=======
                 Ok((bundle, latest_blob_size)) => {
                     // Save current blobs_bundle and continue to add more blocks.
->>>>>>> 419805b6
                     blobs_bundle = bundle;
                     _blob_size = latest_blob_size;
                     for (_, tx) in &withdrawals {
@@ -348,9 +344,8 @@
             }
         }
 
-<<<<<<< HEAD
         self.blobs_bundle_cache.push(batch_number_for_cache, blobs_bundle.clone())?;
-=======
+
         metrics!(if let (Ok(deposits_count), Ok(withdrawals_count)) = (
                 deposit_logs_hashes.len().try_into(),
                 withdrawal_hashes.len().try_into()
@@ -367,7 +362,6 @@
             METRICS_L2
                 .set_blob_usage_percentage((_blob_size as f64 / BYTES_PER_BLOB as f64) * 100_f64);
         );
->>>>>>> 419805b6
 
         let deposit_logs_hash = self.get_deposit_hash(deposit_logs_hashes)?;
         Ok((
