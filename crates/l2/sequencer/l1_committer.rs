use crate::{
    BlockProducerConfig, CommitterConfig, EthConfig, SequencerConfig,
    based::sequencer_state::{SequencerState, SequencerStatus},
    sequencer::{
        errors::CommitterError,
        utils::{
            self, batch_checkpoint_name, fetch_blocks_with_respective_fee_configs,
            get_git_commit_hash, system_now_ms,
        },
    },
};
use bytes::Bytes;
use ethrex_blockchain::{
    Blockchain, BlockchainOptions, BlockchainType, L2Config, error::ChainError, vm::StoreVmDatabase,
};
use ethrex_common::{
    Address, H256, U256,
    types::{
        BLOB_BASE_FEE_UPDATE_FRACTION, BlobsBundle, Block, BlockNumber, Fork, Genesis,
        MIN_BASE_FEE_PER_BLOB_GAS, TxType, batch::Batch, blobs_bundle, fake_exponential,
        fee_config::FeeConfig,
    },
};
use ethrex_l2_common::{
    calldata::Value,
    merkle_tree::compute_merkle_root,
    messages::{
        L2Message, get_balance_diffs, get_block_l1_messages, get_block_l2_messages,
        get_l1_message_hash, get_l2_message_hash,
    },
    privileged_transactions::{
        PRIVILEGED_TX_BUDGET, compute_privileged_transactions_hash,
        get_block_l1_privileged_transactions,
    },
    prover::ProverInputData,
};
use ethrex_l2_rpc::signer::{Signer, SignerHealth};
use ethrex_l2_sdk::{
    build_generic_tx, calldata::encode_calldata, get_l1_active_fork, get_last_committed_batch,
    send_tx_bump_gas_exponential_backoff,
};
#[cfg(feature = "metrics")]
use ethrex_metrics::l2::metrics::{METRICS, MetricsBlockType};
use ethrex_metrics::metrics;
use ethrex_rlp::encode::RLPEncode;
use ethrex_rpc::{
    clients::eth::{EthClient, Overrides},
    types::block_identifier::{BlockIdentifier, BlockTag},
};
use ethrex_storage::EngineType;
use ethrex_storage::Store;
use ethrex_storage_rollup::StoreRollup;
use ethrex_vm::{BlockExecutionResult, Evm};
use rand::Rng;
use serde::Serialize;
use std::{
    collections::BTreeMap,
    fs::remove_dir_all,
    path::{Path, PathBuf},
    sync::Arc,
};
use tokio_util::sync::CancellationToken;
use tracing::{debug, error, info, trace, warn};

use super::{errors::BlobEstimationError, utils::random_duration};
use spawned_concurrency::tasks::{
    CallResponse, CastResponse, GenServer, GenServerHandle, send_after,
};

const COMMIT_FUNCTION_SIGNATURE_BASED: &str =
    "commitBatch(uint256,bytes32,bytes32,bytes32,bytes32,bytes[])";
const COMMIT_FUNCTION_SIGNATURE: &str =
    "commitBatch(uint256,bytes32, bytes32,bytes32,bytes32,bytes32,(uint256,uint256)[])";
/// Default wake up time for the committer to check if it should send a commit tx
const COMMITTER_DEFAULT_WAKE_TIME_MS: u64 = 60_000;

#[derive(Clone)]
pub enum CallMessage {
    Stop,
    /// time to wait in ms before sending commit
    Start(u64),
    Health,
}

#[derive(Clone)]
pub enum InMessage {
    Commit,
    Abort,
}

#[derive(Clone)]
pub enum OutMessage {
    Done,
    Error(String),
    Stopped,
    Started,
    Health(Box<L1CommitterHealth>),
}

pub struct L1Committer {
    eth_client: EthClient,
    blockchain: Arc<Blockchain>,
    on_chain_proposer_address: Address,
    store: Store,
    rollup_store: StoreRollup,
    commit_time_ms: u64,
    batch_gas_limit: Option<u64>,
    arbitrary_base_blob_gas_price: u64,
    validium: bool,
    signer: Signer,
    based: bool,
    sequencer_state: SequencerState,
    /// Time to wait before checking if it should send a new batch
    committer_wake_up_ms: u64,
    /// Timestamp of last successful committed batch
    last_committed_batch_timestamp: u128,
    /// Last succesful committed batch number
    last_committed_batch: u64,
    /// Cancellation token for the next inbound InMessage::Commit
    cancellation_token: Option<CancellationToken>,
    /// Timestamp for Osaka activation on L1. This is used to determine which fork to use when generating blobs proofs.
    osaka_activation_time: Option<u64>,
    /// Elasticity multiplier for prover input generation
    elasticity_multiplier: u64,
    /// Git commit hash of the build
    git_commit_hash: String,
    /// Store containing the state checkpoint at the last committed batch.
    ///
    /// It is used to ensure state availability for batch preparation and
    /// witness generation.
    current_checkpoint_store: Store,
    /// Network genesis.
    ///
    /// It is used for creating checkpoints.
    genesis: Genesis,
    /// Directory where checkpoints are stored.
    checkpoints_dir: PathBuf,
}

#[derive(Clone, Serialize)]
pub struct L1CommitterHealth {
    rpc_healthcheck: BTreeMap<String, serde_json::Value>,
    commit_time_ms: u64,
    arbitrary_base_blob_gas_price: u64,
    validium: bool,
    based: bool,
    sequencer_state: String,
    committer_wake_up_ms: u64,
    last_committed_batch_timestamp: u128,
    last_committed_batch: u64,
    signer_status: SignerHealth,
    running: bool,
    on_chain_proposer_address: Address,
}

impl L1Committer {
    #[expect(clippy::too_many_arguments)]
    pub async fn new(
        committer_config: &CommitterConfig,
        proposer_config: &BlockProducerConfig,
        eth_config: &EthConfig,
        blockchain: Arc<Blockchain>,
        store: Store,
        rollup_store: StoreRollup,
        based: bool,
        sequencer_state: SequencerState,
        genesis: Genesis,
        checkpoints_dir: PathBuf,
    ) -> Result<Self, CommitterError> {
        let eth_client = EthClient::new_with_config(
            eth_config.rpc_url.clone(),
            eth_config.max_number_of_retries,
            eth_config.backoff_factor,
            eth_config.min_retry_delay,
            eth_config.max_retry_delay,
            Some(eth_config.maximum_allowed_max_fee_per_gas),
            Some(eth_config.maximum_allowed_max_fee_per_blob_gas),
        )?;
        let last_committed_batch =
            get_last_committed_batch(&eth_client, committer_config.on_chain_proposer_address)
                .await?;

        let (current_checkpoint_store, _) = Self::get_checkpoint_from_path(
            genesis.clone(),
            blockchain.options.clone(),
            &checkpoints_dir.join(batch_checkpoint_name(last_committed_batch)),
            &rollup_store,
        )
        .await?;

        Ok(Self {
            eth_client,
            blockchain,
            on_chain_proposer_address: committer_config.on_chain_proposer_address,
            store,
            rollup_store,
            commit_time_ms: committer_config.commit_time_ms,
            batch_gas_limit: committer_config.batch_gas_limit,
            arbitrary_base_blob_gas_price: committer_config.arbitrary_base_blob_gas_price,
            validium: committer_config.validium,
            signer: committer_config.signer.clone(),
            based,
            sequencer_state,
            committer_wake_up_ms: committer_config
                .commit_time_ms
                .min(COMMITTER_DEFAULT_WAKE_TIME_MS),
            last_committed_batch_timestamp: 0,
            last_committed_batch,
            cancellation_token: None,
            osaka_activation_time: eth_config.osaka_activation_time,
            elasticity_multiplier: proposer_config.elasticity_multiplier,
            git_commit_hash: get_git_commit_hash(),
            current_checkpoint_store,
            genesis,
            checkpoints_dir,
        })
    }

    pub async fn spawn(
        store: Store,
        blockchain: Arc<Blockchain>,
        rollup_store: StoreRollup,
        cfg: SequencerConfig,
        sequencer_state: SequencerState,
        genesis: Genesis,
        checkpoints_dir: PathBuf,
    ) -> Result<GenServerHandle<L1Committer>, CommitterError> {
        let state = Self::new(
            &cfg.l1_committer,
            &cfg.block_producer,
            &cfg.eth,
            blockchain,
            store.clone(),
            rollup_store.clone(),
            cfg.based.enabled,
            sequencer_state,
            genesis,
            checkpoints_dir,
        )
        .await?;
        // NOTE: we spawn as blocking due to `generate_blobs_bundle` and
        // `send_tx_bump_gas_exponential_backoff` blocking for more than 40ms
        let l1_committer = state.start_blocking();
        if let OutMessage::Error(reason) = l1_committer
            .clone()
            .call(CallMessage::Start(cfg.l1_committer.first_wake_up_time_ms))
            .await?
        {
            Err(CommitterError::UnexpectedError(format!(
                "Failed to send first wake up message to committer {reason}"
            )))
        } else {
            Ok(l1_committer)
        }
    }

    async fn commit_next_batch_to_l1(&mut self) -> Result<(), CommitterError> {
        info!("Running committer main loop");
        // Get the batch to commit
        let last_committed_batch_number =
            get_last_committed_batch(&self.eth_client, self.on_chain_proposer_address).await?;
        let batch_to_commit = last_committed_batch_number + 1;

        let l1_fork = get_l1_active_fork(&self.eth_client, self.osaka_activation_time)
            .await
            .map_err(CommitterError::EthClientError)?;

        let batch = match self
            .rollup_store
            .get_batch(batch_to_commit, l1_fork)
            .await?
        {
            Some(batch) => {
                // If we have the batch already sealed, we need to ensure the checkpoint
                // is available.
                self.check_current_checkpoint(&batch).await?;
                batch
            }
            None => {
                let Some(batch) = self.produce_batch(batch_to_commit).await? else {
                    // The batch is empty (there's no new blocks from last batch)
                    return Ok(());
                };
                batch
            }
        };

        info!(
            first_block = batch.first_block,
            last_block = batch.last_block,
            "Sending commitment for batch {}",
            batch.number,
        );

        match self.send_commitment(&batch).await {
            Ok(commit_tx_hash) => {
                metrics!(
                let _ = METRICS
                    .set_block_type_and_block_number(
                        MetricsBlockType::LastCommittedBlock,
                        batch.last_block,
                    )
                    .inspect_err(|e| {
                        tracing::error!(
                            "Failed to set metric: last committed block {}",
                            e.to_string()
                        )
                    });
                );

                self.rollup_store
                    .store_commit_tx_by_batch(batch.number, commit_tx_hash)
                    .await?;

                info!(
                    "Commitment sent for batch {}, with tx hash {commit_tx_hash:#x}.",
                    batch.number
                );
                Ok(())
            }
            Err(error) => Err(CommitterError::FailedToSendCommitment(format!(
                "Failed to send commitment for batch {}. first_block: {} last_block: {}: {error}",
                batch.number, batch.first_block, batch.last_block
            ))),
        }
    }

    async fn generate_one_time_checkpoint(
        &self,
        batch_number: u64,
    ) -> Result<(PathBuf, Store, Arc<Blockchain>), CommitterError> {
        let rand_suffix: u32 = rand::thread_rng().r#gen();
        let one_time_checkpoint_path = self.checkpoints_dir.join(format!(
            "temp_checkpoint_batch_{batch_number}_{rand_suffix}"
        ));

        let (one_time_checkpoint_store, one_time_new_checkpoint_blockchain) = self
            .create_checkpoint(
                &self.current_checkpoint_store,
                &one_time_checkpoint_path,
                &self.rollup_store,
            )
            .await?;

        Ok((
            one_time_checkpoint_path,
            one_time_checkpoint_store,
            one_time_new_checkpoint_blockchain,
        ))
    }

    fn remove_one_time_checkpoint(&self, path: &PathBuf) -> Result<(), CommitterError> {
        if path.exists() {
            let _ = remove_dir_all(path).inspect_err(|e| {
                    error!(
                        "Failed to remove one-time checkpoint directory at path {path:?}. Should be removed manually. Error: {}", e.to_string()
                    )
                });
        }
        Ok(())
    }

    /// Ensure the checkpoint for the given batch is available locally
    /// If not, generate it by re-executing the blocks in the batch
    async fn check_current_checkpoint(&mut self, batch: &Batch) -> Result<(), CommitterError> {
        info!("Checking checkpoint for batch {}", batch.number);
        let batch_checkpoint_name = batch_checkpoint_name(batch.number);
        let expected_checkpoint_path = self.checkpoints_dir.join(&batch_checkpoint_name);

        let current_checkpoint_path = self.current_checkpoint_store.get_store_directory()?;

        if current_checkpoint_path == expected_checkpoint_path {
            info!(
                "Current checkpoint store is already at the expected path for batch {}: {:?}",
                batch.number, expected_checkpoint_path
            );
            return Ok(());
        }

        if !expected_checkpoint_path.exists() {
            info!(
                "Checkpoint for batch {} not found locally, generating it by re-executing the blocks in the batch",
                batch.number
            );
            self.current_checkpoint_store = self.generate_checkpoint_for_batch(batch).await?;
            return Ok(());
        }

        info!(
            "Checkpoint for batch {} is available at {:?}",
            batch.number, expected_checkpoint_path
        );

        // At this step, the checkpoint is available
        // We need to load it as the current checkpoint store
        let (new_checkpoint_store, _) = Self::get_checkpoint_from_path(
            self.genesis.clone(),
            self.blockchain.options.clone(),
            &expected_checkpoint_path,
            &self.rollup_store,
        )
        .await?;

        self.current_checkpoint_store = new_checkpoint_store;

        Ok(())
    }

    /// Generate the checkpoint for the given batch by re-executing the blocks in the batch
    async fn generate_checkpoint_for_batch(
        &mut self,
        batch: &Batch,
    ) -> Result<Store, CommitterError> {
        let (one_time_checkpoint_path, one_time_checkpoint_store, one_time_checkpoint_blockchain) =
            self.generate_one_time_checkpoint(batch.number).await?;

        self.execute_batch_to_generate_checkpoint(
            batch,
            one_time_checkpoint_store.clone(),
            one_time_checkpoint_blockchain,
        )
        .await
        .inspect_err(|_| {
            let _ = self.remove_one_time_checkpoint(&one_time_checkpoint_path);
        })?;

        // Create the next checkpoint from the one-time checkpoint used
        let new_checkpoint_path = self
            .checkpoints_dir
            .join(batch_checkpoint_name(batch.number));
        let (new_checkpoint, _) = self
            .create_checkpoint(
                &one_time_checkpoint_store,
                &new_checkpoint_path,
                &self.rollup_store,
            )
            .await?;

        // Clean up one-time checkpoint
        self.remove_one_time_checkpoint(&one_time_checkpoint_path)?;
        Ok(new_checkpoint)
    }

    async fn execute_batch_to_generate_checkpoint(
        &self,
        batch: &Batch,
        one_time_checkpoint_store: Store,
        one_time_checkpoint_blockchain: Arc<Blockchain>,
    ) -> Result<(), CommitterError> {
        info!("Generating missing checkpoint for batch {}", batch.number);

        // Fetch the blocks in the batch along with their respective fee configs
        let (blocks, fee_configs) = fetch_blocks_with_respective_fee_configs::<CommitterError>(
            batch,
            &self.store,
            &self.rollup_store,
        )
        .await?;

        // Re-execute the blocks in the batch to recreate the checkpoint
        for (i, block) in blocks.iter().enumerate() {
            let fee_config = fee_configs.get(i).ok_or(ChainError::WitnessGeneration(
                "FeeConfig not found for witness generation".to_string(),
            ))?;

            let parent_header = self
                .store
                .get_block_header_by_hash(block.header.parent_hash)?
                .ok_or(CommitterError::ChainError(ChainError::ParentNotFound))?;

            // Here we use the checkpoint store because we need the previous
            // state available (i.e. not pruned) for re-execution.
            let vm_db = StoreVmDatabase::new(one_time_checkpoint_store.clone(), parent_header);

            let mut vm = Evm::new_for_l2(vm_db, *fee_config)?;

            vm.execute_block(block)?;

            let account_updates = vm.get_state_transitions()?;
            let account_updates_list = one_time_checkpoint_store
                .apply_account_updates_batch(block.header.parent_hash, &account_updates)?
                .ok_or(CommitterError::FailedToGetInformationFromStorage(
                    "no account updated".to_owned(),
                ))?;

            let mut receipts = vec![];
            for (index, _) in block.body.transactions.iter().enumerate() {
                let receipt = self
                    .store
                    .get_receipt(block.header.number, index.try_into()?)
                    .await?
                    .ok_or(CommitterError::RetrievalError(
                        "Transactions in a block should have a receipt".to_owned(),
                    ))?;
                receipts.push(receipt);
            }

            one_time_checkpoint_blockchain.store_block(
                block.clone(),
                account_updates_list,
                BlockExecutionResult {
                    receipts,
                    requests: vec![],
                },
            )?;
        }

        Ok(())
    }

    async fn produce_batch(&mut self, batch_number: u64) -> Result<Option<Batch>, CommitterError> {
        let last_committed_blocks = self
            .rollup_store
            .get_block_numbers_by_batch(batch_number-1)
            .await?
            .ok_or(
                CommitterError::RetrievalError(format!("Failed to get batch with batch number {}. Batch is missing when it should be present. This is a bug", batch_number))
            )?;
        let last_block = last_committed_blocks
            .last()
            .ok_or(CommitterError::RetrievalError(format!(
                "Last committed batch ({}) doesn't have any blocks. This is probably a bug.",
                batch_number
            )))?;
        let first_block_to_commit = last_block + 1;

        // For re-execution we need to use a checkpoint to the previous state
        // (i.e. checkpoint of the state to the latest block from the previous
        // batch, or the state of the genesis if this is the first batch).
        // We already have this initial checkpoint as part of the L1Committer
        // struct, but we need to create a one-time copy of it because
        // we still need to use the current checkpoint store later for witness
        // generation.
        let (
            one_time_checkpoint_path,
            one_time_checkpoint_store,
            one_time_new_checkpoint_blockchain,
        ) = self.generate_one_time_checkpoint(batch_number).await?;

        // Try to prepare batch
        let result = self
            .prepare_batch_from_block(
                *last_block,
                batch_number,
                one_time_checkpoint_store.clone(),
                one_time_new_checkpoint_blockchain,
            )
            .await
            .inspect_err(|_| {
                let _ = self.remove_one_time_checkpoint(&one_time_checkpoint_path);
            })?;

        let Some((
            blobs_bundle,
            new_state_root,
            l1_message_hashes,
            l2_messages,
            privileged_transactions_hash,
            last_block_of_batch,
        )) = result
        else {
            self.remove_one_time_checkpoint(&one_time_checkpoint_path)?;
            return Ok(None);
        };

        let balance_diffs = get_balance_diffs(&l2_messages);
        let l2_message_hashes: Vec<H256> = l2_messages.iter().map(get_l2_message_hash).collect();
        info!("l2 messages hashes in batch: {}", l2_message_hashes.len());

        let batch = Batch {
            number: batch_number,
            first_block: first_block_to_commit,
            last_block: last_block_of_batch,
            state_root: new_state_root,
            privileged_transactions_hash,
            l1_message_hashes,
            l2_message_hashes,
            balance_diffs,
            blobs_bundle,
            commit_tx: None,
            verify_tx: None,
        };

        info!(
            first_block = batch.first_block,
            last_block = batch.last_block,
            "Generating and storing witness for batch {}",
            batch.number,
        );

        let batch_prover_input = self.generate_batch_prover_input(&batch).await?;

        self.rollup_store
            .seal_batch_with_prover_input(batch.clone(), &self.git_commit_hash, batch_prover_input)
            .await?;

        // Create the next checkpoint from the one-time checkpoint used
        let new_checkpoint_path = self
            .checkpoints_dir
            .join(batch_checkpoint_name(batch_number));
        let (new_checkpoint_store, _) = self
            .create_checkpoint(
                &one_time_checkpoint_store,
                &new_checkpoint_path,
                &self.rollup_store,
            )
            .await?;

        // We need to update the current checkpoint after generating the witness
        // with it, and before sending the commitment.
        // The actual checkpoint store directory is not pruned until the batch
        // it served in is verified on L1.
        // The reference to the previous checkpoint is lost after this operation,
        // but the directory is not deleted until the batch it serves in is verified
        // on L1.
        self.current_checkpoint_store = new_checkpoint_store;

        self.remove_one_time_checkpoint(&one_time_checkpoint_path)?;

        Ok(Some(batch))
    }

    async fn prepare_batch_from_block(
        &self,
        mut last_added_block_number: BlockNumber,
        batch_number: u64,
        checkpoint_store: Store,
        checkpoint_blockchain: Arc<Blockchain>,
    ) -> Result<
        Option<(
            BlobsBundle,
            H256,
            Vec<H256>,
            Vec<L2Message>,
            H256,
            BlockNumber,
        )>,
        CommitterError,
    > {
        let first_block_of_batch = last_added_block_number + 1;
        let mut blobs_bundle = BlobsBundle::default();

        let mut acc_privileged_txs = vec![];
        let mut l1_message_hashes = vec![];
        let mut acc_l2_messages = vec![];
        let mut privileged_transactions_hashes = vec![];
        let mut new_state_root = H256::default();
        let mut acc_gas_used = 0_u64;
        let mut acc_blocks = vec![];
        let mut current_blocks = vec![];
        let mut current_fee_configs = vec![];

        #[cfg(feature = "metrics")]
        let mut tx_count = 0_u64;
        #[cfg(feature = "metrics")]
        let mut blob_size = 0_usize;
        #[cfg(feature = "metrics")]
        let mut batch_gas_used = 0_u64;

        info!("Preparing batch from block {first_block_of_batch}, {batch_number}");

        loop {
            let block_to_commit_number = last_added_block_number + 1;

            // Get potential block to include in the batch
            // Here it is ok to fetch the blocks from the main store and not from
            // the checkpoint because the blocks will be available. We only need
            // the checkpoint for re-execution, this is during witness generation
            // in generate_and_store_batch_prover_input and for later in this
            // function.
            let potential_batch_block = {
                let Some(block_to_commit_body) = self
                    .store
                    .get_block_body(block_to_commit_number)
                    .await
                    .map_err(CommitterError::from)?
                else {
                    debug!("No new block to commit, skipping..");
                    break;
                };
                let block_to_commit_header = self
                    .store
                    .get_block_header(block_to_commit_number)
                    .map_err(CommitterError::from)?
                    .ok_or(CommitterError::FailedToGetInformationFromStorage(
                        "Failed to get_block_header() after get_block_body()".to_owned(),
                    ))?;

                Block::new(block_to_commit_header, block_to_commit_body)
            };

            let current_block_gas_used = potential_batch_block.header.gas_used;

            // Check if adding this block would exceed the batch gas limit
            if self.batch_gas_limit.is_some_and(|batch_gas_limit| {
                acc_gas_used + current_block_gas_used > batch_gas_limit
            }) {
                debug!(
                    "Batch gas limit reached. Any remaining blocks will be processed in the next batch"
                );
                break;
            }

            // Get block transactions and receipts
            let mut txs = vec![];
            let mut receipts = vec![];
            for (index, tx) in potential_batch_block.body.transactions.iter().enumerate() {
                let receipt = self
                    .store
                    .get_receipt(block_to_commit_number, index.try_into()?)
                    .await?
                    .ok_or(CommitterError::RetrievalError(
                        "Transactions in a block should have a receipt".to_owned(),
                    ))?;
                txs.push(tx.clone());
                receipts.push(receipt);
            }

            metrics!(
                tx_count += txs
                    .len()
                    .try_into()
                    .inspect_err(|_| tracing::error!("Failed to collect metric tx count"))
                    .unwrap_or(0);
                batch_gas_used += potential_batch_block.header.gas_used;
            );
            // Get block messages and privileged transactions
            let l1_messages = get_block_l1_messages(&receipts);
            let l2_messages = get_block_l2_messages(&receipts);
            info!("Got l2 messages: {}", l2_messages.len());
            let privileged_transactions =
                get_block_l1_privileged_transactions(&txs, self.store.chain_config.chain_id);

            // Get block account updates.
            let account_updates = if let Some(account_updates) = self
                .rollup_store
                .get_account_updates_by_block_number(block_to_commit_number)
                .await?
            {
                account_updates
            } else {
                warn!(
                    "Could not find execution cache result for block {}, falling back to re-execution",
                    last_added_block_number + 1
                );
                let parent_header = self
                    .store
                    .get_block_header_by_hash(potential_batch_block.header.parent_hash)?
                    .ok_or(CommitterError::ChainError(ChainError::ParentNotFound))?;

                // Here we use the checkpoint store because we need the previous
                // state available (i.e. not pruned) for re-execution.
                let vm_db = StoreVmDatabase::new(checkpoint_store.clone(), parent_header);

                let fee_config = self
                    .rollup_store
                    .get_fee_config_by_block(block_to_commit_number)
                    .await?
                    .ok_or(CommitterError::FailedToGetInformationFromStorage(
                        "Failed to get fee config for re-execution".to_owned(),
                    ))?;

                let mut vm = Evm::new_for_l2(vm_db, fee_config)?;

                vm.execute_block(&potential_batch_block)?;

                vm.get_state_transitions()?
            };

            // The checkpoint store's state corresponds to the parent state of
            // the first block of the batch. Therefore, we need to apply the
            // account updates of each block as we go, to be able to continue
            // re-executing the next blocks in the batch.
            {
                let account_updates_list = checkpoint_store
                    .apply_account_updates_batch(
                        potential_batch_block.header.parent_hash,
                        &account_updates,
                    )?
                    .ok_or(CommitterError::FailedToGetInformationFromStorage(
                        "no account updated".to_owned(),
                    ))?;

                checkpoint_blockchain.store_block(
                    potential_batch_block.clone(),
                    account_updates_list,
                    BlockExecutionResult {
                        receipts,
                        requests: vec![],
                    },
                )?;
            }

            // Accumulate block data with the rest of the batch.
            acc_privileged_txs.extend(privileged_transactions.clone());

            let acc_privileged_txs_len: u64 = acc_privileged_txs.len().try_into()?;
            if acc_privileged_txs_len > PRIVILEGED_TX_BUDGET {
                warn!(
                    "Privileged transactions budget exceeded. Any remaining blocks will be processed in the next batch."
                );
                // Break loop. Use the previous generated blobs_bundle.
                break;
            }

            let result = if !self.validium {
                // Prepare blob
                let fee_config = self
                    .rollup_store
                    .get_fee_config_by_block(block_to_commit_number)
                    .await?
                    .ok_or(CommitterError::FailedToGetInformationFromStorage(
                        "Failed to get fee config for re-execution".to_owned(),
                    ))?;

                current_blocks.push(potential_batch_block.clone());
                current_fee_configs.push(fee_config);
                let l1_fork =
                    get_l1_active_fork(&self.eth_client, self.osaka_activation_time).await?;

                generate_blobs_bundle(&current_blocks, &current_fee_configs, l1_fork)
            } else {
                Ok((BlobsBundle::default(), 0_usize))
            };

            let Ok((bundle, latest_blob_size)) = result else {
                if block_to_commit_number == first_block_of_batch {
                    return Err(CommitterError::Unreachable(
                        "Not enough blob space for a single block batch. This means a block was incorrectly produced.".to_string(),
                    ));
                }
                warn!(
                    "Batch size limit reached. Any remaining blocks will be processed in the next batch."
                );
                // Break loop. Use the previous generated blobs_bundle.
                break;
            };

            trace!("Got bundle, latest blob size {latest_blob_size}");

            // Save current blobs_bundle and continue to add more blocks.
            blobs_bundle = bundle;

            metrics!(
                blob_size = latest_blob_size;
            );

            privileged_transactions_hashes.extend(
                privileged_transactions
                    .iter()
                    .filter_map(|tx| tx.get_privileged_hash())
                    .collect::<Vec<H256>>(),
            );

            l1_message_hashes.extend(l1_messages.iter().map(get_l1_message_hash));
            acc_l2_messages.extend(l2_messages);

            new_state_root = checkpoint_store
                .state_trie(potential_batch_block.hash())?
                .ok_or(CommitterError::FailedToGetInformationFromStorage(
                    "Failed to get state root from storage".to_owned(),
                ))?
                .hash_no_commit();

            last_added_block_number += 1;
            acc_gas_used += current_block_gas_used;
            acc_blocks.push((last_added_block_number, potential_batch_block.hash()));
        } // end loop

        if acc_blocks.is_empty() {
            debug!("No new blocks were available to build batch {batch_number}, skipping it");
            return Ok(None);
        }

        metrics!(if let (Ok(privileged_transaction_count), Ok(messages_count)) = (
                privileged_transactions_hashes.len().try_into(),
                l1_message_hashes.len().try_into()
            ) {
                let _ = self
                    .rollup_store
                    .update_operations_count(tx_count, privileged_transaction_count, messages_count)
                    .await
                    .inspect_err(|e| {
                        tracing::error!("Failed to update operations metric: {}", e.to_string())
                    });
            }
            #[allow(clippy::as_conversions)]
            let blob_usage_percentage = blob_size as f64 * 100_f64 / ethrex_common::types::BYTES_PER_BLOB_F64;
            let batch_gas_used = batch_gas_used.try_into()?;
            let batch_size = (last_added_block_number - first_block_of_batch).try_into()?;
            let tx_count = tx_count.try_into()?;
            METRICS.set_blob_usage_percentage(blob_usage_percentage);
            METRICS.set_batch_gas_used(batch_number, batch_gas_used)?;
            METRICS.set_batch_size(batch_number, batch_size)?;
            METRICS.set_batch_tx_count(batch_number, tx_count)?;
        );

        info!(
            "Added {} privileged transactions to the batch",
            privileged_transactions_hashes.len()
        );

        let privileged_transactions_hash =
            compute_privileged_transactions_hash(privileged_transactions_hashes)?;

        let last_block_hash = acc_blocks
            .last()
            .ok_or(CommitterError::Unreachable(
                "There should always be blocks".to_string(),
            ))?
            .1;

        checkpoint_store
            .forkchoice_update(
                Some(acc_blocks),
                last_added_block_number,
                last_block_hash,
                None,
                None,
            )
            .await?;

        Ok(Some((
            blobs_bundle,
            new_state_root,
            l1_message_hashes,
            acc_l2_messages,
            privileged_transactions_hash,
            last_added_block_number,
        )))
    }

    async fn generate_batch_prover_input(
        &self,
        batch: &Batch,
    ) -> Result<ProverInputData, CommitterError> {
        if let Some(prover_input) = self
            .rollup_store
            .get_prover_input_by_batch_and_version(batch.number, &self.git_commit_hash)
            .await?
        {
            info!(
                "Prover input for batch {} and version {} already exists, skipping generation",
                batch.number, self.git_commit_hash
            );
            return Ok(prover_input);
        }

        let (blocks, fee_configs) = fetch_blocks_with_respective_fee_configs::<CommitterError>(
            batch,
            &self.store,
            &self.rollup_store,
        )
        .await?;

        let (one_time_checkpoint_path, _, one_time_checkpoint_blockchain) =
            self.generate_one_time_checkpoint(batch.number).await?;

        let result = one_time_checkpoint_blockchain
            .generate_witness_for_blocks_with_fee_configs(&blocks, Some(&fee_configs))
            .await
            .map_err(CommitterError::FailedToGenerateBatchWitness);

        self.remove_one_time_checkpoint(&one_time_checkpoint_path)?;

        let batch_witness = result?;

        // We still need to differentiate the validium case because for validium
        // we are generating the BlobsBundle with BlobsBundle::default which
        // sets the commitments and proofs to empty vectors.
        let (blob_commitment, blob_proof) = if self.validium {
            ([0; 48], [0; 48])
        } else {
            let BlobsBundle {
                commitments,
                proofs,
                blobs,
                ..
            } = &batch.blobs_bundle;

            let l1_fork = get_l1_active_fork(&self.eth_client, self.osaka_activation_time)
                .await
                .map_err(CommitterError::EthClientError)?;

            let commitment = commitments
                .last()
                .cloned()
                .ok_or_else(|| CommitterError::MissingBlob(batch.number))?;

            // The prover takes a single proof even for Osaka type proofs, so if
            // the committer generated Osaka type proofs (cell proofs), we need
            // to create a BlobsBundle from the blobs specifying a pre-Osaka
            // fork to get a single proof for the entire blob.
            // If we are pre-Osaka, we already have a single proof in the
            // previously generated bundle
            let proof = if l1_fork < Fork::Osaka {
                proofs
                    .first()
                    .cloned()
                    .ok_or_else(|| CommitterError::MissingBlob(batch.number))?
            } else {
                BlobsBundle::create_from_blobs(blobs, Some(0))?
                    .proofs
                    .first()
                    .cloned()
                    .ok_or_else(|| CommitterError::MissingBlob(batch.number))?
            };

            (commitment, proof)
        };

        let prover_input = ProverInputData {
            blocks,
            execution_witness: batch_witness,
            elasticity_multiplier: self.elasticity_multiplier,
            blob_commitment,
            blob_proof,
            fee_configs,
        };

        Ok(prover_input)
    }

    /// Creates a checkpoint of the given store at the specified path.
    ///
    /// This function performs the following steps:
    /// 1. Creates a checkpoint of the provided store at the specified path.
    /// 2. Initializes a new store and blockchain for the checkpoint.
    /// 3. Regenerates the head state in the checkpoint store.
    /// 4. TODO: Validates that the checkpoint contains the needed state root.
    async fn create_checkpoint(
        &self,
        checkpointee: &Store,
        path: &Path,
        rollup_store: &StoreRollup,
    ) -> Result<(Store, Arc<Blockchain>), CommitterError> {
        checkpointee.create_checkpoint(&path).await?;
        Self::get_checkpoint_from_path(
            self.genesis.clone(),
            self.blockchain.options.clone(),
            path,
            rollup_store,
        )
        .await
    }

    /// Returns a checkpoint store and blockchain from the given path.
    /// If the path does not exist, it creates a new store with the genesis state (this,
    /// should only happen on the very first run).
    async fn get_checkpoint_from_path(
        genesis: Genesis,
        mut blockchain_opts: BlockchainOptions,
        path: &Path,
        rollup_store: &StoreRollup,
    ) -> Result<(Store, Arc<Blockchain>), CommitterError> {
        #[cfg(feature = "rocksdb")]
        let engine_type = EngineType::RocksDB;
        #[cfg(not(feature = "rocksdb"))]
        let engine_type = EngineType::InMemory;

        if !path.exists() {
            info!("Creating genesis checkpoint at path {path:?}");
        }

        let checkpoint_store = {
            let mut checkpoint_store_inner = Store::new(path, engine_type)?;

            checkpoint_store_inner.add_initial_state(genesis).await?;

            checkpoint_store_inner
        };

        // Here we override the blockchain type with a default config
        // to avoid using the same `Arc<Mutex>` from the main blockchain.
        // It is fine to use the default L2Config since the corresponding
        // one for each block is fetched from the rollup store during head state regeneration.
        blockchain_opts.r#type = BlockchainType::L2(L2Config::default());

        let checkpoint_blockchain =
            Arc::new(Blockchain::new(checkpoint_store.clone(), blockchain_opts));

        regenerate_head_state(&checkpoint_store, rollup_store, &checkpoint_blockchain).await?;

        Ok((checkpoint_store, checkpoint_blockchain))
    }

<<<<<<< HEAD
    async fn send_commitment(&mut self, batch: &Batch) -> Result<H256, CommitterError> {
        let l1_messages_merkle_root = compute_merkle_root(&batch.l1_message_hashes);
        let l2_messages_merkle_root = compute_merkle_root(&batch.l2_message_hashes);
        debug!("l2 messages merkle root: {l2_messages_merkle_root:#x}");
        debug!("l2 messages hashes len: {}", batch.l2_message_hashes.len());
=======
    async fn send_commitment(&self, batch: &Batch) -> Result<H256, CommitterError> {
        let messages_merkle_root = compute_merkle_root(&batch.message_hashes);
>>>>>>> 2a8be65f
        let last_block_hash = get_last_block_hash(&self.store, batch.last_block)?;
        let balance_diffs: Vec<Value> = batch
            .balance_diffs
            .iter()
            .map(|d| Value::Tuple(vec![Value::Uint(d.chain_id), Value::Uint(d.value)]))
            .collect();

        let mut calldata_values = vec![
            Value::Uint(U256::from(batch.number)),
            Value::FixedBytes(batch.state_root.0.to_vec().into()),
            Value::FixedBytes(l1_messages_merkle_root.0.to_vec().into()),
            Value::FixedBytes(batch.privileged_transactions_hash.0.to_vec().into()),
            Value::FixedBytes(last_block_hash.0.to_vec().into()),
        ];

        let (commit_function_signature, values) = if self.based {
            let mut encoded_blocks: Vec<Bytes> = Vec::new();

            let (blocks, _) = fetch_blocks_with_respective_fee_configs::<CommitterError>(
                batch,
                &self.store,
                &self.rollup_store,
            )
            .await?;

            for block in blocks {
                encoded_blocks.push(block.encode_to_vec().into());
            }

            calldata_values.push(Value::Array(
                encoded_blocks.into_iter().map(Value::Bytes).collect(),
            ));

            (COMMIT_FUNCTION_SIGNATURE_BASED, calldata_values)
        } else {
            calldata_values.push(Value::FixedBytes(l2_messages_merkle_root.0.to_vec().into()));
            calldata_values.push(Value::Array(balance_diffs));
            (COMMIT_FUNCTION_SIGNATURE, calldata_values)
        };

        let calldata = encode_calldata(commit_function_signature, &values)?;

        let gas_price = self
            .eth_client
            .get_gas_price_with_extra(20)
            .await?
            .try_into()
            .map_err(|_| {
                CommitterError::ConversionError("Failed to convert gas_price to a u64".to_owned())
            })?;

        // Validium: EIP1559 Transaction.
        // Rollup: EIP4844 Transaction -> For on-chain Data Availability.
        let tx = if !self.validium {
            info!("L2 is in rollup mode, sending EIP-4844 (including blob) tx to commit block");
            let le_bytes = estimate_blob_gas(
                &self.eth_client,
                self.arbitrary_base_blob_gas_price,
                20, // 20% of headroom
            )
            .await?
            .to_little_endian();

            let gas_price_per_blob = U256::from_little_endian(&le_bytes);

            build_generic_tx(
                &self.eth_client,
                TxType::EIP4844,
                self.on_chain_proposer_address,
                self.signer.address(),
                calldata.into(),
                Overrides {
                    from: Some(self.signer.address()),
                    gas_price_per_blob: Some(gas_price_per_blob),
                    max_fee_per_gas: Some(gas_price),
                    max_priority_fee_per_gas: Some(gas_price),
                    blobs_bundle: Some(batch.blobs_bundle.clone()),
                    wrapper_version: Some(batch.blobs_bundle.version),
                    ..Default::default()
                },
            )
            .await
            .map_err(CommitterError::from)?
        } else {
            info!("L2 is in validium mode, sending EIP-1559 (no blob) tx to commit block");
            build_generic_tx(
                &self.eth_client,
                TxType::EIP1559,
                self.on_chain_proposer_address,
                self.signer.address(),
                calldata.into(),
                Overrides {
                    from: Some(self.signer.address()),
                    max_fee_per_gas: Some(gas_price),
                    max_priority_fee_per_gas: Some(gas_price),
                    ..Default::default()
                },
            )
            .await
            .map_err(CommitterError::from)?
        };

        let commit_tx_hash =
            send_tx_bump_gas_exponential_backoff(&self.eth_client, tx, &self.signer).await?;

        metrics!(
            let commit_tx_receipt = self
                .eth_client
                .get_transaction_receipt(commit_tx_hash)
                .await?
                .ok_or(CommitterError::UnexpectedError("no commit tx receipt".to_string()))?;
            let commit_gas_used = commit_tx_receipt.tx_info.gas_used.try_into()?;
            METRICS.set_batch_commitment_gas(batch.number, commit_gas_used)?;
            if !self.validium {
                let blob_gas_used = commit_tx_receipt.tx_info.blob_gas_used
                    .ok_or(CommitterError::UnexpectedError("no blob in rollup mode".to_string()))?
                    .try_into()?;
                METRICS.set_batch_commitment_blob_gas(batch.number, blob_gas_used)?;
            }
        );

        info!("Commitment sent: {commit_tx_hash:#x}");

        Ok(commit_tx_hash)
    }

    fn stop_committer(&mut self) -> CallResponse<Self> {
        if let Some(token) = self.cancellation_token.take() {
            token.cancel();
            info!("L1 committer stopped");
            CallResponse::Reply(OutMessage::Stopped)
        } else {
            warn!("L1 committer received stop command but it is already stopped");
            CallResponse::Reply(OutMessage::Error("Already stopped".to_string()))
        }
    }

    fn start_committer(&mut self, handle: GenServerHandle<Self>, delay: u64) -> CallResponse<Self> {
        if self.cancellation_token.is_none() {
            self.schedule_commit(delay, handle);
            info!("L1 committer restarted next commit will be sent in {delay}ms");
            CallResponse::Reply(OutMessage::Started)
        } else {
            warn!("L1 committer received start command but it is already running");
            CallResponse::Reply(OutMessage::Error("Already started".to_string()))
        }
    }

    fn schedule_commit(&mut self, delay: u64, handle: GenServerHandle<Self>) {
        let check_interval = random_duration(delay);
        let handle = send_after(check_interval, handle, InMessage::Commit);
        self.cancellation_token = Some(handle.cancellation_token);
    }

    async fn health(&self) -> CallResponse<Self> {
        let rpc_urls = self.eth_client.test_urls().await;
        let signer_status = self.signer.health().await;

        CallResponse::Reply(OutMessage::Health(Box::new(L1CommitterHealth {
            rpc_healthcheck: rpc_urls,
            commit_time_ms: self.commit_time_ms,
            arbitrary_base_blob_gas_price: self.arbitrary_base_blob_gas_price,
            validium: self.validium,
            based: self.based,
            sequencer_state: format!("{:?}", self.sequencer_state.status().await),
            committer_wake_up_ms: self.committer_wake_up_ms,
            last_committed_batch_timestamp: self.last_committed_batch_timestamp,
            last_committed_batch: self.last_committed_batch,
            signer_status,
            running: self.cancellation_token.is_some(),
            on_chain_proposer_address: self.on_chain_proposer_address,
        })))
    }

    async fn handle_commit_message(&mut self, handle: &GenServerHandle<Self>) -> CastResponse {
        if let SequencerStatus::Sequencing = self.sequencer_state.status().await {
            let current_last_committed_batch =
                get_last_committed_batch(&self.eth_client, self.on_chain_proposer_address)
                    .await
                    .unwrap_or(self.last_committed_batch);
            let Some(current_time) = utils::system_now_ms() else {
                self.schedule_commit(self.committer_wake_up_ms, handle.clone());
                return CastResponse::NoReply;
            };

            // In the event that the current batch in L1 is greater than the one we have recorded we shouldn't send a new batch
            if current_last_committed_batch > self.last_committed_batch {
                info!(
                    l1_batch = current_last_committed_batch,
                    last_batch_registered = self.last_committed_batch,
                    "Committer was not aware of new L1 committed batches, updating internal state accordingly"
                );
                self.last_committed_batch = current_last_committed_batch;
                self.last_committed_batch_timestamp = current_time;
                self.schedule_commit(self.committer_wake_up_ms, handle.clone());
                return CastResponse::NoReply;
            }

            let commit_time: u128 = self.commit_time_ms.into();
            let should_send_commitment =
                current_time - self.last_committed_batch_timestamp > commit_time;

            debug!(
                last_committed_batch_at = self.last_committed_batch_timestamp,
                will_send_commitment = should_send_commitment,
                last_committed_batch = self.last_committed_batch,
                "Committer woke up"
            );

            #[expect(clippy::collapsible_if)]
            if should_send_commitment {
                if self
                    .commit_next_batch_to_l1()
                    .await
                    .inspect_err(|e| error!("L1 Committer Error: {e}"))
                    .is_ok()
                {
                    self.last_committed_batch_timestamp = system_now_ms().unwrap_or(current_time);
                    self.last_committed_batch = current_last_committed_batch + 1;
                }
            }
        }
        self.schedule_commit(self.committer_wake_up_ms, handle.clone());
        CastResponse::NoReply
    }
}

impl GenServer for L1Committer {
    type CallMsg = CallMessage;
    type CastMsg = InMessage;
    type OutMsg = OutMessage;

    type Error = CommitterError;

    // Right now we only have the `Commit` message, so we ignore the `message` parameter
    async fn handle_cast(
        &mut self,
        message: Self::CastMsg,
        handle: &GenServerHandle<Self>,
    ) -> CastResponse {
        match message {
            InMessage::Commit => self.handle_commit_message(handle).await,
            InMessage::Abort => {
                // start_blocking keeps the committer loop alive even if the JoinSet aborts the task.
                // Returning CastResponse::Stop is what unblocks shutdown by ending that blocking loop.
                if let Some(ct) = self.cancellation_token.take() {
                    ct.cancel()
                };
                CastResponse::Stop
            }
        }
    }

    async fn handle_call(
        &mut self,
        message: Self::CallMsg,
        handle: &GenServerHandle<Self>,
    ) -> CallResponse<Self> {
        match message {
            CallMessage::Stop => self.stop_committer(),
            CallMessage::Start(delay) => self.start_committer(handle.clone(), delay),
            CallMessage::Health => self.health().await,
        }
    }
}

/// Generate the blob bundle necessary for the EIP-4844 transaction.
pub fn generate_blobs_bundle(
    blocks: &[Block],
    fee_configs: &[FeeConfig],
    fork: Fork,
) -> Result<(BlobsBundle, usize), CommitterError> {
    let blocks_len: u64 = blocks.len().try_into()?;
    let fee_configs_len: u64 = fee_configs.len().try_into()?;

    if blocks_len != fee_configs_len {
        return Err(CommitterError::UnexpectedError(
            "Blocks and fee configs length mismatch".to_string(),
        ));
    }

    let mut blob_data = Vec::new();

    blob_data.extend(blocks_len.to_be_bytes());

    for block in blocks {
        blob_data.extend(block.encode_to_vec());
    }

    for fee_config in fee_configs {
        blob_data.extend(fee_config.to_vec());
    }

    let blob_size = blob_data.len();

    let blob =
        blobs_bundle::blob_from_bytes(Bytes::from(blob_data)).map_err(CommitterError::from)?;
    let wrapper_version = if fork <= Fork::Prague { None } else { Some(1) };

    Ok((
        BlobsBundle::create_from_blobs(&vec![blob], wrapper_version)
            .map_err(CommitterError::from)?,
        blob_size,
    ))
}

fn get_last_block_hash(
    store: &Store,
    last_block_number: BlockNumber,
) -> Result<H256, CommitterError> {
    store
        .get_block_header(last_block_number)?
        .map(|header| header.hash())
        .ok_or(CommitterError::RetrievalError(
            "Failed to get last block hash from storage".to_owned(),
        ))
}

/// Estimates the gas price for blob transactions based on the current state of the blockchain.
///
/// # Parameters:
/// - `eth_client`: The Ethereum client used to fetch the latest block.
/// - `arbitrary_base_blob_gas_price`: The base gas price that serves as the minimum price for blob transactions.
/// - `headroom`: Percentage applied to the estimated gas price to provide a buffer against fluctuations.
///
/// # Formula:
/// The gas price is estimated using an exponential function based on the blob gas used in the latest block and the
/// excess blob gas from the block header, following the formula from EIP-4844:
/// ```txt
///    blob_gas = arbitrary_base_blob_gas_price + (excess_blob_gas + blob_gas_used) * headroom
/// ```
async fn estimate_blob_gas(
    eth_client: &EthClient,
    arbitrary_base_blob_gas_price: u64,
    headroom: u64,
) -> Result<U256, CommitterError> {
    let latest_block = eth_client
        .get_block_by_number(BlockIdentifier::Tag(BlockTag::Latest), false)
        .await?;

    let blob_gas_used = latest_block.header.blob_gas_used.unwrap_or(0);
    let excess_blob_gas = latest_block.header.excess_blob_gas.unwrap_or(0);

    // Using the formula from the EIP-4844
    // https://eips.ethereum.org/EIPS/eip-4844
    // def get_base_fee_per_blob_gas(header: Header) -> int:
    // return fake_exponential(
    //     MIN_BASE_FEE_PER_BLOB_GAS,
    //     header.excess_blob_gas,
    //     BLOB_BASE_FEE_UPDATE_FRACTION
    // )
    //
    // factor * e ** (numerator / denominator)
    // def fake_exponential(factor: int, numerator: int, denominator: int) -> int:

    // Check if adding the blob gas used and excess blob gas would overflow
    let total_blob_gas = excess_blob_gas
        .checked_add(blob_gas_used)
        .ok_or(BlobEstimationError::OverflowError)?;

    // If the blob's market is in high demand, the equation may give a really big number.
    // This function doesn't panic, it performs checked/saturating operations.
    let blob_gas = fake_exponential(
        U256::from(MIN_BASE_FEE_PER_BLOB_GAS),
        U256::from(total_blob_gas),
        BLOB_BASE_FEE_UPDATE_FRACTION,
    )
    .map_err(BlobEstimationError::FakeExponentialError)?;

    let gas_with_headroom = (blob_gas * (100 + headroom)) / 100;

    // Check if we have an overflow when we take the headroom into account.
    let blob_gas = U256::from(arbitrary_base_blob_gas_price)
        .checked_add(gas_with_headroom)
        .ok_or(BlobEstimationError::OverflowError)?;

    Ok(blob_gas)
}

/// Regenerates the state up to the head block by re-applying blocks from the
/// last known state root.
///
/// Since the path-based feature was added, the database stores the state 128
/// blocks behind the head block while the state of the blocks in between are
/// kept in in-memory-diff-layers.
///
/// After the node is shut down, those in-memory layers are lost, and the database
/// won't have the state for those blocks. It will have the blocks though.
///
/// When the node is started again, the state needs to be regenerated by
/// re-applying the blocks from the last known state root up to the head block.
///
/// This function performs that regeneration.
pub async fn regenerate_head_state(
    store: &Store,
    rollup_store: &StoreRollup,
    blockchain: &Arc<Blockchain>,
) -> Result<(), CommitterError> {
    let head_block_number = store.get_latest_block_number().await?;

    let Some(last_header) = store.get_block_header(head_block_number)? else {
        unreachable!("Database is empty, genesis block should be present");
    };

    let mut current_last_header = last_header;

    // Find the last block with a known state root
    while !store.has_state_root(current_last_header.state_root)? {
        if current_last_header.number == 0 {
            return Err(CommitterError::FailedToCreateCheckpoint(
                "unknown state found in DB. Please run `ethrex removedb` and restart node"
                    .to_string(),
            ));
        }
        let parent_number = current_last_header.number - 1;

        debug!("Need to regenerate state for block {parent_number}");

        let Some(parent_header) = store.get_block_header(parent_number)? else {
            return Err(CommitterError::FailedToCreateCheckpoint(format!(
                "parent header for block {parent_number} not found"
            )));
        };

        current_last_header = parent_header;
    }

    let last_state_number = current_last_header.number;

    if last_state_number == head_block_number {
        debug!("State is already up to date");
        return Ok(());
    }

    info!("Regenerating state from block {last_state_number} to {head_block_number}");

    // Re-apply blocks from the last known state root to the head block
    for i in (last_state_number + 1)..=head_block_number {
        debug!("Re-applying block {i} to regenerate state");

        let block = store.get_block_by_number(i).await?.ok_or_else(|| {
            CommitterError::FailedToCreateCheckpoint(format!("Block {i} not found"))
        })?;

        let fee_config = rollup_store
            .get_fee_config_by_block(i)
            .await?
            .ok_or_else(|| {
                CommitterError::FailedToCreateCheckpoint(format!(
                    "Fee config for block {i} not found"
                ))
            })?;

        let BlockchainType::L2(l2_config) = &blockchain.options.r#type else {
            return Err(CommitterError::FailedToCreateCheckpoint(
                "Invalid blockchain type. Expected L2.".into(),
            ));
        };

        {
            let Ok(mut fee_config_guard) = l2_config.fee_config.write() else {
                return Err(CommitterError::FailedToCreateCheckpoint(
                    "Fee config lock was poisoned when updating L1 blob base fee".into(),
                ));
            };

            *fee_config_guard = fee_config;
        }

        blockchain
            .add_block(block)
            .map_err(|err| CommitterError::FailedToCreateCheckpoint(err.to_string()))?;
    }

    info!("Finished regenerating state");

    Ok(())
}<|MERGE_RESOLUTION|>--- conflicted
+++ resolved
@@ -1084,16 +1084,11 @@
         Ok((checkpoint_store, checkpoint_blockchain))
     }
 
-<<<<<<< HEAD
     async fn send_commitment(&mut self, batch: &Batch) -> Result<H256, CommitterError> {
         let l1_messages_merkle_root = compute_merkle_root(&batch.l1_message_hashes);
         let l2_messages_merkle_root = compute_merkle_root(&batch.l2_message_hashes);
         debug!("l2 messages merkle root: {l2_messages_merkle_root:#x}");
         debug!("l2 messages hashes len: {}", batch.l2_message_hashes.len());
-=======
-    async fn send_commitment(&self, batch: &Batch) -> Result<H256, CommitterError> {
-        let messages_merkle_root = compute_merkle_root(&batch.message_hashes);
->>>>>>> 2a8be65f
         let last_block_hash = get_last_block_hash(&self.store, batch.last_block)?;
         let balance_diffs: Vec<Value> = batch
             .balance_diffs
