--- conflicted
+++ resolved
@@ -541,14 +541,10 @@
 
                 // Here we use the checkpoint store because we need the previous
                 // state available (i.e. not pruned) for re-execution.
-<<<<<<< HEAD
-                let vm_db = StoreVmDatabase::new(one_time_checkpoint_store.clone(), parent_header);
-=======
                 let vm_db = StoreVmDatabase::new(
                     checkpoint_store.clone(),
                     potential_batch_block.header.parent_hash,
                 );
->>>>>>> db1c71bd
 
                 let fee_config = self
                     .rollup_store
@@ -618,11 +614,7 @@
 
             // Again, here the VM database should be instantiated from the checkpoint
             // store to have access to the previous state
-<<<<<<< HEAD
-            let parent_db = StoreVmDatabase::new(one_time_checkpoint_store.clone(), parent_header);
-=======
             let parent_db = StoreVmDatabase::new(checkpoint_store.clone(), parent_block_hash);
->>>>>>> db1c71bd
 
             let acc_privileged_txs_len: u64 = acc_privileged_txs.len().try_into()?;
             if acc_privileged_txs_len > PRIVILEGED_TX_BUDGET {
