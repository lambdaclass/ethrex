--- conflicted
+++ resolved
@@ -129,35 +129,7 @@
         let withdrawal_logs_merkle_root =
             self.get_withdrawals_merkle_root(withdrawal_hashes.clone())?;
 
-<<<<<<< HEAD
         info!("Sending commitment for batch {batch_to_commit}. first_block: {first_block_to_commit}, last_block: {last_block_of_batch}");
-=======
-        let account_updates = match self.execution_cache.get(block_to_commit.hash())? {
-            Some(account_updates) => account_updates,
-            None => {
-                warn!(
-                            "Could not find execution cache result for block {block_number}, falling back to re-execution"
-                        );
-                let mut vm = Evm::default(self.store.clone(), block_to_commit.header.parent_hash);
-                vm.execute_block(&block_to_commit)?;
-                let fork = self
-                    .store
-                    .get_chain_config()?
-                    .fork(block_to_commit.header.timestamp);
-                vm.get_state_transitions(fork)?
-            }
-        };
-
-        let state_diff = self
-            .prepare_state_diff(
-                &block_to_commit,
-                self.store.clone(),
-                withdrawals,
-                deposits,
-                &account_updates,
-            )
-            .await?;
->>>>>>> 5a7d7591
 
         match self
             .send_commitment(
@@ -240,9 +212,14 @@
                     warn!(
                             "Could not find execution cache result for block {}, falling back to re-execution", last_added_block_number + 1
                         );
-                    Evm::default(self.store.clone(), block_to_commit.header.parent_hash)
-                        .execute_block(&block_to_commit)
-                        .map(|result| result.account_updates)?
+                    let mut vm =
+                        Evm::default(self.store.clone(), block_to_commit.header.parent_hash);
+                    vm.execute_block(&block_to_commit)?;
+                    let fork = self
+                        .store
+                        .get_chain_config()?
+                        .fork(block_to_commit.header.timestamp);
+                    vm.get_state_transitions(fork)?
                 }
             };
 
