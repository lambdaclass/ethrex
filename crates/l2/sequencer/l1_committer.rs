--- conflicted
+++ resolved
@@ -1,14 +1,11 @@
 use crate::{CommitterConfig, EthConfig, SequencerConfig, sequencer::errors::CommitterError};
 
 use bytes::Bytes;
-<<<<<<< HEAD
 use ethrex_blockchain::{
+    Blockchain,
     sequencer_state::{SequencerState, SequencerStatus},
     vm::StoreVmDatabase,
 };
-=======
-use ethrex_blockchain::{Blockchain, vm::StoreVmDatabase};
->>>>>>> 18ac128f
 use ethrex_common::{
     Address, H256, U256,
     types::{
