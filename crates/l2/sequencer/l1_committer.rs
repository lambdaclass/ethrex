--- conflicted
+++ resolved
@@ -16,14 +16,9 @@
 use ethrex_common::{
     Address, H256, U256,
     types::{
-<<<<<<< HEAD
         BLOB_BASE_FEE_UPDATE_FRACTION, BlobsBundle, Block, BlockNumber, Fork, Genesis,
         MIN_BASE_FEE_PER_BLOB_GAS, TxType, batch::Batch, blobs_bundle, fake_exponential_checked,
         fee_config::FeeConfig,
-=======
-        AccountUpdate, BLOB_BASE_FEE_UPDATE_FRACTION, BlobsBundle, Block, BlockNumber, Fork,
-        Genesis, MIN_BASE_FEE_PER_BLOB_GAS, TxType, batch::Batch, blobs_bundle, fake_exponential,
->>>>>>> d413c556
     },
 };
 use ethrex_l2_common::{
@@ -590,36 +585,6 @@
             // Accumulate block data with the rest of the batch.
             acc_messages.extend(messages.clone());
             acc_privileged_txs.extend(privileged_transactions.clone());
-<<<<<<< HEAD
-=======
-            for account in account_updates {
-                let address = account.address;
-                if let Some(existing) = acc_account_updates.get_mut(&address) {
-                    existing.merge(account);
-                } else {
-                    acc_account_updates.insert(address, account);
-                }
-            }
-
-            // It is safe to retrieve this from the main store because blocks
-            // are available there. What's not available is the state
-            let parent_block_hash = self
-                .store
-                .get_block_header(first_block_of_batch)?
-                .ok_or(CommitterError::FailedToGetInformationFromStorage(
-                    "Failed to get_block_header() of the last added block".to_owned(),
-                ))?
-                .parent_hash;
-
-            let parent_header = self
-                .store
-                .get_block_header_by_hash(parent_block_hash)?
-                .ok_or(CommitterError::ChainError(ChainError::ParentNotFound))?;
-
-            // Again, here the VM database should be instantiated from the checkpoint
-            // store to have access to the previous state
-            let parent_db = StoreVmDatabase::new(checkpoint_store.clone(), parent_header);
->>>>>>> d413c556
 
             let acc_privileged_txs_len: u64 = acc_privileged_txs.len().try_into()?;
             if acc_privileged_txs_len > PRIVILEGED_TX_BUDGET {
