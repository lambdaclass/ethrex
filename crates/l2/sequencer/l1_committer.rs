use crate::{
    sequencer::{
        errors::CommitterError,
        state_diff::{get_nonce_diff, AccountStateDiff, DepositLog, StateDiff, WithdrawalLog},
    },
    utils::helpers::is_withdrawal_l2,
    CommitterConfig, EthConfig, SequencerConfig,
};

<<<<<<< HEAD
#[cfg(feature = "metrics")]
use ethrex_common::types::BYTES_PER_BLOB;
=======
use ethrex_blockchain::vm::StoreVmDatabase;
>>>>>>> ab558461
use ethrex_common::{
    types::{
        blobs_bundle, fake_exponential_checked, AccountUpdate, BlobsBundle, BlobsBundleError,
        Block, BlockHeader, BlockNumber, PrivilegedL2Transaction, Receipt, Transaction, TxKind,
        BLOB_BASE_FEE_UPDATE_FRACTION, MIN_BASE_FEE_PER_BLOB_GAS,
    },
    Address, H256, U256,
};
use ethrex_l2_sdk::{
    calldata::{encode_calldata, Value},
    merkle_tree::merkelize,
};
use ethrex_metrics::metrics;
#[cfg(feature = "metrics")]
use ethrex_metrics::metrics_l2::{MetricsL2BlockType, METRICS_L2};
use ethrex_rpc::{
    clients::eth::{eth_sender::Overrides, BlockByNumber, EthClient, WrappedTransaction},
    utils::get_withdrawal_hash,
};
use ethrex_storage::Store;
use ethrex_storage_rollup::StoreRollup;
use ethrex_vm::{Evm, EvmEngine};
use keccak_hash::keccak;
use secp256k1::SecretKey;
use std::{collections::HashMap, sync::Arc};
use tracing::{debug, error, info, warn};

use super::{
    errors::{BlobEstimationError, SequencerError},
    execution_cache::ExecutionCache,
    utils::sleep_random,
};

const COMMIT_FUNCTION_SIGNATURE: &str = "commitBatch(uint256,bytes32,bytes32,bytes32,bytes32)";

pub struct Committer {
    eth_client: EthClient,
    on_chain_proposer_address: Address,
    store: Store,
    rollup_store: StoreRollup,
    l1_address: Address,
    l1_private_key: SecretKey,
    commit_time_ms: u64,
    arbitrary_base_blob_gas_price: u64,
    execution_cache: Arc<ExecutionCache>,
    validium: bool,
}

pub async fn start_l1_committer(
    store: Store,
    rollup_store: StoreRollup,
    execution_cache: Arc<ExecutionCache>,
    cfg: SequencerConfig,
) -> Result<(), SequencerError> {
    let mut committer = Committer::new_from_config(
        &cfg.l1_committer,
        &cfg.eth,
        store,
        rollup_store,
        execution_cache,
    )?;
    committer.run().await;
    Ok(())
}

impl Committer {
    pub fn new_from_config(
        committer_config: &CommitterConfig,
        eth_config: &EthConfig,
        store: Store,
        rollup_store: StoreRollup,
        execution_cache: Arc<ExecutionCache>,
    ) -> Result<Self, CommitterError> {
        Ok(Self {
            eth_client: EthClient::new_with_config(
                eth_config.rpc_url.iter().map(AsRef::as_ref).collect(),
                eth_config.max_number_of_retries,
                eth_config.backoff_factor,
                eth_config.min_retry_delay,
                eth_config.max_retry_delay,
                Some(eth_config.maximum_allowed_max_fee_per_gas),
                Some(eth_config.maximum_allowed_max_fee_per_blob_gas),
            )?,
            on_chain_proposer_address: committer_config.on_chain_proposer_address,
            store,
            rollup_store,
            l1_address: committer_config.l1_address,
            l1_private_key: committer_config.l1_private_key,
            commit_time_ms: committer_config.commit_time_ms,
            arbitrary_base_blob_gas_price: committer_config.arbitrary_base_blob_gas_price,
            execution_cache,
            validium: committer_config.validium,
        })
    }

    pub async fn run(&mut self) {
        loop {
            if let Err(err) = self.main_logic().await {
                error!("L1 Committer Error: {}", err);
            }

            sleep_random(self.commit_time_ms).await;
        }
    }

    async fn main_logic(&mut self) -> Result<(), CommitterError> {
        // Get the batch to commit
        let last_committed_batch_number = self
            .eth_client
            .get_last_committed_batch(self.on_chain_proposer_address)
            .await?;
        let batch_to_commit = last_committed_batch_number + 1;

        // Get the last committed block_number
        let last_committed_block_number = self
            .rollup_store
            .get_block_numbers_by_batch(last_committed_batch_number)
            .await?
            .and_then(|blocks| blocks.last().copied())
            .ok_or_else(|| CommitterError::InternalError("Invalid rollup_storage state".into()))?;

        let first_block_to_commit = last_committed_block_number + 1;

        // Try to prepare batch
        let (
            blobs_bundle,
            new_state_root,
            withdrawal_hashes,
            deposit_logs_hash,
            last_block_of_batch,
        ) = self
            .prepare_batch_from_block(last_committed_block_number)
            .await?;

        if last_committed_block_number == last_block_of_batch {
            debug!("No new blocks to commit, skipping");
            return Ok(());
        }

        let withdrawal_logs_merkle_root =
            self.get_withdrawals_merkle_root(withdrawal_hashes.clone())?;

        info!("Sending commitment for batch {batch_to_commit}. first_block: {first_block_to_commit}, last_block: {last_block_of_batch}");

        match self
            .send_commitment(
                batch_to_commit,
                new_state_root,
                withdrawal_logs_merkle_root,
                deposit_logs_hash,
                blobs_bundle,
            )
            .await
        {
            Ok(commit_tx_hash) => {
                metrics!(
                let _ = METRICS_L2
                    .set_block_type_and_block_number(
                        MetricsL2BlockType::LastCommittedBlock,
                        last_block_of_batch,
                    )
                    .inspect_err(|e| {
                        tracing::error!(
                            "Failed to set metric: last committed block {}",
                            e.to_string()
                        )
                    });
                );

                info!(
                    "Sent commitment for batch {batch_to_commit}, with tx hash {commit_tx_hash:#x}.",
                );
                self.rollup_store.store_batch(batch_to_commit, first_block_to_commit, last_block_of_batch, withdrawal_hashes).await?;
                Ok(())
            }
            Err(error) => Err(CommitterError::FailedToSendCommitment(format!(
                "Failed to send commitment for batch {batch_to_commit}. first_block: {first_block_to_commit} last_block: {last_block_of_batch}: {error}"
            ))),
        }
    }

    async fn prepare_batch_from_block(
        &self,
        mut last_added_block_number: BlockNumber,
    ) -> Result<(BlobsBundle, H256, Vec<H256>, H256, BlockNumber), CommitterError> {
        let first_block_of_batch = last_added_block_number + 1;
        let mut blobs_bundle = BlobsBundle::default();

        let mut acc_withdrawals = vec![];
        let mut acc_deposits = vec![];
        let mut acc_account_updates: HashMap<Address, AccountUpdate> = HashMap::new();
        let mut withdrawal_hashes = vec![];
        let mut deposit_logs_hashes = vec![];
        let mut new_state_root = H256::default();

        #[cfg(feature = "metrics")]
        let mut tx_count = 0_u64;
        let mut _blob_size = 0_usize;

        info!("Preparing state diff from block {first_block_of_batch}");

        loop {
            // Get a block to add to the batch
            let Some(block_to_commit_body) = self
                .store
                .get_block_body(last_added_block_number + 1)
                .await
                .map_err(CommitterError::from)?
            else {
                debug!("No new block to commit, skipping..");
                break;
            };
            let block_to_commit_header = self
                .store
                .get_block_header(last_added_block_number + 1)
                .map_err(CommitterError::from)?
                .ok_or(CommitterError::FailedToGetInformationFromStorage(
                    "Failed to get_block_header() after get_block_body()".to_owned(),
                ))?;

            // Get block transactions and receipts
            let mut txs_and_receipts = vec![];
            for (index, tx) in block_to_commit_body.transactions.iter().enumerate() {
                let receipt = self
                    .store
                    .get_receipt(last_added_block_number + 1, index.try_into()?)
                    .await?
                    .ok_or(CommitterError::InternalError(
                        "Transactions in a block should have a receipt".to_owned(),
                    ))?;
                txs_and_receipts.push((tx.clone(), receipt));
            }

            metrics!(
                tx_count += txs_and_receipts
                    .len()
                    .try_into()
                    .inspect_err(|_| tracing::error!("Failed to collect metric tx count"))
                    .unwrap_or(0)
            );
            // Get block withdrawals and deposits
            let withdrawals = self.get_block_withdrawals(&txs_and_receipts)?;
            let deposits = self.get_block_deposits(&txs_and_receipts);

            // Get block account updates.
            let block_to_commit = Block::new(block_to_commit_header.clone(), block_to_commit_body);
            let account_updates = match self.execution_cache.get(block_to_commit.hash())? {
                Some(account_updates) => account_updates,
                None => {
                    warn!(
                            "Could not find execution cache result for block {}, falling back to re-execution", last_added_block_number + 1
                        );

                    let vm_db = StoreVmDatabase::new(
                        self.store.clone(),
                        block_to_commit.header.parent_hash,
                    );
                    let mut vm = Evm::new(EvmEngine::default(), vm_db);
                    vm.execute_block(&block_to_commit)?;
                    vm.get_state_transitions()?
                }
            };

            // Accumulate block data with the rest of the batch.
            acc_withdrawals.extend(withdrawals.clone());
            acc_deposits.extend(deposits.clone());
            for account in account_updates {
                let address = account.address;
                if let Some(existing) = acc_account_updates.get_mut(&address) {
                    existing.merge(account);
                } else {
                    acc_account_updates.insert(address, account);
                }
            }

            let result = if !self.validium {
                // Prepare current state diff.
                let state_diff = self
                    .prepare_state_diff(
                        first_block_of_batch,
                        block_to_commit_header,
                        self.store.clone(),
                        &acc_withdrawals,
                        &acc_deposits,
                        acc_account_updates.clone().into_values().collect(),
                    )
                    .await?;
                self.generate_blobs_bundle(&state_diff)
            } else {
                Ok((BlobsBundle::default(), 0_usize))
            };

            match result {
                Ok((bundle, latest_blob_size)) => {
                    // Save current blobs_bundle and continue to add more blocks.
                    blobs_bundle = bundle;
                    _blob_size = latest_blob_size;
                    for (_, tx) in &withdrawals {
                        let hash = get_withdrawal_hash(tx)
                            .ok_or(CommitterError::InvalidWithdrawalTransaction)?;
                        withdrawal_hashes.push(hash);
                    }

                    deposit_logs_hashes.extend(
                        deposits
                            .iter()
                            .filter_map(|tx| tx.get_deposit_hash())
                            .collect::<Vec<H256>>(),
                    );

                    new_state_root = self
                        .store
                        .state_trie(block_to_commit.hash())?
                        .ok_or(CommitterError::FailedToGetInformationFromStorage(
                            "Failed to get state root from storage".to_owned(),
                        ))?
                        .hash_no_commit();

                    last_added_block_number += 1;
                }
                Err(_) => {
                    warn!("Batch size limit reached. Any remaining blocks will be processed in the next batch.");
                    // Break loop. Use the previous generated blobs_bundle.
                    break;
                }
            }
        }

        metrics!(if let (Ok(deposits_count), Ok(withdrawals_count)) = (
                deposit_logs_hashes.len().try_into(),
                withdrawal_hashes.len().try_into()
            ) {
                let _ = self
                    .rollup_store
                    .update_operations_count(tx_count, deposits_count, withdrawals_count)
                    .await
                    .inspect_err(|e| {
                        tracing::error!("Failed to update operations metric: {}", e.to_string())
                    });
            }
            #[allow(clippy::as_conversions)]
            METRICS_L2
                .set_blob_usage_percentage((_blob_size as f64 / BYTES_PER_BLOB as f64) * 100_f64);
        );

        let deposit_logs_hash = self.get_deposit_hash(deposit_logs_hashes)?;
        Ok((
            blobs_bundle,
            new_state_root,
            withdrawal_hashes,
            deposit_logs_hash,
            last_added_block_number,
        ))
    }

    fn get_block_withdrawals(
        &self,
        txs_and_receipts: &[(Transaction, Receipt)],
    ) -> Result<Vec<(H256, Transaction)>, CommitterError> {
        let mut ret = vec![];

        for (tx, receipt) in txs_and_receipts {
            if is_withdrawal_l2(tx, receipt)? {
                ret.push((tx.compute_hash(), tx.clone()))
            }
        }
        Ok(ret)
    }

    fn get_withdrawals_merkle_root(
        &self,
        withdrawals_hashes: Vec<H256>,
    ) -> Result<H256, CommitterError> {
        if !withdrawals_hashes.is_empty() {
            merkelize(withdrawals_hashes).map_err(CommitterError::FailedToMerkelize)
        } else {
            Ok(H256::zero())
        }
    }

    fn get_block_deposits(
        &self,
        txs_and_receipts: &[(Transaction, Receipt)],
    ) -> Vec<PrivilegedL2Transaction> {
        let deposits = txs_and_receipts
            .iter()
            .filter_map(|(tx, _)| match tx {
                Transaction::PrivilegedL2Transaction(tx) => Some(tx.clone()),
                _ => None,
            })
            .collect();

        deposits
    }

    fn get_deposit_hash(&self, deposit_hashes: Vec<H256>) -> Result<H256, CommitterError> {
        if !deposit_hashes.is_empty() {
            let deposit_hashes_len: u16 = deposit_hashes
                .len()
                .try_into()
                .map_err(CommitterError::from)?;
            Ok(H256::from_slice(
                [
                    &deposit_hashes_len.to_be_bytes(),
                    keccak(
                        deposit_hashes
                            .iter()
                            .map(H256::as_bytes)
                            .collect::<Vec<&[u8]>>()
                            .concat(),
                    )
                    .as_bytes()
                    .get(2..32)
                    .ok_or(CommitterError::FailedToDecodeDepositHash)?,
                ]
                .concat()
                .as_slice(),
            ))
        } else {
            Ok(H256::zero())
        }
    }

    /// Prepare the state diff for the block.
    async fn prepare_state_diff(
        &self,
        first_block_number: BlockNumber,
        last_header: BlockHeader,
        store: Store,
        withdrawals: &[(H256, Transaction)],
        deposits: &[PrivilegedL2Transaction],
        account_updates: Vec<AccountUpdate>,
    ) -> Result<StateDiff, CommitterError> {
        let mut modified_accounts = HashMap::new();
        for account_update in account_updates {
            // If we want the state_diff of a batch, we will have to change the -1 with the `batch_size`
            // and we may have to keep track of the latestCommittedBlock (last block of the batch),
            // the batch_size and the latestCommittedBatch in the contract.
            let nonce_diff = get_nonce_diff(&account_update, &store, None, first_block_number)
                .await
                .map_err(CommitterError::from)?;

            modified_accounts.insert(
                account_update.address,
                AccountStateDiff {
                    new_balance: account_update.info.clone().map(|info| info.balance),
                    nonce_diff,
                    storage: account_update.added_storage.clone().into_iter().collect(),
                    bytecode: account_update.code.clone(),
                    bytecode_hash: None,
                },
            );
        }

        let state_diff = StateDiff {
            modified_accounts,
            version: StateDiff::default().version,
            last_header,
            withdrawal_logs: withdrawals
                .iter()
                .map(|(hash, tx)| WithdrawalLog {
                    address: match tx.to() {
                        TxKind::Call(address) => address,
                        TxKind::Create => Address::zero(),
                    },
                    amount: tx.value(),
                    tx_hash: *hash,
                })
                .collect(),
            deposit_logs: deposits
                .iter()
                .map(|tx| DepositLog {
                    address: match tx.to {
                        TxKind::Call(address) => address,
                        TxKind::Create => Address::zero(),
                    },
                    amount: tx.value,
                    nonce: tx.nonce,
                })
                .collect(),
        };

        Ok(state_diff)
    }

    /// Generate the blob bundle necessary for the EIP-4844 transaction.
    fn generate_blobs_bundle(
        &self,
        state_diff: &StateDiff,
    ) -> Result<(BlobsBundle, usize), CommitterError> {
        let blob_data = state_diff.encode().map_err(CommitterError::from)?;

        let blob_size = blob_data.len();

        let blob = blobs_bundle::blob_from_bytes(blob_data).map_err(CommitterError::from)?;

        Ok((
            BlobsBundle::create_from_blobs(&vec![blob]).map_err(CommitterError::from)?,
            blob_size,
        ))
    }

    async fn send_commitment(
        &self,
        batch_number: u64,
        new_state_root: H256,
        withdrawal_logs_merkle_root: H256,
        deposit_logs_hash: H256,
        blobs_bundle: BlobsBundle,
    ) -> Result<H256, CommitterError> {
        let state_diff_kzg_versioned_hash = if !self.validium {
            let blob_versioned_hashes = blobs_bundle.generate_versioned_hashes();
            *blob_versioned_hashes
                .first()
                .ok_or(BlobsBundleError::BlobBundleEmptyError)
                .map_err(CommitterError::from)?
                .as_fixed_bytes()
        } else {
            [0u8; 32] // Validium doesn't send state_diff_kzg_versioned_hash.
        };

        let calldata_values = vec![
            Value::Uint(U256::from(batch_number)),
            Value::FixedBytes(new_state_root.0.to_vec().into()),
            Value::FixedBytes(state_diff_kzg_versioned_hash.to_vec().into()),
            Value::FixedBytes(withdrawal_logs_merkle_root.0.to_vec().into()),
            Value::FixedBytes(deposit_logs_hash.0.to_vec().into()),
        ];

        let calldata = encode_calldata(COMMIT_FUNCTION_SIGNATURE, &calldata_values)?;

        let gas_price = self
            .eth_client
            .get_gas_price_with_extra(20)
            .await?
            .try_into()
            .map_err(|_| {
                CommitterError::InternalError("Failed to convert gas_price to a u64".to_owned())
            })?;

        // Validium: EIP1559 Transaction.
        // Rollup: EIP4844 Transaction -> For on-chain Data Availability.
        let mut tx = if !self.validium {
            let le_bytes = estimate_blob_gas(
                &self.eth_client,
                self.arbitrary_base_blob_gas_price,
                20, // 20% of headroom
            )
            .await?
            .to_le_bytes();

            let gas_price_per_blob = U256::from_little_endian(&le_bytes);

            let wrapped_tx = self
                .eth_client
                .build_eip4844_transaction(
                    self.on_chain_proposer_address,
                    self.l1_address,
                    calldata.into(),
                    Overrides {
                        from: Some(self.l1_address),
                        gas_price_per_blob: Some(gas_price_per_blob),
                        max_fee_per_gas: Some(gas_price),
                        max_priority_fee_per_gas: Some(gas_price),
                        ..Default::default()
                    },
                    blobs_bundle,
                )
                .await
                .map_err(CommitterError::from)?;

            WrappedTransaction::EIP4844(wrapped_tx)
        } else {
            let wrapped_tx = self
                .eth_client
                .build_eip1559_transaction(
                    self.on_chain_proposer_address,
                    self.l1_address,
                    calldata.into(),
                    Overrides {
                        from: Some(self.l1_address),
                        max_fee_per_gas: Some(gas_price),
                        max_priority_fee_per_gas: Some(gas_price),
                        ..Default::default()
                    },
                )
                .await
                .map_err(CommitterError::from)?;

            WrappedTransaction::EIP1559(wrapped_tx)
        };

        self.eth_client
            .set_gas_for_wrapped_tx(&mut tx, self.l1_address)
            .await?;

        let commit_tx_hash = self
            .eth_client
            .send_tx_bump_gas_exponential_backoff(&mut tx, &self.l1_private_key)
            .await?;

        info!("Commitment sent: {commit_tx_hash:#x}");

        Ok(commit_tx_hash)
    }
}

/// Estimates the gas price for blob transactions based on the current state of the blockchain.
///
/// # Parameters:
/// - `eth_client`: The Ethereum client used to fetch the latest block.
/// - `arbitrary_base_blob_gas_price`: The base gas price that serves as the minimum price for blob transactions.
/// - `headroom`: Percentage applied to the estimated gas price to provide a buffer against fluctuations.
///
/// # Formula:
/// The gas price is estimated using an exponential function based on the blob gas used in the latest block and the
/// excess blob gas from the block header, following the formula from EIP-4844:
/// ```txt
///    blob_gas = arbitrary_base_blob_gas_price + (excess_blob_gas + blob_gas_used) * headroom
/// ```
async fn estimate_blob_gas(
    eth_client: &EthClient,
    arbitrary_base_blob_gas_price: u64,
    headroom: u64,
) -> Result<u64, CommitterError> {
    let latest_block = eth_client
        .get_block_by_number(BlockByNumber::Latest)
        .await?;

    let blob_gas_used = latest_block.header.blob_gas_used.unwrap_or(0);
    let excess_blob_gas = latest_block.header.excess_blob_gas.unwrap_or(0);

    // Using the formula from the EIP-4844
    // https://eips.ethereum.org/EIPS/eip-4844
    // def get_base_fee_per_blob_gas(header: Header) -> int:
    // return fake_exponential(
    //     MIN_BASE_FEE_PER_BLOB_GAS,
    //     header.excess_blob_gas,
    //     BLOB_BASE_FEE_UPDATE_FRACTION
    // )
    //
    // factor * e ** (numerator / denominator)
    // def fake_exponential(factor: int, numerator: int, denominator: int) -> int:

    // Check if adding the blob gas used and excess blob gas would overflow
    let total_blob_gas = match excess_blob_gas.checked_add(blob_gas_used) {
        Some(total) => total,
        None => return Err(BlobEstimationError::OverflowError.into()),
    };

    // If the blob's market is in high demand, the equation may give a really big number.
    // This function doesn't panic, it performs checked/saturating operations.
    let blob_gas = fake_exponential_checked(
        MIN_BASE_FEE_PER_BLOB_GAS,
        total_blob_gas,
        BLOB_BASE_FEE_UPDATE_FRACTION,
    )
    .map_err(BlobEstimationError::FakeExponentialError)?;

    let gas_with_headroom = (blob_gas * (100 + headroom)) / 100;

    // Check if we have an overflow when we take the headroom into account.
    let blob_gas = match arbitrary_base_blob_gas_price.checked_add(gas_with_headroom) {
        Some(gas) => gas,
        None => return Err(BlobEstimationError::OverflowError.into()),
    };

    Ok(blob_gas)
}<|MERGE_RESOLUTION|>--- conflicted
+++ resolved
@@ -7,12 +7,9 @@
     CommitterConfig, EthConfig, SequencerConfig,
 };
 
-<<<<<<< HEAD
+use ethrex_blockchain::vm::StoreVmDatabase;
 #[cfg(feature = "metrics")]
 use ethrex_common::types::BYTES_PER_BLOB;
-=======
-use ethrex_blockchain::vm::StoreVmDatabase;
->>>>>>> ab558461
 use ethrex_common::{
     types::{
         blobs_bundle, fake_exponential_checked, AccountUpdate, BlobsBundle, BlobsBundleError,
