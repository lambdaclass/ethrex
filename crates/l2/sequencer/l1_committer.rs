use crate::{
    BlockProducerConfig, CommitterConfig, EthConfig, SequencerConfig,
    based::sequencer_state::{SequencerState, SequencerStatus},
    sequencer::{
        errors::CommitterError,
        utils::{
            self, fetch_blocks_with_respective_fee_configs, get_git_commit_hash, system_now_ms,
        },
    },
};

use bytes::Bytes;
use ethrex_blockchain::{Blockchain, vm::StoreVmDatabase};
use ethrex_common::{
    Address, H256, U256,
    types::{
        AccountUpdate, BLOB_BASE_FEE_UPDATE_FRACTION, BlobsBundle, Block, BlockNumber, Genesis,
        MIN_BASE_FEE_PER_BLOB_GAS, TxType, batch::Batch, blobs_bundle, fake_exponential_checked,
    },
};
use ethrex_l2_common::{
    calldata::Value,
    l1_messages::{get_block_l1_messages, get_l1_message_hash},
    merkle_tree::compute_merkle_root,
    privileged_transactions::{
        PRIVILEGED_TX_BUDGET, compute_privileged_transactions_hash,
        get_block_privileged_transactions,
    },
    prover::ProverInputData,
    state_diff::{StateDiff, prepare_state_diff},
};
use ethrex_l2_rpc::signer::{Signer, SignerHealth};
use ethrex_l2_sdk::{
    build_generic_tx, calldata::encode_calldata, get_last_committed_batch,
    send_tx_bump_gas_exponential_backoff,
};
#[cfg(feature = "metrics")]
use ethrex_metrics::l2::metrics::{METRICS, MetricsBlockType};
use ethrex_metrics::metrics;
use ethrex_rlp::encode::RLPEncode;
use ethrex_rpc::{
    clients::eth::{EthClient, Overrides},
    types::block_identifier::{BlockIdentifier, BlockTag},
};
use ethrex_storage::EngineType;
use ethrex_storage::Store;
use ethrex_storage_rollup::StoreRollup;
use ethrex_vm::BlockExecutionResult;
use serde::Serialize;
use std::{
    collections::{BTreeMap, HashMap},
    fs::remove_dir_all,
    path::{Path, PathBuf},
    sync::Arc,
};
use tokio_util::sync::CancellationToken;
use tracing::{debug, error, info, trace, warn};

use super::{errors::BlobEstimationError, utils::random_duration};
use spawned_concurrency::tasks::{
    CallResponse, CastResponse, GenServer, GenServerHandle, send_after,
};

const COMMIT_FUNCTION_SIGNATURE_BASED: &str =
    "commitBatch(uint256,bytes32,bytes32,bytes32,bytes32,bytes[])";
const COMMIT_FUNCTION_SIGNATURE: &str = "commitBatch(uint256,bytes32,bytes32,bytes32,bytes32)";
/// Default wake up time for the committer to check if it should send a commit tx
const COMMITTER_DEFAULT_WAKE_TIME_MS: u64 = 60_000;

#[derive(Clone)]
pub enum CallMessage {
    Stop,
    /// time to wait in ms before sending commit
    Start(u64),
    Health,
}

#[derive(Clone)]
pub enum InMessage {
    Commit,
}

#[derive(Clone)]
pub enum OutMessage {
    Done,
    Error(String),
    Stopped,
    Started,
    Health(Box<L1CommitterHealth>),
}

pub struct L1Committer {
    eth_client: EthClient,
    blockchain: Arc<Blockchain>,
    on_chain_proposer_address: Address,
    store: Store,
    rollup_store: StoreRollup,
    commit_time_ms: u64,
    batch_gas_limit: Option<u64>,
    arbitrary_base_blob_gas_price: u64,
    validium: bool,
    signer: Signer,
    based: bool,
    sequencer_state: SequencerState,
    /// Time to wait before checking if it should send a new batch
    committer_wake_up_ms: u64,
    /// Timestamp of last successful committed batch
    last_committed_batch_timestamp: u128,
    /// Last succesful committed batch number
    last_committed_batch: u64,
    /// Cancellation token for the next inbound InMessage::Commit
    cancellation_token: Option<CancellationToken>,
    /// Elasticity multiplier for prover input generation
    elasticity_multiplier: u64,
    /// Git commit hash of the build
    git_commit_hash: String,
    /// Store containing the state checkpoint at the last committed batch.
    ///
    /// It is used to ensure state availability for batch preparation and
    /// witness generation.
    current_checkpoint_store: Store,
    /// Blockchain instance using the current checkpoint store.
    ///
    /// It is used for witness generation.
    current_checkpoint_blockchain: Arc<Blockchain>,
    /// Network genesis.
    ///
    /// It is used for creating checkpoints.
    genesis: Genesis,
    /// Directory where checkpoints are stored.
    checkpoints_dir: PathBuf,
}

#[derive(Clone, Serialize)]
pub struct L1CommitterHealth {
    rpc_healthcheck: BTreeMap<String, serde_json::Value>,
    commit_time_ms: u64,
    arbitrary_base_blob_gas_price: u64,
    validium: bool,
    based: bool,
    sequencer_state: String,
    committer_wake_up_ms: u64,
    last_committed_batch_timestamp: u128,
    last_committed_batch: u64,
    signer_status: SignerHealth,
    running: bool,
    on_chain_proposer_address: Address,
}

impl L1Committer {
    #[expect(clippy::too_many_arguments)]
    pub async fn new(
        committer_config: &CommitterConfig,
        proposer_config: &BlockProducerConfig,
        eth_config: &EthConfig,
        blockchain: Arc<Blockchain>,
        store: Store,
        rollup_store: StoreRollup,
        based: bool,
        sequencer_state: SequencerState,
        initial_checkpoint_store: Store,
        initial_checkpoint_blockchain: Arc<Blockchain>,
        genesis: Genesis,
        checkpoints_dir: PathBuf,
    ) -> Result<Self, CommitterError> {
        let eth_client = EthClient::new_with_config(
            eth_config.rpc_url.iter().map(AsRef::as_ref).collect(),
            eth_config.max_number_of_retries,
            eth_config.backoff_factor,
            eth_config.min_retry_delay,
            eth_config.max_retry_delay,
            Some(eth_config.maximum_allowed_max_fee_per_gas),
            Some(eth_config.maximum_allowed_max_fee_per_blob_gas),
        )?;
        let last_committed_batch =
            get_last_committed_batch(&eth_client, committer_config.on_chain_proposer_address)
                .await?;
        Ok(Self {
            eth_client,
            blockchain,
            on_chain_proposer_address: committer_config.on_chain_proposer_address,
            store,
            rollup_store,
            commit_time_ms: committer_config.commit_time_ms,
            batch_gas_limit: committer_config.batch_gas_limit,
            arbitrary_base_blob_gas_price: committer_config.arbitrary_base_blob_gas_price,
            validium: committer_config.validium,
            signer: committer_config.signer.clone(),
            based,
            sequencer_state,
            committer_wake_up_ms: committer_config
                .commit_time_ms
                .min(COMMITTER_DEFAULT_WAKE_TIME_MS),
            last_committed_batch_timestamp: 0,
            last_committed_batch,
            cancellation_token: None,
            elasticity_multiplier: proposer_config.elasticity_multiplier,
            git_commit_hash: get_git_commit_hash(),
            current_checkpoint_store: initial_checkpoint_store,
            current_checkpoint_blockchain: initial_checkpoint_blockchain,
            genesis,
            checkpoints_dir,
        })
    }

    #[expect(clippy::too_many_arguments)]
    pub async fn spawn(
        store: Store,
        blockchain: Arc<Blockchain>,
        rollup_store: StoreRollup,
        cfg: SequencerConfig,
        sequencer_state: SequencerState,
        initial_checkpoint_store: Store,
        initial_checkpoint_blockchain: Arc<Blockchain>,
        genesis: Genesis,
        checkpoints_dir: PathBuf,
    ) -> Result<GenServerHandle<L1Committer>, CommitterError> {
        let state = Self::new(
            &cfg.l1_committer,
            &cfg.block_producer,
            &cfg.eth,
            blockchain,
            store.clone(),
            rollup_store.clone(),
            cfg.based.enabled,
            sequencer_state,
            initial_checkpoint_store,
            initial_checkpoint_blockchain,
            genesis,
            checkpoints_dir,
        )
        .await?;
        // NOTE: we spawn as blocking due to `generate_blobs_bundle` and
        // `send_tx_bump_gas_exponential_backoff` blocking for more than 40ms
        let l1_committer = state.start_blocking();
        if let OutMessage::Error(reason) = l1_committer
            .clone()
            .call(CallMessage::Start(cfg.l1_committer.first_wake_up_time_ms))
            .await?
        {
            Err(CommitterError::UnexpectedError(format!(
                "Failed to send first wake up message to committer {reason}"
            )))
        } else {
            Ok(l1_committer)
        }
    }

    async fn commit_next_batch_to_l1(&mut self) -> Result<(), CommitterError> {
        info!("Running committer main loop");
        // Get the batch to commit
        let last_committed_batch_number =
            get_last_committed_batch(&self.eth_client, self.on_chain_proposer_address).await?;
        let batch_to_commit = last_committed_batch_number + 1;

        let batch = match self.rollup_store.get_batch(batch_to_commit).await? {
            Some(batch) => batch,
            None => {
                let last_committed_blocks = self
                    .rollup_store
                    .get_block_numbers_by_batch(last_committed_batch_number)
                    .await?
                    .ok_or(
                        CommitterError::RetrievalError(format!("Failed to get batch with batch number {last_committed_batch_number}. Batch is missing when it should be present. This is a bug"))
                    )?;
                let last_block = last_committed_blocks
                    .last()
                    .ok_or(
                        CommitterError::RetrievalError(format!("Last committed batch ({last_committed_batch_number}) doesn't have any blocks. This is probably a bug."))
                    )?;
                let first_block_to_commit = last_block + 1;

                // Try to prepare batch
                let (
                    blobs_bundle,
                    new_state_root,
                    message_hashes,
                    privileged_transactions_hash,
                    last_block_of_batch,
                ) = self
                    .prepare_batch_from_block(*last_block, batch_to_commit)
                    .await?;

                if *last_block == last_block_of_batch {
                    debug!("No new blocks to commit, skipping");
                    return Ok(());
                }

                let batch = Batch {
                    number: batch_to_commit,
                    first_block: first_block_to_commit,
                    last_block: last_block_of_batch,
                    state_root: new_state_root,
                    privileged_transactions_hash,
                    message_hashes,
                    blobs_bundle,
                    commit_tx: None,
                    verify_tx: None,
                };

                self.rollup_store.seal_batch(batch.clone()).await?;

                debug!(
                    first_block = batch.first_block,
                    last_block = batch.last_block,
                    "Batch {} stored in database",
                    batch.number
                );

                batch
            }
        };

        info!(
            first_block = batch.first_block,
            last_block = batch.last_block,
            "Generating and storing witness for batch {}",
            batch.number,
        );

        self.generate_and_store_batch_prover_input(&batch).await?;

        // We need to update the current checkpoint after generating the witness
        // with it, and before sending the commitment.
        // The actual checkpoint store directory is not pruned until the batch
        // it served in is verified on L1.
        self.update_current_checkpoint(&batch).await?;

        info!(
            first_block = batch.first_block,
            last_block = batch.last_block,
            "Sending commitment for batch {}",
            batch.number,
        );

        match self.send_commitment(&batch).await {
            Ok(commit_tx_hash) => {
                metrics!(
                let _ = METRICS
                    .set_block_type_and_block_number(
                        MetricsBlockType::LastCommittedBlock,
                        batch.last_block,
                    )
                    .inspect_err(|e| {
                        tracing::error!(
                            "Failed to set metric: last committed block {}",
                            e.to_string()
                        )
                    });
                );

                self.rollup_store
                    .store_commit_tx_by_batch(batch.number, commit_tx_hash)
                    .await?;

                info!(
                    "Commitment sent for batch {}, with tx hash {commit_tx_hash:#x}.",
                    batch.number
                );
                Ok(())
            }
            Err(error) => Err(CommitterError::FailedToSendCommitment(format!(
                "Failed to send commitment for batch {}. first_block: {} last_block: {}: {error}",
                batch.number, batch.first_block, batch.last_block
            ))),
        }
    }

    async fn prepare_batch_from_block(
        &mut self,
        mut last_added_block_number: BlockNumber,
        batch_number: u64,
    ) -> Result<(BlobsBundle, H256, Vec<H256>, H256, BlockNumber), CommitterError> {
        let first_block_of_batch = last_added_block_number + 1;
        let mut blobs_bundle = BlobsBundle::default();

        let mut acc_messages = vec![];
        let mut acc_privileged_txs = vec![];
        let mut acc_account_updates: HashMap<Address, AccountUpdate> = HashMap::new();
        let mut message_hashes = vec![];
        let mut privileged_transactions_hashes = vec![];
        let mut new_state_root = H256::default();
        let mut acc_gas_used = 0_u64;

        #[cfg(feature = "metrics")]
        let mut tx_count = 0_u64;
        #[cfg(feature = "metrics")]
        let mut blob_size = 0_usize;
        #[cfg(feature = "metrics")]
        let mut batch_gas_used = 0_u64;

        info!("Preparing state diff from block {first_block_of_batch}, {batch_number}");

        let one_time_checkpoint_path = self
            .checkpoints_dir
            .join(format!("temp_checkpoint_batch_{batch_number}"));

        // For re-execution we need to use a checkpoint to the previous state
        // (i.e. checkpoint of the state to the latest block from the previous
        // batch, or the state of the genesis if this is the first batch).
        // We already have this initial checkpoint as part of the L1Committer
        // struct, but we need to create a one-time copy of it because
        // we still need to use the current checkpoint store later for witness
        // generation.
        let (one_time_checkpoint_store, one_time_checkpoint_blockchain) = self
            .create_checkpoint(&self.current_checkpoint_store, &one_time_checkpoint_path)
            .await?;

        loop {
            let block_to_commit_number = last_added_block_number + 1;

            // Get potential block to include in the batch
            // Here it is ok to fetch the blocks from the main store and not from
            // the checkpoint because the blocks will be available. We only need
            // the checkpoint for re-execution, this is during witness generation
            // in generate_and_store_batch_prover_input and for later in this
            // function.
            let potential_batch_block = {
                let Some(block_to_commit_body) = self
                    .store
                    .get_block_body(block_to_commit_number)
                    .await
                    .map_err(CommitterError::from)?
                else {
                    debug!("No new block to commit, skipping..");
                    break;
                };
                let block_to_commit_header = self
                    .store
                    .get_block_header(block_to_commit_number)
                    .map_err(CommitterError::from)?
                    .ok_or(CommitterError::FailedToGetInformationFromStorage(
                        "Failed to get_block_header() after get_block_body()".to_owned(),
                    ))?;

                Block::new(block_to_commit_header, block_to_commit_body)
            };

            let current_block_gas_used = potential_batch_block.header.gas_used;

            // Check if adding this block would exceed the batch gas limit
            if self.batch_gas_limit.is_some_and(|batch_gas_limit| {
                acc_gas_used + current_block_gas_used > batch_gas_limit
            }) {
                debug!(
                    "Batch gas limit reached. Any remaining blocks will be processed in the next batch"
                );
                break;
            }

            // Get block transactions and receipts
            let mut txs = vec![];
            let mut receipts = vec![];
            for (index, tx) in potential_batch_block.body.transactions.iter().enumerate() {
                let receipt = self
                    .store
                    .get_receipt(block_to_commit_number, index.try_into()?)
                    .await?
                    .ok_or(CommitterError::RetrievalError(
                        "Transactions in a block should have a receipt".to_owned(),
                    ))?;
                txs.push(tx.clone());
                receipts.push(receipt);
            }

            metrics!(
                tx_count += txs
                    .len()
                    .try_into()
                    .inspect_err(|_| tracing::error!("Failed to collect metric tx count"))
                    .unwrap_or(0);
                batch_gas_used += potential_batch_block.header.gas_used;
            );
            // Get block messages and privileged transactions
            let messages = get_block_l1_messages(&receipts);
            let privileged_transactions = get_block_privileged_transactions(&txs);

            // Get block account updates.
            let account_updates = if let Some(account_updates) = self
                .rollup_store
                .get_account_updates_by_block_number(block_to_commit_number)
                .await?
            {
                account_updates
            } else {
                warn!(
                    "Could not find execution cache result for block {}, falling back to re-execution",
                    last_added_block_number + 1
                );

<<<<<<< HEAD
                // Here we use the checkpoint store because we need the previous
                // state available (i.e. not pruned) for re-execution.
                let vm_db = StoreVmDatabase::new(
                    one_time_checkpoint_store.clone(),
                    potential_batch_block.header.parent_hash,
                );

                // There's no specific reason to prefer a blockchain instance
                // here, we just need one to create the EVM. We just use the
                // current checkpoint blockchain just in case.
                // The important thing here is to use the correct vm_db, which
                // must be created from the checkpoint store.
                let mut vm = one_time_checkpoint_blockchain.new_evm(vm_db)?;

                vm.execute_block(&potential_batch_block)?;

=======
                let vm_db =
                    StoreVmDatabase::new(self.store.clone(), block_to_commit.header.parent_hash);
                let mut vm = self.blockchain.new_evm(vm_db).await?;
                vm.execute_block(&block_to_commit)?;
>>>>>>> c6389686
                vm.get_state_transitions()?
            };

            // The checkpoint store's state corresponds to the parent state of
            // the first block of the batch. Therefore, we need to apply the
            // account updates of each block as we go, to be able to continue
            // re-executing the next blocks in the batch.
            {
                let account_updates_list = one_time_checkpoint_store
                    .apply_account_updates_batch(
                        potential_batch_block.header.parent_hash,
                        &account_updates,
                    )
                    .await?
                    .ok_or(CommitterError::FailedToGetInformationFromStorage(
                        "no account updated".to_owned(),
                    ))?;

                one_time_checkpoint_blockchain
                    .store_block(
                        potential_batch_block.clone(),
                        account_updates_list,
                        BlockExecutionResult {
                            receipts,
                            requests: vec![],
                        },
                    )
                    .await?;
            }

            // Accumulate block data with the rest of the batch.
            acc_messages.extend(messages.clone());
            acc_privileged_txs.extend(privileged_transactions.clone());
            for account in account_updates {
                let address = account.address;
                if let Some(existing) = acc_account_updates.get_mut(&address) {
                    existing.merge(account);
                } else {
                    acc_account_updates.insert(address, account);
                }
            }

            // It is safe to retrieve this from the main store because blocks
            // are available there. What's not available is the state
            let parent_block_hash = self
                .store
                .get_block_header(first_block_of_batch)?
                .ok_or(CommitterError::FailedToGetInformationFromStorage(
                    "Failed to get_block_header() of the last added block".to_owned(),
                ))?
                .parent_hash;

            // Again, here the VM database should be instantiated from the checkpoint
            // store to have access to the previous state
            let parent_db =
                StoreVmDatabase::new(one_time_checkpoint_store.clone(), parent_block_hash);

            let acc_privileged_txs_len: u64 = acc_privileged_txs.len().try_into()?;
            if acc_privileged_txs_len > PRIVILEGED_TX_BUDGET {
                warn!(
                    "Privileged transactions budget exceeded. Any remaining blocks will be processed in the next batch."
                );
                // Break loop. Use the previous generated blobs_bundle.
                break;
            }

            let result = if !self.validium {
                // Prepare current state diff.
                let state_diff: StateDiff = prepare_state_diff(
                    potential_batch_block.header.clone(),
                    &parent_db,
                    &acc_messages,
                    &acc_privileged_txs,
                    acc_account_updates.clone().into_values().collect(),
                )?;
                generate_blobs_bundle(&state_diff)
            } else {
                Ok((BlobsBundle::default(), 0_usize))
            };

            let Ok((bundle, latest_blob_size)) = result else {
                if block_to_commit_number == first_block_of_batch {
                    return Err(CommitterError::Unreachable(
                        "Not enough blob space for a single block batch. This means a block was incorrectly produced.".to_string(),
                    ));
                }
                warn!(
                    "Batch size limit reached. Any remaining blocks will be processed in the next batch."
                );
                // Break loop. Use the previous generated blobs_bundle.
                break;
            };

            trace!("Got bundle, latest blob size {latest_blob_size}");

            // Save current blobs_bundle and continue to add more blocks.
            blobs_bundle = bundle;

            metrics!(
                blob_size = latest_blob_size;
            );

            privileged_transactions_hashes.extend(
                privileged_transactions
                    .iter()
                    .filter_map(|tx| tx.get_privileged_hash())
                    .collect::<Vec<H256>>(),
            );

            message_hashes.extend(messages.iter().map(get_l1_message_hash));

            new_state_root = one_time_checkpoint_store
                .state_trie(potential_batch_block.hash())?
                .ok_or(CommitterError::FailedToGetInformationFromStorage(
                    "Failed to get state root from storage".to_owned(),
                ))?
                .hash_no_commit();

            last_added_block_number += 1;
            acc_gas_used += current_block_gas_used;
        } // end loop

        metrics!(if let (Ok(privileged_transaction_count), Ok(messages_count)) = (
                privileged_transactions_hashes.len().try_into(),
                message_hashes.len().try_into()
            ) {
                let _ = self
                    .rollup_store
                    .update_operations_count(tx_count, privileged_transaction_count, messages_count)
                    .await
                    .inspect_err(|e| {
                        tracing::error!("Failed to update operations metric: {}", e.to_string())
                    });
            }
            #[allow(clippy::as_conversions)]
            let blob_usage_percentage = blob_size as f64 * 100_f64 / ethrex_common::types::BYTES_PER_BLOB_F64;
            let batch_gas_used = batch_gas_used.try_into()?;
            let batch_size = (last_added_block_number - first_block_of_batch).try_into()?;
            let tx_count = tx_count.try_into()?;
            METRICS.set_blob_usage_percentage(blob_usage_percentage);
            METRICS.set_batch_gas_used(batch_number, batch_gas_used)?;
            METRICS.set_batch_size(batch_number, batch_size)?;
            METRICS.set_batch_tx_count(batch_number, tx_count)?;
        );

        info!(
            "Added {} privileged transactions to the batch",
            privileged_transactions_hashes.len()
        );

        let privileged_transactions_hash =
            compute_privileged_transactions_hash(privileged_transactions_hashes)?;

        remove_dir_all(&one_time_checkpoint_path).map_err(|e| {
            CommitterError::FailedToCreateCheckpoint(format!(
                "Failed to remove one-time checkpoint directory {one_time_checkpoint_path:?}: {e}"
            ))
        })?;

        Ok((
            blobs_bundle,
            new_state_root,
            message_hashes,
            privileged_transactions_hash,
            last_added_block_number,
        ))
    }

    async fn generate_and_store_batch_prover_input(
        &self,
        batch: &Batch,
    ) -> Result<(), CommitterError> {
        let (blocks, fee_configs) = fetch_blocks_with_respective_fee_configs::<CommitterError>(
            batch.number,
            &self.store,
            &self.rollup_store,
        )
        .await?;

        let batch_witness = self
<<<<<<< HEAD
            .current_checkpoint_blockchain
            .generate_witness_for_blocks(&blocks)
=======
            .blockchain
            .generate_witness_for_blocks_with_fee_configs(&blocks, Some(&fee_configs))
>>>>>>> c6389686
            .await
            .map_err(CommitterError::FailedToGenerateBatchWitness)?;

        // We still need to differentiate the validium case because for validium
        // we are generating the BlobsBundle with BlobsBundle::default which
        // sets the commitments and proofs to empty vectors.
        let (blob_commitment, blob_proof) = if self.validium {
            ([0; 48], [0; 48])
        } else {
            let BlobsBundle {
                commitments,
                proofs,
                ..
            } = &batch.blobs_bundle;

            (
                commitments
                    .first()
                    .cloned()
                    .ok_or(CommitterError::Unreachable(
                        "Blob commitment missing in batch blobs bundle".to_string(),
                    ))?,
                proofs.first().cloned().ok_or(CommitterError::Unreachable(
                    "Blob proof missing in batch blobs bundle".to_string(),
                ))?,
            )
        };

        let prover_input = ProverInputData {
            blocks,
            execution_witness: batch_witness,
            elasticity_multiplier: self.elasticity_multiplier,
            blob_commitment,
            blob_proof,
            fee_configs,
        };

        self.rollup_store
            .store_prover_input_by_batch_and_version(
                batch.number,
                &self.git_commit_hash,
                prover_input,
            )
            .await?;

        Ok(())
    }

    /// Updates the current checkpoint store and blockchain to the state at the
    /// given latest batch.
    ///
    /// The reference to the previous checkpoint is lost after this operation,
    /// but the directory is not deleted until the batch it serves in is verified
    /// on L1.
    async fn update_current_checkpoint(
        &mut self,
        latest_batch: &Batch,
    ) -> Result<(), CommitterError> {
        let new_checkpoint_path = self
            .checkpoints_dir
            .join(format!("checkpoint_batch_{}", latest_batch.number));

        // CAUTION
        // We need to skip checkpoint creation if the directory already exists.
        // Sometimes the commit_next_batch task is retried after a failure, and in
        // that case we would try to create a checkpoint again at the same path,
        // causing an lock error under rocksdb feature.
        if new_checkpoint_path.exists() {
            debug!("Checkpoint at path {new_checkpoint_path:?} already exists, skipping creation");
            return Ok(());
        }

        let (new_checkpoint_store, new_checkpoint_blockchain) = self
            .create_checkpoint(&self.store, &new_checkpoint_path)
            .await?;

        self.current_checkpoint_store = new_checkpoint_store;

        self.current_checkpoint_blockchain = new_checkpoint_blockchain;

        Ok(())
    }

    /// Creates a checkpoint of the given store at the specified path.
    ///
    /// This function performs the following steps:
    /// 1. Creates a checkpoint of the provided store at the specified path.
    /// 2. Initializes a new store and blockchain for the checkpoint.
    /// 3. Regenerates the head state in the checkpoint store.
    /// 4. Validates that the checkpoint store's head block number and latest block match those of the original store.
    async fn create_checkpoint(
        &self,
        checkpointee: &Store,
        path: &Path,
    ) -> Result<(Store, Arc<Blockchain>), CommitterError> {
        checkpointee.create_checkpoint(&path).await?;

        #[cfg(feature = "rocksdb")]
        let engine_type = EngineType::RocksDB;
        #[cfg(not(feature = "rocksdb"))]
        let engine_type = EngineType::InMemory;

        let checkpoint_store = {
            let checkpoint_store_inner = Store::new(path, engine_type)?;

            checkpoint_store_inner
                .add_initial_state(self.genesis.clone())
                .await?;

            checkpoint_store_inner
        };

        let checkpoint_blockchain = Arc::new(Blockchain::new(
            checkpoint_store.clone(),
            self.blockchain.options.clone(),
        ));

        let checkpoint_head_block_number = checkpoint_store.get_latest_block_number().await?;

        let db_head_block_number = checkpointee.get_latest_block_number().await?;

        if checkpoint_head_block_number != db_head_block_number {
            return Err(CommitterError::FailedToCreateCheckpoint(
                "checkpoint store head block number does not match main store head block number before regeneration".to_string(),
            ));
        }

        regenerate_head_state(&checkpoint_store, &checkpoint_blockchain).await?;

        let checkpoint_latest_block_number = checkpoint_store.get_latest_block_number().await?;

        let db_latest_block_number = checkpointee.get_latest_block_number().await?;

        let checkpoint_latest_block = checkpoint_store
            .get_block_by_number(checkpoint_latest_block_number)
            .await?
            .ok_or(CommitterError::FailedToCreateCheckpoint(
                "latest block not found in checkpoint store".to_string(),
            ))?;

        let db_latest_block = checkpointee
            .get_block_by_number(db_latest_block_number)
            .await?
            .ok_or(CommitterError::FailedToCreateCheckpoint(
                "latest block not found in main store".to_string(),
            ))?;

        if !checkpoint_store.has_state_root(checkpoint_latest_block.header.state_root)? {
            return Err(CommitterError::FailedToCreateCheckpoint(
                "checkpoint store state is not regenerated properly".to_string(),
            ));
        }

        if checkpoint_latest_block_number != db_head_block_number {
            return Err(CommitterError::FailedToCreateCheckpoint(
                "checkpoint store latest block number does not match main store head block number after regeneration".to_string(),
            ));
        }

        if checkpoint_latest_block.hash() != db_latest_block.hash() {
            return Err(CommitterError::FailedToCreateCheckpoint(
                "checkpoint store latest block hash does not match main store latest block hash after regeneration".to_string(),
            ));
        }

        Ok((checkpoint_store, checkpoint_blockchain))
    }

    async fn send_commitment(&mut self, batch: &Batch) -> Result<H256, CommitterError> {
        let messages_merkle_root = compute_merkle_root(&batch.message_hashes);
        let last_block_hash = get_last_block_hash(&self.store, batch.last_block)?;

        let mut calldata_values = vec![
            Value::Uint(U256::from(batch.number)),
            Value::FixedBytes(batch.state_root.0.to_vec().into()),
            Value::FixedBytes(messages_merkle_root.0.to_vec().into()),
            Value::FixedBytes(batch.privileged_transactions_hash.0.to_vec().into()),
            Value::FixedBytes(last_block_hash.0.to_vec().into()),
        ];

        let (commit_function_signature, values) = if self.based {
            let mut encoded_blocks: Vec<Bytes> = Vec::new();

            let (blocks, _) = fetch_blocks_with_respective_fee_configs::<CommitterError>(
                batch.number,
                &self.store,
                &self.rollup_store,
            )
            .await?;

            for block in blocks {
                encoded_blocks.push(block.encode_to_vec().into());
            }

            calldata_values.push(Value::Array(
                encoded_blocks.into_iter().map(Value::Bytes).collect(),
            ));

            (COMMIT_FUNCTION_SIGNATURE_BASED, calldata_values)
        } else {
            (COMMIT_FUNCTION_SIGNATURE, calldata_values)
        };

        let calldata = encode_calldata(commit_function_signature, &values)?;

        let gas_price = self
            .eth_client
            .get_gas_price_with_extra(20)
            .await?
            .try_into()
            .map_err(|_| {
                CommitterError::ConversionError("Failed to convert gas_price to a u64".to_owned())
            })?;

        // Validium: EIP1559 Transaction.
        // Rollup: EIP4844 Transaction -> For on-chain Data Availability.
        let tx = if !self.validium {
            info!("L2 is in rollup mode, sending EIP-4844 (including blob) tx to commit block");
            let le_bytes = estimate_blob_gas(
                &self.eth_client,
                self.arbitrary_base_blob_gas_price,
                20, // 20% of headroom
            )
            .await?
            .to_le_bytes();

            let gas_price_per_blob = U256::from_little_endian(&le_bytes);

            build_generic_tx(
                &self.eth_client,
                TxType::EIP4844,
                self.on_chain_proposer_address,
                self.signer.address(),
                calldata.into(),
                Overrides {
                    from: Some(self.signer.address()),
                    gas_price_per_blob: Some(gas_price_per_blob),
                    max_fee_per_gas: Some(gas_price),
                    max_priority_fee_per_gas: Some(gas_price),
                    blobs_bundle: Some(batch.blobs_bundle.clone()),
                    ..Default::default()
                },
            )
            .await
            .map_err(CommitterError::from)?
        } else {
            info!("L2 is in validium mode, sending EIP-1559 (no blob) tx to commit block");
            build_generic_tx(
                &self.eth_client,
                TxType::EIP1559,
                self.on_chain_proposer_address,
                self.signer.address(),
                calldata.into(),
                Overrides {
                    from: Some(self.signer.address()),
                    max_fee_per_gas: Some(gas_price),
                    max_priority_fee_per_gas: Some(gas_price),
                    ..Default::default()
                },
            )
            .await
            .map_err(CommitterError::from)?
        };

        let commit_tx_hash =
            send_tx_bump_gas_exponential_backoff(&self.eth_client, tx, &self.signer).await?;

        metrics!(
            let commit_tx_receipt = self
                .eth_client
                .get_transaction_receipt(commit_tx_hash)
                .await?
                .ok_or(CommitterError::UnexpectedError("no commit tx receipt".to_string()))?;
            let commit_gas_used = commit_tx_receipt.tx_info.gas_used.try_into()?;
            METRICS.set_batch_commitment_gas(batch.number, commit_gas_used)?;
            if !self.validium {
                let blob_gas_used = commit_tx_receipt.tx_info.blob_gas_used
                    .ok_or(CommitterError::UnexpectedError("no blob in rollup mode".to_string()))?
                    .try_into()?;
                METRICS.set_batch_commitment_blob_gas(batch.number, blob_gas_used)?;
            }
        );

        info!("Commitment sent: {commit_tx_hash:#x}");

        Ok(commit_tx_hash)
    }

    fn stop_committer(&mut self) -> CallResponse<Self> {
        if let Some(token) = self.cancellation_token.take() {
            token.cancel();
            info!("L1 committer stopped");
            CallResponse::Reply(OutMessage::Stopped)
        } else {
            warn!("L1 committer received stop command but it is already stopped");
            CallResponse::Reply(OutMessage::Error("Already stopped".to_string()))
        }
    }

    fn start_committer(&mut self, handle: GenServerHandle<Self>, delay: u64) -> CallResponse<Self> {
        if self.cancellation_token.is_none() {
            self.schedule_commit(delay, handle);
            info!("L1 committer restarted next commit will be sent in {delay}ms");
            CallResponse::Reply(OutMessage::Started)
        } else {
            warn!("L1 committer received start command but it is already running");
            CallResponse::Reply(OutMessage::Error("Already started".to_string()))
        }
    }

    fn schedule_commit(&mut self, delay: u64, handle: GenServerHandle<Self>) {
        let check_interval = random_duration(delay);
        let handle = send_after(check_interval, handle, InMessage::Commit);
        self.cancellation_token = Some(handle.cancellation_token);
    }

    async fn health(&mut self) -> CallResponse<Self> {
        let rpc_urls = self.eth_client.test_urls().await;
        let signer_status = self.signer.health().await;

        CallResponse::Reply(OutMessage::Health(Box::new(L1CommitterHealth {
            rpc_healthcheck: rpc_urls,
            commit_time_ms: self.commit_time_ms,
            arbitrary_base_blob_gas_price: self.arbitrary_base_blob_gas_price,
            validium: self.validium,
            based: self.based,
            sequencer_state: format!("{:?}", self.sequencer_state.status().await),
            committer_wake_up_ms: self.committer_wake_up_ms,
            last_committed_batch_timestamp: self.last_committed_batch_timestamp,
            last_committed_batch: self.last_committed_batch,
            signer_status,
            running: self.cancellation_token.is_some(),
            on_chain_proposer_address: self.on_chain_proposer_address,
        })))
    }
}

impl GenServer for L1Committer {
    type CallMsg = CallMessage;
    type CastMsg = InMessage;
    type OutMsg = OutMessage;

    type Error = CommitterError;

    // Right now we only have the `Commit` message, so we ignore the `message` parameter
    async fn handle_cast(
        &mut self,
        _message: Self::CastMsg,
        handle: &GenServerHandle<Self>,
    ) -> CastResponse {
        if let SequencerStatus::Sequencing = self.sequencer_state.status().await {
            let current_last_committed_batch =
                get_last_committed_batch(&self.eth_client, self.on_chain_proposer_address)
                    .await
                    .unwrap_or(self.last_committed_batch);
            let Some(current_time) = utils::system_now_ms() else {
                self.schedule_commit(self.committer_wake_up_ms, handle.clone());
                return CastResponse::NoReply;
            };

            // In the event that the current batch in L1 is greater than the one we have recorded we shouldn't send a new batch
            if current_last_committed_batch > self.last_committed_batch {
                info!(
                    l1_batch = current_last_committed_batch,
                    last_batch_registered = self.last_committed_batch,
                    "Committer was not aware of new L1 committed batches, updating internal state accordingly"
                );
                self.last_committed_batch = current_last_committed_batch;
                self.last_committed_batch_timestamp = current_time;
                self.schedule_commit(self.committer_wake_up_ms, handle.clone());
                return CastResponse::NoReply;
            }

            let commit_time: u128 = self.commit_time_ms.into();
            let should_send_commitment =
                current_time - self.last_committed_batch_timestamp > commit_time;

            debug!(
                last_committed_batch_at = self.last_committed_batch_timestamp,
                will_send_commitment = should_send_commitment,
                last_committed_batch = self.last_committed_batch,
                "Committer woke up"
            );

            #[expect(clippy::collapsible_if)]
            if should_send_commitment {
                if self
                    .commit_next_batch_to_l1()
                    .await
                    .inspect_err(|e| error!("L1 Committer Error: {e}"))
                    .is_ok()
                {
                    self.last_committed_batch_timestamp = system_now_ms().unwrap_or(current_time);
                    self.last_committed_batch = current_last_committed_batch + 1;
                }
            }
        }
        self.schedule_commit(self.committer_wake_up_ms, handle.clone());
        CastResponse::NoReply
    }

    async fn handle_call(
        &mut self,
        message: Self::CallMsg,
        handle: &GenServerHandle<Self>,
    ) -> CallResponse<Self> {
        match message {
            CallMessage::Stop => self.stop_committer(),
            CallMessage::Start(delay) => self.start_committer(handle.clone(), delay),
            CallMessage::Health => self.health().await,
        }
    }
}

/// Generate the blob bundle necessary for the EIP-4844 transaction.
pub fn generate_blobs_bundle(
    state_diff: &StateDiff,
) -> Result<(BlobsBundle, usize), CommitterError> {
    let blob_data = state_diff.encode().map_err(CommitterError::from)?;

    let blob_size = blob_data.len();

    let blob = blobs_bundle::blob_from_bytes(blob_data).map_err(CommitterError::from)?;

    Ok((
        BlobsBundle::create_from_blobs(&vec![blob]).map_err(CommitterError::from)?,
        blob_size,
    ))
}

fn get_last_block_hash(
    store: &Store,
    last_block_number: BlockNumber,
) -> Result<H256, CommitterError> {
    store
        .get_block_header(last_block_number)?
        .map(|header| header.hash())
        .ok_or(CommitterError::RetrievalError(
            "Failed to get last block hash from storage".to_owned(),
        ))
}

/// Estimates the gas price for blob transactions based on the current state of the blockchain.
///
/// # Parameters:
/// - `eth_client`: The Ethereum client used to fetch the latest block.
/// - `arbitrary_base_blob_gas_price`: The base gas price that serves as the minimum price for blob transactions.
/// - `headroom`: Percentage applied to the estimated gas price to provide a buffer against fluctuations.
///
/// # Formula:
/// The gas price is estimated using an exponential function based on the blob gas used in the latest block and the
/// excess blob gas from the block header, following the formula from EIP-4844:
/// ```txt
///    blob_gas = arbitrary_base_blob_gas_price + (excess_blob_gas + blob_gas_used) * headroom
/// ```
async fn estimate_blob_gas(
    eth_client: &EthClient,
    arbitrary_base_blob_gas_price: u64,
    headroom: u64,
) -> Result<u64, CommitterError> {
    let latest_block = eth_client
        .get_block_by_number(BlockIdentifier::Tag(BlockTag::Latest), false)
        .await?;

    let blob_gas_used = latest_block.header.blob_gas_used.unwrap_or(0);
    let excess_blob_gas = latest_block.header.excess_blob_gas.unwrap_or(0);

    // Using the formula from the EIP-4844
    // https://eips.ethereum.org/EIPS/eip-4844
    // def get_base_fee_per_blob_gas(header: Header) -> int:
    // return fake_exponential(
    //     MIN_BASE_FEE_PER_BLOB_GAS,
    //     header.excess_blob_gas,
    //     BLOB_BASE_FEE_UPDATE_FRACTION
    // )
    //
    // factor * e ** (numerator / denominator)
    // def fake_exponential(factor: int, numerator: int, denominator: int) -> int:

    // Check if adding the blob gas used and excess blob gas would overflow
    let total_blob_gas = excess_blob_gas
        .checked_add(blob_gas_used)
        .ok_or(BlobEstimationError::OverflowError)?;

    // If the blob's market is in high demand, the equation may give a really big number.
    // This function doesn't panic, it performs checked/saturating operations.
    let blob_gas = fake_exponential_checked(
        MIN_BASE_FEE_PER_BLOB_GAS,
        total_blob_gas,
        BLOB_BASE_FEE_UPDATE_FRACTION,
    )
    .map_err(BlobEstimationError::FakeExponentialError)?;

    let gas_with_headroom = (blob_gas * (100 + headroom)) / 100;

    // Check if we have an overflow when we take the headroom into account.
    let blob_gas = arbitrary_base_blob_gas_price
        .checked_add(gas_with_headroom)
        .ok_or(BlobEstimationError::OverflowError)?;

    Ok(blob_gas)
}

/// Regenerates the state up to the head block by re-applying blocks from the
/// last known state root.
///
/// Since the path-based feature was added, the database stores the state 128
/// blocks behind the head block while the state of the blocks in between are
/// kept in in-memory-diff-layers.
///
/// After the node is shut down, those in-memory layers are lost, and the database
/// won't have the state for those blocks. It will have the blocks though.
///
/// When the node is started again, the state needs to be regenerated by
/// re-applying the blocks from the last known state root up to the head block.
///
/// This function performs that regeneration.
pub async fn regenerate_head_state(
    store: &Store,
    blockchain: &Arc<Blockchain>,
) -> Result<(), CommitterError> {
    let head_block_number = store.get_latest_block_number().await?;

    let Some(last_header) = store.get_block_header(head_block_number)? else {
        unreachable!("Database is empty, genesis block should be present");
    };

    let mut current_last_header = last_header;

    // Find the last block with a known state root
    while !store.has_state_root(current_last_header.state_root)? {
        if current_last_header.number == 0 {
            return Err(CommitterError::FailedToCreateCheckpoint(
                "unknown state found in DB. Please run `ethrex removedb` and restart node"
                    .to_string(),
            ));
        }
        let parent_number = current_last_header.number - 1;

        debug!("Need to regenerate state for block {parent_number}");

        let Some(parent_header) = store.get_block_header(parent_number)? else {
            return Err(CommitterError::FailedToCreateCheckpoint(format!(
                "parent header for block {parent_number} not found"
            )));
        };

        current_last_header = parent_header;
    }

    let last_state_number = current_last_header.number;

    if last_state_number == head_block_number {
        debug!("State is already up to date");
        return Ok(());
    }

    info!("Regenerating state from block {last_state_number} to {head_block_number}");

    // Re-apply blocks from the last known state root to the head block
    for i in (last_state_number + 1)..=head_block_number {
        debug!("Re-applying block {i} to regenerate state");

        let block = store.get_block_by_number(i).await?.ok_or_else(|| {
            CommitterError::FailedToCreateCheckpoint(format!("Block {i} not found"))
        })?;

        blockchain
            .add_block(block)
            .await
            .map_err(|err| CommitterError::FailedToCreateCheckpoint(err.to_string()))?;
    }

    info!("Finished regenerating state");

    Ok(())
}<|MERGE_RESOLUTION|>--- conflicted
+++ resolved
@@ -488,7 +488,6 @@
                     last_added_block_number + 1
                 );
 
-<<<<<<< HEAD
                 // Here we use the checkpoint store because we need the previous
                 // state available (i.e. not pruned) for re-execution.
                 let vm_db = StoreVmDatabase::new(
@@ -501,16 +500,10 @@
                 // current checkpoint blockchain just in case.
                 // The important thing here is to use the correct vm_db, which
                 // must be created from the checkpoint store.
-                let mut vm = one_time_checkpoint_blockchain.new_evm(vm_db)?;
+                let mut vm = one_time_checkpoint_blockchain.new_evm(vm_db).await?;
 
                 vm.execute_block(&potential_batch_block)?;
 
-=======
-                let vm_db =
-                    StoreVmDatabase::new(self.store.clone(), block_to_commit.header.parent_hash);
-                let mut vm = self.blockchain.new_evm(vm_db).await?;
-                vm.execute_block(&block_to_commit)?;
->>>>>>> c6389686
                 vm.get_state_transitions()?
             };
 
@@ -691,13 +684,8 @@
         .await?;
 
         let batch_witness = self
-<<<<<<< HEAD
             .current_checkpoint_blockchain
-            .generate_witness_for_blocks(&blocks)
-=======
-            .blockchain
             .generate_witness_for_blocks_with_fee_configs(&blocks, Some(&fee_configs))
->>>>>>> c6389686
             .await
             .map_err(CommitterError::FailedToGenerateBatchWitness)?;
 
