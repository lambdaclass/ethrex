use crate::{
    sequencer::{
        errors::CommitterError,
        state_diff::{get_nonce_diff, AccountStateDiff, DepositLog, StateDiff, WithdrawalLog},
    },
    utils::{
        config::{committer::CommitterConfig, errors::ConfigError, eth::EthConfig},
        helpers::is_withdrawal_l2,
    },
};

use ethrex_common::{
    types::{
        blobs_bundle, fake_exponential_checked, BlobsBundle, BlobsBundleError, Block, BlockHeader,
        BlockNumber, PrivilegedL2Transaction, Receipt, Transaction, TxKind,
        BLOB_BASE_FEE_UPDATE_FRACTION, MIN_BASE_FEE_PER_BLOB_GAS,
    },
    Address, H256, U256,
};
<<<<<<< HEAD
use ethrex_l2_sdk::COMMON_BRIDGE_L2_ADDRESS;
use ethrex_l2_sdk::{
    calldata::{encode_calldata, Value},
    merkle_tree::merkelize,
};
use ethrex_rpc::{
    clients::eth::{eth_sender::Overrides, BlockByNumber, EthClient, WrappedTransaction},
    utils::get_withdrawal_hash,
};
use ethrex_storage::{error::StoreError, AccountUpdate, Store};
use ethrex_storage_l2::StoreL2;
=======
use ethrex_l2_sdk::calldata::{encode_calldata, Value};
use ethrex_l2_sdk::{get_withdrawal_hash, merkle_tree::merkelize};
use ethrex_rpc::clients::eth::{
    eth_sender::Overrides, BlockByNumber, EthClient, WrappedTransaction,
};
use ethrex_storage::{AccountUpdate, Store};
>>>>>>> febb4dd9
use ethrex_vm::Evm;
use keccak_hash::keccak;
use secp256k1::SecretKey;
use std::{collections::HashMap, sync::Arc};
use tracing::{debug, error, info, warn};

use super::{errors::BlobEstimationError, execution_cache::ExecutionCache, utils::sleep_random};

const COMMIT_FUNCTION_SIGNATURE: &str =
    "commitBatch(uint256,uint256,uint256,bytes32,bytes32,bytes32)";

pub struct Committer {
    eth_client: EthClient,
    on_chain_proposer_address: Address,
    store: Store,
    l2_store: StoreL2,
    l1_address: Address,
    l1_private_key: SecretKey,
    commit_time_ms: u64,
    arbitrary_base_blob_gas_price: u64,
    execution_cache: Arc<ExecutionCache>,
}

pub async fn start_l1_committer(
    store: Store,
    l2_store: StoreL2,
    execution_cache: Arc<ExecutionCache>,
) -> Result<(), ConfigError> {
    let eth_config = EthConfig::from_env()?;
    let committer_config = CommitterConfig::from_env()?;

    let mut committer = Committer::new_from_config(
        &committer_config,
        eth_config,
        store,
        l2_store,
        execution_cache,
    );
    committer.run().await;
    Ok(())
}

impl Committer {
    pub fn new_from_config(
        committer_config: &CommitterConfig,
        eth_config: EthConfig,
        store: Store,
        l2_store: StoreL2,
        execution_cache: Arc<ExecutionCache>,
    ) -> Self {
        Self {
            eth_client: EthClient::new(&eth_config.rpc_url),
            on_chain_proposer_address: committer_config.on_chain_proposer_address,
            store,
            l2_store,
            l1_address: committer_config.l1_address,
            l1_private_key: committer_config.l1_private_key,
            commit_time_ms: committer_config.commit_time_ms,
            arbitrary_base_blob_gas_price: committer_config.arbitrary_base_blob_gas_price,
            execution_cache,
        }
    }

    pub async fn run(&mut self) {
        loop {
            if let Err(err) = self.main_logic().await {
                error!("L1 Committer Error: {}", err);
            }

            sleep_random(self.commit_time_ms).await;
        }
    }

    async fn main_logic(&mut self) -> Result<(), CommitterError> {
        let last_committed_batch_number =
            EthClient::get_last_committed_batch(&self.eth_client, self.on_chain_proposer_address)
                .await?;
        let batch_to_commit = last_committed_batch_number + 1;
        let last_committed_block_number =
            EthClient::get_last_committed_block(&self.eth_client, self.on_chain_proposer_address)
                .await?;
        let first_block_to_commit = last_committed_block_number + 1;

        let (blobs_bundle, withdrawal_hashes, deposit_logs_hash, last_block_of_batch) = self
            .prepare_batch_from_block(last_committed_block_number)
            .await?;

        if last_committed_block_number == last_block_of_batch {
            debug!("No new blocks to commit, skipping..");
            return Ok(());
        }

        let withdrawal_logs_merkle_root =
            self.get_withdrawals_merkle_root(withdrawal_hashes.clone())?;

        match self
            .send_commitment(
                batch_to_commit,
                first_block_to_commit,
                last_block_of_batch,
                withdrawal_logs_merkle_root,
                deposit_logs_hash,
                blobs_bundle,
            )
            .await
        {
            Ok(commit_tx_hash) => {
                info!(
                    "Sent commitment for batch {batch_to_commit}, with tx hash {commit_tx_hash:#x}. first_block: {first_block_to_commit}, last_block {last_block_of_batch}.",
                );
                self.l2_store.store_batch(batch_to_commit, first_block_to_commit, last_block_of_batch, withdrawal_hashes).await?;
                Ok(())
            }
            Err(error) => Err(CommitterError::FailedToSendCommitment(format!(
                "Failed to send commitment for batch {batch_to_commit}. first_block: {first_block_to_commit} last_block: {last_block_of_batch}: {error}"
            ))),
        }
    }

    async fn prepare_batch_from_block(
        &self,
        mut last_commited_block_number: BlockNumber,
    ) -> Result<(BlobsBundle, Vec<H256>, H256, BlockNumber), CommitterError> {
        let first_block_of_batch = last_commited_block_number + 1;
        let mut blobs_bundle = BlobsBundle::default();

        let mut acc_withdrawals = vec![];
        let mut acc_deposits = vec![];
        let mut acc_account_updates: HashMap<Address, AccountUpdate> = HashMap::new();
        let mut withdrawal_hashes = vec![];
        let mut deposit_logs_hashes = vec![];

        info!("Preparing state diff from block {}", first_block_of_batch);

        loop {
            let Some(block_to_commit_body) = self
                .store
                .get_block_body(last_commited_block_number + 1)
                .await
                .map_err(CommitterError::from)?
            else {
                debug!("No new block to commit, skipping..");
                break;
            };

            let block_to_commit_header = self
                .store
                .get_block_header(last_commited_block_number + 1)
                .map_err(CommitterError::from)?
                .ok_or(CommitterError::FailedToGetInformationFromStorage(
                    "Failed to get_block_header() after get_block_body()".to_owned(),
                ))?;

            let mut txs_and_receipts = vec![];
            for (index, tx) in block_to_commit_body.transactions.iter().enumerate() {
                let receipt = self
                    .store
                    .get_receipt(last_commited_block_number + 1, index.try_into()?)
                    .await?
                    .ok_or(CommitterError::InternalError(
                        "Transactions in a block should have a receipt".to_owned(),
                    ))?;
                txs_and_receipts.push((tx.clone(), receipt));
            }

            let block_to_commit = Block::new(block_to_commit_header.clone(), block_to_commit_body);

            let withdrawals = self.get_block_withdrawals(&txs_and_receipts)?;
            let deposits = self.get_block_deposits(&block_to_commit);

            let account_updates = match self.execution_cache.get(block_to_commit.hash())? {
                Some(account_updates) => account_updates,
                None => {
                    warn!(
                            "Could not find execution cache result for block {}, falling back to re-execution", last_commited_block_number + 1
                        );
                    Evm::default(self.store.clone(), block_to_commit.header.parent_hash)
                        .execute_block(&block_to_commit)
                        .map(|result| result.account_updates)?
                }
            };
            acc_withdrawals.extend(withdrawals.clone());
            acc_deposits.extend(deposits.clone());
            for account in account_updates {
                let address = account.address;
                if let Some(existing) = acc_account_updates.get_mut(&address) {
                    existing.merge(account);
                } else {
                    acc_account_updates.insert(address, account);
                }
            }

            let state_diff = self
                .prepare_state_diff(
                    first_block_of_batch,
                    block_to_commit_header,
                    self.store.clone(),
                    &acc_withdrawals,
                    &acc_deposits,
                    acc_account_updates.clone().into_values().collect(),
                )
                .await?;

            match self.generate_blobs_bundle(&state_diff) {
                Ok(bundle) => {
                    blobs_bundle = bundle;
                    for (_, tx) in &withdrawals {
                        let hash = get_withdrawal_hash(tx)
                            .ok_or(CommitterError::InvalidWithdrawalTransaction)?;
                        withdrawal_hashes.push(hash);
                    }

                    deposit_logs_hashes.extend(
                        deposits
                            .iter()
                            .filter_map(|tx| tx.get_deposit_hash())
                            .collect::<Vec<H256>>(),
                    );

                    last_commited_block_number += 1;
                }
                Err(e) => {
                    error!("Failed to generate blobs bundle: {e}");
                    break;
                }
            }
        }
        let deposit_logs_hash = self.get_deposit_hash(deposit_logs_hashes)?;
        Ok((
            blobs_bundle,
            withdrawal_hashes,
            deposit_logs_hash,
            last_commited_block_number,
        ))
    }

    fn get_block_withdrawals(
        &self,
        txs_and_receipts: &[(Transaction, Receipt)],
    ) -> Result<Vec<(H256, Transaction)>, CommitterError> {
        let mut ret = vec![];

        for (tx, receipt) in txs_and_receipts {
            if is_withdrawal_l2(tx, receipt)? {
                ret.push((tx.compute_hash(), tx.clone()))
            }
        }
        Ok(ret)
    }

    fn get_withdrawals_merkle_root(
        &self,
        withdrawals_hashes: Vec<H256>,
    ) -> Result<H256, CommitterError> {
        if !withdrawals_hashes.is_empty() {
            merkelize(withdrawals_hashes).map_err(CommitterError::FailedToMerkelize)
        } else {
            Ok(H256::zero())
        }
    }

    fn get_block_deposits(&self, block: &Block) -> Vec<PrivilegedL2Transaction> {
        let deposits = block
            .body
            .transactions
            .iter()
            .filter_map(|tx| match tx {
                Transaction::PrivilegedL2Transaction(tx) => Some(tx.clone()),
                _ => None,
            })
            .collect();

        deposits
    }

    fn get_deposit_hash(&self, deposit_hashes: Vec<H256>) -> Result<H256, CommitterError> {
        if !deposit_hashes.is_empty() {
            let deposit_hashes_len: u16 = deposit_hashes
                .len()
                .try_into()
                .map_err(CommitterError::from)?;
            Ok(H256::from_slice(
                [
                    &deposit_hashes_len.to_be_bytes(),
                    keccak(
                        deposit_hashes
                            .iter()
                            .map(H256::as_bytes)
                            .collect::<Vec<&[u8]>>()
                            .concat(),
                    )
                    .as_bytes()
                    .get(2..32)
                    .ok_or(CommitterError::FailedToDecodeDepositHash)?,
                ]
                .concat()
                .as_slice(),
            ))
        } else {
            Ok(H256::zero())
        }
    }

    /// Prepare the state diff for the block.
    async fn prepare_state_diff(
        &self,
        first_block_number: BlockNumber,
        last_header: BlockHeader,
        store: Store,
        withdrawals: &[(H256, Transaction)],
        deposits: &[PrivilegedL2Transaction],
        account_updates: Vec<AccountUpdate>,
    ) -> Result<StateDiff, CommitterError> {
        let mut modified_accounts = HashMap::new();
        for account_update in account_updates {
<<<<<<< HEAD
            let prev_nonce = match store
                // If we want the state_diff of a batch, we will have to change the -1 with the `batch_size`
                // and we may have to keep track of the latestCommittedBlock (last block of the batch),
                // the batch_size and the latestCommittedBatch in the contract.
                .get_account_info(first_block_number - 1, account_update.address)
=======
            // If we want the state_diff of a batch, we will have to change the -1 with the `batch_size`
            // and we may have to keep track of the latestCommittedBlock (last block of the batch),
            // the batch_size and the latestCommittedBatch in the contract.
            let nonce_diff = get_nonce_diff(account_update, &store, None, block.header.number)
>>>>>>> febb4dd9
                .await
                .map_err(CommitterError::from)?;

            modified_accounts.insert(
                account_update.address,
                AccountStateDiff {
                    new_balance: account_update.info.clone().map(|info| info.balance),
                    nonce_diff,
                    storage: account_update.added_storage.clone().into_iter().collect(),
                    bytecode: account_update.code.clone(),
                    bytecode_hash: None,
                },
            );
        }

        let state_diff = StateDiff {
            modified_accounts,
            version: StateDiff::default().version,
            last_header,
            withdrawal_logs: withdrawals
                .iter()
                .map(|(hash, tx)| WithdrawalLog {
                    address: match tx.to() {
                        TxKind::Call(address) => address,
                        TxKind::Create => Address::zero(),
                    },
                    amount: tx.value(),
                    tx_hash: *hash,
                })
                .collect(),
            deposit_logs: deposits
                .iter()
                .map(|tx| DepositLog {
                    address: match tx.to {
                        TxKind::Call(address) => address,
                        TxKind::Create => Address::zero(),
                    },
                    amount: tx.value,
                    nonce: tx.nonce,
                })
                .collect(),
        };

        Ok(state_diff)
    }

    /// Generate the blob bundle necessary for the EIP-4844 transaction.
    fn generate_blobs_bundle(&self, state_diff: &StateDiff) -> Result<BlobsBundle, CommitterError> {
        let blob_data = state_diff.encode().map_err(CommitterError::from)?;

        let blob = blobs_bundle::blob_from_bytes(blob_data).map_err(CommitterError::from)?;

        BlobsBundle::create_from_blobs(&vec![blob]).map_err(CommitterError::from)
    }

    async fn send_commitment(
        &self,
        batch_number: u64,
        first_block_number: u64,
        last_block_number: u64,
        withdrawal_logs_merkle_root: H256,
        deposit_logs_hash: H256,
        blobs_bundle: BlobsBundle,
    ) -> Result<H256, CommitterError> {
        info!("Sending commitment for batch {batch_number}. first_block: {first_block_number}, last_block: {last_block_number}");

        let blob_versioned_hashes = blobs_bundle.generate_versioned_hashes();
        let calldata_values = vec![
            Value::Uint(U256::from(batch_number)),
            Value::Uint(U256::from(first_block_number)),
            Value::Uint(U256::from(last_block_number)),
            Value::FixedBytes(
                blob_versioned_hashes
                    .first()
                    .ok_or(BlobsBundleError::BlobBundleEmptyError)
                    .map_err(CommitterError::from)?
                    .as_fixed_bytes()
                    .to_vec()
                    .into(),
            ),
            Value::FixedBytes(withdrawal_logs_merkle_root.0.to_vec().into()),
            Value::FixedBytes(deposit_logs_hash.0.to_vec().into()),
        ];

        let calldata = encode_calldata(COMMIT_FUNCTION_SIGNATURE, &calldata_values)?;

        let le_bytes = estimate_blob_gas(
            &self.eth_client,
            self.arbitrary_base_blob_gas_price,
            20, // 20% of headroom
        )
        .await?
        .to_le_bytes();

        let gas_price_per_blob = U256::from_little_endian(&le_bytes);
        let gas_price = self
            .eth_client
            .get_gas_price_with_extra(20)
            .await?
            .try_into()
            .map_err(|_| {
                CommitterError::InternalError("Failed to convert gas_price to a u64".to_owned())
            })?;

        let wrapped_tx = self
            .eth_client
            .build_eip4844_transaction(
                self.on_chain_proposer_address,
                self.l1_address,
                calldata.into(),
                Overrides {
                    from: Some(self.l1_address),
                    gas_price_per_blob: Some(gas_price_per_blob),
                    max_fee_per_gas: Some(gas_price),
                    max_priority_fee_per_gas: Some(gas_price),
                    ..Default::default()
                },
                blobs_bundle,
            )
            .await
            .map_err(CommitterError::from)?;

        let mut tx = WrappedTransaction::EIP4844(wrapped_tx);
        self.eth_client
            .set_gas_for_wrapped_tx(&mut tx, self.l1_address)
            .await?;

        let commit_tx_hash = self
            .eth_client
            .send_tx_bump_gas_exponential_backoff(&mut tx, &self.l1_private_key)
            .await?;

        info!("Commitment sent: {commit_tx_hash:#x}");

        Ok(commit_tx_hash)
    }
}

/// Estimates the gas price for blob transactions based on the current state of the blockchain.
///
/// # Parameters:
/// - `eth_client`: The Ethereum client used to fetch the latest block.
/// - `arbitrary_base_blob_gas_price`: The base gas price that serves as the minimum price for blob transactions.
/// - `headroom`: Percentage applied to the estimated gas price to provide a buffer against fluctuations.
///
/// # Formula:
/// The gas price is estimated using an exponential function based on the blob gas used in the latest block and the
/// excess blob gas from the block header, following the formula from EIP-4844:
/// ```txt
///    blob_gas = arbitrary_base_blob_gas_price + (excess_blob_gas + blob_gas_used) * headroom
/// ```
async fn estimate_blob_gas(
    eth_client: &EthClient,
    arbitrary_base_blob_gas_price: u64,
    headroom: u64,
) -> Result<u64, CommitterError> {
    let latest_block = eth_client
        .get_block_by_number(BlockByNumber::Latest)
        .await?;

    let blob_gas_used = latest_block.header.blob_gas_used.unwrap_or(0);
    let excess_blob_gas = latest_block.header.excess_blob_gas.unwrap_or(0);

    // Using the formula from the EIP-4844
    // https://eips.ethereum.org/EIPS/eip-4844
    // def get_base_fee_per_blob_gas(header: Header) -> int:
    // return fake_exponential(
    //     MIN_BASE_FEE_PER_BLOB_GAS,
    //     header.excess_blob_gas,
    //     BLOB_BASE_FEE_UPDATE_FRACTION
    // )
    //
    // factor * e ** (numerator / denominator)
    // def fake_exponential(factor: int, numerator: int, denominator: int) -> int:

    // Check if adding the blob gas used and excess blob gas would overflow
    let total_blob_gas = match excess_blob_gas.checked_add(blob_gas_used) {
        Some(total) => total,
        None => return Err(BlobEstimationError::OverflowError.into()),
    };

    // If the blob's market is in high demand, the equation may give a really big number.
    // This function doesn't panic, it performs checked/saturating operations.
    let blob_gas = fake_exponential_checked(
        MIN_BASE_FEE_PER_BLOB_GAS,
        total_blob_gas,
        BLOB_BASE_FEE_UPDATE_FRACTION,
    )
    .map_err(BlobEstimationError::FakeExponentialError)?;

    let gas_with_headroom = (blob_gas * (100 + headroom)) / 100;

    // Check if we have an overflow when we take the headroom into account.
    let blob_gas = match arbitrary_base_blob_gas_price.checked_add(gas_with_headroom) {
        Some(gas) => gas,
        None => return Err(BlobEstimationError::OverflowError.into()),
    };

    Ok(blob_gas)
}<|MERGE_RESOLUTION|>--- conflicted
+++ resolved
@@ -17,8 +17,6 @@
     },
     Address, H256, U256,
 };
-<<<<<<< HEAD
-use ethrex_l2_sdk::COMMON_BRIDGE_L2_ADDRESS;
 use ethrex_l2_sdk::{
     calldata::{encode_calldata, Value},
     merkle_tree::merkelize,
@@ -27,16 +25,8 @@
     clients::eth::{eth_sender::Overrides, BlockByNumber, EthClient, WrappedTransaction},
     utils::get_withdrawal_hash,
 };
-use ethrex_storage::{error::StoreError, AccountUpdate, Store};
+use ethrex_storage::{AccountUpdate, Store};
 use ethrex_storage_l2::StoreL2;
-=======
-use ethrex_l2_sdk::calldata::{encode_calldata, Value};
-use ethrex_l2_sdk::{get_withdrawal_hash, merkle_tree::merkelize};
-use ethrex_rpc::clients::eth::{
-    eth_sender::Overrides, BlockByNumber, EthClient, WrappedTransaction,
-};
-use ethrex_storage::{AccountUpdate, Store};
->>>>>>> febb4dd9
 use ethrex_vm::Evm;
 use keccak_hash::keccak;
 use secp256k1::SecretKey;
@@ -352,18 +342,10 @@
     ) -> Result<StateDiff, CommitterError> {
         let mut modified_accounts = HashMap::new();
         for account_update in account_updates {
-<<<<<<< HEAD
-            let prev_nonce = match store
-                // If we want the state_diff of a batch, we will have to change the -1 with the `batch_size`
-                // and we may have to keep track of the latestCommittedBlock (last block of the batch),
-                // the batch_size and the latestCommittedBatch in the contract.
-                .get_account_info(first_block_number - 1, account_update.address)
-=======
             // If we want the state_diff of a batch, we will have to change the -1 with the `batch_size`
             // and we may have to keep track of the latestCommittedBlock (last block of the batch),
             // the batch_size and the latestCommittedBatch in the contract.
-            let nonce_diff = get_nonce_diff(account_update, &store, None, block.header.number)
->>>>>>> febb4dd9
+            let nonce_diff = get_nonce_diff(&account_update, &store, None, first_block_number)
                 .await
                 .map_err(CommitterError::from)?;
 
