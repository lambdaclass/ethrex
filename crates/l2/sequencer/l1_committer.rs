--- conflicted
+++ resolved
@@ -268,31 +268,12 @@
 
         let mut modified_accounts = HashMap::new();
         for account_update in account_updates {
-<<<<<<< HEAD
             // If we want the state_diff of a batch, we will have to change the -1 with the `batch_size`
             // and we may have to keep track of the latestCommittedBlock (last block of the batch),
             // the batch_size and the latestCommittedBatch in the contract.
             let nonce_diff = get_nonce_diff(account_update, &store, None, block.header.number)
+                .await
                 .map_err(CommitterError::from)?;
-=======
-            let prev_nonce = match store
-                // If we want the state_diff of a batch, we will have to change the -1 with the `batch_size`
-                // and we may have to keep track of the latestCommittedBlock (last block of the batch),
-                // the batch_size and the latestCommittedBatch in the contract.
-                .get_account_info(block.header.number - 1, account_update.address)
-                .await
-                .map_err(StoreError::from)?
-            {
-                Some(acc) => acc.nonce,
-                None => 0,
-            };
-
-            let new_nonce = if let Some(info) = &account_update.info {
-                info.nonce
-            } else {
-                prev_nonce
-            };
->>>>>>> 5b5c66ca
 
             modified_accounts.insert(
                 account_update.address,
