use crate::{
    BlockProducerConfig, CommitterConfig, EthConfig, SequencerConfig,
    based::sequencer_state::{SequencerState, SequencerStatus},
    sequencer::{
        errors::CommitterError,
        utils::{
            self, batch_checkpoint_name, fetch_blocks_with_respective_fee_configs,
            get_git_commit_hash, system_now_ms,
        },
    },
};
use bytes::Bytes;
use ethrex_blockchain::{
    Blockchain, BlockchainOptions, BlockchainType, L2Config, error::ChainError, vm::StoreVmDatabase,
};
use ethrex_common::{
    Address, H256, U256,
    types::{
        BLOB_BASE_FEE_UPDATE_FRACTION, BlobsBundle, Block, BlockNumber, Fork, Genesis,
        MIN_BASE_FEE_PER_BLOB_GAS, TxType, batch::Batch, blobs_bundle, fake_exponential,
        fee_config::FeeConfig,
    },
};
use ethrex_l2_common::{
    calldata::Value,
    merkle_tree::compute_merkle_root,
    messages::{
        L2Message, get_balance_diffs, get_block_l1_messages, get_block_l2_messages,
        get_l1_message_hash, get_l2_message_hash,
    },
    privileged_transactions::{
        PRIVILEGED_TX_BUDGET, compute_privileged_transactions_hash,
        get_l1_block_privileged_transactions,
    },
    prover::ProverInputData,
};
use ethrex_l2_rpc::signer::{Signer, SignerHealth};
use ethrex_l2_sdk::{
    build_generic_tx, calldata::encode_calldata, get_l1_active_fork, get_last_committed_batch,
    send_tx_bump_gas_exponential_backoff,
};
#[cfg(feature = "metrics")]
use ethrex_metrics::l2::metrics::{METRICS, MetricsBlockType};
use ethrex_metrics::metrics;
use ethrex_rlp::encode::RLPEncode;
use ethrex_rpc::{
    clients::eth::{EthClient, Overrides},
    types::block_identifier::{BlockIdentifier, BlockTag},
};
use ethrex_storage::EngineType;
use ethrex_storage::Store;
use ethrex_storage_rollup::StoreRollup;
use ethrex_vm::{BlockExecutionResult, Evm};
use rand::Rng;
use serde::Serialize;
use std::{
    collections::BTreeMap,
    fs::remove_dir_all,
    path::{Path, PathBuf},
    sync::Arc,
};
use tokio_util::sync::CancellationToken;
use tracing::{debug, error, info, trace, warn};

use super::{errors::BlobEstimationError, utils::random_duration};
use spawned_concurrency::tasks::{
    CallResponse, CastResponse, GenServer, GenServerHandle, send_after,
};

const COMMIT_FUNCTION_SIGNATURE_BASED: &str =
    "commitBatch(uint256,bytes32,bytes32,bytes32,bytes32,bytes[])";
const COMMIT_FUNCTION_SIGNATURE: &str =
    "commitBatch(uint256,bytes32, bytes32,bytes32,bytes32,bytes32,(uint256,uint256)[])";
/// Default wake up time for the committer to check if it should send a commit tx
const COMMITTER_DEFAULT_WAKE_TIME_MS: u64 = 60_000;

#[derive(Clone)]
pub enum CallMessage {
    Stop,
    /// time to wait in ms before sending commit
    Start(u64),
    Health,
}

#[derive(Clone)]
pub enum InMessage {
    Commit,
    Abort,
}

#[derive(Clone)]
pub enum OutMessage {
    Done,
    Error(String),
    Stopped,
    Started,
    Health(Box<L1CommitterHealth>),
}

pub struct L1Committer {
    eth_client: EthClient,
    blockchain: Arc<Blockchain>,
    on_chain_proposer_address: Address,
    store: Store,
    rollup_store: StoreRollup,
    commit_time_ms: u64,
    batch_gas_limit: Option<u64>,
    arbitrary_base_blob_gas_price: u64,
    validium: bool,
    signer: Signer,
    based: bool,
    sequencer_state: SequencerState,
    /// Time to wait before checking if it should send a new batch
    committer_wake_up_ms: u64,
    /// Timestamp of last successful committed batch
    last_committed_batch_timestamp: u128,
    /// Last succesful committed batch number
    last_committed_batch: u64,
    /// Cancellation token for the next inbound InMessage::Commit
    cancellation_token: Option<CancellationToken>,
    /// Timestamp for Osaka activation on L1. This is used to determine which fork to use when generating blobs proofs.
    osaka_activation_time: Option<u64>,
    /// Elasticity multiplier for prover input generation
    elasticity_multiplier: u64,
    /// Git commit hash of the build
    git_commit_hash: String,
    /// Store containing the state checkpoint at the last committed batch.
    ///
    /// It is used to ensure state availability for batch preparation and
    /// witness generation.
    current_checkpoint_store: Store,
    /// Blockchain instance using the current checkpoint store.
    ///
    /// It is used for witness generation.
    current_checkpoint_blockchain: Arc<Blockchain>,
    /// Network genesis.
    ///
    /// It is used for creating checkpoints.
    genesis: Genesis,
    /// Directory where checkpoints are stored.
    checkpoints_dir: PathBuf,
}

#[derive(Clone, Serialize)]
pub struct L1CommitterHealth {
    rpc_healthcheck: BTreeMap<String, serde_json::Value>,
    commit_time_ms: u64,
    arbitrary_base_blob_gas_price: u64,
    validium: bool,
    based: bool,
    sequencer_state: String,
    committer_wake_up_ms: u64,
    last_committed_batch_timestamp: u128,
    last_committed_batch: u64,
    signer_status: SignerHealth,
    running: bool,
    on_chain_proposer_address: Address,
}

impl L1Committer {
    #[expect(clippy::too_many_arguments)]
    pub async fn new(
        committer_config: &CommitterConfig,
        proposer_config: &BlockProducerConfig,
        eth_config: &EthConfig,
        blockchain: Arc<Blockchain>,
        store: Store,
        rollup_store: StoreRollup,
        based: bool,
        sequencer_state: SequencerState,
        genesis: Genesis,
        checkpoints_dir: PathBuf,
    ) -> Result<Self, CommitterError> {
        let eth_client = EthClient::new_with_config(
            eth_config.rpc_url.clone(),
            eth_config.max_number_of_retries,
            eth_config.backoff_factor,
            eth_config.min_retry_delay,
            eth_config.max_retry_delay,
            Some(eth_config.maximum_allowed_max_fee_per_gas),
            Some(eth_config.maximum_allowed_max_fee_per_blob_gas),
        )?;
        let last_committed_batch =
            get_last_committed_batch(&eth_client, committer_config.on_chain_proposer_address)
                .await?;

        let (current_checkpoint_store, current_checkpoint_blockchain) =
            Self::get_checkpoint_from_path(
                genesis.clone(),
                blockchain.options.clone(),
                &checkpoints_dir.join(batch_checkpoint_name(last_committed_batch)),
                &rollup_store,
            )
            .await?;

        Ok(Self {
            eth_client,
            blockchain,
            on_chain_proposer_address: committer_config.on_chain_proposer_address,
            store,
            rollup_store,
            commit_time_ms: committer_config.commit_time_ms,
            batch_gas_limit: committer_config.batch_gas_limit,
            arbitrary_base_blob_gas_price: committer_config.arbitrary_base_blob_gas_price,
            validium: committer_config.validium,
            signer: committer_config.signer.clone(),
            based,
            sequencer_state,
            committer_wake_up_ms: committer_config
                .commit_time_ms
                .min(COMMITTER_DEFAULT_WAKE_TIME_MS),
            last_committed_batch_timestamp: 0,
            last_committed_batch,
            cancellation_token: None,
            osaka_activation_time: eth_config.osaka_activation_time,
            elasticity_multiplier: proposer_config.elasticity_multiplier,
            git_commit_hash: get_git_commit_hash(),
            current_checkpoint_store,
            current_checkpoint_blockchain,
            genesis,
            checkpoints_dir,
        })
    }

    pub async fn spawn(
        store: Store,
        blockchain: Arc<Blockchain>,
        rollup_store: StoreRollup,
        cfg: SequencerConfig,
        sequencer_state: SequencerState,
        genesis: Genesis,
        checkpoints_dir: PathBuf,
    ) -> Result<GenServerHandle<L1Committer>, CommitterError> {
        let state = Self::new(
            &cfg.l1_committer,
            &cfg.block_producer,
            &cfg.eth,
            blockchain,
            store.clone(),
            rollup_store.clone(),
            cfg.based.enabled,
            sequencer_state,
            genesis,
            checkpoints_dir,
        )
        .await?;
        // NOTE: we spawn as blocking due to `generate_blobs_bundle` and
        // `send_tx_bump_gas_exponential_backoff` blocking for more than 40ms
        let l1_committer = state.start_blocking();
        if let OutMessage::Error(reason) = l1_committer
            .clone()
            .call(CallMessage::Start(cfg.l1_committer.first_wake_up_time_ms))
            .await?
        {
            Err(CommitterError::UnexpectedError(format!(
                "Failed to send first wake up message to committer {reason}"
            )))
        } else {
            Ok(l1_committer)
        }
    }

    async fn commit_next_batch_to_l1(&mut self) -> Result<(), CommitterError> {
        info!("Running committer main loop");
        // Get the batch to commit
        let last_committed_batch_number =
            get_last_committed_batch(&self.eth_client, self.on_chain_proposer_address).await?;
        let batch_to_commit = last_committed_batch_number + 1;

        let l1_fork = get_l1_active_fork(&self.eth_client, self.osaka_activation_time)
            .await
            .map_err(CommitterError::EthClientError)?;
        let batch = match self
            .rollup_store
            .get_batch(batch_to_commit, l1_fork)
            .await?
        {
            Some(batch) => batch,
            None => {
                let Some(batch) = self.produce_batch(batch_to_commit).await? else {
                    // The batch is empty (there's no new blocks from last batch)
                    return Ok(());
                };
                batch
            }
        };

        info!(
            first_block = batch.first_block,
            last_block = batch.last_block,
            "Sending commitment for batch {}",
            batch.number,
        );

        match self.send_commitment(&batch).await {
            Ok(commit_tx_hash) => {
                metrics!(
                let _ = METRICS
                    .set_block_type_and_block_number(
                        MetricsBlockType::LastCommittedBlock,
                        batch.last_block,
                    )
                    .inspect_err(|e| {
                        tracing::error!(
                            "Failed to set metric: last committed block {}",
                            e.to_string()
                        )
                    });
                );

                self.rollup_store
                    .store_commit_tx_by_batch(batch.number, commit_tx_hash)
                    .await?;

                info!(
                    "Commitment sent for batch {}, with tx hash {commit_tx_hash:#x}.",
                    batch.number
                );
                Ok(())
            }
            Err(error) => Err(CommitterError::FailedToSendCommitment(format!(
                "Failed to send commitment for batch {}. first_block: {} last_block: {}: {error}",
                batch.number, batch.first_block, batch.last_block
            ))),
        }
    }

    async fn produce_batch(&mut self, batch_number: u64) -> Result<Option<Batch>, CommitterError> {
        let last_committed_blocks = self
            .rollup_store
            .get_block_numbers_by_batch(batch_number-1)
            .await?
            .ok_or(
                CommitterError::RetrievalError(format!("Failed to get batch with batch number {}. Batch is missing when it should be present. This is a bug", batch_number))
            )?;
        let last_block = last_committed_blocks
            .last()
            .ok_or(CommitterError::RetrievalError(format!(
                "Last committed batch ({}) doesn't have any blocks. This is probably a bug.",
                batch_number
            )))?;
        let first_block_to_commit = last_block + 1;

        // We need to guarantee that the checkpoint path is new
        // to avoid causing a lock error under rocksdb feature.
        let new_checkpoint_path = self
            .checkpoints_dir
            .join(batch_checkpoint_name(batch_number));

        // For re-execution we need to use a checkpoint to the previous state
        // (i.e. checkpoint of the state to the latest block from the previous
        // batch, or the state of the genesis if this is the first batch).
        // We already have this initial checkpoint as part of the L1Committer
        // struct, but we need to create a one-time copy of it because
        // we still need to use the current checkpoint store later for witness
        // generation.

        let (new_checkpoint_store, new_checkpoint_blockchain) = self
            .create_checkpoint(
                &self.current_checkpoint_store,
                &new_checkpoint_path,
                &self.rollup_store,
            )
            .await?;

        // Try to prepare batch
        let result = self
            .prepare_batch_from_block(
                *last_block,
                batch_number,
                new_checkpoint_store.clone(),
                new_checkpoint_blockchain.clone(),
            )
            .await?;

        let Some((
            blobs_bundle,
            new_state_root,
            l1_message_hashes,
            l2_messages,
            privileged_transactions_hash,
            last_block_of_batch,
        )) = result
        else {
            debug!("No new blocks to commit, skipping");

            return Ok(None);
        };

        let balance_diffs = get_balance_diffs(&l2_messages);
        let l2_message_hashes: Vec<H256> = l2_messages.iter().map(get_l2_message_hash).collect();
        info!("l2 messages hashes in batch: {}", l2_message_hashes.len());

        let batch = Batch {
            number: batch_number,
            first_block: first_block_to_commit,
            last_block: last_block_of_batch,
            state_root: new_state_root,
            privileged_transactions_hash,
            l1_message_hashes,
            l2_message_hashes,
            balance_diffs,
            blobs_bundle,
            commit_tx: None,
            verify_tx: None,
        };

        self.rollup_store.seal_batch(batch.clone()).await?;

        debug!(
            first_block = batch.first_block,
            last_block = batch.last_block,
            "Batch {} stored in database",
            batch.number
        );

        info!(
            first_block = batch.first_block,
            last_block = batch.last_block,
            "Generating and storing witness for batch {}",
            batch.number,
        );

        self.generate_and_store_batch_prover_input(&batch).await?;

        // We need to update the current checkpoint after generating the witness
        // with it, and before sending the commitment.
        // The actual checkpoint store directory is not pruned until the batch
        // it served in is verified on L1.
        // The reference to the previous checkpoint is lost after this operation,
        // but the directory is not deleted until the batch it serves in is verified
        // on L1.
        self.current_checkpoint_store = new_checkpoint_store;
        self.current_checkpoint_blockchain = new_checkpoint_blockchain;

        Ok(Some(batch))
    }

    async fn prepare_batch_from_block(
        &mut self,
        mut last_added_block_number: BlockNumber,
        batch_number: u64,
        checkpoint_store: Store,
        checkpoint_blockchain: Arc<Blockchain>,
<<<<<<< HEAD
    ) -> Result<
        (
            BlobsBundle,
            H256,
            Vec<H256>,
            Vec<L2Message>,
            H256,
            BlockNumber,
        ),
        CommitterError,
    > {
=======
    ) -> Result<Option<(BlobsBundle, H256, Vec<H256>, H256, BlockNumber)>, CommitterError> {
>>>>>>> d9fff5e4
        let first_block_of_batch = last_added_block_number + 1;
        let mut blobs_bundle = BlobsBundle::default();

        let mut acc_privileged_txs = vec![];
        let mut l1_message_hashes = vec![];
        let mut acc_l2_messages = vec![];
        let mut privileged_transactions_hashes = vec![];
        let mut new_state_root = H256::default();
        let mut acc_gas_used = 0_u64;
        let mut acc_blocks = vec![];
        let mut current_blocks = vec![];
        let mut current_fee_configs = vec![];

        #[cfg(feature = "metrics")]
        let mut tx_count = 0_u64;
        #[cfg(feature = "metrics")]
        let mut blob_size = 0_usize;
        #[cfg(feature = "metrics")]
        let mut batch_gas_used = 0_u64;

        info!("Preparing batch from block {first_block_of_batch}, {batch_number}");

        loop {
            let block_to_commit_number = last_added_block_number + 1;

            // Get potential block to include in the batch
            // Here it is ok to fetch the blocks from the main store and not from
            // the checkpoint because the blocks will be available. We only need
            // the checkpoint for re-execution, this is during witness generation
            // in generate_and_store_batch_prover_input and for later in this
            // function.
            let potential_batch_block = {
                let Some(block_to_commit_body) = self
                    .store
                    .get_block_body(block_to_commit_number)
                    .await
                    .map_err(CommitterError::from)?
                else {
                    debug!("No new block to commit, skipping..");
                    break;
                };
                let block_to_commit_header = self
                    .store
                    .get_block_header(block_to_commit_number)
                    .map_err(CommitterError::from)?
                    .ok_or(CommitterError::FailedToGetInformationFromStorage(
                        "Failed to get_block_header() after get_block_body()".to_owned(),
                    ))?;

                Block::new(block_to_commit_header, block_to_commit_body)
            };

            let current_block_gas_used = potential_batch_block.header.gas_used;

            // Check if adding this block would exceed the batch gas limit
            if self.batch_gas_limit.is_some_and(|batch_gas_limit| {
                acc_gas_used + current_block_gas_used > batch_gas_limit
            }) {
                debug!(
                    "Batch gas limit reached. Any remaining blocks will be processed in the next batch"
                );
                break;
            }

            // Get block transactions and receipts
            let mut txs = vec![];
            let mut receipts = vec![];
            for (index, tx) in potential_batch_block.body.transactions.iter().enumerate() {
                let receipt = self
                    .store
                    .get_receipt(block_to_commit_number, index.try_into()?)
                    .await?
                    .ok_or(CommitterError::RetrievalError(
                        "Transactions in a block should have a receipt".to_owned(),
                    ))?;
                txs.push(tx.clone());
                receipts.push(receipt);
            }

            metrics!(
                tx_count += txs
                    .len()
                    .try_into()
                    .inspect_err(|_| tracing::error!("Failed to collect metric tx count"))
                    .unwrap_or(0);
                batch_gas_used += potential_batch_block.header.gas_used;
            );
            // Get block messages and privileged transactions
            let l1_messages = get_block_l1_messages(&receipts);
            let l2_messages = get_block_l2_messages(&receipts);
            info!("Got l2 messages: {}", l2_messages.len());
            let privileged_transactions = get_l1_block_privileged_transactions(&txs);

            // Get block account updates.
            let account_updates = if let Some(account_updates) = self
                .rollup_store
                .get_account_updates_by_block_number(block_to_commit_number)
                .await?
            {
                account_updates
            } else {
                warn!(
                    "Could not find execution cache result for block {}, falling back to re-execution",
                    last_added_block_number + 1
                );
                let parent_header = self
                    .store
                    .get_block_header_by_hash(potential_batch_block.header.parent_hash)?
                    .ok_or(CommitterError::ChainError(ChainError::ParentNotFound))?;

                // Here we use the checkpoint store because we need the previous
                // state available (i.e. not pruned) for re-execution.
                let vm_db = StoreVmDatabase::new(checkpoint_store.clone(), parent_header);

                let fee_config = self
                    .rollup_store
                    .get_fee_config_by_block(block_to_commit_number)
                    .await?
                    .ok_or(CommitterError::FailedToGetInformationFromStorage(
                        "Failed to get fee config for re-execution".to_owned(),
                    ))?;

                let mut vm = Evm::new_for_l2(vm_db, fee_config)?;

                vm.execute_block(&potential_batch_block)?;

                vm.get_state_transitions()?
            };

            // The checkpoint store's state corresponds to the parent state of
            // the first block of the batch. Therefore, we need to apply the
            // account updates of each block as we go, to be able to continue
            // re-executing the next blocks in the batch.
            {
                let account_updates_list = checkpoint_store
                    .apply_account_updates_batch(
                        potential_batch_block.header.parent_hash,
                        &account_updates,
                    )?
                    .ok_or(CommitterError::FailedToGetInformationFromStorage(
                        "no account updated".to_owned(),
                    ))?;

                checkpoint_blockchain.store_block(
                    potential_batch_block.clone(),
                    account_updates_list,
                    BlockExecutionResult {
                        receipts,
                        requests: vec![],
                    },
                )?;
            }

            // Accumulate block data with the rest of the batch.
            acc_privileged_txs.extend(privileged_transactions.clone());

            let acc_privileged_txs_len: u64 = acc_privileged_txs.len().try_into()?;
            if acc_privileged_txs_len > PRIVILEGED_TX_BUDGET {
                warn!(
                    "Privileged transactions budget exceeded. Any remaining blocks will be processed in the next batch."
                );
                // Break loop. Use the previous generated blobs_bundle.
                break;
            }

            let result = if !self.validium {
                // Prepare blob
                let fee_config = self
                    .rollup_store
                    .get_fee_config_by_block(block_to_commit_number)
                    .await?
                    .ok_or(CommitterError::FailedToGetInformationFromStorage(
                        "Failed to get fee config for re-execution".to_owned(),
                    ))?;

                current_blocks.push(potential_batch_block.clone());
                current_fee_configs.push(fee_config);
                let l1_fork =
                    get_l1_active_fork(&self.eth_client, self.osaka_activation_time).await?;

                generate_blobs_bundle(&current_blocks, &current_fee_configs, l1_fork)
            } else {
                Ok((BlobsBundle::default(), 0_usize))
            };

            let Ok((bundle, latest_blob_size)) = result else {
                if block_to_commit_number == first_block_of_batch {
                    return Err(CommitterError::Unreachable(
                        "Not enough blob space for a single block batch. This means a block was incorrectly produced.".to_string(),
                    ));
                }
                warn!(
                    "Batch size limit reached. Any remaining blocks will be processed in the next batch."
                );
                // Break loop. Use the previous generated blobs_bundle.
                break;
            };

            trace!("Got bundle, latest blob size {latest_blob_size}");

            // Save current blobs_bundle and continue to add more blocks.
            blobs_bundle = bundle;

            metrics!(
                blob_size = latest_blob_size;
            );

            privileged_transactions_hashes.extend(
                privileged_transactions
                    .iter()
                    .filter_map(|tx| tx.get_privileged_hash())
                    .collect::<Vec<H256>>(),
            );

            l1_message_hashes.extend(l1_messages.iter().map(get_l1_message_hash));
            acc_l2_messages.extend(l2_messages);

            new_state_root = checkpoint_store
                .state_trie(potential_batch_block.hash())?
                .ok_or(CommitterError::FailedToGetInformationFromStorage(
                    "Failed to get state root from storage".to_owned(),
                ))?
                .hash_no_commit();

            last_added_block_number += 1;
            acc_gas_used += current_block_gas_used;
            acc_blocks.push((last_added_block_number, potential_batch_block.hash()));
        } // end loop

        if acc_blocks.is_empty() {
            debug!("No new blocks were available to build batch {batch_number}, skipping it");
            return Ok(None);
        }

        metrics!(if let (Ok(privileged_transaction_count), Ok(messages_count)) = (
                privileged_transactions_hashes.len().try_into(),
                l1_message_hashes.len().try_into()
            ) {
                let _ = self
                    .rollup_store
                    .update_operations_count(tx_count, privileged_transaction_count, messages_count)
                    .await
                    .inspect_err(|e| {
                        tracing::error!("Failed to update operations metric: {}", e.to_string())
                    });
            }
            #[allow(clippy::as_conversions)]
            let blob_usage_percentage = blob_size as f64 * 100_f64 / ethrex_common::types::BYTES_PER_BLOB_F64;
            let batch_gas_used = batch_gas_used.try_into()?;
            let batch_size = (last_added_block_number - first_block_of_batch).try_into()?;
            let tx_count = tx_count.try_into()?;
            METRICS.set_blob_usage_percentage(blob_usage_percentage);
            METRICS.set_batch_gas_used(batch_number, batch_gas_used)?;
            METRICS.set_batch_size(batch_number, batch_size)?;
            METRICS.set_batch_tx_count(batch_number, tx_count)?;
        );

        info!(
            "Added {} privileged transactions to the batch",
            privileged_transactions_hashes.len()
        );

        let privileged_transactions_hash =
            compute_privileged_transactions_hash(privileged_transactions_hashes)?;

        let last_block_hash = acc_blocks
            .last()
            .ok_or(CommitterError::Unreachable(
                "There should always be blocks".to_string(),
            ))?
            .1;

        checkpoint_store
            .forkchoice_update(
                Some(acc_blocks),
                last_added_block_number,
                last_block_hash,
                None,
                None,
            )
            .await?;

        Ok(Some((
            blobs_bundle,
            new_state_root,
            l1_message_hashes,
            acc_l2_messages,
            privileged_transactions_hash,
            last_added_block_number,
        )))
    }

    async fn generate_and_store_batch_prover_input(
        &self,
        batch: &Batch,
    ) -> Result<(), CommitterError> {
        if self
            .rollup_store
            .get_prover_input_by_batch_and_version(batch.number, &self.git_commit_hash)
            .await?
            .is_some()
        {
            info!(
                "Prover input for batch {} and version {} already exists, skipping generation",
                batch.number, self.git_commit_hash
            );
            return Ok(());
        }

        let (blocks, fee_configs) = fetch_blocks_with_respective_fee_configs::<CommitterError>(
            batch.number,
            &self.store,
            &self.rollup_store,
        )
        .await?;

        let rand_suffix: u32 = rand::thread_rng().r#gen();
        let one_time_checkpoint_path = self.checkpoints_dir.join(format!(
            "temp_checkpoint_witness_{}_{rand_suffix}",
            batch.number
        ));
        // We need to create a one-time checkpoint copy because if witness generation fails the checkpoint would be modified
        let (_, one_time_checkpoint_blockchain) = self
            .create_checkpoint(
                &self.current_checkpoint_store,
                &one_time_checkpoint_path,
                &self.rollup_store,
            )
            .await?;

        let result = one_time_checkpoint_blockchain
            .generate_witness_for_blocks_with_fee_configs(&blocks, Some(&fee_configs))
            .await
            .map_err(CommitterError::FailedToGenerateBatchWitness);

        if one_time_checkpoint_path.exists() {
            let _ = remove_dir_all(&one_time_checkpoint_path).inspect_err(|e| {
                error!(
                    "Failed to remove one-time checkpoint directory at path {one_time_checkpoint_path:?}. Should be removed manually. Error: {}", e.to_string()
                )
            });
        }

        let batch_witness = result?;

        // We still need to differentiate the validium case because for validium
        // we are generating the BlobsBundle with BlobsBundle::default which
        // sets the commitments and proofs to empty vectors.
        let (blob_commitment, blob_proof) = if self.validium {
            ([0; 48], [0; 48])
        } else {
            let BlobsBundle {
                commitments,
                proofs,
                blobs,
                ..
            } = &batch.blobs_bundle;

            let l1_fork = get_l1_active_fork(&self.eth_client, self.osaka_activation_time)
                .await
                .map_err(CommitterError::EthClientError)?;

            let commitment = commitments
                .last()
                .cloned()
                .ok_or_else(|| CommitterError::MissingBlob(batch.number))?;

            // The prover takes a single proof even for Osaka type proofs, so if
            // the committer generated Osaka type proofs (cell proofs), we need
            // to create a BlobsBundle from the blobs specifying a pre-Osaka
            // fork to get a single proof for the entire blob.
            // If we are pre-Osaka, we already have a single proof in the
            // previously generated bundle
            let proof = if l1_fork < Fork::Osaka {
                proofs
                    .first()
                    .cloned()
                    .ok_or_else(|| CommitterError::MissingBlob(batch.number))?
            } else {
                BlobsBundle::create_from_blobs(blobs, Some(0))?
                    .proofs
                    .first()
                    .cloned()
                    .ok_or_else(|| CommitterError::MissingBlob(batch.number))?
            };

            (commitment, proof)
        };

        let prover_input = ProverInputData {
            blocks,
            execution_witness: batch_witness,
            elasticity_multiplier: self.elasticity_multiplier,
            blob_commitment,
            blob_proof,
            fee_configs,
        };

        self.rollup_store
            .store_prover_input_by_batch_and_version(
                batch.number,
                &self.git_commit_hash,
                prover_input,
            )
            .await?;

        Ok(())
    }

    /// Creates a checkpoint of the given store at the specified path.
    ///
    /// This function performs the following steps:
    /// 1. Creates a checkpoint of the provided store at the specified path.
    /// 2. Initializes a new store and blockchain for the checkpoint.
    /// 3. Regenerates the head state in the checkpoint store.
    /// 4. TODO: Validates that the checkpoint contains the needed state root.
    async fn create_checkpoint(
        &self,
        checkpointee: &Store,
        path: &Path,
        rollup_store: &StoreRollup,
    ) -> Result<(Store, Arc<Blockchain>), CommitterError> {
        checkpointee.create_checkpoint(&path).await?;
        Self::get_checkpoint_from_path(
            self.genesis.clone(),
            self.blockchain.options.clone(),
            path,
            rollup_store,
        )
        .await
    }

    /// Returns a checkpoint store and blockchain from the given path.
    /// If the path does not exist, it creates a new store with the genesis state (this,
    /// should only happen on the very first run).
    async fn get_checkpoint_from_path(
        genesis: Genesis,
        mut blockchain_opts: BlockchainOptions,
        path: &Path,
        rollup_store: &StoreRollup,
    ) -> Result<(Store, Arc<Blockchain>), CommitterError> {
        #[cfg(feature = "rocksdb")]
        let engine_type = EngineType::RocksDB;
        #[cfg(not(feature = "rocksdb"))]
        let engine_type = EngineType::InMemory;

        if !path.exists() {
            info!("Creating genesis checkpoint at path {path:?}");
        }

        let checkpoint_store = {
            let mut checkpoint_store_inner = Store::new(path, engine_type)?;

            checkpoint_store_inner.add_initial_state(genesis).await?;

            checkpoint_store_inner
        };

        // Here we override the blockchain type with a default config
        // to avoid using the same `Arc<Mutex>` from the main blockchain.
        // It is fine to use the default L2Config since the corresponding
        // one for each block is fetched from the rollup store during head state regeneration.
        blockchain_opts.r#type = BlockchainType::L2(L2Config::default());

        let checkpoint_blockchain =
            Arc::new(Blockchain::new(checkpoint_store.clone(), blockchain_opts));

        regenerate_head_state(&checkpoint_store, rollup_store, &checkpoint_blockchain).await?;

        Ok((checkpoint_store, checkpoint_blockchain))
    }

    async fn send_commitment(&mut self, batch: &Batch) -> Result<H256, CommitterError> {
        let l1_messages_merkle_root = compute_merkle_root(&batch.l1_message_hashes);
        let l2_messages_merkle_root = compute_merkle_root(&batch.l2_message_hashes);
        info!("l2 messages merkle root: {l2_messages_merkle_root:#x}");
        info!("l2 messages hashes len: {}", batch.l2_message_hashes.len());
        let last_block_hash = get_last_block_hash(&self.store, batch.last_block)?;
        let balance_diffs: Vec<Value> = batch
            .balance_diffs
            .iter()
            .map(|d| Value::Tuple(vec![Value::Uint(d.chain_id), Value::Uint(d.value)]))
            .collect();

        let mut calldata_values = vec![
            Value::Uint(U256::from(batch.number)),
            Value::FixedBytes(batch.state_root.0.to_vec().into()),
            Value::FixedBytes(l1_messages_merkle_root.0.to_vec().into()),
            Value::FixedBytes(batch.privileged_transactions_hash.0.to_vec().into()),
            Value::FixedBytes(last_block_hash.0.to_vec().into()),
        ];

        let (commit_function_signature, values) = if self.based {
            let mut encoded_blocks: Vec<Bytes> = Vec::new();

            let (blocks, _) = fetch_blocks_with_respective_fee_configs::<CommitterError>(
                batch.number,
                &self.store,
                &self.rollup_store,
            )
            .await?;

            for block in blocks {
                encoded_blocks.push(block.encode_to_vec().into());
            }

            calldata_values.push(Value::Array(
                encoded_blocks.into_iter().map(Value::Bytes).collect(),
            ));

            (COMMIT_FUNCTION_SIGNATURE_BASED, calldata_values)
        } else {
            calldata_values.push(Value::FixedBytes(l2_messages_merkle_root.0.to_vec().into()));
            calldata_values.push(Value::Array(balance_diffs));
            (COMMIT_FUNCTION_SIGNATURE, calldata_values)
        };

        let calldata = encode_calldata(commit_function_signature, &values)?;

        let gas_price = self
            .eth_client
            .get_gas_price_with_extra(20)
            .await?
            .try_into()
            .map_err(|_| {
                CommitterError::ConversionError("Failed to convert gas_price to a u64".to_owned())
            })?;

        // Validium: EIP1559 Transaction.
        // Rollup: EIP4844 Transaction -> For on-chain Data Availability.
        let tx = if !self.validium {
            info!("L2 is in rollup mode, sending EIP-4844 (including blob) tx to commit block");
            let le_bytes = estimate_blob_gas(
                &self.eth_client,
                self.arbitrary_base_blob_gas_price,
                20, // 20% of headroom
            )
            .await?
            .to_little_endian();

            let gas_price_per_blob = U256::from_little_endian(&le_bytes);

            build_generic_tx(
                &self.eth_client,
                TxType::EIP4844,
                self.on_chain_proposer_address,
                self.signer.address(),
                calldata.into(),
                Overrides {
                    from: Some(self.signer.address()),
                    gas_price_per_blob: Some(gas_price_per_blob),
                    max_fee_per_gas: Some(gas_price),
                    max_priority_fee_per_gas: Some(gas_price),
                    blobs_bundle: Some(batch.blobs_bundle.clone()),
                    wrapper_version: Some(batch.blobs_bundle.version),
                    ..Default::default()
                },
            )
            .await
            .map_err(CommitterError::from)?
        } else {
            info!("L2 is in validium mode, sending EIP-1559 (no blob) tx to commit block");
            build_generic_tx(
                &self.eth_client,
                TxType::EIP1559,
                self.on_chain_proposer_address,
                self.signer.address(),
                calldata.into(),
                Overrides {
                    from: Some(self.signer.address()),
                    max_fee_per_gas: Some(gas_price),
                    max_priority_fee_per_gas: Some(gas_price),
                    ..Default::default()
                },
            )
            .await
            .map_err(CommitterError::from)?
        };

        let commit_tx_hash =
            send_tx_bump_gas_exponential_backoff(&self.eth_client, tx, &self.signer).await?;

        metrics!(
            let commit_tx_receipt = self
                .eth_client
                .get_transaction_receipt(commit_tx_hash)
                .await?
                .ok_or(CommitterError::UnexpectedError("no commit tx receipt".to_string()))?;
            let commit_gas_used = commit_tx_receipt.tx_info.gas_used.try_into()?;
            METRICS.set_batch_commitment_gas(batch.number, commit_gas_used)?;
            if !self.validium {
                let blob_gas_used = commit_tx_receipt.tx_info.blob_gas_used
                    .ok_or(CommitterError::UnexpectedError("no blob in rollup mode".to_string()))?
                    .try_into()?;
                METRICS.set_batch_commitment_blob_gas(batch.number, blob_gas_used)?;
            }
        );

        info!("Commitment sent: {commit_tx_hash:#x}");

        Ok(commit_tx_hash)
    }

    fn stop_committer(&mut self) -> CallResponse<Self> {
        if let Some(token) = self.cancellation_token.take() {
            token.cancel();
            info!("L1 committer stopped");
            CallResponse::Reply(OutMessage::Stopped)
        } else {
            warn!("L1 committer received stop command but it is already stopped");
            CallResponse::Reply(OutMessage::Error("Already stopped".to_string()))
        }
    }

    fn start_committer(&mut self, handle: GenServerHandle<Self>, delay: u64) -> CallResponse<Self> {
        if self.cancellation_token.is_none() {
            self.schedule_commit(delay, handle);
            info!("L1 committer restarted next commit will be sent in {delay}ms");
            CallResponse::Reply(OutMessage::Started)
        } else {
            warn!("L1 committer received start command but it is already running");
            CallResponse::Reply(OutMessage::Error("Already started".to_string()))
        }
    }

    fn schedule_commit(&mut self, delay: u64, handle: GenServerHandle<Self>) {
        let check_interval = random_duration(delay);
        let handle = send_after(check_interval, handle, InMessage::Commit);
        self.cancellation_token = Some(handle.cancellation_token);
    }

    async fn health(&mut self) -> CallResponse<Self> {
        let rpc_urls = self.eth_client.test_urls().await;
        let signer_status = self.signer.health().await;

        CallResponse::Reply(OutMessage::Health(Box::new(L1CommitterHealth {
            rpc_healthcheck: rpc_urls,
            commit_time_ms: self.commit_time_ms,
            arbitrary_base_blob_gas_price: self.arbitrary_base_blob_gas_price,
            validium: self.validium,
            based: self.based,
            sequencer_state: format!("{:?}", self.sequencer_state.status().await),
            committer_wake_up_ms: self.committer_wake_up_ms,
            last_committed_batch_timestamp: self.last_committed_batch_timestamp,
            last_committed_batch: self.last_committed_batch,
            signer_status,
            running: self.cancellation_token.is_some(),
            on_chain_proposer_address: self.on_chain_proposer_address,
        })))
    }

    async fn handle_commit_message(&mut self, handle: &GenServerHandle<Self>) -> CastResponse {
        if let SequencerStatus::Sequencing = self.sequencer_state.status().await {
            let current_last_committed_batch =
                get_last_committed_batch(&self.eth_client, self.on_chain_proposer_address)
                    .await
                    .unwrap_or(self.last_committed_batch);
            let Some(current_time) = utils::system_now_ms() else {
                self.schedule_commit(self.committer_wake_up_ms, handle.clone());
                return CastResponse::NoReply;
            };

            // In the event that the current batch in L1 is greater than the one we have recorded we shouldn't send a new batch
            if current_last_committed_batch > self.last_committed_batch {
                info!(
                    l1_batch = current_last_committed_batch,
                    last_batch_registered = self.last_committed_batch,
                    "Committer was not aware of new L1 committed batches, updating internal state accordingly"
                );
                self.last_committed_batch = current_last_committed_batch;
                self.last_committed_batch_timestamp = current_time;
                self.schedule_commit(self.committer_wake_up_ms, handle.clone());
                return CastResponse::NoReply;
            }

            let commit_time: u128 = self.commit_time_ms.into();
            let should_send_commitment =
                current_time - self.last_committed_batch_timestamp > commit_time;

            debug!(
                last_committed_batch_at = self.last_committed_batch_timestamp,
                will_send_commitment = should_send_commitment,
                last_committed_batch = self.last_committed_batch,
                "Committer woke up"
            );

            #[expect(clippy::collapsible_if)]
            if should_send_commitment {
                if self
                    .commit_next_batch_to_l1()
                    .await
                    .inspect_err(|e| error!("L1 Committer Error: {e}"))
                    .is_ok()
                {
                    self.last_committed_batch_timestamp = system_now_ms().unwrap_or(current_time);
                    self.last_committed_batch = current_last_committed_batch + 1;
                }
            }
        }
        self.schedule_commit(self.committer_wake_up_ms, handle.clone());
        CastResponse::NoReply
    }
}

impl GenServer for L1Committer {
    type CallMsg = CallMessage;
    type CastMsg = InMessage;
    type OutMsg = OutMessage;

    type Error = CommitterError;

    // Right now we only have the `Commit` message, so we ignore the `message` parameter
    async fn handle_cast(
        &mut self,
        message: Self::CastMsg,
        handle: &GenServerHandle<Self>,
    ) -> CastResponse {
        match message {
            InMessage::Commit => self.handle_commit_message(handle).await,
            InMessage::Abort => {
                // start_blocking keeps the committer loop alive even if the JoinSet aborts the task.
                // Returning CastResponse::Stop is what unblocks shutdown by ending that blocking loop.
                if let Some(ct) = self.cancellation_token.take() {
                    ct.cancel()
                };
                CastResponse::Stop
            }
        }
    }

    async fn handle_call(
        &mut self,
        message: Self::CallMsg,
        handle: &GenServerHandle<Self>,
    ) -> CallResponse<Self> {
        match message {
            CallMessage::Stop => self.stop_committer(),
            CallMessage::Start(delay) => self.start_committer(handle.clone(), delay),
            CallMessage::Health => self.health().await,
        }
    }
}

/// Generate the blob bundle necessary for the EIP-4844 transaction.
pub fn generate_blobs_bundle(
    blocks: &[Block],
    fee_configs: &[FeeConfig],
    fork: Fork,
) -> Result<(BlobsBundle, usize), CommitterError> {
    let blocks_len: u64 = blocks.len().try_into()?;
    let fee_configs_len: u64 = fee_configs.len().try_into()?;

    if blocks_len != fee_configs_len {
        return Err(CommitterError::UnexpectedError(
            "Blocks and fee configs length mismatch".to_string(),
        ));
    }

    let mut blob_data = Vec::new();

    blob_data.extend(blocks_len.to_be_bytes());

    for block in blocks {
        blob_data.extend(block.encode_to_vec());
    }

    for fee_config in fee_configs {
        blob_data.extend(fee_config.to_vec());
    }

    let blob_size = blob_data.len();

    let blob =
        blobs_bundle::blob_from_bytes(Bytes::from(blob_data)).map_err(CommitterError::from)?;
    let wrapper_version = if fork <= Fork::Prague { None } else { Some(1) };

    Ok((
        BlobsBundle::create_from_blobs(&vec![blob], wrapper_version)
            .map_err(CommitterError::from)?,
        blob_size,
    ))
}

fn get_last_block_hash(
    store: &Store,
    last_block_number: BlockNumber,
) -> Result<H256, CommitterError> {
    store
        .get_block_header(last_block_number)?
        .map(|header| header.hash())
        .ok_or(CommitterError::RetrievalError(
            "Failed to get last block hash from storage".to_owned(),
        ))
}

/// Estimates the gas price for blob transactions based on the current state of the blockchain.
///
/// # Parameters:
/// - `eth_client`: The Ethereum client used to fetch the latest block.
/// - `arbitrary_base_blob_gas_price`: The base gas price that serves as the minimum price for blob transactions.
/// - `headroom`: Percentage applied to the estimated gas price to provide a buffer against fluctuations.
///
/// # Formula:
/// The gas price is estimated using an exponential function based on the blob gas used in the latest block and the
/// excess blob gas from the block header, following the formula from EIP-4844:
/// ```txt
///    blob_gas = arbitrary_base_blob_gas_price + (excess_blob_gas + blob_gas_used) * headroom
/// ```
async fn estimate_blob_gas(
    eth_client: &EthClient,
    arbitrary_base_blob_gas_price: u64,
    headroom: u64,
) -> Result<U256, CommitterError> {
    let latest_block = eth_client
        .get_block_by_number(BlockIdentifier::Tag(BlockTag::Latest), false)
        .await?;

    let blob_gas_used = latest_block.header.blob_gas_used.unwrap_or(0);
    let excess_blob_gas = latest_block.header.excess_blob_gas.unwrap_or(0);

    // Using the formula from the EIP-4844
    // https://eips.ethereum.org/EIPS/eip-4844
    // def get_base_fee_per_blob_gas(header: Header) -> int:
    // return fake_exponential(
    //     MIN_BASE_FEE_PER_BLOB_GAS,
    //     header.excess_blob_gas,
    //     BLOB_BASE_FEE_UPDATE_FRACTION
    // )
    //
    // factor * e ** (numerator / denominator)
    // def fake_exponential(factor: int, numerator: int, denominator: int) -> int:

    // Check if adding the blob gas used and excess blob gas would overflow
    let total_blob_gas = excess_blob_gas
        .checked_add(blob_gas_used)
        .ok_or(BlobEstimationError::OverflowError)?;

    // If the blob's market is in high demand, the equation may give a really big number.
    // This function doesn't panic, it performs checked/saturating operations.
    let blob_gas = fake_exponential(
        U256::from(MIN_BASE_FEE_PER_BLOB_GAS),
        U256::from(total_blob_gas),
        BLOB_BASE_FEE_UPDATE_FRACTION,
    )
    .map_err(BlobEstimationError::FakeExponentialError)?;

    let gas_with_headroom = (blob_gas * (100 + headroom)) / 100;

    // Check if we have an overflow when we take the headroom into account.
    let blob_gas = U256::from(arbitrary_base_blob_gas_price)
        .checked_add(gas_with_headroom)
        .ok_or(BlobEstimationError::OverflowError)?;

    Ok(blob_gas)
}

/// Regenerates the state up to the head block by re-applying blocks from the
/// last known state root.
///
/// Since the path-based feature was added, the database stores the state 128
/// blocks behind the head block while the state of the blocks in between are
/// kept in in-memory-diff-layers.
///
/// After the node is shut down, those in-memory layers are lost, and the database
/// won't have the state for those blocks. It will have the blocks though.
///
/// When the node is started again, the state needs to be regenerated by
/// re-applying the blocks from the last known state root up to the head block.
///
/// This function performs that regeneration.
pub async fn regenerate_head_state(
    store: &Store,
    rollup_store: &StoreRollup,
    blockchain: &Arc<Blockchain>,
) -> Result<(), CommitterError> {
    let head_block_number = store.get_latest_block_number().await?;

    let Some(last_header) = store.get_block_header(head_block_number)? else {
        unreachable!("Database is empty, genesis block should be present");
    };

    let mut current_last_header = last_header;

    // Find the last block with a known state root
    while !store.has_state_root(current_last_header.state_root)? {
        if current_last_header.number == 0 {
            return Err(CommitterError::FailedToCreateCheckpoint(
                "unknown state found in DB. Please run `ethrex removedb` and restart node"
                    .to_string(),
            ));
        }
        let parent_number = current_last_header.number - 1;

        debug!("Need to regenerate state for block {parent_number}");

        let Some(parent_header) = store.get_block_header(parent_number)? else {
            return Err(CommitterError::FailedToCreateCheckpoint(format!(
                "parent header for block {parent_number} not found"
            )));
        };

        current_last_header = parent_header;
    }

    let last_state_number = current_last_header.number;

    if last_state_number == head_block_number {
        debug!("State is already up to date");
        return Ok(());
    }

    info!("Regenerating state from block {last_state_number} to {head_block_number}");

    // Re-apply blocks from the last known state root to the head block
    for i in (last_state_number + 1)..=head_block_number {
        debug!("Re-applying block {i} to regenerate state");

        let block = store.get_block_by_number(i).await?.ok_or_else(|| {
            CommitterError::FailedToCreateCheckpoint(format!("Block {i} not found"))
        })?;

        let fee_config = rollup_store
            .get_fee_config_by_block(i)
            .await?
            .ok_or_else(|| {
                CommitterError::FailedToCreateCheckpoint(format!(
                    "Fee config for block {i} not found"
                ))
            })?;

        let BlockchainType::L2(l2_config) = &blockchain.options.r#type else {
            return Err(CommitterError::FailedToCreateCheckpoint(
                "Invalid blockchain type. Expected L2.".into(),
            ));
        };

        {
            let Ok(mut fee_config_guard) = l2_config.fee_config.write() else {
                return Err(CommitterError::FailedToCreateCheckpoint(
                    "Fee config lock was poisoned when updating L1 blob base fee".into(),
                ));
            };

            *fee_config_guard = fee_config;
        }

        blockchain
            .add_block(block)
            .map_err(|err| CommitterError::FailedToCreateCheckpoint(err.to_string()))?;
    }

    info!("Finished regenerating state");

    Ok(())
}<|MERGE_RESOLUTION|>--- conflicted
+++ resolved
@@ -442,21 +442,17 @@
         batch_number: u64,
         checkpoint_store: Store,
         checkpoint_blockchain: Arc<Blockchain>,
-<<<<<<< HEAD
     ) -> Result<
-        (
+        Option<(
             BlobsBundle,
             H256,
             Vec<H256>,
             Vec<L2Message>,
             H256,
             BlockNumber,
-        ),
+        )>,
         CommitterError,
     > {
-=======
-    ) -> Result<Option<(BlobsBundle, H256, Vec<H256>, H256, BlockNumber)>, CommitterError> {
->>>>>>> d9fff5e4
         let first_block_of_batch = last_added_block_number + 1;
         let mut blobs_bundle = BlobsBundle::default();
 
