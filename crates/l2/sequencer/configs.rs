use aligned_sdk::common::types::Network;
use ethrex_common::{Address, U256};
use ethrex_l2_rpc::signer::Signer;
use reqwest::Url;
use secp256k1::SecretKey;
use std::net::IpAddr;

#[derive(Clone, Debug)]
pub struct SequencerConfig {
    pub block_producer: BlockProducerConfig,
    pub l1_committer: CommitterConfig,
    pub eth: EthConfig,
    pub l1_watcher: L1WatcherConfig,
    pub proof_coordinator: ProofCoordinatorConfig,
    pub based: BasedConfig,
    pub aligned: AlignedConfig,
    pub monitor: MonitorConfig,
    pub admin_server: AdminConfig,
}

// TODO: Move to blockchain/dev
#[derive(Clone, Debug)]
pub struct BlockProducerConfig {
    pub block_time_ms: u64,
    pub coinbase_address: Address,
    pub elasticity_multiplier: u64,
<<<<<<< HEAD
    pub max_gas_limit: Option<u64>,
=======
    pub block_gas_limit: u64,
>>>>>>> 5b08631a
}

#[derive(Clone, Debug)]
pub struct CommitterConfig {
    pub on_chain_proposer_address: Address,
    pub first_wake_up_time_ms: u64,
    pub commit_time_ms: u64,
    pub batch_gas_limit: Option<u64>,
    pub arbitrary_base_blob_gas_price: u64,
    pub validium: bool,
    pub signer: Signer,
}

#[derive(Clone, Debug)]
pub struct EthConfig {
    pub rpc_url: Vec<String>,
    pub maximum_allowed_max_fee_per_gas: u64,
    pub maximum_allowed_max_fee_per_blob_gas: u64,
    pub max_number_of_retries: u64,
    pub backoff_factor: u64,
    pub min_retry_delay: u64,
    pub max_retry_delay: u64,
}

#[derive(Clone, Debug)]
pub struct L1WatcherConfig {
    pub bridge_address: Address,
    pub check_interval_ms: u64,
    pub max_block_step: U256,
    pub watcher_block_delay: u64,
}

#[derive(Clone, Debug)]
pub struct ProofCoordinatorConfig {
    pub listen_ip: IpAddr,
    pub listen_port: u16,
    pub proof_send_interval_ms: u64,
    pub signer: Signer,
    pub validium: bool,
    pub tdx_private_key: Option<SecretKey>,
}

#[derive(Clone, Debug)]
pub struct BasedConfig {
    pub enabled: bool,
    pub state_updater: StateUpdaterConfig,
    pub block_fetcher: BlockFetcherConfig,
}

#[derive(Clone, Debug)]
pub struct StateUpdaterConfig {
    pub sequencer_registry: Address,
    pub check_interval_ms: u64,
}

#[derive(Clone, Debug)]
pub struct BlockFetcherConfig {
    pub fetch_interval_ms: u64,
    pub fetch_block_step: u64,
}

#[derive(Clone, Debug)]
pub struct AlignedConfig {
    pub aligned_mode: bool,
    pub aligned_verifier_interval_ms: u64,
    pub beacon_urls: Vec<Url>,
    pub network: Network,
    pub fee_estimate: String,
    pub aligned_sp1_elf_path: String,
}

#[derive(Clone, Debug)]
pub struct MonitorConfig {
    pub enabled: bool,
    /// time in ms between two ticks.
    pub tick_rate: u64,
    /// height in lines of the batch widget
    pub batch_widget_height: Option<u16>,
}

#[derive(Clone, Debug)]
pub struct AdminConfig {
    pub listen_ip: IpAddr,
    pub listen_port: u16,
}<|MERGE_RESOLUTION|>--- conflicted
+++ resolved
@@ -24,11 +24,7 @@
     pub block_time_ms: u64,
     pub coinbase_address: Address,
     pub elasticity_multiplier: u64,
-<<<<<<< HEAD
-    pub max_gas_limit: Option<u64>,
-=======
     pub block_gas_limit: u64,
->>>>>>> 5b08631a
 }
 
 #[derive(Clone, Debug)]
