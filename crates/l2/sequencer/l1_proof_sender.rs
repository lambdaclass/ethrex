use std::collections::HashMap;

use ethrex_common::{Address, U256};
use ethrex_l2_common::{
    calldata::Value,
    prover::{BatchProof, ProverType},
};
use ethrex_l2_rpc::signer::Signer;
use ethrex_l2_sdk::calldata::encode_calldata;
use ethrex_rpc::EthClient;
use ethrex_storage_rollup::StoreRollup;
use spawned_concurrency::{
    messages::Unused,
    tasks::{CastResponse, GenServer, GenServerHandle, send_after},
};
use tracing::{error, info};

use super::{
    configs::AlignedConfig,
    utils::{random_duration, send_verify_tx},
};

use crate::{
    CommitterConfig, EthConfig, ProofCoordinatorConfig, SequencerConfig,
    based::sequencer_state::{SequencerState, SequencerStatus},
    sequencer::errors::ProofSenderError,
};
use aligned_sdk::{
    common::types::{FeeEstimationType, Network, ProvingSystemId, VerificationData},
    verification_layer::{estimate_fee as aligned_estimate_fee, get_nonce_from_batcher, submit},
};

use ethers::signers::{Signer as EthersSigner, Wallet};

const VERIFY_FUNCTION_SIGNATURE: &str = "verifyBatch(uint256,bytes,bytes,bytes,bytes,bytes,bytes)";

#[derive(Clone)]
pub enum InMessage {
    Send,
}

#[derive(Clone, PartialEq)]
pub enum OutMessage {
    Done,
}

#[derive(Clone)]
pub struct L1ProofSender {
    eth_client: EthClient,
    signer: ethrex_l2_rpc::signer::Signer,
    on_chain_proposer_address: Address,
    needed_proof_types: Vec<ProverType>,
    proof_send_interval_ms: u64,
    sequencer_state: SequencerState,
    rollup_store: StoreRollup,
    l1_chain_id: u64,
    network: Network,
    fee_estimate: FeeEstimationType,
    aligned_mode: bool,
}

impl L1ProofSender {
    async fn new(
        cfg: &ProofCoordinatorConfig,
        committer_cfg: &CommitterConfig,
        eth_cfg: &EthConfig,
        sequencer_state: SequencerState,
        aligned_cfg: &AlignedConfig,
        rollup_store: StoreRollup,
        needed_proof_types: Vec<ProverType>,
    ) -> Result<Self, ProofSenderError> {
        let eth_client = EthClient::new_with_multiple_urls(eth_cfg.rpc_url.clone())?;
        let l1_chain_id = eth_client.get_chain_id().await?.try_into().map_err(|_| {
            ProofSenderError::InternalError("Failed to convert chain ID to U256".to_owned())
        })?;
        let fee_estimate = resolve_fee_estimate(&aligned_cfg.fee_estimate)?;

        if cfg.dev_mode {
            return Ok(Self {
                eth_client,
                signer: cfg.signer.clone(),
                on_chain_proposer_address: committer_cfg.on_chain_proposer_address,
                needed_proof_types: vec![ProverType::Exec],
                proof_send_interval_ms: cfg.proof_send_interval_ms,
                sequencer_state,
                rollup_store,
                l1_chain_id,
                network: aligned_cfg.network.clone(),
                fee_estimate,
                aligned_mode: aligned_cfg.aligned_mode,
            });
        }

        Ok(Self {
            eth_client,
            signer: cfg.signer.clone(),
            on_chain_proposer_address: committer_cfg.on_chain_proposer_address,
            needed_proof_types,
            proof_send_interval_ms: cfg.proof_send_interval_ms,
            sequencer_state,
            rollup_store,
            l1_chain_id,
            network: aligned_cfg.network.clone(),
            fee_estimate,
            aligned_mode: aligned_cfg.aligned_mode,
        })
    }

    pub async fn spawn(
        cfg: SequencerConfig,
        sequencer_state: SequencerState,
        rollup_store: StoreRollup,
        needed_proof_types: Vec<ProverType>,
    ) -> Result<(), ProofSenderError> {
        let state = Self::new(
            &cfg.proof_coordinator,
            &cfg.l1_committer,
            &cfg.eth,
            sequencer_state,
            &cfg.aligned,
            rollup_store,
            needed_proof_types,
        )
        .await?;
        let mut l1_proof_sender = L1ProofSender::start(state);
        l1_proof_sender
            .cast(InMessage::Send)
            .await
            .map_err(ProofSenderError::GenServerError)
    }

    async fn verify_and_send_proof(&mut self) -> Result<(), ProofSenderError> {
        let batch_to_send = 1 + get_latest_sent_batch(
            self.needed_proof_types.clone(),
            &self.rollup_store,
            &self.eth_client,
            self.on_chain_proposer_address,
        )
        .await
        .map_err(|err| {
            error!("Failed to get next batch to send: {err}");
            ProofSenderError::InternalError(err.to_string())
        })?;

        let last_committed_batch = self
            .eth_client
            .get_last_committed_batch(self.on_chain_proposer_address)
            .await?;

        if last_committed_batch < batch_to_send {
            info!("Next batch to send ({batch_to_send}) is not yet committed");
            return Ok(());
        }

<<<<<<< HEAD
async fn verify_and_send_proof(state: &L1ProofSenderState) -> Result<(), ProofSenderError> {
    let last_verified_batch = state
        .eth_client
        .get_last_verified_batch(state.on_chain_proposer_address)
        .await?;
    let batch_to_send = if state.aligned_mode {
        let last_sent_batch = state.rollup_store.get_latest_sent_batch_proof().await?;
        std::cmp::max(last_sent_batch, last_verified_batch) + 1
    } else {
        last_verified_batch + 1
    };

    let last_committed_batch = state
        .eth_client
        .get_last_committed_batch(state.on_chain_proposer_address)
        .await?;

    if last_committed_batch < batch_to_send {
        info!("Next batch to send ({batch_to_send}) is not yet committed");
        return Ok(());
    }

    let mut proofs = HashMap::new();
    let mut missing_proof_types = Vec::new();
    for proof_type in &state.needed_proof_types {
        if let Some(proof) = state
            .rollup_store
            .get_proof_by_batch_and_type(batch_to_send, *proof_type)
            .await?
        {
            proofs.insert(*proof_type, proof);
        } else {
            missing_proof_types.push(proof_type);
=======
        let mut proofs = HashMap::new();
        let mut missing_proof_types = Vec::new();
        for proof_type in &self.needed_proof_types {
            if let Some(proof) = self
                .rollup_store
                .get_proof_by_batch_and_type(batch_to_send, *proof_type)
                .await?
            {
                proofs.insert(*proof_type, proof);
            } else {
                missing_proof_types.push(proof_type);
            }
>>>>>>> 31808c9e
        }

<<<<<<< HEAD
    if missing_proof_types.is_empty() {
        if state.aligned_mode {
            send_proof_to_aligned(state, batch_to_send, proofs.values()).await?;
=======
        if missing_proof_types.is_empty() {
            // TODO: we should put in code that if the prover is running with Aligned, then there
            // shouldn't be any other required types.
            if let Some(aligned_proof) = proofs.remove(&ProverType::Aligned) {
                self.send_proof_to_aligned(batch_to_send, aligned_proof)
                    .await?;
            } else {
                self.send_proof_to_contract(batch_to_send, proofs).await?;
            }
            self.rollup_store
                .set_lastest_sent_batch_proof(batch_to_send)
                .await?;
>>>>>>> 31808c9e
        } else {
            let missing_proof_types: Vec<String> = missing_proof_types
                .iter()
                .map(|proof_type| format!("{proof_type:?}"))
                .collect();
            info!(
                "Missing {} batch proof(s), will not send",
                missing_proof_types.join(", ")
            );
        }
<<<<<<< HEAD
        state
            .rollup_store
            .set_latest_sent_batch_proof(batch_to_send)
            .await?;
    } else {
        let missing_proof_types: Vec<String> = missing_proof_types
            .iter()
            .map(|proof_type| format!("{proof_type:?}"))
            .collect();
        info!(
            ?missing_proof_types,
            ?batch_to_send,
            "Missing batch proof(s), will not send",
        );
=======

        Ok(())
>>>>>>> 31808c9e
    }

    async fn send_proof_to_aligned(
        &mut self,
        batch_number: u64,
        aligned_proof: BatchProof,
    ) -> Result<(), ProofSenderError> {
        let elf = std::fs::read(self.aligned_sp1_elf_path.clone()).map_err(|e| {
            ProofSenderError::InternalError(format!("Failed to read ELF file: {e}"))
        })?;

        let verification_data = VerificationData {
            proving_system: ProvingSystemId::SP1,
            proof: aligned_proof.proof(),
            proof_generator_addr: self.signer.address().0.into(),
            vm_program_code: Some(elf),
            verification_key: None,
            pub_input: None,
        };

        let fee_estimation = self.estimate_fee().await?;

<<<<<<< HEAD
async fn send_proof_to_aligned(
    state: &L1ProofSenderState,
    batch_number: u64,
    batch_proofs: impl IntoIterator<Item = &BatchProof>,
) -> Result<(), ProofSenderError> {
    info!(?batch_number, "Sending batch proof(s) to Aligned Layer");

    let fee_estimation = estimate_fee(state).await?;

    let nonce = get_nonce_from_batcher(state.network.clone(), state.signer.address().0.into())
=======
        let nonce = get_nonce_from_batcher(self.network.clone(), self.signer.address().0.into())
            .await
            .map_err(|err| {
                ProofSenderError::AlignedGetNonceError(format!("Failed to get nonce: {err:?}"))
            })?;

        let Signer::Local(local_signer) = &self.signer else {
            return Err(ProofSenderError::InternalError(
                "Aligned mode only supports local signer".to_string(),
            ));
        };

        let wallet = Wallet::from_bytes(local_signer.private_key.as_ref())
            .map_err(|_| ProofSenderError::InternalError("Failed to create wallet".to_owned()))?;

        let wallet = wallet.with_chain_id(self.l1_chain_id);

        debug!("Sending proof to Aligned");

        submit(
            self.network.clone(),
            &verification_data,
            fee_estimation,
            wallet,
            nonce,
        )
>>>>>>> 31808c9e
        .await
        .map_err(|err| {
            ProofSenderError::AlignedSubmitProofError(format!("Failed to submit proof: {err}"))
        })?;

        info!("Proof for batch {batch_number} sent to Aligned");

        Ok(())
    }

    /// Performs a call to aligned SDK estimate_fee function with retries over all RPC URLs.
    async fn estimate_fee(&mut self) -> Result<ethers::types::U256, ProofSenderError> {
        for rpc_url in &self.eth_client.urls {
            if let Ok(estimation) =
                aligned_estimate_fee(rpc_url.as_str(), self.fee_estimate.clone()).await
            {
                return Ok(estimation);
            }
        }
        Err(ProofSenderError::AlignedFeeEstimateError(
            "All Ethereum RPC URLs failed".to_string(),
        ))
    }

<<<<<<< HEAD
    for batch_proof in batch_proofs {
        let prover_type = batch_proof.prover_type();
        let proving_system = match prover_type {
            ProverType::RISC0 => ProvingSystemId::Risc0,
            ProverType::SP1 => ProvingSystemId::SP1,
            _ => continue,
        };

        info!(?prover_type, ?batch_number, "Submitting proof to Aligned");

        let Some(proof) = batch_proof.compressed() else {
            return Err(ProofSenderError::AlignedWrongProofFormat);
        };

        let Some(vm_program_code) = prover_type.aligned_vm_program_code()? else {
            return Err(ProofSenderError::InternalError(format!(
                "no vm_program_code for {prover_type}"
            )));
        };

        let pub_input = match prover_type {
            ProverType::RISC0 => Some(batch_proof.public_values()),
            ProverType::SP1 => None, // SP1 pub inputs are embedded in the proof
            _ => continue,
        };

        let verification_data = VerificationData {
            proving_system,
            proof,
            proof_generator_addr: state.signer.address().0.into(),
            vm_program_code: Some(vm_program_code),
            verification_key: None,
            pub_input,
        };

        submit(
            state.network.clone(),
            &verification_data,
            fee_estimation,
            wallet.clone(),
            nonce,
        )
        .await?;

        info!(?prover_type, ?batch_number, "Submitted proof to Aligned");
    }
=======
    pub async fn send_proof_to_contract(
        &mut self,
        batch_number: u64,
        proofs: HashMap<ProverType, BatchProof>,
    ) -> Result<(), ProofSenderError> {
        info!(
            ?batch_number,
            "Sending batch verification transaction to L1"
        );

        let calldata_values = [
            &[Value::Uint(U256::from(batch_number))],
            proofs
                .get(&ProverType::RISC0)
                .map(|proof| proof.calldata())
                .unwrap_or(ProverType::RISC0.empty_calldata())
                .as_slice(),
            proofs
                .get(&ProverType::SP1)
                .map(|proof| proof.calldata())
                .unwrap_or(ProverType::SP1.empty_calldata())
                .as_slice(),
            proofs
                .get(&ProverType::TDX)
                .map(|proof| proof.calldata())
                .unwrap_or(ProverType::TDX.empty_calldata())
                .as_slice(),
        ]
        .concat();

        let calldata = encode_calldata(VERIFY_FUNCTION_SIGNATURE, &calldata_values)?;

        let verify_tx_hash = send_verify_tx(
            calldata,
            &self.eth_client,
            self.on_chain_proposer_address,
            &self.signer,
        )
        .await?;

        self.rollup_store
            .store_verify_tx_by_batch(batch_number, verify_tx_hash)
            .await?;
>>>>>>> 31808c9e

        info!(
            ?batch_number,
            ?verify_tx_hash,
            "Sent batch verification transaction to L1"
        );

        Ok(())
    }
}

impl GenServer for L1ProofSender {
    type CallMsg = Unused;
    type CastMsg = InMessage;
    type OutMsg = OutMessage;

    type Error = ProofSenderError;

    async fn handle_cast(
        mut self,
        _message: Self::CastMsg,
        handle: &GenServerHandle<Self>,
    ) -> CastResponse<Self> {
        // Right now we only have the Send message, so we ignore the message
        if let SequencerStatus::Sequencing = self.sequencer_state.status().await {
            let _ = self
                .verify_and_send_proof()
                .await
                .inspect_err(|err| error!("L1 Proof Sender: {err}"));
        }
        let check_interval = random_duration(self.proof_send_interval_ms);
        send_after(check_interval, handle.clone(), Self::CastMsg::Send);
        CastResponse::NoReply(self)
    }
}

fn resolve_fee_estimate(fee_estimate: &str) -> Result<FeeEstimationType, ProofSenderError> {
    match fee_estimate {
        "instant" => Ok(FeeEstimationType::Instant),
        "default" => Ok(FeeEstimationType::Default),
        _ => Err(ProofSenderError::AlignedFeeEstimateError(
            "Unsupported fee estimation type".to_string(),
        )),
    }
}<|MERGE_RESOLUTION|>--- conflicted
+++ resolved
@@ -129,22 +129,21 @@
             .map_err(ProofSenderError::GenServerError)
     }
 
-    async fn verify_and_send_proof(&mut self) -> Result<(), ProofSenderError> {
-        let batch_to_send = 1 + get_latest_sent_batch(
-            self.needed_proof_types.clone(),
-            &self.rollup_store,
-            &self.eth_client,
-            self.on_chain_proposer_address,
-        )
-        .await
-        .map_err(|err| {
-            error!("Failed to get next batch to send: {err}");
-            ProofSenderError::InternalError(err.to_string())
-        })?;
-
-        let last_committed_batch = self
+    async fn verify_and_send_proof(state: &L1ProofSenderState) -> Result<(), ProofSenderError> {
+        let last_verified_batch = state
             .eth_client
-            .get_last_committed_batch(self.on_chain_proposer_address)
+            .get_last_verified_batch(state.on_chain_proposer_address)
+            .await?;
+        let batch_to_send = if state.aligned_mode {
+            let last_sent_batch = state.rollup_store.get_latest_sent_batch_proof().await?;
+            std::cmp::max(last_sent_batch, last_verified_batch) + 1
+        } else {
+            last_verified_batch + 1
+        };
+
+        let last_committed_batch = state
+            .eth_client
+            .get_last_committed_batch(state.on_chain_proposer_address)
             .await?;
 
         if last_committed_batch < batch_to_send {
@@ -152,45 +151,10 @@
             return Ok(());
         }
 
-<<<<<<< HEAD
-async fn verify_and_send_proof(state: &L1ProofSenderState) -> Result<(), ProofSenderError> {
-    let last_verified_batch = state
-        .eth_client
-        .get_last_verified_batch(state.on_chain_proposer_address)
-        .await?;
-    let batch_to_send = if state.aligned_mode {
-        let last_sent_batch = state.rollup_store.get_latest_sent_batch_proof().await?;
-        std::cmp::max(last_sent_batch, last_verified_batch) + 1
-    } else {
-        last_verified_batch + 1
-    };
-
-    let last_committed_batch = state
-        .eth_client
-        .get_last_committed_batch(state.on_chain_proposer_address)
-        .await?;
-
-    if last_committed_batch < batch_to_send {
-        info!("Next batch to send ({batch_to_send}) is not yet committed");
-        return Ok(());
-    }
-
-    let mut proofs = HashMap::new();
-    let mut missing_proof_types = Vec::new();
-    for proof_type in &state.needed_proof_types {
-        if let Some(proof) = state
-            .rollup_store
-            .get_proof_by_batch_and_type(batch_to_send, *proof_type)
-            .await?
-        {
-            proofs.insert(*proof_type, proof);
-        } else {
-            missing_proof_types.push(proof_type);
-=======
         let mut proofs = HashMap::new();
         let mut missing_proof_types = Vec::new();
-        for proof_type in &self.needed_proof_types {
-            if let Some(proof) = self
+        for proof_type in &state.needed_proof_types {
+            if let Some(proof) = state
                 .rollup_store
                 .get_proof_by_batch_and_type(batch_to_send, *proof_type)
                 .await?
@@ -199,97 +163,49 @@
             } else {
                 missing_proof_types.push(proof_type);
             }
->>>>>>> 31808c9e
-        }
-
-<<<<<<< HEAD
-    if missing_proof_types.is_empty() {
-        if state.aligned_mode {
-            send_proof_to_aligned(state, batch_to_send, proofs.values()).await?;
-=======
+        }
+
         if missing_proof_types.is_empty() {
-            // TODO: we should put in code that if the prover is running with Aligned, then there
-            // shouldn't be any other required types.
-            if let Some(aligned_proof) = proofs.remove(&ProverType::Aligned) {
-                self.send_proof_to_aligned(batch_to_send, aligned_proof)
-                    .await?;
+            if state.aligned_mode {
+                send_proof_to_aligned(state, batch_to_send, proofs.values()).await?;
             } else {
-                self.send_proof_to_contract(batch_to_send, proofs).await?;
+                send_proof_to_contract(state, batch_to_send, proofs).await?;
             }
-            self.rollup_store
-                .set_lastest_sent_batch_proof(batch_to_send)
+            state
+                .rollup_store
+                .set_latest_sent_batch_proof(batch_to_send)
                 .await?;
->>>>>>> 31808c9e
         } else {
             let missing_proof_types: Vec<String> = missing_proof_types
                 .iter()
                 .map(|proof_type| format!("{proof_type:?}"))
                 .collect();
             info!(
-                "Missing {} batch proof(s), will not send",
-                missing_proof_types.join(", ")
+                ?missing_proof_types,
+                ?batch_to_send,
+                "Missing batch proof(s), will not send",
             );
         }
-<<<<<<< HEAD
-        state
-            .rollup_store
-            .set_latest_sent_batch_proof(batch_to_send)
-            .await?;
-    } else {
-        let missing_proof_types: Vec<String> = missing_proof_types
-            .iter()
-            .map(|proof_type| format!("{proof_type:?}"))
-            .collect();
-        info!(
-            ?missing_proof_types,
-            ?batch_to_send,
-            "Missing batch proof(s), will not send",
-        );
-=======
 
         Ok(())
->>>>>>> 31808c9e
     }
 
     async fn send_proof_to_aligned(
-        &mut self,
+        state: &L1ProofSenderState,
         batch_number: u64,
-        aligned_proof: BatchProof,
+        batch_proofs: impl IntoIterator<Item = &BatchProof>,
     ) -> Result<(), ProofSenderError> {
-        let elf = std::fs::read(self.aligned_sp1_elf_path.clone()).map_err(|e| {
-            ProofSenderError::InternalError(format!("Failed to read ELF file: {e}"))
-        })?;
-
-        let verification_data = VerificationData {
-            proving_system: ProvingSystemId::SP1,
-            proof: aligned_proof.proof(),
-            proof_generator_addr: self.signer.address().0.into(),
-            vm_program_code: Some(elf),
-            verification_key: None,
-            pub_input: None,
-        };
-
-        let fee_estimation = self.estimate_fee().await?;
-
-<<<<<<< HEAD
-async fn send_proof_to_aligned(
-    state: &L1ProofSenderState,
-    batch_number: u64,
-    batch_proofs: impl IntoIterator<Item = &BatchProof>,
-) -> Result<(), ProofSenderError> {
-    info!(?batch_number, "Sending batch proof(s) to Aligned Layer");
-
-    let fee_estimation = estimate_fee(state).await?;
-
-    let nonce = get_nonce_from_batcher(state.network.clone(), state.signer.address().0.into())
-=======
-        let nonce = get_nonce_from_batcher(self.network.clone(), self.signer.address().0.into())
+        info!(?batch_number, "Sending batch proof(s) to Aligned Layer");
+
+        let fee_estimation = estimate_fee(state).await?;
+
+        let nonce = get_nonce_from_batcher(state.network.clone(), state.signer.address().0.into())
             .await
             .map_err(|err| {
                 ProofSenderError::AlignedGetNonceError(format!("Failed to get nonce: {err:?}"))
             })?;
 
-        let Signer::Local(local_signer) = &self.signer else {
+        let Signer::Local(local_signer) = &state.signer else {
             return Err(ProofSenderError::InternalError(
                 "Aligned mode only supports local signer".to_string(),
             ));
@@ -298,33 +214,65 @@
         let wallet = Wallet::from_bytes(local_signer.private_key.as_ref())
             .map_err(|_| ProofSenderError::InternalError("Failed to create wallet".to_owned()))?;
 
-        let wallet = wallet.with_chain_id(self.l1_chain_id);
-
-        debug!("Sending proof to Aligned");
-
-        submit(
-            self.network.clone(),
-            &verification_data,
-            fee_estimation,
-            wallet,
-            nonce,
-        )
->>>>>>> 31808c9e
-        .await
-        .map_err(|err| {
-            ProofSenderError::AlignedSubmitProofError(format!("Failed to submit proof: {err}"))
-        })?;
-
-        info!("Proof for batch {batch_number} sent to Aligned");
+        let wallet = wallet.with_chain_id(state.l1_chain_id);
+
+        for batch_proof in batch_proofs {
+            let prover_type = batch_proof.prover_type();
+            let proving_system = match prover_type {
+                ProverType::RISC0 => ProvingSystemId::Risc0,
+                ProverType::SP1 => ProvingSystemId::SP1,
+                _ => continue,
+            };
+
+            info!(?prover_type, ?batch_number, "Submitting proof to Aligned");
+
+            let Some(proof) = batch_proof.compressed() else {
+                return Err(ProofSenderError::AlignedWrongProofFormat);
+            };
+
+            let Some(vm_program_code) = prover_type.aligned_vm_program_code()? else {
+                return Err(ProofSenderError::InternalError(format!(
+                    "no vm_program_code for {prover_type}"
+                )));
+            };
+
+            let pub_input = match prover_type {
+                ProverType::RISC0 => Some(batch_proof.public_values()),
+                ProverType::SP1 => None, // SP1 pub inputs are embedded in the proof
+                _ => continue,
+            };
+
+            let verification_data = VerificationData {
+                proving_system,
+                proof,
+                proof_generator_addr: state.signer.address().0.into(),
+                vm_program_code: Some(vm_program_code),
+                verification_key: None,
+                pub_input,
+            };
+
+            submit(
+                state.network.clone(),
+                &verification_data,
+                fee_estimation,
+                wallet.clone(),
+                nonce,
+            )
+            .await?;
+
+            info!(?prover_type, ?batch_number, "Submitted proof to Aligned");
+        }
 
         Ok(())
     }
 
     /// Performs a call to aligned SDK estimate_fee function with retries over all RPC URLs.
-    async fn estimate_fee(&mut self) -> Result<ethers::types::U256, ProofSenderError> {
-        for rpc_url in &self.eth_client.urls {
+    async fn estimate_fee(
+        state: &L1ProofSenderState,
+    ) -> Result<ethers::types::U256, ProofSenderError> {
+        for rpc_url in &state.eth_client.urls {
             if let Ok(estimation) =
-                aligned_estimate_fee(rpc_url.as_str(), self.fee_estimate.clone()).await
+                aligned_estimate_fee(rpc_url.as_str(), state.fee_estimate.clone()).await
             {
                 return Ok(estimation);
             }
@@ -334,56 +282,8 @@
         ))
     }
 
-<<<<<<< HEAD
-    for batch_proof in batch_proofs {
-        let prover_type = batch_proof.prover_type();
-        let proving_system = match prover_type {
-            ProverType::RISC0 => ProvingSystemId::Risc0,
-            ProverType::SP1 => ProvingSystemId::SP1,
-            _ => continue,
-        };
-
-        info!(?prover_type, ?batch_number, "Submitting proof to Aligned");
-
-        let Some(proof) = batch_proof.compressed() else {
-            return Err(ProofSenderError::AlignedWrongProofFormat);
-        };
-
-        let Some(vm_program_code) = prover_type.aligned_vm_program_code()? else {
-            return Err(ProofSenderError::InternalError(format!(
-                "no vm_program_code for {prover_type}"
-            )));
-        };
-
-        let pub_input = match prover_type {
-            ProverType::RISC0 => Some(batch_proof.public_values()),
-            ProverType::SP1 => None, // SP1 pub inputs are embedded in the proof
-            _ => continue,
-        };
-
-        let verification_data = VerificationData {
-            proving_system,
-            proof,
-            proof_generator_addr: state.signer.address().0.into(),
-            vm_program_code: Some(vm_program_code),
-            verification_key: None,
-            pub_input,
-        };
-
-        submit(
-            state.network.clone(),
-            &verification_data,
-            fee_estimation,
-            wallet.clone(),
-            nonce,
-        )
-        .await?;
-
-        info!(?prover_type, ?batch_number, "Submitted proof to Aligned");
-    }
-=======
     pub async fn send_proof_to_contract(
-        &mut self,
+        state: &L1ProofSenderState,
         batch_number: u64,
         proofs: HashMap<ProverType, BatchProof>,
     ) -> Result<(), ProofSenderError> {
@@ -416,16 +316,16 @@
 
         let verify_tx_hash = send_verify_tx(
             calldata,
-            &self.eth_client,
-            self.on_chain_proposer_address,
-            &self.signer,
+            &state.eth_client,
+            state.on_chain_proposer_address,
+            &state.signer,
         )
         .await?;
 
-        self.rollup_store
+        state
+            .rollup_store
             .store_verify_tx_by_batch(batch_number, verify_tx_hash)
             .await?;
->>>>>>> 31808c9e
 
         info!(
             ?batch_number,
