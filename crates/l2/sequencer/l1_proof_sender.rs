<<<<<<< HEAD
use aligned_sdk::{
    common::types::{FeeEstimationType, Network, ProvingSystemId, VerificationData},
    verification_layer::{estimate_fee, get_nonce_from_batcher, submit},
=======
use std::collections::HashMap;

use bytes::Bytes;
use ethrex_common::{Address, H160, H256, U256};
use ethrex_l2_sdk::calldata::{encode_calldata, Value};
use ethrex_rpc::{
    clients::{eth::WrappedTransaction, Overrides},
    EthClient,
>>>>>>> 0ad7b9d0
};
use ethers::signers::{Signer, Wallet};
use ethrex_common::{Address, U256};
use ethrex_l2_sdk::calldata::{encode_calldata, Value};
use ethrex_rpc::EthClient;
use ethrex_storage_rollup::StoreRollup;
use secp256k1::SecretKey;
<<<<<<< HEAD
use std::collections::HashMap;
=======
use std::str::FromStr;
>>>>>>> 0ad7b9d0
use tracing::{debug, error, info};

use crate::{
    sequencer::errors::ProofSenderError,
    utils::prover::{
        proving_systems::ProverType,
        save_state::{batch_number_has_all_needed_proofs, read_proof, StateFileType},
    },
    CommitterConfig, EthConfig, ProofCoordinatorConfig, SequencerConfig,
};

use super::{
    configs::AlignedConfig,
    errors::SequencerError,
    utils::{get_latest_sent_batch, resolve_network, send_verify_tx, sleep_random},
};

const VERIFY_FUNCTION_SIGNATURE: &str =
    "verifyBatch(uint256,bytes,bytes32,bytes,bytes,bytes,bytes32,bytes,uint256[8],bytes,bytes)";
<<<<<<< HEAD

pub async fn start_l1_proof_sender(
    cfg: SequencerConfig,
    rollup_store: StoreRollup,
    needed_proof_types: Vec<ProverType>,
) -> Result<(), SequencerError> {
    let proof_sender = L1ProofSender::new(
        &cfg.proof_coordinator,
        &cfg.l1_committer,
        &cfg.eth,
        &cfg.aligned,
        rollup_store,
        needed_proof_types,
    )
    .await?;
    proof_sender.run().await;
=======

const DEV_MODE_ADDRESS: H160 = H160([
    0x00, 0x00, 0x00, 0x00, 0x00, 0x00, 0x00, 0x00, 0x00, 0x00, 0x00, 0x00, 0x00, 0x00, 0x00, 0x00,
    0x00, 0x00, 0x00, 0xAA,
]);

pub async fn start_l1_proof_sender(cfg: SequencerConfig) -> Result<(), SequencerError> {
    L1ProofSender::new(&cfg.proof_coordinator, &cfg.l1_committer, &cfg.eth)
        .await?
        .run()
        .await;
>>>>>>> 0ad7b9d0
    Ok(())
}

struct L1ProofSender {
    eth_client: EthClient,
    l1_address: Address,
    l1_private_key: SecretKey,
    on_chain_proposer_address: Address,
    needed_proof_types: Vec<ProverType>,
    proof_send_interval_ms: u64,
    rollup_storage: StoreRollup,
    l1_chain_id: u64,
    network: Network,
    fee_estimate: FeeEstimationType,
    aligned_sp1_elf_path: String,
}

impl L1ProofSender {
    async fn new(
        cfg: &ProofCoordinatorConfig,
        committer_cfg: &CommitterConfig,
        eth_cfg: &EthConfig,
        aligned_cfg: &AlignedConfig,
        rollup_storage: StoreRollup,
        needed_proof_types: Vec<ProverType>,
    ) -> Result<Self, SequencerError> {
        let eth_client = EthClient::new_with_multiple_urls(eth_cfg.rpc_url.clone())?;

<<<<<<< HEAD
        let l1_chain_id = eth_client.get_chain_id().await?.try_into().map_err(|_| {
            ProofSenderError::InternalError("Failed to convert chain ID to U256".to_owned())
        })?;

        let network = resolve_network(&aligned_cfg.network)?;
        let fee_estimate = resolve_fee_estimate(&aligned_cfg.fee_estimate)?;
        let aligned_sp1_elf_path = aligned_cfg.aligned_sp1_elf_path.clone();
=======
        if cfg.dev_mode {
            return Ok(Self {
                eth_client,
                l1_address: cfg.l1_address,
                l1_private_key: cfg.l1_private_key,
                on_chain_proposer_address: committer_cfg.on_chain_proposer_address,
                needed_proof_types: vec![ProverType::Exec],
                proof_send_interval_ms: cfg.proof_send_interval_ms,
            });
        }

        let mut needed_proof_types = vec![];
        for prover_type in ProverType::all() {
            let Some(getter) = prover_type.verifier_getter() else {
                continue;
            };
            let calldata = Bytes::copy_from_slice(keccak(getter)[..4].as_ref());
            let response = eth_client
                .call(
                    committer_cfg.on_chain_proposer_address,
                    calldata,
                    Overrides::default(),
                )
                .await?;
            // trim to 20 bytes, also removes 0x prefix
            let trimmed_response = &response[26..];

            let address = Address::from_str(&format!("0x{trimmed_response}"))
                .map_err(|_| ProofSenderError::FailedToParseOnChainProposerResponse(response))?;

            if address != DEV_MODE_ADDRESS {
                info!("{prover_type} proof needed");
                needed_proof_types.push(prover_type);
            }
        }
>>>>>>> 0ad7b9d0

        Ok(Self {
            eth_client,
            l1_address: cfg.l1_address,
            l1_private_key: cfg.l1_private_key,
            on_chain_proposer_address: committer_cfg.on_chain_proposer_address,
            needed_proof_types,
            proof_send_interval_ms: cfg.proof_send_interval_ms,
            rollup_storage,
            l1_chain_id,
            network,
            fee_estimate,
            aligned_sp1_elf_path,
        })
    }

    async fn run(&self) {
        info!("Running L1 Proof Sender");
        info!("Needed proof systems: {:?}", self.needed_proof_types);
        loop {
<<<<<<< HEAD
            if let Err(err) = self.main_logic().await {
                error!("L1 Proof Sender Error: {}", err);
            }
=======
            info!("Running L1 Proof Sender");
            info!("Needed proof systems: {:?}", self.needed_proof_types);
            let _ = self
                .main_logic()
                .await
                .inspect_err(|err| error!("L1 Proof Sender Error: {err}"));
>>>>>>> 0ad7b9d0

            sleep_random(self.proof_send_interval_ms).await;
        }
    }

    async fn main_logic(&self) -> Result<(), ProofSenderError> {
        let batch_to_send = 1 + get_latest_sent_batch(
            self.needed_proof_types.clone(),
            &self.rollup_storage,
            &self.eth_client,
            self.on_chain_proposer_address,
        )
        .await
        .map_err(|err| {
            error!("Failed to get next batch to send: {}", err);
            ProofSenderError::InternalError(err.to_string())
        })?;

<<<<<<< HEAD
        if batch_number_has_all_needed_proofs(batch_to_send, &self.needed_proof_types)
            .is_ok_and(|has_all_proofs| has_all_proofs)
        {
            self.send_proof(batch_to_send).await?;
            self.rollup_storage
                .set_lastest_sent_batch_proof(batch_to_send)
                .await?;
        } else {
            info!("Missing proofs for batch {batch_to_send}, skipping sending");
=======
        if batch_number_has_all_needed_proofs(batch_to_verify, &self.needed_proof_types)
            .inspect_err(|_| info!("Missing proofs for batch {batch_to_verify}, skipping sending"))
            .unwrap_or_default()
        {
            self.send_proof(batch_to_verify).await?;
>>>>>>> 0ad7b9d0
        }

        Ok(())
    }

    pub async fn send_proof(&self, batch_number: u64) -> Result<(), ProofSenderError> {
        if self.needed_proof_types.contains(&ProverType::Aligned) {
            return self.send_proof_to_aligned(batch_number).await;
        }
        self.send_proof_to_contract(batch_number).await
    }

    async fn send_proof_to_aligned(&self, batch_number: u64) -> Result<(), ProofSenderError> {
        let proof = read_proof(batch_number, StateFileType::BatchProof(ProverType::Aligned))?;
        let elf = std::fs::read(self.aligned_sp1_elf_path.clone()).map_err(|e| {
            ProofSenderError::InternalError(format!("Failed to read ELF file: {e}"))
        })?;

        let verification_data = VerificationData {
            proving_system: ProvingSystemId::SP1,
            proof: proof.proof(),
            proof_generator_addr: self.l1_address.0.into(),
            vm_program_code: Some(elf),
            verification_key: None,
            pub_input: None,
        };

        let rpc_url = self
            .eth_client
            .urls
            .first()
            .ok_or_else(|| {
                ProofSenderError::InternalError("No Ethereum RPC URL configured".to_owned())
            })?
            .as_str();

        let fee_estimation = estimate_fee(rpc_url, self.fee_estimate.clone())
            .await
            .map_err(|err| ProofSenderError::AlignedFeeEstimateError(err.to_string()))?;

        let nonce = get_nonce_from_batcher(self.network.clone(), self.l1_address.0.into())
            .await
            .map_err(|err| {
                ProofSenderError::AlignedGetNonceError(format!("Failed to get nonce: {:?}", err))
            })?;

        let wallet = Wallet::from_bytes(self.l1_private_key.as_ref())
            .map_err(|_| ProofSenderError::InternalError("Failed to create wallet".to_owned()))?;

        let wallet = wallet.with_chain_id(self.l1_chain_id);

        debug!("Sending proof to Aligned");

        submit(
            self.network.clone(),
            &verification_data,
            fee_estimation,
            wallet,
            nonce,
        )
        .await
        .map_err(|err| {
            ProofSenderError::AlignedSubmitProofError(format!("Failed to submit proof: {err}"))
        })?;

        info!("Proof for batch {batch_number} sent to Aligned");

        Ok(())
    }

    pub async fn send_proof_to_contract(&self, batch_number: u64) -> Result<(), ProofSenderError> {
        // TODO: change error
        // TODO: If the proof is not needed, a default calldata is used,
        // the structure has to match the one defined in the OnChainProposer.sol contract.
        // It may cause some issues, but the ethrex_prover_lib cannot be imported,
        // this approach is straight-forward for now.
        let mut proofs = HashMap::with_capacity(self.needed_proof_types.len());
        for prover_type in self.needed_proof_types.iter() {
            let proof = read_proof(batch_number, StateFileType::BatchProof(*prover_type))?;
            if proof.prover_type() != *prover_type {
                return Err(ProofSenderError::ProofNotPresent(*prover_type));
            }
            proofs.insert(prover_type, proof.calldata());
        }

        debug!("Sending proof for batch number: {batch_number}");

        let calldata_values = [
            &[Value::Uint(U256::from(batch_number))],
            proofs
                .get(&ProverType::RISC0)
                .unwrap_or(&ProverType::RISC0.empty_calldata())
                .as_slice(),
            proofs
                .get(&ProverType::SP1)
                .unwrap_or(&ProverType::SP1.empty_calldata())
                .as_slice(),
            proofs
                .get(&ProverType::Pico)
                .unwrap_or(&ProverType::Pico.empty_calldata())
                .as_slice(),
            proofs
                .get(&ProverType::TDX)
                .unwrap_or(&ProverType::TDX.empty_calldata())
                .as_slice(),
        ]
        .concat();

        let calldata = encode_calldata(VERIFY_FUNCTION_SIGNATURE, &calldata_values)?;

        let verify_tx_hash = send_verify_tx(
            calldata,
            &self.eth_client,
            self.on_chain_proposer_address,
            self.l1_address,
            &self.l1_private_key,
        )
        .await?;

        info!("Sent proof for batch {batch_number}, with transaction hash {verify_tx_hash:#x}");

        Ok(())
    }
}

fn resolve_fee_estimate(fee_estimate: &str) -> Result<FeeEstimationType, ProofSenderError> {
    match fee_estimate {
        "instant" => Ok(FeeEstimationType::Instant),
        "default" => Ok(FeeEstimationType::Default),
        _ => Err(ProofSenderError::AlignedFeeEstimateError(
            "Unsupported fee estimation type".to_string(),
        )),
    }
}<|MERGE_RESOLUTION|>--- conflicted
+++ resolved
@@ -1,31 +1,8 @@
-<<<<<<< HEAD
-use aligned_sdk::{
-    common::types::{FeeEstimationType, Network, ProvingSystemId, VerificationData},
-    verification_layer::{estimate_fee, get_nonce_from_batcher, submit},
-=======
-use std::collections::HashMap;
-
-use bytes::Bytes;
-use ethrex_common::{Address, H160, H256, U256};
-use ethrex_l2_sdk::calldata::{encode_calldata, Value};
-use ethrex_rpc::{
-    clients::{eth::WrappedTransaction, Overrides},
-    EthClient,
->>>>>>> 0ad7b9d0
+use super::{
+    configs::AlignedConfig,
+    errors::SequencerError,
+    utils::{get_latest_sent_batch, resolve_network, send_verify_tx, sleep_random},
 };
-use ethers::signers::{Signer, Wallet};
-use ethrex_common::{Address, U256};
-use ethrex_l2_sdk::calldata::{encode_calldata, Value};
-use ethrex_rpc::EthClient;
-use ethrex_storage_rollup::StoreRollup;
-use secp256k1::SecretKey;
-<<<<<<< HEAD
-use std::collections::HashMap;
-=======
-use std::str::FromStr;
->>>>>>> 0ad7b9d0
-use tracing::{debug, error, info};
-
 use crate::{
     sequencer::errors::ProofSenderError,
     utils::prover::{
@@ -34,23 +11,28 @@
     },
     CommitterConfig, EthConfig, ProofCoordinatorConfig, SequencerConfig,
 };
-
-use super::{
-    configs::AlignedConfig,
-    errors::SequencerError,
-    utils::{get_latest_sent_batch, resolve_network, send_verify_tx, sleep_random},
+use aligned_sdk::{
+    common::types::{FeeEstimationType, Network, ProvingSystemId, VerificationData},
+    verification_layer::{estimate_fee, get_nonce_from_batcher, submit},
 };
+use ethers::signers::{Signer, Wallet};
+use ethrex_common::{Address, U256};
+use ethrex_l2_sdk::calldata::{encode_calldata, Value};
+use ethrex_rpc::EthClient;
+use ethrex_storage_rollup::StoreRollup;
+use secp256k1::SecretKey;
+use std::collections::HashMap;
+use tracing::{debug, error, info};
 
 const VERIFY_FUNCTION_SIGNATURE: &str =
     "verifyBatch(uint256,bytes,bytes32,bytes,bytes,bytes,bytes32,bytes,uint256[8],bytes,bytes)";
-<<<<<<< HEAD
 
 pub async fn start_l1_proof_sender(
     cfg: SequencerConfig,
     rollup_store: StoreRollup,
     needed_proof_types: Vec<ProverType>,
 ) -> Result<(), SequencerError> {
-    let proof_sender = L1ProofSender::new(
+    L1ProofSender::new(
         &cfg.proof_coordinator,
         &cfg.l1_committer,
         &cfg.eth,
@@ -58,21 +40,9 @@
         rollup_store,
         needed_proof_types,
     )
-    .await?;
-    proof_sender.run().await;
-=======
-
-const DEV_MODE_ADDRESS: H160 = H160([
-    0x00, 0x00, 0x00, 0x00, 0x00, 0x00, 0x00, 0x00, 0x00, 0x00, 0x00, 0x00, 0x00, 0x00, 0x00, 0x00,
-    0x00, 0x00, 0x00, 0xAA,
-]);
-
-pub async fn start_l1_proof_sender(cfg: SequencerConfig) -> Result<(), SequencerError> {
-    L1ProofSender::new(&cfg.proof_coordinator, &cfg.l1_committer, &cfg.eth)
-        .await?
-        .run()
-        .await;
->>>>>>> 0ad7b9d0
+    .await?
+    .run()
+    .await;
     Ok(())
 }
 
@@ -100,16 +70,13 @@
         needed_proof_types: Vec<ProverType>,
     ) -> Result<Self, SequencerError> {
         let eth_client = EthClient::new_with_multiple_urls(eth_cfg.rpc_url.clone())?;
-
-<<<<<<< HEAD
         let l1_chain_id = eth_client.get_chain_id().await?.try_into().map_err(|_| {
             ProofSenderError::InternalError("Failed to convert chain ID to U256".to_owned())
         })?;
-
         let network = resolve_network(&aligned_cfg.network)?;
         let fee_estimate = resolve_fee_estimate(&aligned_cfg.fee_estimate)?;
         let aligned_sp1_elf_path = aligned_cfg.aligned_sp1_elf_path.clone();
-=======
+
         if cfg.dev_mode {
             return Ok(Self {
                 eth_client,
@@ -118,34 +85,13 @@
                 on_chain_proposer_address: committer_cfg.on_chain_proposer_address,
                 needed_proof_types: vec![ProverType::Exec],
                 proof_send_interval_ms: cfg.proof_send_interval_ms,
+                rollup_storage,
+                l1_chain_id,
+                network,
+                fee_estimate,
+                aligned_sp1_elf_path,
             });
         }
-
-        let mut needed_proof_types = vec![];
-        for prover_type in ProverType::all() {
-            let Some(getter) = prover_type.verifier_getter() else {
-                continue;
-            };
-            let calldata = Bytes::copy_from_slice(keccak(getter)[..4].as_ref());
-            let response = eth_client
-                .call(
-                    committer_cfg.on_chain_proposer_address,
-                    calldata,
-                    Overrides::default(),
-                )
-                .await?;
-            // trim to 20 bytes, also removes 0x prefix
-            let trimmed_response = &response[26..];
-
-            let address = Address::from_str(&format!("0x{trimmed_response}"))
-                .map_err(|_| ProofSenderError::FailedToParseOnChainProposerResponse(response))?;
-
-            if address != DEV_MODE_ADDRESS {
-                info!("{prover_type} proof needed");
-                needed_proof_types.push(prover_type);
-            }
-        }
->>>>>>> 0ad7b9d0
 
         Ok(Self {
             eth_client,
@@ -166,18 +112,10 @@
         info!("Running L1 Proof Sender");
         info!("Needed proof systems: {:?}", self.needed_proof_types);
         loop {
-<<<<<<< HEAD
-            if let Err(err) = self.main_logic().await {
-                error!("L1 Proof Sender Error: {}", err);
-            }
-=======
-            info!("Running L1 Proof Sender");
-            info!("Needed proof systems: {:?}", self.needed_proof_types);
             let _ = self
                 .main_logic()
                 .await
                 .inspect_err(|err| error!("L1 Proof Sender Error: {err}"));
->>>>>>> 0ad7b9d0
 
             sleep_random(self.proof_send_interval_ms).await;
         }
@@ -196,23 +134,14 @@
             ProofSenderError::InternalError(err.to_string())
         })?;
 
-<<<<<<< HEAD
         if batch_number_has_all_needed_proofs(batch_to_send, &self.needed_proof_types)
-            .is_ok_and(|has_all_proofs| has_all_proofs)
+            .inspect_err(|_| info!("Missing proofs for batch {batch_to_verify}, skipping sending"))
+            .unwrap_or_default()
         {
             self.send_proof(batch_to_send).await?;
             self.rollup_storage
                 .set_lastest_sent_batch_proof(batch_to_send)
                 .await?;
-        } else {
-            info!("Missing proofs for batch {batch_to_send}, skipping sending");
-=======
-        if batch_number_has_all_needed_proofs(batch_to_verify, &self.needed_proof_types)
-            .inspect_err(|_| info!("Missing proofs for batch {batch_to_verify}, skipping sending"))
-            .unwrap_or_default()
-        {
-            self.send_proof(batch_to_verify).await?;
->>>>>>> 0ad7b9d0
         }
 
         Ok(())
