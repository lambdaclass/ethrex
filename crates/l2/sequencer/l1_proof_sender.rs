use std::{collections::HashMap, str::FromStr};

use ethrex_common::{
    types::signer::{LocalSigner, Signer},
    Address, H160, H256, U256,
};
use ethrex_l2_sdk::calldata::{encode_calldata, Value};
use ethrex_rpc::{
    clients::{eth::WrappedTransaction, Overrides},
    EthClient,
};
use keccak_hash::keccak;
use tracing::{debug, error, info};

use crate::{
    sequencer::errors::ProofSenderError,
    utils::prover::{
        proving_systems::ProverType,
        save_state::{batch_number_has_all_needed_proofs, read_proof, StateFileType},
    },
    CommitterConfig, EthConfig, ProofCoordinatorConfig, SequencerConfig,
};

use super::{errors::SequencerError, utils::sleep_random};

const DEV_MODE_ADDRESS: H160 = H160([
    0x00, 0x00, 0x00, 0x00, 0x00, 0x00, 0x00, 0x00, 0x00, 0x00, 0x00, 0x00, 0x00, 0x00, 0x00, 0x00,
    0x00, 0x00, 0x00, 0xAA,
]);
const VERIFY_FUNCTION_SIGNATURE: &str =
    "verifyBatch(uint256,bytes,bytes32,bytes,bytes32,bytes,bytes,bytes32,bytes,uint256[8])";

pub async fn start_l1_proof_sender(cfg: SequencerConfig) -> Result<(), SequencerError> {
    let proof_sender =
        L1ProofSender::new(&cfg.proof_coordinator, &cfg.l1_committer, &cfg.eth).await?;
    proof_sender.run().await;
    Ok(())
}

struct L1ProofSender {
    eth_client: EthClient,
    signer: Signer,
    on_chain_proposer_address: Address,
    needed_proof_types: Vec<ProverType>,
    proof_send_interval_ms: u64,
}

impl L1ProofSender {
    async fn new(
        cfg: &ProofCoordinatorConfig,
        committer_cfg: &CommitterConfig,
        eth_cfg: &EthConfig,
    ) -> Result<Self, ProofSenderError> {
        let eth_client = EthClient::new(&eth_cfg.rpc_url);

        let signer = LocalSigner::new(config.l1_private_key).into();

        let mut needed_proof_types = vec![];
        if !cfg.dev_mode {
            for prover_type in ProverType::all() {
                let Some(getter) = prover_type.verifier_getter() else {
                    continue;
                };
                let calldata = keccak(getter)[..4].to_vec();

                let response = eth_client
                    .call(
                        committer_cfg.on_chain_proposer_address,
                        calldata.into(),
                        Overrides::default(),
                    )
                    .await?;

                // trim to 20 bytes, also removes 0x prefix
                let trimmed_response = &response[26..];

                let address =
                    Address::from_str(&format!("0x{trimmed_response}")).map_err(|_| {
                        ProofSenderError::FailedToParseOnChainProposerResponse(response)
                    })?;

                if address != DEV_MODE_ADDRESS {
                    info!("{prover_type} proof needed");
                    needed_proof_types.push(prover_type);
                }
            }
        } else {
            needed_proof_types.push(ProverType::Exec);
        }

        Ok(Self {
            eth_client,
<<<<<<< HEAD
            signer,
            on_chain_proposer_address: committer_config.on_chain_proposer_address,
=======
            l1_address: cfg.l1_address,
            l1_private_key: cfg.l1_private_key,
            on_chain_proposer_address: committer_cfg.on_chain_proposer_address,
>>>>>>> bc79391f
            needed_proof_types,
            proof_send_interval_ms: cfg.proof_send_interval_ms,
        })
    }

    async fn run(&self) {
        loop {
            info!("Running L1 Proof Sender");
            info!("Needed proof systems: {:?}", self.needed_proof_types);
            if let Err(err) = self.main_logic().await {
                error!("L1 Proof Sender Error: {}", err);
            }

            sleep_random(self.proof_send_interval_ms).await;
        }
    }

    async fn main_logic(&self) -> Result<(), ProofSenderError> {
        let batch_to_verify = 1 + self
            .eth_client
            .get_last_verified_batch(self.on_chain_proposer_address)
            .await?;

        if batch_number_has_all_needed_proofs(batch_to_verify, &self.needed_proof_types)
            .is_ok_and(|has_all_proofs| has_all_proofs)
        {
            self.send_proof(batch_to_verify).await?;
        } else {
            info!("Missing proofs for batch {batch_to_verify}, skipping sending");
        }

        Ok(())
    }

    pub async fn send_proof(&self, batch_number: u64) -> Result<H256, ProofSenderError> {
        // TODO: change error
        // TODO: If the proof is not needed, a default calldata is used,
        // the structure has to match the one defined in the OnChainProposer.sol contract.
        // It may cause some issues, but the ethrex_prover_lib cannot be imported,
        // this approach is straight-forward for now.
        let mut proofs = HashMap::with_capacity(self.needed_proof_types.len());
        for prover_type in self.needed_proof_types.iter() {
            let proof = read_proof(batch_number, StateFileType::Proof(*prover_type))?;
            if proof.prover_type != *prover_type {
                return Err(ProofSenderError::ProofNotPresent(*prover_type));
            }
            proofs.insert(prover_type, proof.calldata);
        }

        debug!("Sending proof for batch number: {batch_number}");

        let calldata_values = [
            &[Value::Uint(U256::from(batch_number))],
            proofs
                .get(&ProverType::RISC0)
                .unwrap_or(&ProverType::RISC0.empty_calldata())
                .as_slice(),
            proofs
                .get(&ProverType::SP1)
                .unwrap_or(&ProverType::SP1.empty_calldata())
                .as_slice(),
            proofs
                .get(&ProverType::Pico)
                .unwrap_or(&ProverType::Pico.empty_calldata())
                .as_slice(),
        ]
        .concat();

        let calldata = encode_calldata(VERIFY_FUNCTION_SIGNATURE, &calldata_values)?;

        let gas_price = self
            .eth_client
            .get_gas_price_with_extra(20)
            .await?
            .try_into()
            .map_err(|_| {
                ProofSenderError::InternalError("Failed to convert gas_price to a u64".to_owned())
            })?;

        let verify_tx = self
            .eth_client
            .build_eip1559_transaction(
                self.on_chain_proposer_address,
                self.signer.address(),
                calldata.into(),
                Overrides {
                    max_fee_per_gas: Some(gas_price),
                    max_priority_fee_per_gas: Some(gas_price),
                    ..Default::default()
                },
            )
            .await?;

        let mut tx = WrappedTransaction::EIP1559(verify_tx);

        let verify_tx_hash = self
            .eth_client
            .send_tx_bump_gas_exponential_backoff(&mut tx, &self.signer)
            .await?;

        info!("Sent proof for batch {batch_number}, with transaction hash {verify_tx_hash:#x}");

        Ok(verify_tx_hash)
    }
}<|MERGE_RESOLUTION|>--- conflicted
+++ resolved
@@ -53,7 +53,7 @@
     ) -> Result<Self, ProofSenderError> {
         let eth_client = EthClient::new(&eth_cfg.rpc_url);
 
-        let signer = LocalSigner::new(config.l1_private_key).into();
+        let signer = LocalSigner::new(cfg.l1_private_key).into();
 
         let mut needed_proof_types = vec![];
         if !cfg.dev_mode {
@@ -90,14 +90,8 @@
 
         Ok(Self {
             eth_client,
-<<<<<<< HEAD
             signer,
-            on_chain_proposer_address: committer_config.on_chain_proposer_address,
-=======
-            l1_address: cfg.l1_address,
-            l1_private_key: cfg.l1_private_key,
             on_chain_proposer_address: committer_cfg.on_chain_proposer_address,
->>>>>>> bc79391f
             needed_proof_types,
             proof_send_interval_ms: cfg.proof_send_interval_ms,
         })
