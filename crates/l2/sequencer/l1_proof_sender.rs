--- conflicted
+++ resolved
@@ -3,16 +3,7 @@
     errors::SequencerError,
     utils::{get_latest_sent_batch, resolve_aligned_network, send_verify_tx, sleep_random},
 };
-<<<<<<< HEAD
-=======
-use keccak_hash::keccak;
-use secp256k1::SecretKey;
-use spawned_concurrency::{send_after, CallResponse, CastResponse, GenServer, GenServerInMsg};
-use spawned_rt::mpsc::Sender;
-use std::str::FromStr;
-use tracing::{debug, error, info};
-
->>>>>>> a9a75029
+use super::{errors::SequencerError, utils::random_duration};
 use crate::{
     sequencer::errors::ProofSenderError,
     utils::prover::{
@@ -21,7 +12,6 @@
     },
     CommitterConfig, EthConfig, ProofCoordinatorConfig, SequencerConfig,
 };
-<<<<<<< HEAD
 use aligned_sdk::{
     common::types::{FeeEstimationType, Network, ProvingSystemId, VerificationData},
     verification_layer::{estimate_fee, get_nonce_from_batcher, submit},
@@ -32,46 +22,16 @@
 use ethrex_rpc::EthClient;
 use ethrex_storage_rollup::StoreRollup;
 use secp256k1::SecretKey;
+use spawned_concurrency::{send_after, CallResponse, CastResponse, GenServer, GenServerInMsg};
+use spawned_rt::mpsc::Sender;
 use std::collections::HashMap;
 use tracing::{debug, error, info};
-=======
-
-use super::{errors::SequencerError, utils::random_duration};
->>>>>>> a9a75029
 
 const VERIFY_FUNCTION_SIGNATURE: &str =
     "verifyBatch(uint256,bytes,bytes32,bytes,bytes,bytes,bytes32,bytes,uint256[8],bytes,bytes)";
 
-<<<<<<< HEAD
-pub async fn start_l1_proof_sender(
-    cfg: SequencerConfig,
-    rollup_store: StoreRollup,
-    needed_proof_types: Vec<ProverType>,
-) -> Result<(), SequencerError> {
-    L1ProofSender::new(
-        &cfg.proof_coordinator,
-        &cfg.l1_committer,
-        &cfg.eth,
-        &cfg.aligned,
-        rollup_store,
-        needed_proof_types,
-    )
-    .await?
-    .run()
-    .await;
-    Ok(())
-}
-
-struct L1ProofSender {
-=======
-const DEV_MODE_ADDRESS: H160 = H160([
-    0x00, 0x00, 0x00, 0x00, 0x00, 0x00, 0x00, 0x00, 0x00, 0x00, 0x00, 0x00, 0x00, 0x00, 0x00, 0x00,
-    0x00, 0x00, 0x00, 0xAA,
-]);
-
 #[derive(Clone)]
 pub struct L1ProofSenderState {
->>>>>>> a9a75029
     eth_client: EthClient,
     l1_address: Address,
     l1_private_key: SecretKey,
@@ -144,23 +104,23 @@
     Done,
 }
 
-<<<<<<< HEAD
-    async fn run(&self) {
-        info!("Running L1 Proof Sender");
-        info!("Needed proof systems: {:?}", self.needed_proof_types);
-        loop {
-            let _ = self
-                .main_logic()
-                .await
-                .inspect_err(|err| error!("L1 Proof Sender Error: {err}"));
-=======
 pub struct L1ProofSender;
->>>>>>> a9a75029
 
 impl L1ProofSender {
-    pub async fn spawn(cfg: SequencerConfig) -> Result<(), ProofSenderError> {
-        let state =
-            L1ProofSenderState::new(&cfg.proof_coordinator, &cfg.l1_committer, &cfg.eth).await?;
+    pub async fn spawn(
+        cfg: SequencerConfig,
+        rollup_store: StoreRollup,
+        needed_proof_types: Vec<ProverType>,
+    ) -> Result<(), ProofSenderError> {
+        let state = L1ProofSenderState::new(
+            &cfg.proof_coordinator,
+            &cfg.l1_committer,
+            &cfg.eth,
+            &cfg.aligned,
+            rollup_store,
+            needed_proof_types,
+        )
+        .await?;
         let mut l1_proof_sender = L1ProofSender::start(state);
         l1_proof_sender
             .cast(InMessage::Send)
@@ -169,109 +129,13 @@
     }
 }
 
-<<<<<<< HEAD
-    async fn main_logic(&self) -> Result<(), ProofSenderError> {
-        let batch_to_send = 1 + get_latest_sent_batch(
-            self.needed_proof_types.clone(),
-            &self.rollup_storage,
-            &self.eth_client,
-            self.on_chain_proposer_address,
-        )
-        .await
-        .map_err(|err| {
-            error!("Failed to get next batch to send: {}", err);
-            ProofSenderError::InternalError(err.to_string())
-        })?;
-=======
 impl GenServer for L1ProofSender {
     type InMsg = InMessage;
     type OutMsg = OutMessage;
     type State = L1ProofSenderState;
->>>>>>> a9a75029
 
     type Error = SequencerError;
 
-<<<<<<< HEAD
-        if last_committed_batch < batch_to_send {
-            info!("Next batch to send ({batch_to_send}) is not yet committed");
-            return Ok(());
-        }
-
-        if batch_number_has_all_needed_proofs(batch_to_send, &self.needed_proof_types)
-            .inspect_err(|_| info!("Missing proofs for batch {batch_to_send}, skipping sending"))
-            .unwrap_or_default()
-        {
-            self.send_proof(batch_to_send).await?;
-            self.rollup_storage
-                .set_lastest_sent_batch_proof(batch_to_send)
-                .await?;
-        }
-
-        Ok(())
-    }
-
-    pub async fn send_proof(&self, batch_number: u64) -> Result<(), ProofSenderError> {
-        if self.needed_proof_types.contains(&ProverType::Aligned) {
-            return self.send_proof_to_aligned(batch_number).await;
-        }
-        self.send_proof_to_contract(batch_number).await
-    }
-
-    async fn send_proof_to_aligned(&self, batch_number: u64) -> Result<(), ProofSenderError> {
-        let proof = read_proof(batch_number, StateFileType::BatchProof(ProverType::Aligned))?;
-        let elf = std::fs::read(self.aligned_sp1_elf_path.clone()).map_err(|e| {
-            ProofSenderError::InternalError(format!("Failed to read ELF file: {e}"))
-        })?;
-
-        let verification_data = VerificationData {
-            proving_system: ProvingSystemId::SP1,
-            proof: proof.proof(),
-            proof_generator_addr: self.l1_address.0.into(),
-            vm_program_code: Some(elf),
-            verification_key: None,
-            pub_input: None,
-        };
-
-        let rpc_url = self
-            .eth_client
-            .urls
-            .first()
-            .ok_or_else(|| {
-                ProofSenderError::InternalError("No Ethereum RPC URL configured".to_owned())
-            })?
-            .as_str();
-
-        let fee_estimation = estimate_fee(rpc_url, self.fee_estimate.clone())
-            .await
-            .map_err(|err| ProofSenderError::AlignedFeeEstimateError(err.to_string()))?;
-
-        let nonce = get_nonce_from_batcher(self.network.clone(), self.l1_address.0.into())
-            .await
-            .map_err(|err| {
-                ProofSenderError::AlignedGetNonceError(format!("Failed to get nonce: {:?}", err))
-            })?;
-
-        let wallet = Wallet::from_bytes(self.l1_private_key.as_ref())
-            .map_err(|_| ProofSenderError::InternalError("Failed to create wallet".to_owned()))?;
-
-        let wallet = wallet.with_chain_id(self.l1_chain_id);
-
-        debug!("Sending proof to Aligned");
-
-        submit(
-            self.network.clone(),
-            &verification_data,
-            fee_estimation,
-            wallet,
-            nonce,
-        )
-        .await
-        .map_err(|err| {
-            ProofSenderError::AlignedSubmitProofError(format!("Failed to submit proof: {err}"))
-        })?;
-
-        info!("Proof for batch {batch_number} sent to Aligned");
-=======
     fn new() -> Self {
         Self {}
     }
@@ -284,7 +148,6 @@
     ) -> CallResponse<Self::OutMsg> {
         CallResponse::Reply(OutMessage::Done)
     }
->>>>>>> a9a75029
 
     async fn handle_cast(
         &mut self,
@@ -302,81 +165,32 @@
     }
 }
 
-<<<<<<< HEAD
-    pub async fn send_proof_to_contract(&self, batch_number: u64) -> Result<(), ProofSenderError> {
-        // TODO: change error
-        // TODO: If the proof is not needed, a default calldata is used,
-        // the structure has to match the one defined in the OnChainProposer.sol contract.
-        // It may cause some issues, but the ethrex_prover_lib cannot be imported,
-        // this approach is straight-forward for now.
-        let mut proofs = HashMap::with_capacity(self.needed_proof_types.len());
-        for prover_type in self.needed_proof_types.iter() {
-            let proof = read_proof(batch_number, StateFileType::BatchProof(*prover_type))?;
-            if proof.prover_type() != *prover_type {
-                return Err(ProofSenderError::ProofNotPresent(*prover_type));
-            }
-            proofs.insert(prover_type, proof.calldata());
-        }
-
-        debug!("Sending proof for batch number: {batch_number}");
-
-        let calldata_values = [
-            &[Value::Uint(U256::from(batch_number))],
-            proofs
-                .get(&ProverType::RISC0)
-                .unwrap_or(&ProverType::RISC0.empty_calldata())
-                .as_slice(),
-            proofs
-                .get(&ProverType::SP1)
-                .unwrap_or(&ProverType::SP1.empty_calldata())
-                .as_slice(),
-            proofs
-                .get(&ProverType::Pico)
-                .unwrap_or(&ProverType::Pico.empty_calldata())
-                .as_slice(),
-            proofs
-                .get(&ProverType::TDX)
-                .unwrap_or(&ProverType::TDX.empty_calldata())
-                .as_slice(),
-        ]
-        .concat();
-
-        let calldata = encode_calldata(VERIFY_FUNCTION_SIGNATURE, &calldata_values)?;
-
-        let verify_tx_hash = send_verify_tx(
-            calldata,
-            &self.eth_client,
-            self.on_chain_proposer_address,
-            self.l1_address,
-            &self.l1_private_key,
-        )
-        .await?;
-
-        info!("Sent proof for batch {batch_number}, with transaction hash {verify_tx_hash:#x}");
-
-        Ok(())
-    }
-}
-
-fn resolve_fee_estimate(fee_estimate: &str) -> Result<FeeEstimationType, ProofSenderError> {
-    match fee_estimate {
-        "instant" => Ok(FeeEstimationType::Instant),
-        "default" => Ok(FeeEstimationType::Default),
-        _ => Err(ProofSenderError::AlignedFeeEstimateError(
-            "Unsupported fee estimation type".to_string(),
-        )),
-=======
 async fn verify_and_send_proof(state: &L1ProofSenderState) -> Result<(), ProofSenderError> {
-    let batch_to_verify = 1 + state
-        .eth_client
-        .get_last_verified_batch(state.on_chain_proposer_address)
-        .await?;
-
-    if batch_number_has_all_needed_proofs(batch_to_verify, &state.needed_proof_types)
-        .inspect_err(|_| info!("Missing proofs for batch {batch_to_verify}, skipping sending"))
+    let batch_to_send = 1 + get_latest_sent_batch(
+        self.needed_proof_types.clone(),
+        &self.rollup_storage,
+        &self.eth_client,
+        self.on_chain_proposer_address,
+    )
+    .await
+    .map_err(|err| {
+        error!("Failed to get next batch to send: {}", err);
+        ProofSenderError::InternalError(err.to_string())
+    })?;
+
+    if last_committed_batch < batch_to_send {
+        info!("Next batch to send ({batch_to_send}) is not yet committed");
+        return Ok(());
+    }
+
+    if batch_number_has_all_needed_proofs(batch_to_send, &self.needed_proof_types)
+        .inspect_err(|_| info!("Missing proofs for batch {batch_to_send}, skipping sending"))
         .unwrap_or_default()
     {
-        send_proof(state, batch_to_verify).await?;
+        self.send_proof(batch_to_send).await?;
+        self.rollup_storage
+            .set_lastest_sent_batch_proof(batch_to_send)
+            .await?;
     }
 
     Ok(())
@@ -385,7 +199,71 @@
 pub async fn send_proof(
     state: &L1ProofSenderState,
     batch_number: u64,
-) -> Result<H256, ProofSenderError> {
+) -> Result<(), ProofSenderError> {
+    if self.needed_proof_types.contains(&ProverType::Aligned) {
+        return self.send_proof_to_aligned(batch_number).await;
+    }
+    self.send_proof_to_contract(batch_number).await
+}
+
+async fn send_proof_to_aligned(&self, batch_number: u64) -> Result<(), ProofSenderError> {
+    let proof = read_proof(batch_number, StateFileType::BatchProof(ProverType::Aligned))?;
+    let elf = std::fs::read(self.aligned_sp1_elf_path.clone())
+        .map_err(|e| ProofSenderError::InternalError(format!("Failed to read ELF file: {e}")))?;
+
+    let verification_data = VerificationData {
+        proving_system: ProvingSystemId::SP1,
+        proof: proof.proof(),
+        proof_generator_addr: self.l1_address.0.into(),
+        vm_program_code: Some(elf),
+        verification_key: None,
+        pub_input: None,
+    };
+
+    let rpc_url = self
+        .eth_client
+        .urls
+        .first()
+        .ok_or_else(|| {
+            ProofSenderError::InternalError("No Ethereum RPC URL configured".to_owned())
+        })?
+        .as_str();
+
+    let fee_estimation = estimate_fee(rpc_url, self.fee_estimate.clone())
+        .await
+        .map_err(|err| ProofSenderError::AlignedFeeEstimateError(err.to_string()))?;
+
+    let nonce = get_nonce_from_batcher(self.network.clone(), self.l1_address.0.into())
+        .await
+        .map_err(|err| {
+            ProofSenderError::AlignedGetNonceError(format!("Failed to get nonce: {:?}", err))
+        })?;
+
+    let wallet = Wallet::from_bytes(self.l1_private_key.as_ref())
+        .map_err(|_| ProofSenderError::InternalError("Failed to create wallet".to_owned()))?;
+
+    let wallet = wallet.with_chain_id(self.l1_chain_id);
+
+    debug!("Sending proof to Aligned");
+
+    submit(
+        self.network.clone(),
+        &verification_data,
+        fee_estimation,
+        wallet,
+        nonce,
+    )
+    .await
+    .map_err(|err| {
+        ProofSenderError::AlignedSubmitProofError(format!("Failed to submit proof: {err}"))
+    })?;
+
+    info!("Proof for batch {batch_number} sent to Aligned");
+
+    Ok(())
+}
+
+pub async fn send_proof_to_contract(&self, batch_number: u64) -> Result<(), ProofSenderError> {
     // TODO: change error
     // TODO: If the proof is not needed, a default calldata is used,
     // the structure has to match the one defined in the OnChainProposer.sol contract.
@@ -393,12 +271,11 @@
     // this approach is straight-forward for now.
     let mut proofs = HashMap::with_capacity(state.needed_proof_types.len());
     for prover_type in state.needed_proof_types.iter() {
-        let proof = read_proof(batch_number, StateFileType::Proof(*prover_type))?;
-        if proof.prover_type != *prover_type {
+        let proof = read_proof(batch_number, StateFileType::BatchProof(*prover_type))?;
+        if proof.prover_type() != *prover_type {
             return Err(ProofSenderError::ProofNotPresent(*prover_type));
         }
-        proofs.insert(prover_type, proof.calldata);
->>>>>>> a9a75029
+        proofs.insert(prover_type, proof.calldata());
     }
 
     debug!("Sending proof for batch number: {batch_number}");
@@ -426,37 +303,26 @@
 
     let calldata = encode_calldata(VERIFY_FUNCTION_SIGNATURE, &calldata_values)?;
 
-    let gas_price = state
-        .eth_client
-        .get_gas_price_with_extra(20)
-        .await?
-        .try_into()
-        .map_err(|_| {
-            ProofSenderError::InternalError("Failed to convert gas_price to a u64".to_owned())
-        })?;
-
-    let verify_tx = state
-        .eth_client
-        .build_eip1559_transaction(
-            state.on_chain_proposer_address,
-            state.l1_address,
-            calldata.into(),
-            Overrides {
-                max_fee_per_gas: Some(gas_price),
-                max_priority_fee_per_gas: Some(gas_price),
-                ..Default::default()
-            },
-        )
-        .await?;
-
-    let mut tx = WrappedTransaction::EIP1559(verify_tx);
-
-    let verify_tx_hash = state
-        .eth_client
-        .send_tx_bump_gas_exponential_backoff(&mut tx, &state.l1_private_key)
-        .await?;
+    let verify_tx_hash = send_verify_tx(
+        calldata,
+        &self.eth_client,
+        self.on_chain_proposer_address,
+        self.l1_address,
+        &self.l1_private_key,
+    )
+    .await?;
 
     info!("Sent proof for batch {batch_number}, with transaction hash {verify_tx_hash:#x}");
 
-    Ok(verify_tx_hash)
+    Ok(())
+}
+
+fn resolve_fee_estimate(fee_estimate: &str) -> Result<FeeEstimationType, ProofSenderError> {
+    match fee_estimate {
+        "instant" => Ok(FeeEstimationType::Instant),
+        "default" => Ok(FeeEstimationType::Default),
+        _ => Err(ProofSenderError::AlignedFeeEstimateError(
+            "Unsupported fee estimation type".to_string(),
+        )),
+    }
 }