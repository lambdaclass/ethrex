--- conflicted
+++ resolved
@@ -5,13 +5,8 @@
     calldata::Value,
     prover::{BatchProof, ProverType},
 };
-<<<<<<< HEAD
-use ethrex_l2_rpc::signer::Signer;
+use ethrex_l2_rpc::signer::{Signer, SignerHealth};
 use ethrex_l2_sdk::{calldata::encode_calldata, get_last_committed_batch, get_last_verified_batch};
-=======
-use ethrex_l2_rpc::signer::{Signer, SignerHealth};
-use ethrex_l2_sdk::{calldata::encode_calldata, get_last_committed_batch};
->>>>>>> 38e0ffc4
 #[cfg(feature = "metrics")]
 use ethrex_metrics::l2::metrics::METRICS;
 use ethrex_metrics::metrics;
@@ -197,15 +192,9 @@
                 .map(|proof_type| format!("{proof_type:?}"))
                 .collect();
             info!(
-<<<<<<< HEAD
                 ?missing_proof_types,
                 ?batch_to_send,
                 "Missing batch proof(s), will not send",
-=======
-                ?batch_to_send,
-                "Missing {} batch proof(s), will not send",
-                missing_proof_types.join(", ")
->>>>>>> 38e0ffc4
             );
         }
 
