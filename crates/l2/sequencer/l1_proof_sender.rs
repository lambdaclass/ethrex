use std::collections::HashMap;

use ethrex_common::{Address, U256};
use ethrex_l2_common::{
    calldata::Value,
    prover::{BatchProof, ProverType},
};
use ethrex_l2_sdk::calldata::encode_calldata;
use ethrex_rpc::EthClient;
use ethrex_storage_rollup::StoreRollup;
use spawned_concurrency::{
    messages::Unused,
    tasks::{CastResponse, GenServer, GenServerHandle, send_after},
};
use tracing::{error, info};

use super::{
    configs::AlignedConfig,
    utils::{random_duration, send_verify_tx},
};

use crate::{
    CommitterConfig, EthConfig, ProofCoordinatorConfig, SequencerConfig,
    based::sequencer_state::{SequencerState, SequencerStatus},
    sequencer::errors::ProofSenderError,
};
use aligned_sdk::{
    common::types::{FeeEstimationType, Network, ProvingSystemId, VerificationData},
    verification_layer::{estimate_fee as aligned_estimate_fee, get_nonce_from_batcher, submit},
};

use ethers::signers::{Signer, Wallet};

const VERIFY_FUNCTION_SIGNATURE: &str = "verifyBatch(uint256,bytes,bytes,bytes,bytes,bytes,bytes)";

#[derive(Clone)]
pub struct L1ProofSenderState {
    eth_client: EthClient,
    signer: ethrex_l2_rpc::signer::Signer,
    on_chain_proposer_address: Address,
    needed_proof_types: Vec<ProverType>,
    proof_send_interval_ms: u64,
    sequencer_state: SequencerState,
    rollup_store: StoreRollup,
    l1_chain_id: u64,
    network: Network,
    fee_estimate: FeeEstimationType,
    aligned_mode: bool,
}

impl L1ProofSenderState {
    async fn new(
        cfg: &ProofCoordinatorConfig,
        committer_cfg: &CommitterConfig,
        eth_cfg: &EthConfig,
        sequencer_state: SequencerState,
        aligned_cfg: &AlignedConfig,
        rollup_store: StoreRollup,
        needed_proof_types: Vec<ProverType>,
    ) -> Result<Self, ProofSenderError> {
        let eth_client = EthClient::new_with_multiple_urls(eth_cfg.rpc_url.clone())?;
        let l1_chain_id = eth_client.get_chain_id().await?.try_into().map_err(|_| {
            ProofSenderError::InternalError("Failed to convert chain ID to U256".to_owned())
        })?;
        let fee_estimate = resolve_fee_estimate(&aligned_cfg.fee_estimate)?;

        if cfg.dev_mode {
            return Ok(Self {
                eth_client,
                signer: cfg.signer.clone(),
                on_chain_proposer_address: committer_cfg.on_chain_proposer_address,
                needed_proof_types: vec![ProverType::Exec],
                proof_send_interval_ms: cfg.proof_send_interval_ms,
                sequencer_state,
                rollup_store,
                l1_chain_id,
                network: aligned_cfg.network.clone(),
                fee_estimate,
                aligned_mode: aligned_cfg.aligned_mode,
            });
        }

        Ok(Self {
            eth_client,
            signer: cfg.signer.clone(),
            on_chain_proposer_address: committer_cfg.on_chain_proposer_address,
            needed_proof_types,
            proof_send_interval_ms: cfg.proof_send_interval_ms,
            sequencer_state,
            rollup_store,
            l1_chain_id,
            network: aligned_cfg.network.clone(),
            fee_estimate,
            aligned_mode: aligned_cfg.aligned_mode,
        })
    }
}

#[derive(Clone)]
pub enum InMessage {
    Send,
}

#[derive(Clone, PartialEq)]
pub enum OutMessage {
    Done,
}

pub struct L1ProofSender;

impl L1ProofSender {
    pub async fn spawn(
        cfg: SequencerConfig,
        sequencer_state: SequencerState,
        rollup_store: StoreRollup,
        needed_proof_types: Vec<ProverType>,
    ) -> Result<(), ProofSenderError> {
        let state = L1ProofSenderState::new(
            &cfg.proof_coordinator,
            &cfg.l1_committer,
            &cfg.eth,
            sequencer_state,
            &cfg.aligned,
            rollup_store,
            needed_proof_types,
        )
        .await?;
        let mut l1_proof_sender = L1ProofSender::start(state);
        l1_proof_sender
            .cast(InMessage::Send)
            .await
            .map_err(ProofSenderError::GenServerError)
    }
}

impl GenServer for L1ProofSender {
    type CallMsg = Unused;
    type CastMsg = InMessage;
    type OutMsg = OutMessage;
    type State = L1ProofSenderState;

    type Error = ProofSenderError;

    fn new() -> Self {
        Self {}
    }

    async fn handle_cast(
        &mut self,
        _message: Self::CastMsg,
        handle: &GenServerHandle<Self>,
        state: Self::State,
    ) -> CastResponse<Self> {
        // Right now we only have the Send message, so we ignore the message
        if let SequencerStatus::Sequencing = state.sequencer_state.status().await {
            let _ = verify_and_send_proof(&state)
                .await
                .inspect_err(|err| error!("L1 Proof Sender: {err}"));
        }
        let check_interval = random_duration(state.proof_send_interval_ms);
        send_after(check_interval, handle.clone(), Self::CastMsg::Send);
        CastResponse::NoReply(state)
    }
}

async fn verify_and_send_proof(state: &L1ProofSenderState) -> Result<(), ProofSenderError> {
    let batch_to_send = 1 + state.rollup_store.get_latest_sent_batch_proof().await?;

    let last_committed_batch = state
        .eth_client
        .get_last_committed_batch(state.on_chain_proposer_address)
        .await?;

    if last_committed_batch < batch_to_send {
        info!("Next batch to send ({batch_to_send}) is not yet committed");
        return Ok(());
    }

    let mut proofs = HashMap::new();
    let mut missing_proof_types = Vec::new();
    for proof_type in &state.needed_proof_types {
        if let Some(proof) = state
            .rollup_store
            .get_proof_by_batch_and_type(batch_to_send, *proof_type)
            .await?
        {
            proofs.insert(*proof_type, proof);
        } else {
            missing_proof_types.push(proof_type);
        }
    }

    if missing_proof_types.is_empty() {
        if state.aligned_mode {
            send_proof_to_aligned(state, batch_to_send, proofs.values()).await?;
        } else {
            send_proof_to_contract(state, batch_to_send, proofs).await?;
        }
        state
            .rollup_store
            .set_latest_sent_batch_proof(batch_to_send)
            .await?;
        // TODO: we should anyways handle the "OnChainProposer: batch already verified" error and
        // modify the latest sent proof accordingly, otherwise we risk the proof sender getting stuck.
    } else {
        let missing_proof_types: Vec<String> = missing_proof_types
            .iter()
            .map(|proof_type| format!("{proof_type:?}"))
            .collect();
        info!(
            ?missing_proof_types,
            ?batch_to_send,
            "Missing batch proof(s), will not send",
        );
    }

    Ok(())
}

async fn send_proof_to_aligned(
    state: &L1ProofSenderState,
    batch_number: u64,
    batch_proofs: impl IntoIterator<Item = &BatchProof>,
) -> Result<(), ProofSenderError> {
<<<<<<< HEAD
    info!(?batch_number, "Sending batch proof(s) to Aligned Layer");
=======
    let elf = std::fs::read(state.aligned_sp1_elf_path.clone())
        .map_err(|e| ProofSenderError::InternalError(format!("Failed to read ELF file: {e}")))?;

    let verification_data = VerificationData {
        proving_system: ProvingSystemId::SP1,
        proof: aligned_proof.proof(),
        proof_generator_addr: state.signer.address().0.into(),
        vm_program_code: Some(elf),
        verification_key: None,
        pub_input: None,
    };
>>>>>>> 3cf9507c

    let fee_estimation = estimate_fee(state).await?;

    let nonce = get_nonce_from_batcher(state.network.clone(), state.signer.address().0.into())
        .await
        .map_err(|err| {
            ProofSenderError::AlignedGetNonceError(format!("Failed to get nonce: {err:?}"))
        })?;

    let wallet = Wallet::from_bytes(&state.signer.address().0)
        .map_err(|_| ProofSenderError::InternalError("Failed to create wallet".to_owned()))?;

    let wallet = wallet.with_chain_id(state.l1_chain_id);

    for batch_proof in batch_proofs {
        let prover_type = batch_proof.prover_type();
        let proving_system = match prover_type {
            ProverType::RISC0 => ProvingSystemId::Risc0,
            ProverType::SP1 => ProvingSystemId::SP1,
            _ => continue,
        };

        info!(?prover_type, ?batch_number, "Submitting proof to Aligned");

        let Some(proof) = batch_proof.compressed() else {
            return Err(ProofSenderError::AlignedWrongProofFormat);
        };

        let Some(vm_program_code) = prover_type.aligned_vm_program_code()? else {
            return Err(ProofSenderError::InternalError(format!(
                "no vm_program_code for {prover_type}"
            )));
        };

        let pub_input = match prover_type {
            ProverType::RISC0 => Some(batch_proof.public_values()),
            ProverType::SP1 => None, // SP1 pub inputs are embedded in the proof
            _ => continue,
        };

        let verification_data = VerificationData {
            proving_system,
            proof,
            proof_generator_addr: state.l1_address.0.into(),
            vm_program_code: Some(vm_program_code),
            verification_key: None,
            pub_input,
        };

        submit(
            state.network.clone(),
            &verification_data,
            fee_estimation,
            wallet.clone(),
            nonce,
        )
        .await?;

        info!(?prover_type, ?batch_number, "Submitted proof to Aligned");
    }

    Ok(())
}

/// Performs a call to aligned SDK estimate_fee function with retries over all RPC URLs.
async fn estimate_fee(state: &L1ProofSenderState) -> Result<ethers::types::U256, ProofSenderError> {
    for rpc_url in &state.eth_client.urls {
        if let Ok(estimation) =
            aligned_estimate_fee(rpc_url.as_str(), state.fee_estimate.clone()).await
        {
            return Ok(estimation);
        }
    }
    Err(ProofSenderError::AlignedFeeEstimateError(
        "All Ethereum RPC URLs failed".to_string(),
    ))
}

pub async fn send_proof_to_contract(
    state: &L1ProofSenderState,
    batch_number: u64,
    proofs: HashMap<ProverType, BatchProof>,
) -> Result<(), ProofSenderError> {
    info!(
        ?batch_number,
        "Sending batch verification transaction to L1"
    );

    let calldata_values = [
        &[Value::Uint(U256::from(batch_number))],
        proofs
            .get(&ProverType::RISC0)
            .map(|proof| proof.calldata())
            .unwrap_or(ProverType::RISC0.empty_calldata())
            .as_slice(),
        proofs
            .get(&ProverType::SP1)
            .map(|proof| proof.calldata())
            .unwrap_or(ProverType::SP1.empty_calldata())
            .as_slice(),
        proofs
            .get(&ProverType::TDX)
            .map(|proof| proof.calldata())
            .unwrap_or(ProverType::TDX.empty_calldata())
            .as_slice(),
    ]
    .concat();

    let calldata = encode_calldata(VERIFY_FUNCTION_SIGNATURE, &calldata_values)?;

    let verify_tx_hash = send_verify_tx(
        calldata,
        &state.eth_client,
        state.on_chain_proposer_address,
        &state.signer,
    )
    .await?;

    state
        .rollup_store
        .store_verify_tx_by_batch(batch_number, verify_tx_hash)
        .await?;

    info!(
        ?batch_number,
        ?verify_tx_hash,
        "Sent batch verification transaction to L1"
    );

    Ok(())
}

fn resolve_fee_estimate(fee_estimate: &str) -> Result<FeeEstimationType, ProofSenderError> {
    match fee_estimate {
        "instant" => Ok(FeeEstimationType::Instant),
        "default" => Ok(FeeEstimationType::Default),
        _ => Err(ProofSenderError::AlignedFeeEstimateError(
            "Unsupported fee estimation type".to_string(),
        )),
    }
}<|MERGE_RESOLUTION|>--- conflicted
+++ resolved
@@ -222,21 +222,7 @@
     batch_number: u64,
     batch_proofs: impl IntoIterator<Item = &BatchProof>,
 ) -> Result<(), ProofSenderError> {
-<<<<<<< HEAD
     info!(?batch_number, "Sending batch proof(s) to Aligned Layer");
-=======
-    let elf = std::fs::read(state.aligned_sp1_elf_path.clone())
-        .map_err(|e| ProofSenderError::InternalError(format!("Failed to read ELF file: {e}")))?;
-
-    let verification_data = VerificationData {
-        proving_system: ProvingSystemId::SP1,
-        proof: aligned_proof.proof(),
-        proof_generator_addr: state.signer.address().0.into(),
-        vm_program_code: Some(elf),
-        verification_key: None,
-        pub_input: None,
-    };
->>>>>>> 3cf9507c
 
     let fee_estimation = estimate_fee(state).await?;
 
