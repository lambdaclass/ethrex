--- conflicted
+++ resolved
@@ -50,11 +50,7 @@
         committer_cfg: &CommitterConfig,
         eth_cfg: &EthConfig,
     ) -> Result<Self, ProofSenderError> {
-<<<<<<< HEAD
         let eth_client = EthClient::new(eth_cfg.rpc_url.as_str());
-=======
-        let eth_client = EthClient::new(&eth_cfg.rpc_url);
->>>>>>> 938db195
 
         let mut needed_proof_types = vec![];
         if !cfg.dev_mode {
