use std::collections::HashMap;

use ethrex_common::{Address, U256};
use ethrex_l2_common::{
    calldata::Value,
    prover::{BatchProof, ProverType},
};
use ethrex_l2_rpc::signer::Signer;
use ethrex_l2_sdk::calldata::encode_calldata;
use ethrex_rpc::EthClient;
use ethrex_storage_rollup::StoreRollup;
use spawned_concurrency::{
    messages::Unused,
    tasks::{CastResponse, GenServer, GenServerHandle, send_after},
};
use tracing::{error, info};

use super::{
    configs::AlignedConfig,
    utils::{random_duration, send_verify_tx},
};

use crate::{
    CommitterConfig, EthConfig, ProofCoordinatorConfig, SequencerConfig,
    based::sequencer_state::{SequencerState, SequencerStatus},
    sequencer::errors::ProofSenderError,
};
use aligned_sdk::{
    common::types::{FeeEstimationType, Network, ProvingSystemId, VerificationData},
    verification_layer::{estimate_fee as aligned_estimate_fee, get_nonce_from_batcher, submit},
};

use ethers::signers::{Signer as EthersSigner, Wallet};

const VERIFY_FUNCTION_SIGNATURE: &str = "verifyBatch(uint256,bytes,bytes,bytes,bytes,bytes,bytes)";

#[derive(Clone)]
pub enum InMessage {
    Send,
}

#[derive(Clone, PartialEq)]
pub enum OutMessage {
    Done,
}

pub struct L1ProofSender {
    eth_client: EthClient,
    signer: ethrex_l2_rpc::signer::Signer,
    on_chain_proposer_address: Address,
    needed_proof_types: Vec<ProverType>,
    proof_send_interval_ms: u64,
    sequencer_state: SequencerState,
    rollup_store: StoreRollup,
    l1_chain_id: u64,
    network: Network,
    fee_estimate: FeeEstimationType,
    aligned_mode: bool,
}

impl L1ProofSender {
    async fn new(
        cfg: &ProofCoordinatorConfig,
        committer_cfg: &CommitterConfig,
        eth_cfg: &EthConfig,
        sequencer_state: SequencerState,
        aligned_cfg: &AlignedConfig,
        rollup_store: StoreRollup,
        needed_proof_types: Vec<ProverType>,
    ) -> Result<Self, ProofSenderError> {
        let eth_client = EthClient::new_with_multiple_urls(eth_cfg.rpc_url.clone())?;
        let l1_chain_id = eth_client.get_chain_id().await?.try_into().map_err(|_| {
            ProofSenderError::InternalError("Failed to convert chain ID to U256".to_owned())
        })?;
        let fee_estimate = resolve_fee_estimate(&aligned_cfg.fee_estimate)?;

        Ok(Self {
            eth_client,
            signer: cfg.signer.clone(),
            on_chain_proposer_address: committer_cfg.on_chain_proposer_address,
            needed_proof_types,
            proof_send_interval_ms: cfg.proof_send_interval_ms,
            sequencer_state,
            rollup_store,
            l1_chain_id,
            network: aligned_cfg.network.clone(),
            fee_estimate,
            aligned_mode: aligned_cfg.aligned_mode,
        })
    }

    pub async fn spawn(
        cfg: SequencerConfig,
        sequencer_state: SequencerState,
        rollup_store: StoreRollup,
        needed_proof_types: Vec<ProverType>,
    ) -> Result<(), ProofSenderError> {
        let state = Self::new(
            &cfg.proof_coordinator,
            &cfg.l1_committer,
            &cfg.eth,
            sequencer_state,
            &cfg.aligned,
            rollup_store,
            needed_proof_types,
        )
        .await?;
        let mut l1_proof_sender = L1ProofSender::start(state);
        l1_proof_sender
            .cast(InMessage::Send)
            .await
            .map_err(ProofSenderError::GenServerError)
    }

    async fn verify_and_send_proof(&self) -> Result<(), ProofSenderError> {
        let last_verified_batch = self
            .eth_client
            .get_last_verified_batch(self.on_chain_proposer_address)
            .await?;
        let batch_to_send = if self.aligned_mode {
            let last_sent_batch = self.rollup_store.get_latest_sent_batch_proof().await?;
            std::cmp::max(last_sent_batch, last_verified_batch) + 1
        } else {
            last_verified_batch + 1
        };

        let last_committed_batch = self
            .eth_client
            .get_last_committed_batch(self.on_chain_proposer_address)
            .await?;

        if last_committed_batch < batch_to_send {
            info!("Next batch to send ({batch_to_send}) is not yet committed");
            return Ok(());
        }

        let mut proofs = HashMap::new();
        let mut missing_proof_types = Vec::new();
        for proof_type in &self.needed_proof_types {
            if let Some(proof) = self
                .rollup_store
                .get_proof_by_batch_and_type(batch_to_send, *proof_type)
                .await?
            {
                proofs.insert(*proof_type, proof);
            } else {
                missing_proof_types.push(proof_type);
            }
        }

        if missing_proof_types.is_empty() {
            if self.aligned_mode {
                self.send_proof_to_aligned(batch_to_send, proofs.values())
                    .await?;
            } else {
                self.send_proof_to_contract(batch_to_send, proofs).await?;
            }
            self.rollup_store
                .set_latest_sent_batch_proof(batch_to_send)
                .await?;
        } else {
            let missing_proof_types: Vec<String> = missing_proof_types
                .iter()
                .map(|proof_type| format!("{proof_type:?}"))
                .collect();
            info!(
                ?missing_proof_types,
                ?batch_to_send,
                "Missing batch proof(s), will not send",
            );
        }

        Ok(())
    }

    async fn send_proof_to_aligned(
        &self,
        batch_number: u64,
        batch_proofs: impl IntoIterator<Item = &BatchProof>,
    ) -> Result<(), ProofSenderError> {
        info!(?batch_number, "Sending batch proof(s) to Aligned Layer");

        let fee_estimation = Self::estimate_fee(self).await?;

        let mut nonce =
            get_nonce_from_batcher(self.network.clone(), self.signer.address().0.into())
                .await
                .map_err(|err| {
                    ProofSenderError::AlignedGetNonceError(format!("Failed to get nonce: {err:?}"))
                })?;

        let Signer::Local(local_signer) = &self.signer else {
            return Err(ProofSenderError::InternalError(
                "Aligned mode only supports local signer".to_string(),
            ));
        };

        let wallet = Wallet::from_bytes(local_signer.private_key.as_ref())
            .map_err(|_| ProofSenderError::InternalError("Failed to create wallet".to_owned()))?;

        let wallet = wallet.with_chain_id(self.l1_chain_id);

        for batch_proof in batch_proofs {
            let prover_type = batch_proof.prover_type();
            let proving_system = match prover_type {
                ProverType::RISC0 => ProvingSystemId::Risc0,
                ProverType::SP1 => ProvingSystemId::SP1,
                _ => continue,
            };

            info!(?prover_type, ?batch_number, "Submitting proof to Aligned");

            let Some(proof) = batch_proof.compressed() else {
                return Err(ProofSenderError::AlignedWrongProofFormat);
            };

            let Some(vm_program_code) = prover_type.aligned_vm_program_code()? else {
                return Err(ProofSenderError::InternalError(format!(
                    "no vm_program_code for {prover_type}"
                )));
            };

            let pub_input = match prover_type {
                ProverType::RISC0 => Some(batch_proof.public_values()),
                ProverType::SP1 => None, // SP1 pub inputs are embedded in the proof
                _ => continue,
            };

            let verification_data = VerificationData {
                proving_system,
                proof,
                proof_generator_addr: self.signer.address().0.into(),
                vm_program_code: Some(vm_program_code),
                verification_key: None,
                pub_input,
            };

            submit(
                self.network.clone(),
                &verification_data,
                fee_estimation,
                wallet.clone(),
                nonce,
            )
            .await?;

            nonce = nonce
                .checked_add(1.into())
                .ok_or(ProofSenderError::InternalError(
                    "aligned batcher nonce overflow".to_string(),
                ))?;

            info!(?prover_type, ?batch_number, "Submitted proof to Aligned");
        }

        Ok(())
    }

    /// Performs a call to aligned SDK estimate_fee function with retries over all RPC URLs.
    async fn estimate_fee(&self) -> Result<ethers::types::U256, ProofSenderError> {
        for rpc_url in &self.eth_client.urls {
            if let Ok(estimation) =
                aligned_estimate_fee(rpc_url.as_str(), self.fee_estimate.clone()).await
            {
                return Ok(estimation);
            }
        }
        Err(ProofSenderError::AlignedFeeEstimateError(
            "All Ethereum RPC URLs failed".to_string(),
        ))
    }

    pub async fn send_proof_to_contract(
        &self,
        batch_number: u64,
        proofs: HashMap<ProverType, BatchProof>,
    ) -> Result<(), ProofSenderError> {
        info!(
            ?batch_number,
            "Sending batch verification transaction to L1"
        );

        let calldata_values = [
            &[Value::Uint(U256::from(batch_number))],
            proofs
                .get(&ProverType::RISC0)
                .map(|proof| proof.calldata())
                .unwrap_or(ProverType::RISC0.empty_calldata())
                .as_slice(),
            proofs
                .get(&ProverType::SP1)
                .map(|proof| proof.calldata())
                .unwrap_or(ProverType::SP1.empty_calldata())
                .as_slice(),
            proofs
                .get(&ProverType::TDX)
                .map(|proof| proof.calldata())
                .unwrap_or(ProverType::TDX.empty_calldata())
                .as_slice(),
        ]
        .concat();

        let calldata = encode_calldata(VERIFY_FUNCTION_SIGNATURE, &calldata_values)?;

        let verify_tx_hash = send_verify_tx(
            calldata,
            &self.eth_client,
            self.on_chain_proposer_address,
            &self.signer,
        )
        .await?;

        self.rollup_store
            .store_verify_tx_by_batch(batch_number, verify_tx_hash)
            .await?;

        info!(
            ?batch_number,
            ?verify_tx_hash,
            "Sent batch verification transaction to L1"
        );

        Ok(())
    }
}

impl GenServer for L1ProofSender {
    type CallMsg = Unused;
    type CastMsg = InMessage;
    type OutMsg = OutMessage;

    type Error = ProofSenderError;

    async fn handle_cast(
<<<<<<< HEAD
        self,
=======
        &mut self,
>>>>>>> 6aac0d0a
        _message: Self::CastMsg,
        handle: &GenServerHandle<Self>,
    ) -> CastResponse {
        // Right now we only have the Send message, so we ignore the message
        if let SequencerStatus::Sequencing = self.sequencer_state.status().await {
            let _ = self
                .verify_and_send_proof()
                .await
                .inspect_err(|err| error!("L1 Proof Sender: {err}"));
        }
        let check_interval = random_duration(self.proof_send_interval_ms);
        send_after(check_interval, handle.clone(), Self::CastMsg::Send);
        CastResponse::NoReply
    }
}

fn resolve_fee_estimate(fee_estimate: &str) -> Result<FeeEstimationType, ProofSenderError> {
    match fee_estimate {
        "instant" => Ok(FeeEstimationType::Instant),
        "default" => Ok(FeeEstimationType::Default),
        _ => Err(ProofSenderError::AlignedFeeEstimateError(
            "Unsupported fee estimation type".to_string(),
        )),
    }
}<|MERGE_RESOLUTION|>--- conflicted
+++ resolved
@@ -332,11 +332,7 @@
     type Error = ProofSenderError;
 
     async fn handle_cast(
-<<<<<<< HEAD
-        self,
-=======
         &mut self,
->>>>>>> 6aac0d0a
         _message: Self::CastMsg,
         handle: &GenServerHandle<Self>,
     ) -> CastResponse {
