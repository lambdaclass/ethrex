use std::sync::Arc;

use crate::utils::prover::proving_systems::ProverType;
use crate::SequencerConfig;
use block_producer::BlockProducer;
use ethrex_blockchain::Blockchain;
use ethrex_storage::Store;
use ethrex_storage_rollup::StoreRollup;
use execution_cache::ExecutionCache;
use l1_committer::L1Committer;
use l1_proof_sender::L1ProofSender;
use l1_watcher::L1Watcher;
#[cfg(feature = "metrics")]
use metrics::MetricsGatherer;
use proof_coordinator::ProofCoordinator;
use tracing::{error, info};
use utils::get_needed_proof_types;

pub mod block_producer;
mod l1_committer;
pub mod l1_proof_sender;
pub mod l1_proof_verifier;
mod l1_watcher;
#[cfg(feature = "metrics")]
pub mod metrics;
pub mod proof_coordinator;

pub mod execution_cache;

pub mod configs;
pub mod errors;
pub mod setup;
pub mod utils;

pub async fn start_l2(
    store: Store,
    rollup_store: StoreRollup,
    blockchain: Arc<Blockchain>,
    cfg: SequencerConfig,
    #[cfg(feature = "metrics")] l2_url: String,
) {
    info!("Starting Proposer");

    let execution_cache = Arc::new(ExecutionCache::default());

<<<<<<< HEAD
=======
    let Ok(needed_proof_types) = get_needed_proof_types(
        cfg.proof_coordinator.dev_mode,
        cfg.eth.rpc_url.clone(),
        cfg.l1_committer.on_chain_proposer_address,
    )
    .await
    .inspect_err(|e| error!("Error starting Proposer: {e}")) else {
        return;
    };

    if needed_proof_types.contains(&ProverType::Aligned) && !cfg.aligned.aligned_mode {
        error!("Aligned mode is required. Please set the `--aligned` flag or use the `ALIGNED_MODE` environment variable to true.");
        return;
    }

>>>>>>> 6449db50
    let _ = L1Watcher::spawn(store.clone(), blockchain.clone(), cfg.clone())
        .await
        .inspect_err(|err| {
            error!("Error starting Watcher: {err}");
        });
    let _ = L1Committer::spawn(
        store.clone(),
        rollup_store.clone(),
        execution_cache.clone(),
        cfg.clone(),
    )
    .await
    .inspect_err(|err| {
        error!("Error starting Committer: {err}");
    });
<<<<<<< HEAD
    let _ = ProofCoordinator::spawn(store.clone(), rollup_store.clone(), cfg.clone())
        .await
        .inspect_err(|err| {
            error!("Error starting Proof Coordinator: {err}");
        });
    let _ = L1ProofSender::spawn(cfg.clone()).await.inspect_err(|err| {
=======
    let _ = ProofCoordinator::spawn(
        store.clone(),
        rollup_store.clone(),
        cfg.clone(),
        needed_proof_types.clone(),
    )
    .await
    .inspect_err(|err| {
        error!("Error starting Proof Coordinator: {err}");
    });

    let _ = L1ProofSender::spawn(
        cfg.clone(),
        rollup_store.clone(),
        needed_proof_types.clone(),
    )
    .await
    .inspect_err(|err| {
>>>>>>> 6449db50
        error!("Error starting Proof Coordinator: {err}");
    });
    let _ = BlockProducer::spawn(
        store.clone(),
        blockchain,
        execution_cache.clone(),
        cfg.clone(),
    )
    .await
    .inspect_err(|err| {
        error!("Error starting Block Producer: {err}");
    });
<<<<<<< HEAD
=======

    let mut task_set: JoinSet<Result<(), errors::SequencerError>> = JoinSet::new();
    if needed_proof_types.contains(&ProverType::Aligned) {
        task_set.spawn(l1_proof_verifier::start_l1_proof_verifier(cfg.clone()));
    }
    #[cfg(feature = "metrics")]
    task_set.spawn(metrics::start_metrics_gatherer(cfg, rollup_store, l2_url));
>>>>>>> 6449db50

    #[cfg(feature = "metrics")]
    let _ = MetricsGatherer::spawn(cfg, rollup_store, l2_url)
        .await
        .inspect_err(|err| {
            error!("Error starting Block Producer: {err}");
        });
}<|MERGE_RESOLUTION|>--- conflicted
+++ resolved
@@ -43,8 +43,6 @@
 
     let execution_cache = Arc::new(ExecutionCache::default());
 
-<<<<<<< HEAD
-=======
     let Ok(needed_proof_types) = get_needed_proof_types(
         cfg.proof_coordinator.dev_mode,
         cfg.eth.rpc_url.clone(),
@@ -60,7 +58,6 @@
         return;
     }
 
->>>>>>> 6449db50
     let _ = L1Watcher::spawn(store.clone(), blockchain.clone(), cfg.clone())
         .await
         .inspect_err(|err| {
@@ -76,14 +73,6 @@
     .inspect_err(|err| {
         error!("Error starting Committer: {err}");
     });
-<<<<<<< HEAD
-    let _ = ProofCoordinator::spawn(store.clone(), rollup_store.clone(), cfg.clone())
-        .await
-        .inspect_err(|err| {
-            error!("Error starting Proof Coordinator: {err}");
-        });
-    let _ = L1ProofSender::spawn(cfg.clone()).await.inspect_err(|err| {
-=======
     let _ = ProofCoordinator::spawn(
         store.clone(),
         rollup_store.clone(),
@@ -102,7 +91,6 @@
     )
     .await
     .inspect_err(|err| {
->>>>>>> 6449db50
         error!("Error starting Proof Coordinator: {err}");
     });
     let _ = BlockProducer::spawn(
@@ -115,16 +103,6 @@
     .inspect_err(|err| {
         error!("Error starting Block Producer: {err}");
     });
-<<<<<<< HEAD
-=======
-
-    let mut task_set: JoinSet<Result<(), errors::SequencerError>> = JoinSet::new();
-    if needed_proof_types.contains(&ProverType::Aligned) {
-        task_set.spawn(l1_proof_verifier::start_l1_proof_verifier(cfg.clone()));
-    }
-    #[cfg(feature = "metrics")]
-    task_set.spawn(metrics::start_metrics_gatherer(cfg, rollup_store, l2_url));
->>>>>>> 6449db50
 
     #[cfg(feature = "metrics")]
     let _ = MetricsGatherer::spawn(cfg, rollup_store, l2_url)
@@ -132,4 +110,25 @@
         .inspect_err(|err| {
             error!("Error starting Block Producer: {err}");
         });
+
+    let mut task_set: JoinSet<Result<(), errors::SequencerError>> = JoinSet::new();
+    if needed_proof_types.contains(&ProverType::Aligned) {
+        task_set.spawn(l1_proof_verifier::start_l1_proof_verifier(cfg.clone()));
+    }
+
+    while let Some(res) = task_set.join_next().await {
+        match res {
+            Ok(Ok(_)) => {}
+            Ok(Err(err)) => {
+                error!("Error starting Proposer: {err}");
+                task_set.abort_all();
+                break;
+            }
+            Err(err) => {
+                error!("JoinSet error: {err}");
+                task_set.abort_all();
+                break;
+            }
+        };
+    }
 }