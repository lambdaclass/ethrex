--- conflicted
+++ resolved
@@ -76,11 +76,7 @@
         store.clone(),
         rollup_store.clone(),
         cfg.clone(),
-<<<<<<< HEAD
         blockchain.clone(),
-        blobs_bundle_cache.clone(),
-=======
->>>>>>> ffb0ad4c
         needed_proof_types.clone(),
     )
     .await
