use std::sync::Arc;

use crate::{utils::prover::proving_systems::ProverType, SequencerConfig};
use block_producer::start_block_producer;
use ethrex_blockchain::Blockchain;
use ethrex_storage::Store;
use ethrex_storage_rollup::StoreRollup;
use execution_cache::ExecutionCache;
use l1_committer::L1Committer;
use l1_proof_sender::L1ProofSender;
use l1_watcher::L1Watcher;
use proof_coordinator::ProofCoordinator;
use tokio::task::JoinSet;
use tracing::{error, info};
use utils::get_needed_proof_types;

pub mod block_producer;
mod l1_committer;
pub mod l1_proof_sender;
pub mod l1_proof_verifier;
mod l1_watcher;
#[cfg(feature = "metrics")]
pub mod metrics;
pub mod proof_coordinator;
pub mod state_diff;

pub mod execution_cache;

pub mod configs;
pub mod errors;
pub mod setup;
pub mod utils;

pub async fn start_l2(
    store: Store,
    rollup_store: StoreRollup,
    blockchain: Arc<Blockchain>,
    cfg: SequencerConfig,
    #[cfg(feature = "metrics")] l2_url: String,
) {
    info!("Starting Proposer");

    let execution_cache = Arc::new(ExecutionCache::default());

<<<<<<< HEAD
    let Ok(needed_proof_types) = get_needed_proof_types(
        cfg.proof_coordinator.dev_mode,
        cfg.eth.rpc_url.clone(),
        cfg.l1_committer.on_chain_proposer_address,
    )
    .await
    .inspect_err(|e| error!("Error starting Proposer: {e}")) else {
        return;
    };

    L1Watcher::spawn(store.clone(), blockchain.clone(), cfg.clone()).await;
=======
    let _ = L1Watcher::spawn(store.clone(), blockchain.clone(), cfg.clone())
        .await
        .inspect_err(|err| {
            error!("Error starting Watcher: {err}");
        });
>>>>>>> a9a75029
    let _ = L1Committer::spawn(
        store.clone(),
        rollup_store.clone(),
        execution_cache.clone(),
        cfg.clone(),
    )
    .await
    .inspect_err(|err| {
        error!("Error starting Committer: {err}");
    });
<<<<<<< HEAD
    let _ = ProofCoordinator::spawn(
        store.clone(),
        rollup_store.clone(),
        cfg.clone(),
        needed_proof_types.clone(),
    )
    .await
    .inspect_err(|err| {
=======
    let _ = ProofCoordinator::spawn(store.clone(), rollup_store.clone(), cfg.clone())
        .await
        .inspect_err(|err| {
            error!("Error starting Proof Coordinator: {err}");
        });
    let _ = L1ProofSender::spawn(cfg.clone()).await.inspect_err(|err| {
>>>>>>> a9a75029
        error!("Error starting Proof Coordinator: {err}");
    });

    let mut task_set: JoinSet<Result<(), errors::SequencerError>> = JoinSet::new();
<<<<<<< HEAD
    task_set.spawn(l1_proof_sender::start_l1_proof_sender(
        cfg.clone(),
        rollup_store.clone(),
        needed_proof_types.clone(),
    ));
    if needed_proof_types.contains(&ProverType::Aligned) {
        task_set.spawn(l1_proof_verifier::start_l1_proof_verifier(cfg.clone()));
    }
=======
>>>>>>> a9a75029
    task_set.spawn(start_block_producer(
        store.clone(),
        blockchain,
        execution_cache,
        cfg.clone(),
    ));
    #[cfg(feature = "metrics")]
    task_set.spawn(metrics::start_metrics_gatherer(cfg, rollup_store, l2_url));

    while let Some(res) = task_set.join_next().await {
        match res {
            Ok(Ok(_)) => {}
            Ok(Err(err)) => {
                error!("Error starting Proposer: {err}");
                task_set.abort_all();
                break;
            }
            Err(err) => {
                error!("JoinSet error: {err}");
                task_set.abort_all();
                break;
            }
        };
    }
}<|MERGE_RESOLUTION|>--- conflicted
+++ resolved
@@ -42,7 +42,6 @@
 
     let execution_cache = Arc::new(ExecutionCache::default());
 
-<<<<<<< HEAD
     let Ok(needed_proof_types) = get_needed_proof_types(
         cfg.proof_coordinator.dev_mode,
         cfg.eth.rpc_url.clone(),
@@ -53,14 +52,21 @@
         return;
     };
 
-    L1Watcher::spawn(store.clone(), blockchain.clone(), cfg.clone()).await;
-=======
+    let Ok(needed_proof_types) = get_needed_proof_types(
+        cfg.proof_coordinator.dev_mode,
+        cfg.eth.rpc_url.clone(),
+        cfg.l1_committer.on_chain_proposer_address,
+    )
+    .await
+    .inspect_err(|e| error!("Error starting Proposer: {e}")) else {
+        return;
+    };
+
     let _ = L1Watcher::spawn(store.clone(), blockchain.clone(), cfg.clone())
         .await
         .inspect_err(|err| {
             error!("Error starting Watcher: {err}");
         });
->>>>>>> a9a75029
     let _ = L1Committer::spawn(
         store.clone(),
         rollup_store.clone(),
@@ -71,7 +77,6 @@
     .inspect_err(|err| {
         error!("Error starting Committer: {err}");
     });
-<<<<<<< HEAD
     let _ = ProofCoordinator::spawn(
         store.clone(),
         rollup_store.clone(),
@@ -80,29 +85,24 @@
     )
     .await
     .inspect_err(|err| {
-=======
-    let _ = ProofCoordinator::spawn(store.clone(), rollup_store.clone(), cfg.clone())
-        .await
-        .inspect_err(|err| {
-            error!("Error starting Proof Coordinator: {err}");
-        });
-    let _ = L1ProofSender::spawn(cfg.clone()).await.inspect_err(|err| {
->>>>>>> a9a75029
+        error!("Error starting Proof Coordinator: {err}");
+    });
+
+    let _ = L1ProofSender::spawn(
+        cfg.clone(),
+        rollup_store.clone(),
+        needed_proof_types.clone(),
+    )
+    .await
+    .inspect_err(|err| {
         error!("Error starting Proof Coordinator: {err}");
     });
 
     let mut task_set: JoinSet<Result<(), errors::SequencerError>> = JoinSet::new();
-<<<<<<< HEAD
-    task_set.spawn(l1_proof_sender::start_l1_proof_sender(
-        cfg.clone(),
-        rollup_store.clone(),
-        needed_proof_types.clone(),
-    ));
+
     if needed_proof_types.contains(&ProverType::Aligned) {
         task_set.spawn(l1_proof_verifier::start_l1_proof_verifier(cfg.clone()));
     }
-=======
->>>>>>> a9a75029
     task_set.spawn(start_block_producer(
         store.clone(),
         blockchain,
