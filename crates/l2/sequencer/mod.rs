--- conflicted
+++ resolved
@@ -55,27 +55,21 @@
     .inspect_err(|err| {
         error!("Error starting Committer: {err}");
     });
-    let _ = ProofCoordinator::spawn(store.clone(), rollup_store.clone(), cfg.clone())
-        .await
-        .inspect_err(|err| {
-            error!("Error starting Proof Coordinator: {err}");
-        });
+    let _ = ProofCoordinator::spawn(
+        store.clone(),
+        rollup_store.clone(),
+        cfg.clone(),
+        blockchain.clone(),
+    )
+    .await
+    .inspect_err(|err| {
+        error!("Error starting Proof Coordinator: {err}");
+    });
     let _ = L1ProofSender::spawn(cfg.clone()).await.inspect_err(|err| {
         error!("Error starting Proof Coordinator: {err}");
     });
 
-<<<<<<< HEAD
-    let mut task_set = JoinSet::new();
-    task_set.spawn(proof_coordinator::start_proof_coordinator(
-        store.clone(),
-        rollup_store.clone(),
-        cfg.clone(),
-        blockchain.clone(),
-    ));
-    task_set.spawn(l1_proof_sender::start_l1_proof_sender(cfg.clone()));
-=======
     let mut task_set: JoinSet<Result<(), errors::SequencerError>> = JoinSet::new();
->>>>>>> 58d2a36a
     task_set.spawn(start_block_producer(
         store.clone(),
         blockchain,
