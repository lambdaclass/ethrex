--- conflicted
+++ resolved
@@ -1,20 +1,9 @@
 use std::sync::Arc;
 
-<<<<<<< HEAD
-use crate::{
-    based::{
-        block_fetcher,
-        sequencer_state::{SequencerState, SequencerStatus},
-        state_updater,
-    },
-    utils::prover::proving_systems::ProverType,
-    SequencerConfig,
-};
-use blobs_bundle_cache::BlobsBundleCache;
-=======
-use crate::utils::prover::proving_systems::ProverType;
+use crate::based::sequencer_state::SequencerStatus;
+use crate::based::{block_fetcher, state_updater};
 use crate::SequencerConfig;
->>>>>>> dfb0efe1
+use crate::{based::sequencer_state::SequencerState, utils::prover::proving_systems::ProverType};
 use block_producer::start_block_producer;
 use ethrex_blockchain::Blockchain;
 use ethrex_storage::Store;
