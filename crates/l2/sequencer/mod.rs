pub mod blobs_bundle_cache;
use std::sync::Arc;

use crate::SequencerConfig;
use blobs_bundle_cache::BlobsBundleCache;
use block_producer::start_block_producer;
use ethrex_blockchain::Blockchain;
use ethrex_storage::Store;
use ethrex_storage_rollup::StoreRollup;
use execution_cache::ExecutionCache;
use l1_committer::L1Committer;
use l1_proof_sender::L1ProofSender;
use l1_watcher::L1Watcher;
use proof_coordinator::ProofCoordinator;
use tokio::task::JoinSet;
use tracing::{error, info};

pub mod block_producer;
mod l1_committer;
pub mod l1_proof_sender;
mod l1_watcher;
#[cfg(feature = "metrics")]
pub mod metrics;
pub mod proof_coordinator;

pub mod execution_cache;

pub mod configs;
pub mod errors;
pub mod setup;
pub mod utils;

pub async fn start_l2(
    store: Store,
    rollup_store: StoreRollup,
    blockchain: Arc<Blockchain>,
    cfg: SequencerConfig,
    #[cfg(feature = "metrics")] l2_url: String,
) {
    info!("Starting Proposer");

    let execution_cache = Arc::new(ExecutionCache::default());
    let blobs_bundle_cache = Arc::new(BlobsBundleCache::default());

    let _ = L1Watcher::spawn(store.clone(), blockchain.clone(), cfg.clone())
        .await
        .inspect_err(|err| {
            error!("Error starting Watcher: {err}");
        });
    let _ = L1Committer::spawn(
        store.clone(),
        rollup_store.clone(),
        execution_cache.clone(),
        blobs_bundle_cache.clone(),
        cfg.clone(),
    )
    .await
    .inspect_err(|err| {
        error!("Error starting Committer: {err}");
    });
    let _ = ProofCoordinator::spawn(store.clone(), rollup_store.clone(), cfg.clone())
        .await
        .inspect_err(|err| {
            error!("Error starting Proof Coordinator: {err}");
        });
    let _ = L1ProofSender::spawn(cfg.clone()).await.inspect_err(|err| {
        error!("Error starting Proof Coordinator: {err}");
    });

<<<<<<< HEAD
    let mut task_set = JoinSet::new();
    task_set.spawn(proof_coordinator::start_proof_coordinator(
        store.clone(),
        rollup_store.clone(),
        cfg.clone(),
        blobs_bundle_cache.clone(),
    ));
    task_set.spawn(l1_proof_sender::start_l1_proof_sender(cfg.clone()));
=======
    let mut task_set: JoinSet<Result<(), errors::SequencerError>> = JoinSet::new();
>>>>>>> deb9dd91
    task_set.spawn(start_block_producer(
        store.clone(),
        blockchain,
        cfg.clone(),
        execution_cache,
    ));
    #[cfg(feature = "metrics")]
    task_set.spawn(metrics::start_metrics_gatherer(cfg, rollup_store, l2_url));

    while let Some(res) = task_set.join_next().await {
        match res {
            Ok(Ok(_)) => {}
            Ok(Err(err)) => {
                error!("Error starting Proposer: {err}");
                task_set.abort_all();
                break;
            }
            Err(err) => {
                error!("JoinSet error: {err}");
                task_set.abort_all();
                break;
            }
        };
    }
}<|MERGE_RESOLUTION|>--- conflicted
+++ resolved
@@ -58,27 +58,21 @@
     .inspect_err(|err| {
         error!("Error starting Committer: {err}");
     });
-    let _ = ProofCoordinator::spawn(store.clone(), rollup_store.clone(), cfg.clone())
-        .await
-        .inspect_err(|err| {
-            error!("Error starting Proof Coordinator: {err}");
-        });
+    let _ = ProofCoordinator::spawn(
+        store.clone(),
+        rollup_store.clone(),
+        cfg.clone(),
+        blobs_bundle_cache.clone(),
+    )
+    .await
+    .inspect_err(|err| {
+        error!("Error starting Proof Coordinator: {err}");
+    });
     let _ = L1ProofSender::spawn(cfg.clone()).await.inspect_err(|err| {
         error!("Error starting Proof Coordinator: {err}");
     });
 
-<<<<<<< HEAD
-    let mut task_set = JoinSet::new();
-    task_set.spawn(proof_coordinator::start_proof_coordinator(
-        store.clone(),
-        rollup_store.clone(),
-        cfg.clone(),
-        blobs_bundle_cache.clone(),
-    ));
-    task_set.spawn(l1_proof_sender::start_l1_proof_sender(cfg.clone()));
-=======
     let mut task_set: JoinSet<Result<(), errors::SequencerError>> = JoinSet::new();
->>>>>>> deb9dd91
     task_set.spawn(start_block_producer(
         store.clone(),
         blockchain,
