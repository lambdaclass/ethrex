use std::sync::Arc;

<<<<<<< HEAD
use crate::SequencerConfig;
=======
use crate::based::sequencer_state::SequencerStatus;
use crate::{BlockFetcher, SequencerConfig, StateUpdater};
use crate::{based::sequencer_state::SequencerState, utils::prover::proving_systems::ProverType};
>>>>>>> 196a17b1
use block_producer::BlockProducer;
use ethrex_blockchain::Blockchain;
use ethrex_l2_common::prover::ProverType;
use ethrex_storage::Store;
use ethrex_storage_rollup::StoreRollup;
use l1_committer::L1Committer;
use l1_proof_sender::L1ProofSender;
use l1_watcher::L1Watcher;
#[cfg(feature = "metrics")]
use metrics::MetricsGatherer;
use proof_coordinator::ProofCoordinator;
use tokio::task::JoinSet;
use tracing::{error, info};
use utils::get_needed_proof_types;

pub mod block_producer;
pub mod l1_committer;
pub mod l1_proof_sender;
pub mod l1_proof_verifier;
mod l1_watcher;
#[cfg(feature = "metrics")]
pub mod metrics;
pub mod proof_coordinator;

pub mod configs;
pub mod errors;
pub mod setup;
pub mod utils;

pub async fn start_l2(
    store: Store,
    rollup_store: StoreRollup,
    blockchain: Arc<Blockchain>,
    cfg: SequencerConfig,
    #[cfg(feature = "metrics")] l2_url: String,
) {
    let initial_status = if cfg.based.based {
        SequencerStatus::default()
    } else {
        SequencerStatus::Sequencing
    };

    info!("Starting Sequencer in {initial_status} mode");

<<<<<<< HEAD
=======
    let shared_state = SequencerState::from(initial_status);

>>>>>>> 196a17b1
    let Ok(needed_proof_types) = get_needed_proof_types(
        cfg.proof_coordinator.dev_mode,
        cfg.eth.rpc_url.clone(),
        cfg.l1_committer.on_chain_proposer_address,
    )
    .await
    .inspect_err(|e| error!("Error starting Proposer: {e}")) else {
        return;
    };

    if needed_proof_types.contains(&ProverType::Aligned) && !cfg.aligned.aligned_mode {
        error!(
            "Aligned mode is required. Please set the `--aligned` flag or use the `ALIGNED_MODE` environment variable to true."
        );
        return;
    }

<<<<<<< HEAD
    let _ = L1Watcher::spawn(store.clone(), blockchain.clone(), cfg.clone())
        .await
        .inspect_err(|err| {
            error!("Error starting Watcher: {err}");
        });
    let _ = L1Committer::spawn(store.clone(), rollup_store.clone(), cfg.clone())
        .await
        .inspect_err(|err| {
            error!("Error starting Committer: {err}");
        });
=======
    let _ = L1Watcher::spawn(
        store.clone(),
        blockchain.clone(),
        cfg.clone(),
        shared_state.clone(),
    )
    .await
    .inspect_err(|err| {
        error!("Error starting Watcher: {err}");
    });
    let _ = L1Committer::spawn(
        store.clone(),
        rollup_store.clone(),
        cfg.clone(),
        shared_state.clone(),
    )
    .await
    .inspect_err(|err| {
        error!("Error starting Committer: {err}");
    });
>>>>>>> 196a17b1
    let _ = ProofCoordinator::spawn(
        store.clone(),
        rollup_store.clone(),
        cfg.clone(),
        blockchain.clone(),
        needed_proof_types.clone(),
    )
    .await
    .inspect_err(|err| {
        error!("Error starting Proof Coordinator: {err}");
    });

    let _ = L1ProofSender::spawn(
        cfg.clone(),
        shared_state.clone(),
        rollup_store.clone(),
        needed_proof_types.clone(),
    )
    .await
    .inspect_err(|err| {
        error!("Error starting L1 Proof Sender: {err}");
    });
<<<<<<< HEAD
    let _ = BlockProducer::spawn(store.clone(), rollup_store.clone(), blockchain, cfg.clone())
        .await
        .inspect_err(|err| {
            error!("Error starting Block Producer: {err}");
        });
=======
    let _ = BlockProducer::spawn(
        store.clone(),
        rollup_store.clone(),
        blockchain.clone(),
        cfg.clone(),
        shared_state.clone(),
    )
    .await
    .inspect_err(|err| {
        error!("Error starting Block Producer: {err}");
    });
>>>>>>> 196a17b1

    #[cfg(feature = "metrics")]
    let _ = MetricsGatherer::spawn(&cfg, rollup_store.clone(), l2_url)
        .await
        .inspect_err(|err| {
            error!("Error starting Block Producer: {err}");
        });

    let mut task_set: JoinSet<Result<(), errors::SequencerError>> = JoinSet::new();
    if needed_proof_types.contains(&ProverType::Aligned) {
        task_set.spawn(l1_proof_verifier::start_l1_proof_verifier(
            cfg.clone(),
            rollup_store.clone(),
        ));
    }
    if cfg.based.based {
        let _ = StateUpdater::spawn(
            cfg.clone(),
            shared_state.clone(),
            store.clone(),
            rollup_store.clone(),
        )
        .await
        .inspect_err(|err| {
            error!("Error starting State Updater: {err}");
        });

        let _ = BlockFetcher::spawn(&cfg, store, rollup_store, blockchain, shared_state)
            .await
            .inspect_err(|err| {
                error!("Error starting Block Fetcher: {err}");
            });
    }

    while let Some(res) = task_set.join_next().await {
        match res {
            Ok(Ok(_)) => {}
            Ok(Err(err)) => {
                error!("Error starting Proposer: {err}");
                task_set.abort_all();
                break;
            }
            Err(err) => {
                error!("JoinSet error: {err}");
                task_set.abort_all();
                break;
            }
        };
    }
}<|MERGE_RESOLUTION|>--- conflicted
+++ resolved
@@ -1,12 +1,8 @@
 use std::sync::Arc;
 
-<<<<<<< HEAD
-use crate::SequencerConfig;
-=======
+use crate::based::sequencer_state::SequencerState;
 use crate::based::sequencer_state::SequencerStatus;
 use crate::{BlockFetcher, SequencerConfig, StateUpdater};
-use crate::{based::sequencer_state::SequencerState, utils::prover::proving_systems::ProverType};
->>>>>>> 196a17b1
 use block_producer::BlockProducer;
 use ethrex_blockchain::Blockchain;
 use ethrex_l2_common::prover::ProverType;
@@ -51,11 +47,8 @@
 
     info!("Starting Sequencer in {initial_status} mode");
 
-<<<<<<< HEAD
-=======
     let shared_state = SequencerState::from(initial_status);
 
->>>>>>> 196a17b1
     let Ok(needed_proof_types) = get_needed_proof_types(
         cfg.proof_coordinator.dev_mode,
         cfg.eth.rpc_url.clone(),
@@ -73,18 +66,6 @@
         return;
     }
 
-<<<<<<< HEAD
-    let _ = L1Watcher::spawn(store.clone(), blockchain.clone(), cfg.clone())
-        .await
-        .inspect_err(|err| {
-            error!("Error starting Watcher: {err}");
-        });
-    let _ = L1Committer::spawn(store.clone(), rollup_store.clone(), cfg.clone())
-        .await
-        .inspect_err(|err| {
-            error!("Error starting Committer: {err}");
-        });
-=======
     let _ = L1Watcher::spawn(
         store.clone(),
         blockchain.clone(),
@@ -105,7 +86,6 @@
     .inspect_err(|err| {
         error!("Error starting Committer: {err}");
     });
->>>>>>> 196a17b1
     let _ = ProofCoordinator::spawn(
         store.clone(),
         rollup_store.clone(),
@@ -128,13 +108,6 @@
     .inspect_err(|err| {
         error!("Error starting L1 Proof Sender: {err}");
     });
-<<<<<<< HEAD
-    let _ = BlockProducer::spawn(store.clone(), rollup_store.clone(), blockchain, cfg.clone())
-        .await
-        .inspect_err(|err| {
-            error!("Error starting Block Producer: {err}");
-        });
-=======
     let _ = BlockProducer::spawn(
         store.clone(),
         rollup_store.clone(),
@@ -146,7 +119,6 @@
     .inspect_err(|err| {
         error!("Error starting Block Producer: {err}");
     });
->>>>>>> 196a17b1
 
     #[cfg(feature = "metrics")]
     let _ = MetricsGatherer::spawn(&cfg, rollup_store.clone(), l2_url)
