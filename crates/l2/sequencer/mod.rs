use std::sync::Arc;

use crate::{utils::prover::proving_systems::ProverType, SequencerConfig};
use block_producer::start_block_producer;
use ethrex_blockchain::Blockchain;
use ethrex_storage::Store;
use ethrex_storage_rollup::StoreRollup;
use execution_cache::ExecutionCache;
use l1_committer::L1Committer;
use l1_watcher::L1Watcher;
use proof_coordinator::ProofCoordinator;
use tokio::task::JoinSet;
use tracing::{error, info};
use utils::get_needed_proof_types;

pub mod block_producer;
mod l1_committer;
pub mod l1_proof_sender;
pub mod l1_proof_verifier;
mod l1_watcher;
#[cfg(feature = "metrics")]
pub mod metrics;
pub mod proof_coordinator;
pub mod state_diff;

pub mod execution_cache;

pub mod configs;
pub mod errors;
pub mod setup;
pub mod utils;

pub async fn start_l2(
    store: Store,
    rollup_store: StoreRollup,
    blockchain: Arc<Blockchain>,
    cfg: SequencerConfig,
    #[cfg(feature = "metrics")] l2_url: String,
) {
    info!("Starting Proposer");

    let execution_cache = Arc::new(ExecutionCache::default());

    let Ok(needed_proof_types) = get_needed_proof_types(
        cfg.proof_coordinator.dev_mode,
        cfg.eth.rpc_url.clone(),
        cfg.l1_committer.on_chain_proposer_address,
    )
    .await
    .inspect_err(|e| error!("Error starting Proposer: {e}")) else {
        return;
    };

    L1Watcher::spawn(store.clone(), blockchain.clone(), cfg.clone()).await;
    let _ = L1Committer::spawn(
        store.clone(),
        rollup_store.clone(),
        execution_cache.clone(),
        cfg.clone(),
    )
    .await
    .inspect_err(|err| {
        error!("Error starting Committer: {err}");
    });
    let _ = ProofCoordinator::spawn(store.clone(), rollup_store.clone(), cfg.clone())
        .await
        .inspect_err(|err| {
            error!("Error starting Proof Coordinator: {err}");
        });

<<<<<<< HEAD
    let mut task_set = JoinSet::new();
    task_set.spawn(proof_coordinator::start_proof_coordinator(
        store.clone(),
        rollup_store.clone(),
        cfg.clone(),
        needed_proof_types.clone(),
    ));
    task_set.spawn(l1_proof_sender::start_l1_proof_sender(
        cfg.clone(),
        rollup_store.clone(),
        needed_proof_types.clone(),
    ));
    if needed_proof_types.contains(&ProverType::Aligned) {
        task_set.spawn(l1_proof_verifier::start_l1_proof_verifier(cfg.clone()));
    }
=======
    let mut task_set: JoinSet<Result<(), errors::SequencerError>> = JoinSet::new();
    task_set.spawn(l1_proof_sender::start_l1_proof_sender(cfg.clone()));
>>>>>>> 2bc5f912
    task_set.spawn(start_block_producer(
        store.clone(),
        blockchain,
        execution_cache,
        cfg.clone(),
    ));
    #[cfg(feature = "metrics")]
    task_set.spawn(metrics::start_metrics_gatherer(cfg, rollup_store, l2_url));

    while let Some(res) = task_set.join_next().await {
        match res {
            Ok(Ok(_)) => {}
            Ok(Err(err)) => {
                error!("Error starting Proposer: {err}");
                task_set.abort_all();
                break;
            }
            Err(err) => {
                error!("JoinSet error: {err}");
                task_set.abort_all();
                break;
            }
        };
    }
}<|MERGE_RESOLUTION|>--- conflicted
+++ resolved
@@ -62,20 +62,18 @@
     .inspect_err(|err| {
         error!("Error starting Committer: {err}");
     });
-    let _ = ProofCoordinator::spawn(store.clone(), rollup_store.clone(), cfg.clone())
-        .await
-        .inspect_err(|err| {
-            error!("Error starting Proof Coordinator: {err}");
-        });
-
-<<<<<<< HEAD
-    let mut task_set = JoinSet::new();
-    task_set.spawn(proof_coordinator::start_proof_coordinator(
+    let _ = ProofCoordinator::spawn(
         store.clone(),
         rollup_store.clone(),
         cfg.clone(),
         needed_proof_types.clone(),
-    ));
+    )
+    .await
+    .inspect_err(|err| {
+        error!("Error starting Proof Coordinator: {err}");
+    });
+
+    let mut task_set: JoinSet<Result<(), errors::SequencerError>> = JoinSet::new();
     task_set.spawn(l1_proof_sender::start_l1_proof_sender(
         cfg.clone(),
         rollup_store.clone(),
@@ -84,10 +82,6 @@
     if needed_proof_types.contains(&ProverType::Aligned) {
         task_set.spawn(l1_proof_verifier::start_l1_proof_verifier(cfg.clone()));
     }
-=======
-    let mut task_set: JoinSet<Result<(), errors::SequencerError>> = JoinSet::new();
-    task_set.spawn(l1_proof_sender::start_l1_proof_sender(cfg.clone()));
->>>>>>> 2bc5f912
     task_set.spawn(start_block_producer(
         store.clone(),
         blockchain,
