--- conflicted
+++ resolved
@@ -80,11 +80,8 @@
         store.clone(),
         rollup_store.clone(),
         cfg.clone(),
-<<<<<<< HEAD
         blockchain.clone(),
-=======
         blobs_bundle_cache.clone(),
->>>>>>> 6ac33242
         needed_proof_types.clone(),
     )
     .await
