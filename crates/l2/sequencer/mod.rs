--- conflicted
+++ resolved
@@ -123,21 +123,12 @@
         });
     let mut verifier_handle = None;
 
-<<<<<<< HEAD
-    let mut task_set: JoinSet<Result<(), errors::SequencerError>> = JoinSet::new();
     if cfg.aligned.aligned_mode {
-        task_set.spawn(l1_proof_verifier::start_l1_proof_verifier(
+        verifier_handle = Some(tokio::spawn(l1_proof_verifier::start_l1_proof_verifier(
             cfg.clone(),
             rollup_store.clone(),
             needed_proof_types.clone(),
-        ));
-=======
-    if needed_proof_types.contains(&ProverType::Aligned) {
-        verifier_handle = Some(tokio::spawn(l1_proof_verifier::start_l1_proof_verifier(
-            cfg.clone(),
-            rollup_store.clone(),
         )));
->>>>>>> 67cd8bea
     }
     if cfg.based.enabled {
         let _ = StateUpdater::spawn(
