use std::sync::Arc;

use crate::utils::prover::proving_systems::ProverType;
use crate::SequencerConfig;
use block_producer::BlockProducer;
use ethrex_blockchain::Blockchain;
use ethrex_storage::Store;
use ethrex_storage_rollup::StoreRollup;
use l1_committer::L1Committer;
use l1_proof_sender::L1ProofSender;
use l1_watcher::L1Watcher;
use proof_coordinator::ProofCoordinator;
use tokio::task::JoinSet;
use tracing::{error, info};
use utils::get_needed_proof_types;

pub mod block_producer;
mod l1_committer;
pub mod l1_proof_sender;
pub mod l1_proof_verifier;
mod l1_watcher;
#[cfg(feature = "metrics")]
pub mod metrics;
pub mod proof_coordinator;

pub mod configs;
pub mod errors;
pub mod setup;
pub mod utils;

pub async fn start_l2(
    store: Store,
    rollup_store: StoreRollup,
    blockchain: Arc<Blockchain>,
    cfg: SequencerConfig,
    #[cfg(feature = "metrics")] l2_url: String,
) {
    info!("Starting Proposer");

    let Ok(needed_proof_types) = get_needed_proof_types(
        cfg.proof_coordinator.dev_mode,
        cfg.eth.rpc_url.clone(),
        cfg.l1_committer.on_chain_proposer_address,
    )
    .await
    .inspect_err(|e| error!("Error starting Proposer: {e}")) else {
        return;
    };

    if needed_proof_types.contains(&ProverType::Aligned) && !cfg.aligned.aligned_mode {
        error!("Aligned mode is required. Please set the `--aligned` flag or use the `ALIGNED_MODE` environment variable to true.");
        return;
    }

    let _ = L1Watcher::spawn(store.clone(), blockchain.clone(), cfg.clone())
        .await
        .inspect_err(|err| {
            error!("Error starting Watcher: {err}");
        });
    let _ = L1Committer::spawn(store.clone(), rollup_store.clone(), cfg.clone())
        .await
        .inspect_err(|err| {
            error!("Error starting Committer: {err}");
        });
    let _ = ProofCoordinator::spawn(
        store.clone(),
        rollup_store.clone(),
        cfg.clone(),
        blockchain.clone(),
        needed_proof_types.clone(),
    )
    .await
    .inspect_err(|err| {
        error!("Error starting Proof Coordinator: {err}");
    });

    let _ = L1ProofSender::spawn(
        cfg.clone(),
        rollup_store.clone(),
        needed_proof_types.clone(),
    )
    .await
    .inspect_err(|err| {
        error!("Error starting Proof Coordinator: {err}");
    });
    let _ = BlockProducer::spawn(
        store.clone(),
        blockchain,
        execution_cache.clone(),
        cfg.clone(),
    )
    .await
    .inspect_err(|err| {
        error!("Error starting Block Producer: {err}");
    });

    let mut task_set: JoinSet<Result<(), errors::SequencerError>> = JoinSet::new();
    if needed_proof_types.contains(&ProverType::Aligned) {
        task_set.spawn(l1_proof_verifier::start_l1_proof_verifier(cfg.clone()));
    }
<<<<<<< HEAD
    task_set.spawn(start_block_producer(
        store.clone(),
        rollup_store.clone(),
        blockchain,
        cfg.clone(),
    ));
=======
>>>>>>> c23e7838
    #[cfg(feature = "metrics")]
    task_set.spawn(metrics::start_metrics_gatherer(cfg, rollup_store, l2_url));

    while let Some(res) = task_set.join_next().await {
        match res {
            Ok(Ok(_)) => {}
            Ok(Err(err)) => {
                error!("Error starting Proposer: {err}");
                task_set.abort_all();
                break;
            }
            Err(err) => {
                error!("JoinSet error: {err}");
                task_set.abort_all();
                break;
            }
        };
    }
}<|MERGE_RESOLUTION|>--- conflicted
+++ resolved
@@ -85,6 +85,7 @@
     });
     let _ = BlockProducer::spawn(
         store.clone(),
+        rollup_store.clone(),
         blockchain,
         execution_cache.clone(),
         cfg.clone(),
@@ -98,15 +99,6 @@
     if needed_proof_types.contains(&ProverType::Aligned) {
         task_set.spawn(l1_proof_verifier::start_l1_proof_verifier(cfg.clone()));
     }
-<<<<<<< HEAD
-    task_set.spawn(start_block_producer(
-        store.clone(),
-        rollup_store.clone(),
-        blockchain,
-        cfg.clone(),
-    ));
-=======
->>>>>>> c23e7838
     #[cfg(feature = "metrics")]
     task_set.spawn(metrics::start_metrics_gatherer(cfg, rollup_store, l2_url));
 
