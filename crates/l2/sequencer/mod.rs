use std::sync::Arc;

use crate::based::sequencer_state::SequencerStatus;
use crate::{BlockFetcher, SequencerConfig, StateUpdater};
use crate::{based::sequencer_state::SequencerState, utils::prover::proving_systems::ProverType};
use block_producer::BlockProducer;
use ethrex_blockchain::Blockchain;
use ethrex_storage::Store;
use ethrex_storage_rollup::StoreRollup;
use l1_committer::L1Committer;
use l1_proof_sender::L1ProofSender;
use l1_watcher::L1Watcher;
use proof_coordinator::ProofCoordinator;
use tokio::task::JoinSet;
use tracing::{error, info};
use utils::get_needed_proof_types;

pub mod block_producer;
pub mod l1_committer;
pub mod l1_proof_sender;
pub mod l1_proof_verifier;
mod l1_watcher;
#[cfg(feature = "metrics")]
pub mod metrics;
pub mod proof_coordinator;

pub mod configs;
pub mod errors;
pub mod setup;
pub mod utils;

pub async fn start_l2(
    store: Store,
    rollup_store: StoreRollup,
    blockchain: Arc<Blockchain>,
    cfg: SequencerConfig,
    #[cfg(feature = "metrics")] l2_url: String,
) {
    let initial_status = if cfg.based.based {
        SequencerStatus::default()
    } else {
        SequencerStatus::Sequencing
    };

    info!("Starting Sequencer in {initial_status} mode");

    let shared_state = SequencerState::from(initial_status);

    let Ok(needed_proof_types) = get_needed_proof_types(
        cfg.proof_coordinator.dev_mode,
        cfg.eth.rpc_url.clone(),
        cfg.l1_committer.on_chain_proposer_address,
    )
    .await
    .inspect_err(|e| error!("Error starting Proposer: {e}")) else {
        return;
    };

    if needed_proof_types.contains(&ProverType::Aligned) && !cfg.aligned.aligned_mode {
        error!(
            "Aligned mode is required. Please set the `--aligned` flag or use the `ALIGNED_MODE` environment variable to true."
        );
        return;
    }

<<<<<<< HEAD
    let _ = L1Watcher::spawn(store.clone(), blockchain.clone(), cfg.clone())
        .await
        .inspect_err(|err| {
            error!("Error starting Watcher: {err}");
        });
    let _ = L1Committer::spawn(store.clone(), rollup_store.clone(), cfg.clone())
        .await
        .inspect_err(|err| {
            error!("Error starting Committer: {err}");
        });
=======
    let _ = L1Watcher::spawn(
        store.clone(),
        blockchain.clone(),
        cfg.clone(),
        shared_state.clone(),
    )
    .await
    .inspect_err(|err| {
        error!("Error starting Watcher: {err}");
    });
    let _ = L1Committer::spawn(
        store.clone(),
        rollup_store.clone(),
        execution_cache.clone(),
        cfg.clone(),
        shared_state.clone(),
    )
    .await
    .inspect_err(|err| {
        error!("Error starting Committer: {err}");
    });
>>>>>>> d4ce1f75
    let _ = ProofCoordinator::spawn(
        store.clone(),
        rollup_store.clone(),
        cfg.clone(),
        blockchain.clone(),
        needed_proof_types.clone(),
    )
    .await
    .inspect_err(|err| {
        error!("Error starting Proof Coordinator: {err}");
    });

    let _ = L1ProofSender::spawn(
        cfg.clone(),
        shared_state.clone(),
        rollup_store.clone(),
        needed_proof_types.clone(),
    )
    .await
    .inspect_err(|err| {
        error!("Error starting L1 Proof Sender: {err}");
    });
<<<<<<< HEAD
    let _ = BlockProducer::spawn(store.clone(), rollup_store.clone(), blockchain, cfg.clone())
        .await
        .inspect_err(|err| {
            error!("Error starting Block Producer: {err}");
        });
=======
    let _ = BlockProducer::spawn(
        store.clone(),
        blockchain.clone(),
        execution_cache.clone(),
        cfg.clone(),
        shared_state.clone(),
    )
    .await
    .inspect_err(|err| {
        error!("Error starting Block Producer: {err}");
    });
>>>>>>> d4ce1f75

    let mut task_set: JoinSet<Result<(), errors::SequencerError>> = JoinSet::new();
    if needed_proof_types.contains(&ProverType::Aligned) {
        task_set.spawn(l1_proof_verifier::start_l1_proof_verifier(cfg.clone()));
    }
    if cfg.based.based {
        let _ = StateUpdater::spawn(
            cfg.clone(),
            shared_state.clone(),
            store.clone(),
            rollup_store.clone(),
        )
        .await
        .inspect_err(|err| {
            error!("Error starting State Updater: {err}");
        });

        let _ = BlockFetcher::spawn(
            &cfg,
            store.clone(),
            rollup_store.clone(),
            blockchain.clone(),
            shared_state.clone(),
        )
        .await
        .inspect_err(|err| {
            error!("Error starting Block Fetcher: {err}");
        });
    }
    #[cfg(feature = "metrics")]
    task_set.spawn(metrics::start_metrics_gatherer(cfg, rollup_store, l2_url));

    while let Some(res) = task_set.join_next().await {
        match res {
            Ok(Ok(_)) => {}
            Ok(Err(err)) => {
                error!("Error starting Proposer: {err}");
                task_set.abort_all();
                break;
            }
            Err(err) => {
                error!("JoinSet error: {err}");
                task_set.abort_all();
                break;
            }
        };
    }
}<|MERGE_RESOLUTION|>--- conflicted
+++ resolved
@@ -63,18 +63,6 @@
         return;
     }
 
-<<<<<<< HEAD
-    let _ = L1Watcher::spawn(store.clone(), blockchain.clone(), cfg.clone())
-        .await
-        .inspect_err(|err| {
-            error!("Error starting Watcher: {err}");
-        });
-    let _ = L1Committer::spawn(store.clone(), rollup_store.clone(), cfg.clone())
-        .await
-        .inspect_err(|err| {
-            error!("Error starting Committer: {err}");
-        });
-=======
     let _ = L1Watcher::spawn(
         store.clone(),
         blockchain.clone(),
@@ -88,7 +76,6 @@
     let _ = L1Committer::spawn(
         store.clone(),
         rollup_store.clone(),
-        execution_cache.clone(),
         cfg.clone(),
         shared_state.clone(),
     )
@@ -96,7 +83,6 @@
     .inspect_err(|err| {
         error!("Error starting Committer: {err}");
     });
->>>>>>> d4ce1f75
     let _ = ProofCoordinator::spawn(
         store.clone(),
         rollup_store.clone(),
@@ -119,17 +105,9 @@
     .inspect_err(|err| {
         error!("Error starting L1 Proof Sender: {err}");
     });
-<<<<<<< HEAD
-    let _ = BlockProducer::spawn(store.clone(), rollup_store.clone(), blockchain, cfg.clone())
-        .await
-        .inspect_err(|err| {
-            error!("Error starting Block Producer: {err}");
-        });
-=======
     let _ = BlockProducer::spawn(
         store.clone(),
         blockchain.clone(),
-        execution_cache.clone(),
         cfg.clone(),
         shared_state.clone(),
     )
@@ -137,7 +115,6 @@
     .inspect_err(|err| {
         error!("Error starting Block Producer: {err}");
     });
->>>>>>> d4ce1f75
 
     let mut task_set: JoinSet<Result<(), errors::SequencerError>> = JoinSet::new();
     if needed_proof_types.contains(&ProverType::Aligned) {
