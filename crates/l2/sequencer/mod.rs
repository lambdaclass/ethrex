use std::sync::Arc;

use crate::utils::config::{read_env_file_by_config, ConfigMode};
use block_producer::start_block_producer;
use ethrex_blockchain::Blockchain;
use ethrex_storage::Store;
use ethrex_storage_l2::StoreL2;
use execution_cache::ExecutionCache;
use tokio::task::JoinSet;
use tracing::{error, info};

pub mod block_producer;
pub mod l1_committer;
pub mod l1_proof_sender;
pub mod l1_watcher;
#[cfg(feature = "metrics")]
pub mod metrics;
pub mod proof_coordinator;
pub mod state_diff;

pub mod execution_cache;

pub mod errors;
pub mod utils;

pub async fn start_l2(store: Store, l2_store: StoreL2, blockchain: Arc<Blockchain>) {
    info!("Starting Proposer");

    if let Err(e) = read_env_file_by_config(ConfigMode::Sequencer) {
        error!("Failed to read .env file: {e}");
        return;
    }

    let execution_cache = Arc::new(ExecutionCache::default());

    let mut task_set = JoinSet::new();
    task_set.spawn(l1_watcher::start_l1_watcher(
        store.clone(),
        blockchain.clone(),
    ));
    task_set.spawn(l1_committer::start_l1_committer(
        store.clone(),
        l2_store.clone(),
        execution_cache.clone(),
    ));
<<<<<<< HEAD
    task_set.spawn(prover_server::start_prover_server(store.clone(), l2_store));
=======
    task_set.spawn(proof_coordinator::start_proof_coordinator(store.clone()));
    task_set.spawn(l1_proof_sender::start_l1_proof_sender());
>>>>>>> 3226f668
    task_set.spawn(start_block_producer(
        store.clone(),
        blockchain,
        execution_cache,
    ));
    #[cfg(feature = "metrics")]
    task_set.spawn(metrics::start_metrics_gatherer());

    while let Some(res) = task_set.join_next().await {
        match res {
            Ok(Ok(_)) => {}
            Ok(Err(err)) => {
                error!("Error starting Proposer: {err}");
                task_set.abort_all();
                break;
            }
            Err(err) => {
                error!("JoinSet error: {err}");
                task_set.abort_all();
                break;
            }
        };
    }
}<|MERGE_RESOLUTION|>--- conflicted
+++ resolved
@@ -43,12 +43,11 @@
         l2_store.clone(),
         execution_cache.clone(),
     ));
-<<<<<<< HEAD
-    task_set.spawn(prover_server::start_prover_server(store.clone(), l2_store));
-=======
-    task_set.spawn(proof_coordinator::start_proof_coordinator(store.clone()));
+    task_set.spawn(proof_coordinator::start_proof_coordinator(
+        store.clone(),
+        l2_store,
+    ));
     task_set.spawn(l1_proof_sender::start_l1_proof_sender());
->>>>>>> 3226f668
     task_set.spawn(start_block_producer(
         store.clone(),
         blockchain,
