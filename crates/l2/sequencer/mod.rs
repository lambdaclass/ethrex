--- conflicted
+++ resolved
@@ -15,12 +15,8 @@
 pub mod block_producer;
 mod l1_committer;
 pub mod l1_proof_sender;
-<<<<<<< HEAD
 pub mod l1_proof_verifier;
-pub mod l1_watcher;
-=======
 mod l1_watcher;
->>>>>>> 2e127484
 #[cfg(feature = "metrics")]
 pub mod metrics;
 pub mod proof_coordinator;
@@ -44,7 +40,6 @@
 
     let execution_cache = Arc::new(ExecutionCache::default());
 
-<<<<<<< HEAD
     let Ok(needed_proof_types) = get_needed_proof_types(
         cfg.proof_coordinator.dev_mode,
         cfg.eth.rpc_url.clone(),
@@ -55,17 +50,18 @@
         return;
     };
 
-    let mut task_set = JoinSet::new();
-    task_set.spawn(l1_watcher::start_l1_watcher(
-        store.clone(),
-        blockchain.clone(),
-        cfg.clone(),
-    ));
-    task_set.spawn(l1_committer::start_l1_committer(
-=======
+    let Ok(needed_proof_types) = get_needed_proof_types(
+        cfg.proof_coordinator.dev_mode,
+        cfg.eth.rpc_url.clone(),
+        cfg.l1_committer.on_chain_proposer_address,
+    )
+    .await
+    .inspect_err(|e| error!("Error starting Proposer: {e}")) else {
+        return;
+    };
+
     L1Watcher::spawn(store.clone(), blockchain.clone(), cfg.clone()).await;
     if let Err(err) = L1Committer::spawn(
->>>>>>> 2e127484
         store.clone(),
         rollup_store.clone(),
         execution_cache.clone(),
