use crate::based::block_fetcher::BlockFetcherError;
use crate::based::state_updater::StateUpdaterError;
use crate::utils::error::UtilsError;
use ethereum_types::FromStrRadixErr;
use ethrex_blockchain::error::{ChainError, InvalidForkChoice};
use ethrex_common::Address;
use ethrex_common::types::{BlobsBundleError, FakeExponentialError};
use ethrex_l2_common::privileged_transactions::PrivilegedTransactionError;
use ethrex_l2_common::prover::ProverType;
use ethrex_l2_common::state_diff::StateDiffError;
use ethrex_l2_rpc::signer::SignerError;
use ethrex_rpc::clients::EngineClientError;
use ethrex_rpc::clients::eth::errors::{CalldataEncodeError, EthClientError};
use ethrex_storage::error::StoreError;
use ethrex_storage_rollup::RollupStoreError;
use ethrex_vm::{EvmError, ProverDBError};
use spawned_concurrency::error::GenServerError;
use tokio::task::JoinError;

#[derive(Debug, thiserror::Error)]
pub enum SequencerError {
    #[error("Failed to start L1Watcher: {0}")]
    L1WatcherError(#[from] L1WatcherError),
    #[error("Failed to start ProofCoordinator: {0}")]
    ProofCoordinatorError(#[from] ProofCoordinatorError),
    #[error("Failed to start BlockProducer: {0}")]
    BlockProducerError(#[from] BlockProducerError),
    #[error("Failed to start Committer: {0}")]
    CommitterError(#[from] CommitterError),
    #[error("Failed to start ProofSender: {0}")]
    ProofSenderError(#[from] ProofSenderError),
    #[error("Failed to start ProofVerifier: {0}")]
    ProofVerifierError(#[from] ProofVerifierError),
    #[error("Failed to start MetricsGatherer: {0}")]
    MetricsGathererError(#[from] MetricsGathererError),
    #[error("Sequencer error: {0}")]
    EthClientError(#[from] EthClientError),
    #[error("Failed to start StateUpdater: {0}")]
    StateUpdaterError(#[from] StateUpdaterError),
    #[error("Failed to start BlockFetcher: {0}")]
    BlockFetcherError(#[from] BlockFetcherError),
    #[error("Failed to access Store: {0}")]
    FailedAccessingStore(#[from] StoreError),
    #[error("Failed to access RollupStore: {0}")]
    FailedAccessingRollUpStore(#[from] RollupStoreError),
    #[error("Failed to resolve network")]
    AlignedNetworkError(String),
    #[error("Failed to start EthrexMonitor: {0}")]
    MonitorError(#[from] MonitorError),
}

#[derive(Debug, thiserror::Error)]
pub enum L1WatcherError {
    #[error("L1Watcher error: {0}")]
    EthClientError(#[from] EthClientError),
    #[error("L1Watcher failed to deserialize log: {0}")]
    FailedToDeserializeLog(String),
    #[error("L1Watcher failed to parse private key: {0}")]
    FailedToDeserializePrivateKey(String),
    #[error("L1Watcher failed to retrieve chain config: {0}")]
    FailedToRetrieveChainConfig(String),
    #[error("L1Watcher failed to access Store: {0}")]
    FailedAccessingStore(#[from] StoreError),
    #[error("L1Watcher failed to access RollupStore: {0}")]
    FailedAccessingRollUpStore(#[from] RollupStoreError),
    #[error("{0}")]
    Custom(String),
    // TODO: Avoid propagating GenServerErrors outside GenServer modules
    // See https://github.com/lambdaclass/ethrex/issues/3376
    #[error("Spawned GenServer Error")]
    GenServerError(GenServerError),
}

#[derive(Debug, thiserror::Error)]
pub enum ProofCoordinatorError {
    #[error("ProofCoordinator connection failed: {0}")]
    ConnectionError(#[from] std::io::Error),
    #[error("ProofCoordinator failed because of an EthClient error: {0}")]
    EthClientError(#[from] EthClientError),
    #[error("ProofCoordinator failed to send transaction: {0}")]
    FailedToVerifyProofOnChain(String),
    #[error("ProofCoordinator failed to access Store: {0}")]
    FailedAccessingStore(#[from] StoreError),
    #[error("ProverServer failed to access RollupStore: {0}")]
    FailedAccessingRollupStore(#[from] RollupStoreError),
    #[error("ProofCoordinator failed to retrieve block from storaga, data is None.")]
    StorageDataIsNone,
    #[error("ProofCoordinator failed to create ProverInputs: {0}")]
    FailedToCreateProverInputs(#[from] EvmError),
    #[error("ProofCoordinator failed to create ExecutionWitness: {0}")]
    FailedToCreateExecutionWitness(#[from] ChainError),
    #[error("ProofCoordinator JoinError: {0}")]
    JoinError(#[from] JoinError),
    #[error("ProofCoordinator failed: {0}")]
    Custom(String),
    #[error("ProofCoordinator failed to write to TcpStream: {0}")]
    WriteError(String),
    #[error("ProofCoordinator failed to get data from Store: {0}")]
    ItemNotFoundInStore(String),
    #[error("Failed to encode calldata: {0}")]
    CalldataEncodeError(#[from] CalldataEncodeError),
    #[error("Unexpected Error: {0}")]
    InternalError(String),
    #[error("ProofCoordinator failed when (de)serializing JSON: {0}")]
    JsonError(#[from] serde_json::Error),
    #[error("ProofCoordinator encountered a StateDiffError")]
    StateDiffError(#[from] StateDiffError),
    #[error("ProofCoordinator encountered a ExecutionCacheError")]
    ExecutionCacheError(#[from] ExecutionCacheError),
    #[error("ProofCoordinator encountered a BlobsBundleError: {0}")]
    BlobsBundleError(#[from] ethrex_common::types::BlobsBundleError),
    #[error("Failed to execute command: {0}")]
    ComandError(std::io::Error),
    #[error("ProofCoordinator failed failed because of a ProverDB error: {0}")]
    ProverDBError(#[from] ProverDBError),
    #[error("Missing blob for batch {0}")]
    MissingBlob(u64),
}

#[derive(Debug, thiserror::Error)]
pub enum ProofSenderError {
    #[error("Failed because of an EthClient error: {0}")]
    EthClientError(#[from] EthClientError),
    #[error("Failed to encode calldata: {0}")]
    CalldataEncodeError(#[from] CalldataEncodeError),
    #[error("{0} proof is not present")]
    ProofNotPresent(ProverType),
    #[error("Unexpected Error: {0}")]
    InternalError(String),
    #[error("Failed to parse OnChainProposer response: {0}")]
    FailedToParseOnChainProposerResponse(String),
    // TODO: Avoid propagating GenServerErrors outside GenServer modules
    // See https://github.com/lambdaclass/ethrex/issues/3376
    #[error("Spawned GenServer Error")]
    GenServerError(GenServerError),
    #[error("Proof Sender failed because of a rollup store error: {0}")]
    RollUpStoreError(#[from] RollupStoreError),
    #[error("Proof Sender failed to estimate Aligned fee: {0}")]
    AlignedFeeEstimateError(String),
    #[error("Proof Sender failed to get nonce from batcher: {0}")]
    AlignedGetNonceError(String),
    #[error("Proof Sender failed to submit proof: {0}")]
    AlignedSubmitProofError(String),
}

#[derive(Debug, thiserror::Error)]
pub enum ProofVerifierError {
    #[error("Failed because of an EthClient error: {0}")]
    EthClientError(#[from] EthClientError),
    #[error("Unexpected Error: {0}")]
    InternalError(String),
    #[error("ProofVerifier failed to parse beacon url")]
    ParseBeaconUrl(String),
    #[error("Failed with a SaveStateError: {0}")]
    CalldataEncodeError(#[from] CalldataEncodeError),
    #[error("Store error: {0}")]
    StoreError(#[from] StoreError),
    #[error("Block Producer failed because of a rollup store error: {0}")]
    RollupStoreError(#[from] RollupStoreError),
}

#[derive(Debug, thiserror::Error)]
pub enum BlockProducerError {
    #[error("Block Producer failed because of an EngineClient error: {0}")]
    EngineClientError(#[from] EngineClientError),
    #[error("Block Producer failed because of a ChainError error: {0}")]
    ChainError(#[from] ChainError),
    #[error("Block Producer failed because of a EvmError error: {0}")]
    EvmError(#[from] EvmError),
    #[error("Block Producer failed because of a ProverDB error: {0}")]
    ProverDBError(#[from] ProverDBError),
    #[error("Block Producer failed because of a InvalidForkChoice error: {0}")]
    InvalidForkChoice(#[from] InvalidForkChoice),
    #[error("Block Producer failed to produce block: {0}")]
    FailedToProduceBlock(String),
    #[error("Block Producer failed to prepare PayloadAttributes timestamp: {0}")]
    FailedToGetSystemTime(#[from] std::time::SystemTimeError),
    #[error("Block Producer failed because of a store error: {0}")]
    StoreError(#[from] StoreError),
    #[error("Block Producer failed because of a rollup store error: {0}")]
    RollupStoreError(#[from] RollupStoreError),
    #[error("Block Producer failed retrieve block from storage, data is None.")]
    StorageDataIsNone,
    #[error("Block Producer failed to read jwt_secret: {0}")]
    FailedToReadJWT(#[from] std::io::Error),
    #[error("Block Producer failed to decode jwt_secret: {0}")]
    FailedToDecodeJWT(#[from] hex::FromHexError),
    #[error("Block Producer failed because of an execution cache error")]
    ExecutionCache(#[from] ExecutionCacheError),
    #[error("Interval does not fit in u64")]
    TryIntoError(#[from] std::num::TryFromIntError),
    #[error("{0}")]
    Custom(String),
    #[error("Failed to parse withdrawal: {0}")]
    FailedToParseWithdrawal(#[from] UtilsError),
    #[error("Failed to encode AccountStateDiff: {0}")]
    FailedToEncodeAccountStateDiff(#[from] StateDiffError),
    #[error("Failed to get data from: {0}")]
    FailedToGetDataFrom(String),
    // TODO: Avoid propagating GenServerErrors outside GenServer modules
    // See https://github.com/lambdaclass/ethrex/issues/3376
    #[error("Spawned GenServer Error")]
    GenServerError(GenServerError),
}

#[derive(Debug, thiserror::Error)]
pub enum CommitterError {
    #[error("Committer failed because of an EthClient error: {0}")]
    EthClientError(#[from] EthClientError),
    #[error("Committer failed to  {0}")]
    FailedToParseLastCommittedBlock(#[from] FromStrRadixErr),
    #[error("Committer failed retrieve block from storage: {0}")]
    StoreError(#[from] StoreError),
    #[error("Committer failed retrieve block from rollup storage: {0}")]
    RollupStoreError(#[from] RollupStoreError),
    #[error("Committer failed because of an execution cache error")]
    ExecutionCache(#[from] ExecutionCacheError),
    #[error("Committer failed retrieve data from storage")]
    FailedToRetrieveDataFromStorage,
    #[error("Committer failed to generate blobs bundle: {0}")]
    FailedToGenerateBlobsBundle(#[from] BlobsBundleError),
    #[error("Committer failed to get information from storage")]
    FailedToGetInformationFromStorage(String),
    #[error("Committer failed to encode state diff: {0}")]
    FailedToEncodeStateDiff(#[from] StateDiffError),
    #[error("Committer failed to open Points file: {0}")]
    FailedToOpenPointsFile(#[from] std::io::Error),
    #[error("Committer failed to re-execute block: {0}")]
    FailedToReExecuteBlock(#[from] EvmError),
    #[error("Committer failed to send transaction: {0}")]
    FailedToSendCommitment(String),
    #[error("Committer failed to decode deposit hash")]
    FailedToDecodeDepositHash,
    #[error("Withdrawal transaction was invalid")]
    InvalidWithdrawalTransaction,
    #[error("Blob estimation failed: {0}")]
    BlobEstimationError(#[from] BlobEstimationError),
    #[error("length does not fit in u16")]
    TryIntoError(#[from] std::num::TryFromIntError),
    #[error("Failed to encode calldata: {0}")]
    CalldataEncodeError(#[from] CalldataEncodeError),
    #[error("Unexpected Error: {0}")]
    InternalError(String),
    #[error("Failed to get withdrawals: {0}")]
    FailedToGetWithdrawals(#[from] UtilsError),
    #[error("Failed to sign error: {0}")]
    FailedToSignError(#[from] SignerError),
    #[error("Privileged Transaction error: {0}")]
    PrivilegedTransactionError(#[from] PrivilegedTransactionError),
    // TODO: Avoid propagating GenServerErrors outside GenServer modules
    // See https://github.com/lambdaclass/ethrex/issues/3376
    #[error("Spawned GenServer Error")]
    GenServerError(GenServerError),
}

#[derive(Debug, thiserror::Error)]
pub enum BlobEstimationError {
    #[error("Overflow error while estimating blob gas")]
    OverflowError,
    #[error("Failed to calculate blob gas due to invalid parameters")]
    CalculationError,
    #[error(
        "Blob gas estimation resulted in an infinite or undefined value. Outside valid or expected ranges"
    )]
    NonFiniteResult,
    #[error("{0}")]
    FakeExponentialError(#[from] FakeExponentialError),
}

#[derive(Debug, thiserror::Error)]
pub enum MetricsGathererError {
    #[error("MetricsGathererError: {0}")]
    MetricsError(#[from] ethrex_metrics::MetricsError),
    #[error("MetricsGatherer failed because of an EthClient error: {0}")]
    EthClientError(#[from] EthClientError),
    #[error("MetricsGatherer: {0}")]
    TryInto(String),
    // TODO: Avoid propagating GenServerErrors outside GenServer modules
    // See https://github.com/lambdaclass/ethrex/issues/3376
    #[error("Spawned GenServer Error")]
    GenServerError(GenServerError),
}

#[derive(Debug, thiserror::Error)]
pub enum ExecutionCacheError {
    #[error("Failed because of io error: {0}")]
    Io(#[from] std::io::Error),
    #[error("Failed (de)serializing result: {0}")]
    Bincode(#[from] bincode::Error),
}

#[derive(Debug, thiserror::Error)]
pub enum ConnectionHandlerError {
    // TODO: Avoid propagating GenServerErrors outside GenServer modules
    // See https://github.com/lambdaclass/ethrex/issues/3376
    #[error("Spawned GenServer Error")]
    GenServerError(GenServerError),
}

#[derive(Debug, thiserror::Error)]
pub enum MonitorError {
    #[error("Failed because of io error: {0}")]
    Io(#[from] std::io::Error),
    #[error("Failed to fetch {0:?} logs from {1}, {2}")]
    LogsSignatures(Vec<String>, Address, #[source] EthClientError),
    #[error("Failed to get batch by number {0}: {1}")]
    GetBatchByNumber(u64, #[source] RollupStoreError),
    #[error("Failed to get blocks by batch number {0}: {1}")]
    GetBlocksByBatch(u64, #[source] RollupStoreError),
    #[error("Batch {0} not found in the rollup store")]
    BatchNotFound(u64),
    #[error("Failed to get block by number {0}, {1}")]
    GetBlockByNumber(u64, #[source] StoreError),
    #[error("Block {0} not found in the store")]
    BlockNotFound(u64),
<<<<<<< HEAD
    // TODO: Avoid propagating GenServerErrors outside GenServer modules
    // See https://github.com/lambdaclass/ethrex/issues/3376
    #[error("Spawned GenServer Error")]
    GenServerError(GenServerError),
=======
    #[error("Failed to get logs topics {0}")]
    LogsTopics(usize),
    #[error("Failed to get logs data from {0}")]
    LogsData(usize),
    #[error("Failed to get area chunks")]
    Chunks,
    #[error("Failed to get latest block")]
    GetLatestBlock,
    #[error("Failed to get latest batch")]
    GetLatestBatch,
    #[error("Failed to get latest verified batch")]
    GetLatestVerifiedBatch,
    #[error("Failed to get committed batch")]
    GetLatestCommittedBatch,
    #[error("Failed to get last L1 block fetched")]
    GetLastFetchedL1,
    #[error("Failed to get pending privileged transactions")]
    GetPendingPrivilegedTx,
    #[error("Failed to get transaction pool")]
    TxPoolError,
    #[error("Failed to encode calldata: {0}")]
    CalldataEncodeError(#[from] CalldataEncodeError),
    #[error("Failed to parse privileged transaction")]
    PrivilegedTxParseError,
    #[error("Failure in rpc call: {0}")]
    EthClientError(#[from] EthClientError),
    #[error("Expected items in the table")]
    NoItemsInTable,
    #[error("RPC List can't be empty")]
    RPCListEmpty,
>>>>>>> f61eecdc
}<|MERGE_RESOLUTION|>--- conflicted
+++ resolved
@@ -313,12 +313,10 @@
     GetBlockByNumber(u64, #[source] StoreError),
     #[error("Block {0} not found in the store")]
     BlockNotFound(u64),
-<<<<<<< HEAD
-    // TODO: Avoid propagating GenServerErrors outside GenServer modules
-    // See https://github.com/lambdaclass/ethrex/issues/3376
-    #[error("Spawned GenServer Error")]
-    GenServerError(GenServerError),
-=======
+    // TODO: Avoid propagating GenServerErrors outside GenServer modules
+    // See https://github.com/lambdaclass/ethrex/issues/3376
+    #[error("Spawned GenServer Error")]
+    GenServerError(GenServerError),
     #[error("Failed to get logs topics {0}")]
     LogsTopics(usize),
     #[error("Failed to get logs data from {0}")]
@@ -349,5 +347,4 @@
     NoItemsInTable,
     #[error("RPC List can't be empty")]
     RPCListEmpty,
->>>>>>> f61eecdc
 }