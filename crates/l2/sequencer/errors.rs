use crate::based::block_fetcher::BlockFetcherError;
use crate::based::state_updater::StateUpdaterError;
use crate::utils::error::UtilsError;
use ethereum_types::FromStrRadixErr;
use ethrex_blockchain::error::{ChainError, InvalidForkChoice};
use ethrex_common::Address;
use ethrex_common::types::{BlobsBundleError, FakeExponentialError};
use ethrex_l2_common::privileged_transactions::PrivilegedTransactionError;
use ethrex_l2_common::prover::ProverType;
use ethrex_l2_common::state_diff::StateDiffError;
use ethrex_l2_rpc::signer::SignerError;
use ethrex_metrics::MetricsError;
use ethrex_rpc::clients::EngineClientError;
use ethrex_rpc::clients::eth::errors::{CalldataEncodeError, EthClientError};
use ethrex_storage::error::StoreError;
use ethrex_storage_rollup::RollupStoreError;
use ethrex_vm::{EvmError, ProverDBError};
use spawned_concurrency::error::GenServerError;
use tokio::task::JoinError;

#[derive(Debug, thiserror::Error)]
pub enum SequencerError {
    #[error("Failed to start L1Watcher: {0}")]
    L1WatcherError(#[from] L1WatcherError),
    #[error("Failed to start ProofCoordinator: {0}")]
    ProofCoordinatorError(#[from] ProofCoordinatorError),
    #[error("Failed to start BlockProducer: {0}")]
    BlockProducerError(#[from] BlockProducerError),
    #[error("Failed to start Committer: {0}")]
    CommitterError(#[from] CommitterError),
    #[error("Failed to start ProofSender: {0}")]
    ProofSenderError(#[from] ProofSenderError),
    #[error("Failed to start ProofVerifier: {0}")]
    ProofVerifierError(#[from] ProofVerifierError),
    #[error("Failed to start MetricsGatherer: {0}")]
    MetricsGathererError(#[from] MetricsGathererError),
    #[error("Sequencer error: {0}")]
    EthClientError(#[from] EthClientError),
    #[error("Failed to start StateUpdater: {0}")]
    StateUpdaterError(#[from] StateUpdaterError),
    #[error("Failed to start BlockFetcher: {0}")]
    BlockFetcherError(#[from] BlockFetcherError),
    #[error("Failed to access Store: {0}")]
    FailedAccessingStore(#[from] StoreError),
    #[error("Failed to access RollupStore: {0}")]
    FailedAccessingRollUpStore(#[from] RollupStoreError),
    #[error("Failed to resolve network")]
    AlignedNetworkError(String),
    #[error("Failed to start EthrexMonitor: {0}")]
    MonitorError(#[from] MonitorError),
}

#[derive(Debug, thiserror::Error)]
pub enum L1WatcherError {
    #[error("L1Watcher error: {0}")]
    EthClientError(#[from] EthClientError),
    #[error("L1Watcher failed to deserialize log: {0}")]
    FailedToDeserializeLog(String),
    #[error("L1Watcher failed to parse private key: {0}")]
    FailedToDeserializePrivateKey(String),
    #[error("L1Watcher failed to retrieve chain config: {0}")]
    FailedToRetrieveChainConfig(String),
    #[error("L1Watcher failed to access Store: {0}")]
    FailedAccessingStore(#[from] StoreError),
    #[error("L1Watcher failed to access RollupStore: {0}")]
    FailedAccessingRollUpStore(#[from] RollupStoreError),
    #[error("{0}")]
    Custom(String),
    #[error("Internal Error: {0}")]
    InternalError(#[from] GenServerError),
}

#[derive(Debug, thiserror::Error)]
pub enum ProofCoordinatorError {
    #[error("ProofCoordinator connection failed: {0}")]
    ConnectionError(#[from] std::io::Error),
    #[error("ProofCoordinator failed because of an EthClient error: {0}")]
    EthClientError(#[from] EthClientError),
    #[error("ProofCoordinator failed to send transaction: {0}")]
    FailedToVerifyProofOnChain(String),
    #[error("ProofCoordinator failed to access Store: {0}")]
    FailedAccessingStore(#[from] StoreError),
    #[error("ProverServer failed to access RollupStore: {0}")]
    FailedAccessingRollupStore(#[from] RollupStoreError),
    #[error("ProofCoordinator failed to retrieve block from storaga, data is None.")]
    StorageDataIsNone,
    #[error("ProofCoordinator failed to create ProverInputs: {0}")]
    FailedToCreateProverInputs(#[from] EvmError),
    #[error("ProofCoordinator failed to create ExecutionWitness: {0}")]
    FailedToCreateExecutionWitness(#[from] ChainError),
    #[error("ProofCoordinator JoinError: {0}")]
    JoinError(#[from] JoinError),
    #[error("ProofCoordinator failed: {0}")]
    Custom(String),
    #[error("ProofCoordinator failed to write to TcpStream: {0}")]
    WriteError(String),
    #[error("ProofCoordinator failed to get data from Store: {0}")]
    ItemNotFoundInStore(String),
    #[error("Failed to encode calldata: {0}")]
    CalldataEncodeError(#[from] CalldataEncodeError),
    #[error("Unexpected Error: {0}")]
    InternalError(String),
    #[error("ProofCoordinator failed when (de)serializing JSON: {0}")]
    JsonError(#[from] serde_json::Error),
    #[error("ProofCoordinator encountered a StateDiffError")]
    StateDiffError(#[from] StateDiffError),
    #[error("ProofCoordinator encountered a ExecutionCacheError")]
    ExecutionCacheError(#[from] ExecutionCacheError),
    #[error("ProofCoordinator encountered a BlobsBundleError: {0}")]
    BlobsBundleError(#[from] ethrex_common::types::BlobsBundleError),
    #[error("Failed to execute command: {0}")]
    ComandError(std::io::Error),
    #[error("ProofCoordinator failed failed because of a ProverDB error: {0}")]
    ProverDBError(#[from] ProverDBError),
    #[error("Missing blob for batch {0}")]
    MissingBlob(u64),
    #[error("Missing TDX private key")]
    MissingTDXPrivateKey,
    #[error("Metrics error")]
    Metrics(#[from] MetricsError),
}

#[derive(Debug, thiserror::Error)]
pub enum ProofSenderError {
    #[error("Failed because of an EthClient error: {0}")]
    EthClientError(#[from] EthClientError),
    #[error("Failed to encode calldata: {0}")]
    CalldataEncodeError(#[from] CalldataEncodeError),
    #[error("{0} proof is not present")]
    ProofNotPresent(ProverType),
    #[error("Unexpected Error: {0}")]
    UnexpectedError(String),
    #[error("Failed to parse OnChainProposer response: {0}")]
    FailedToParseOnChainProposerResponse(String),
    #[error("Internal Error: {0}")]
    InternalError(#[from] GenServerError),
    #[error("Proof Sender failed because of a rollup store error: {0}")]
    RollUpStoreError(#[from] RollupStoreError),
    #[error("Proof Sender failed to estimate Aligned fee: {0}")]
    AlignedFeeEstimateError(String),
    #[error("Proof Sender failed to get nonce from batcher: {0}")]
    AlignedGetNonceError(String),
    #[error("Proof Sender failed to submit proof: {0}")]
    AlignedSubmitProofError(String),
    #[error("Metrics error")]
    Metrics(#[from] MetricsError),
    #[error("Failed to convert integer")]
    TryIntoError(#[from] std::num::TryFromIntError),
}

#[derive(Debug, thiserror::Error)]
pub enum ProofVerifierError {
    #[error("Failed because of an EthClient error: {0}")]
    EthClientError(#[from] EthClientError),
    #[error("Unexpected Error: {0}")]
    InternalError(String),
    #[error("ProofVerifier failed to parse beacon url")]
    ParseBeaconUrl(String),
    #[error("Failed with a SaveStateError: {0}")]
    CalldataEncodeError(#[from] CalldataEncodeError),
    #[error("Store error: {0}")]
    StoreError(#[from] StoreError),
    #[error("Block Producer failed because of a rollup store error: {0}")]
    RollupStoreError(#[from] RollupStoreError),
}

#[derive(Debug, thiserror::Error)]
pub enum BlockProducerError {
    #[error("Block Producer failed because of an EngineClient error: {0}")]
    EngineClientError(#[from] EngineClientError),
    #[error("Block Producer failed because of a ChainError error: {0}")]
    ChainError(#[from] ChainError),
    #[error("Block Producer failed because of a EvmError error: {0}")]
    EvmError(#[from] EvmError),
    #[error("Block Producer failed because of a ProverDB error: {0}")]
    ProverDBError(#[from] ProverDBError),
    #[error("Block Producer failed because of a InvalidForkChoice error: {0}")]
    InvalidForkChoice(#[from] InvalidForkChoice),
    #[error("Block Producer failed to produce block: {0}")]
    FailedToProduceBlock(String),
    #[error("Block Producer failed to prepare PayloadAttributes timestamp: {0}")]
    FailedToGetSystemTime(#[from] std::time::SystemTimeError),
    #[error("Block Producer failed because of a store error: {0}")]
    StoreError(#[from] StoreError),
    #[error("Block Producer failed because of a rollup store error: {0}")]
    RollupStoreError(#[from] RollupStoreError),
    #[error("Block Producer failed retrieve block from storage, data is None.")]
    StorageDataIsNone,
    #[error("Block Producer failed to read jwt_secret: {0}")]
    FailedToReadJWT(#[from] std::io::Error),
    #[error("Block Producer failed to decode jwt_secret: {0}")]
    FailedToDecodeJWT(#[from] hex::FromHexError),
    #[error("Block Producer failed because of an execution cache error")]
    ExecutionCache(#[from] ExecutionCacheError),
    #[error("Block Producer failed to convert values: {0}")]
    TryIntoError(#[from] std::num::TryFromIntError),
    #[error("{0}")]
    Custom(String),
    #[error("Failed to parse withdrawal: {0}")]
    FailedToParseWithdrawal(#[from] UtilsError),
    #[error("Failed to encode AccountStateDiff: {0}")]
    FailedToEncodeAccountStateDiff(#[from] StateDiffError),
    #[error("Failed to get data from: {0}")]
    FailedToGetDataFrom(String),
    #[error("Internal Error: {0}")]
    InternalError(#[from] GenServerError),
}

#[derive(Debug, thiserror::Error)]
pub enum CommitterError {
    #[error("Committer failed because of an EthClient error: {0}")]
    EthClientError(#[from] EthClientError),
    #[error("Committer failed to  {0}")]
    FailedToParseLastCommittedBlock(#[from] FromStrRadixErr),
    #[error("Committer failed retrieve block from storage: {0}")]
    StoreError(#[from] StoreError),
    #[error("Committer failed retrieve block from rollup storage: {0}")]
    RollupStoreError(#[from] RollupStoreError),
    #[error("Committer failed because of an execution cache error")]
    ExecutionCache(#[from] ExecutionCacheError),
    #[error("Committer failed retrieve data from storage")]
    FailedToRetrieveDataFromStorage,
    #[error("Committer failed to generate blobs bundle: {0}")]
    FailedToGenerateBlobsBundle(#[from] BlobsBundleError),
    #[error("Committer failed to get information from storage")]
    FailedToGetInformationFromStorage(String),
    #[error("Committer failed to encode state diff: {0}")]
    FailedToEncodeStateDiff(#[from] StateDiffError),
    #[error("Committer failed to open Points file: {0}")]
    FailedToOpenPointsFile(#[from] std::io::Error),
    #[error("Committer failed to re-execute block: {0}")]
    FailedToReExecuteBlock(#[from] EvmError),
    #[error("Committer failed to send transaction: {0}")]
    FailedToSendCommitment(String),
    #[error("Committer failed to decode deposit hash")]
    FailedToDecodeDepositHash,
    #[error("Withdrawal transaction was invalid")]
    InvalidWithdrawalTransaction,
    #[error("Blob estimation failed: {0}")]
    BlobEstimationError(#[from] BlobEstimationError),
    #[error("Failed to convert integer")]
    TryIntoError(#[from] std::num::TryFromIntError),
    #[error("Failed to encode calldata: {0}")]
    CalldataEncodeError(#[from] CalldataEncodeError),
    #[error("Failed to get withdrawals: {0}")]
    FailedToGetWithdrawals(#[from] UtilsError),
    #[error("Failed to sign error: {0}")]
    FailedToSignError(#[from] SignerError),
    #[error("Privileged Transaction error: {0}")]
    PrivilegedTransactionError(#[from] PrivilegedTransactionError),
    #[error("Metrics error")]
    Metrics(#[from] MetricsError),
    #[error("Internal Error: {0}")]
    InternalError(#[from] GenServerError),
    #[error("Retrieval Error: {0}")]
    RetrievalError(String),
    #[error("Conversion Error: {0}")]
    ConversionError(String),
<<<<<<< HEAD
    #[error("Unexpected Error: {0}")]
    UnexpectedError(String),
=======
    #[error("Unreachable code reached: {0}")]
    Unreachable(String),
>>>>>>> 5f5ae2ff
}

#[derive(Debug, thiserror::Error)]
pub enum BlobEstimationError {
    #[error("Overflow error while estimating blob gas")]
    OverflowError,
    #[error("Failed to calculate blob gas due to invalid parameters")]
    CalculationError,
    #[error(
        "Blob gas estimation resulted in an infinite or undefined value. Outside valid or expected ranges"
    )]
    NonFiniteResult,
    #[error("{0}")]
    FakeExponentialError(#[from] FakeExponentialError),
}

#[derive(Debug, thiserror::Error)]
pub enum MetricsGathererError {
    #[error("MetricsGathererError: {0}")]
    MetricsError(#[from] ethrex_metrics::MetricsError),
    #[error("MetricsGatherer failed because of an EthClient error: {0}")]
    EthClientError(#[from] EthClientError),
    #[error("MetricsGatherer: {0}")]
    TryInto(String),
    #[error("Internal Error: {0}")]
    InternalError(#[from] GenServerError),
}

#[derive(Debug, thiserror::Error)]
pub enum ExecutionCacheError {
    #[error("Failed because of io error: {0}")]
    Io(#[from] std::io::Error),
    #[error("Failed (de)serializing result: {0}")]
    Bincode(#[from] bincode::Error),
}

#[derive(Debug, thiserror::Error)]
pub enum ConnectionHandlerError {
    #[error("Internal Error: {0}")]
    InternalError(#[from] GenServerError),
}

#[derive(Debug, thiserror::Error)]
pub enum MonitorError {
    #[error("Failed because of io error: {0}")]
    Io(#[from] std::io::Error),
    #[error("Failed to fetch {0:?} logs from {1}, {2}")]
    LogsSignatures(Vec<String>, Address, #[source] EthClientError),
    #[error("Failed to get batch by number {0}: {1}")]
    GetBatchByNumber(u64, #[source] RollupStoreError),
    #[error("Failed to get blocks by batch number {0}: {1}")]
    GetBlocksByBatch(u64, #[source] RollupStoreError),
    #[error("Batch {0} not found in the rollup store")]
    BatchNotFound(u64),
    #[error("Failed to get block by number {0}, {1}")]
    GetBlockByNumber(u64, #[source] StoreError),
    #[error("Block {0} not found in the store")]
    BlockNotFound(u64),
    #[error("Internal Error: {0}")]
    InternalError(#[from] GenServerError),
    #[error("Failed to get logs topics {0}")]
    LogsTopics(usize),
    #[error("Failed to get logs data from {0}")]
    LogsData(usize),
    #[error("Failed to get area chunks")]
    Chunks,
    #[error("Failed to get latest block")]
    GetLatestBlock,
    #[error("Failed to get latest batch")]
    GetLatestBatch,
    #[error("Failed to get latest verified batch")]
    GetLatestVerifiedBatch,
    #[error("Failed to get commited batch")]
    GetLatestCommittedBatch,
    #[error("Failed to get last L1 block fetched")]
    GetLastFetchedL1,
    #[error("Failed to get pending privileged transactions")]
    GetPendingPrivilegedTx,
    #[error("Failed to get transaction pool")]
    TxPoolError,
    #[error("Failed to encode calldata: {0}")]
    CalldataEncodeError(#[from] CalldataEncodeError),
    #[error("Failed to parse privileged transaction")]
    PrivilegedTxParseError,
    #[error("Failure in rpc call: {0}")]
    EthClientError(#[from] EthClientError),
    #[error("Failed to get receipt for transaction")]
    ReceiptError,
    #[error("Expected transaction to have logs")]
    NoLogs,
    #[error("Expected items in the table")]
    NoItemsInTable,
    #[error("RPC List can't be empty")]
    RPCListEmpty,
    #[error("Error converting batch window")]
    BatchWindow,
    #[error("Error while parsing private key")]
    DecodingError(String),
    #[error("Error parsing secret key")]
    FromHexError(#[from] hex::FromHexError),
}<|MERGE_RESOLUTION|>--- conflicted
+++ resolved
@@ -256,13 +256,10 @@
     RetrievalError(String),
     #[error("Conversion Error: {0}")]
     ConversionError(String),
-<<<<<<< HEAD
     #[error("Unexpected Error: {0}")]
     UnexpectedError(String),
-=======
     #[error("Unreachable code reached: {0}")]
     Unreachable(String),
->>>>>>> 5f5ae2ff
 }
 
 #[derive(Debug, thiserror::Error)]
