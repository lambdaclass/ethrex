--- conflicted
+++ resolved
@@ -239,15 +239,12 @@
     InternalError(String),
     #[error("Failed to get withdrawals: {0}")]
     FailedToGetWithdrawals(#[from] UtilsError),
-<<<<<<< HEAD
     #[error("Deposit error: {0}")]
     DepositError(#[from] DepositError),
-    // TODO: Avoid propagating GenServerErrors outside GenServer modules
-    // See https://github.com/lambdaclass/ethrex/issues/3376
-=======
     #[error("Privileged Transaction error: {0}")]
     PrivilegedTransactionError(#[from] PrivilegedTransactionError),
->>>>>>> eee2e9d5
+    // TODO: Avoid propagating GenServerErrors outside GenServer modules
+    // See https://github.com/lambdaclass/ethrex/issues/3376
     #[error("Spawned GenServer Error")]
     GenServerError(GenServerError),
 }
