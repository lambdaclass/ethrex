--- conflicted
+++ resolved
@@ -226,17 +226,14 @@
     InternalError(String),
     #[error("Failed to get withdrawals: {0}")]
     FailedToGetWithdrawals(#[from] UtilsError),
-<<<<<<< HEAD
     #[error("Failed to sign error: {0}")]
     FailedToSignError(#[from] SignerError),
-=======
     #[error("Deposit error: {0}")]
     DepositError(#[from] DepositError),
     #[error("Withdrawal error: {0}")]
     WithdrawalError(#[from] WithdrawalError),
     #[error("Spawned GenServer Error")]
     GenServerError(GenServerError),
->>>>>>> d18d897b
 }
 
 #[derive(Debug, thiserror::Error)]
