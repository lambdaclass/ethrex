--- conflicted
+++ resolved
@@ -313,14 +313,12 @@
     GetBlockByNumber(u64, #[source] StoreError),
     #[error("Block {0} not found in the store")]
     BlockNotFound(u64),
-<<<<<<< HEAD
     #[error("Failed to get logs topics {0}")]
     LogsTopics(usize),
     #[error("Failed to get logs data from {0}")]
     LogsData(usize),
     #[error("Failed to get area chunks")]
     Chunks,
-=======
     #[error("Failed to get latest block")]
     GetLatestBlock,
     #[error("Failed to get latest batch")]
@@ -345,5 +343,4 @@
     NoItemsInTable,
     #[error("RPC List can't be empty")]
     RPCListEmpty,
->>>>>>> d6548ff9
 }