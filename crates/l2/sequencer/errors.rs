use crate::based::block_fetcher::BlockFetcherError;
use crate::based::state_updater::StateUpdaterError;
use crate::utils::error::UtilsError;
use ethereum_types::FromStrRadixErr;
use ethrex_blockchain::error::{ChainError, InvalidForkChoice};
use ethrex_common::Address;
use ethrex_common::types::{BlobsBundleError, FakeExponentialError};
use ethrex_l2_common::privileged_transactions::PrivilegedTransactionError;
use ethrex_l2_common::prover::ProverType;
use ethrex_l2_common::state_diff::StateDiffError;
use ethrex_l2_rpc::signer::SignerError;
use ethrex_rpc::clients::EngineClientError;
use ethrex_rpc::clients::eth::errors::{CalldataEncodeError, EthClientError};
use ethrex_storage::error::StoreError;
use ethrex_storage_rollup::RollupStoreError;
use ethrex_vm::{EvmError, ProverDBError};
use spawned_concurrency::error::GenServerError;
use tokio::task::JoinError;

#[derive(Debug, thiserror::Error)]
pub enum SequencerError {
    #[error("Failed to start L1Watcher: {0}")]
    L1WatcherError(#[from] L1WatcherError),
    #[error("Failed to start ProofCoordinator: {0}")]
    ProofCoordinatorError(#[from] ProofCoordinatorError),
    #[error("Failed to start BlockProducer: {0}")]
    BlockProducerError(#[from] BlockProducerError),
    #[error("Failed to start Committer: {0}")]
    CommitterError(#[from] CommitterError),
    #[error("Failed to start ProofSender: {0}")]
    ProofSenderError(#[from] ProofSenderError),
    #[error("Failed to start ProofVerifier: {0}")]
    ProofVerifierError(#[from] ProofVerifierError),
    #[error("Failed to start MetricsGatherer: {0}")]
    MetricsGathererError(#[from] MetricsGathererError),
    #[error("Sequencer error: {0}")]
    EthClientError(#[from] EthClientError),
    #[error("Failed to start StateUpdater: {0}")]
    StateUpdaterError(#[from] StateUpdaterError),
    #[error("Failed to start BlockFetcher: {0}")]
    BlockFetcherError(#[from] BlockFetcherError),
    #[error("Failed to access Store: {0}")]
    FailedAccessingStore(#[from] StoreError),
    #[error("Failed to access RollupStore: {0}")]
    FailedAccessingRollUpStore(#[from] RollupStoreError),
    #[error("Failed to resolve network")]
    AlignedNetworkError(String),
    #[error("Failed to start EthrexMonitor: {0}")]
    MonitorError(#[from] MonitorError),
}

#[derive(Debug, thiserror::Error)]
pub enum L1WatcherError {
    #[error("L1Watcher error: {0}")]
    EthClientError(#[from] EthClientError),
    #[error("L1Watcher failed to deserialize log: {0}")]
    FailedToDeserializeLog(String),
    #[error("L1Watcher failed to parse private key: {0}")]
    FailedToDeserializePrivateKey(String),
    #[error("L1Watcher failed to retrieve chain config: {0}")]
    FailedToRetrieveChainConfig(String),
    #[error("L1Watcher failed to access Store: {0}")]
    FailedAccessingStore(#[from] StoreError),
    #[error("L1Watcher failed to access RollupStore: {0}")]
    FailedAccessingRollUpStore(#[from] RollupStoreError),
    #[error("{0}")]
    Custom(String),
    // TODO: Avoid propagating GenServerErrors outside GenServer modules
    // See https://github.com/lambdaclass/ethrex/issues/3376
    #[error("Spawned GenServer Error")]
    GenServerError(GenServerError),
}

#[derive(Debug, thiserror::Error)]
pub enum ProofCoordinatorError {
    #[error("ProofCoordinator connection failed: {0}")]
    ConnectionError(#[from] std::io::Error),
    #[error("ProofCoordinator failed because of an EthClient error: {0}")]
    EthClientError(#[from] EthClientError),
    #[error("ProofCoordinator failed to send transaction: {0}")]
    FailedToVerifyProofOnChain(String),
    #[error("ProofCoordinator failed to access Store: {0}")]
    FailedAccessingStore(#[from] StoreError),
    #[error("ProverServer failed to access RollupStore: {0}")]
    FailedAccessingRollupStore(#[from] RollupStoreError),
    #[error("ProofCoordinator failed to retrieve block from storaga, data is None.")]
    StorageDataIsNone,
    #[error("ProofCoordinator failed to create ProverInputs: {0}")]
    FailedToCreateProverInputs(#[from] EvmError),
    #[error("ProofCoordinator failed to create ExecutionWitness: {0}")]
    FailedToCreateExecutionWitness(#[from] ChainError),
    #[error("ProofCoordinator JoinError: {0}")]
    JoinError(#[from] JoinError),
    #[error("ProofCoordinator failed: {0}")]
    Custom(String),
    #[error("ProofCoordinator failed to write to TcpStream: {0}")]
    WriteError(String),
    #[error("ProofCoordinator failed to get data from Store: {0}")]
    ItemNotFoundInStore(String),
    #[error("Failed to encode calldata: {0}")]
    CalldataEncodeError(#[from] CalldataEncodeError),
    #[error("Unexpected Error: {0}")]
    InternalError(String),
    #[error("ProofCoordinator failed when (de)serializing JSON: {0}")]
    JsonError(#[from] serde_json::Error),
    #[error("ProofCoordinator encountered a StateDiffError")]
    StateDiffError(#[from] StateDiffError),
    #[error("ProofCoordinator encountered a ExecutionCacheError")]
    ExecutionCacheError(#[from] ExecutionCacheError),
    #[error("ProofCoordinator encountered a BlobsBundleError: {0}")]
    BlobsBundleError(#[from] ethrex_common::types::BlobsBundleError),
    #[error("Failed to execute command: {0}")]
    ComandError(std::io::Error),
    #[error("ProofCoordinator failed failed because of a ProverDB error: {0}")]
    ProverDBError(#[from] ProverDBError),
    #[error("Missing blob for batch {0}")]
    MissingBlob(u64),
}

#[derive(Debug, thiserror::Error)]
pub enum ProofSenderError {
    #[error("Failed because of an EthClient error: {0}")]
    EthClientError(#[from] EthClientError),
    #[error("Failed to encode calldata: {0}")]
    CalldataEncodeError(#[from] CalldataEncodeError),
    #[error("{0} proof is not present")]
    ProofNotPresent(ProverType),
    #[error("Unexpected Error: {0}")]
    InternalError(String),
    #[error("Failed to parse OnChainProposer response: {0}")]
    FailedToParseOnChainProposerResponse(String),
    // TODO: Avoid propagating GenServerErrors outside GenServer modules
    // See https://github.com/lambdaclass/ethrex/issues/3376
    #[error("Spawned GenServer Error")]
    GenServerError(GenServerError),
    #[error("Proof Sender failed because of a rollup store error: {0}")]
    RollUpStoreError(#[from] RollupStoreError),
    #[error("Proof Sender failed to estimate Aligned fee: {0}")]
    AlignedFeeEstimateError(String),
    #[error("Proof Sender failed to get nonce from batcher: {0}")]
    AlignedGetNonceError(String),
    #[error("Proof Sender failed to submit proof: {0}")]
    AlignedSubmitProofError(String),
}

#[derive(Debug, thiserror::Error)]
pub enum ProofVerifierError {
    #[error("Failed because of an EthClient error: {0}")]
    EthClientError(#[from] EthClientError),
    #[error("Unexpected Error: {0}")]
    InternalError(String),
    #[error("ProofVerifier failed to parse beacon url")]
    ParseBeaconUrl(String),
    #[error("Failed with a SaveStateError: {0}")]
    CalldataEncodeError(#[from] CalldataEncodeError),
    #[error("Store error: {0}")]
    StoreError(#[from] StoreError),
    #[error("Block Producer failed because of a rollup store error: {0}")]
    RollupStoreError(#[from] RollupStoreError),
}

#[derive(Debug, thiserror::Error)]
pub enum BlockProducerError {
    #[error("Block Producer failed because of an EngineClient error: {0}")]
    EngineClientError(#[from] EngineClientError),
    #[error("Block Producer failed because of a ChainError error: {0}")]
    ChainError(#[from] ChainError),
    #[error("Block Producer failed because of a EvmError error: {0}")]
    EvmError(#[from] EvmError),
    #[error("Block Producer failed because of a ProverDB error: {0}")]
    ProverDBError(#[from] ProverDBError),
    #[error("Block Producer failed because of a InvalidForkChoice error: {0}")]
    InvalidForkChoice(#[from] InvalidForkChoice),
    #[error("Block Producer failed to produce block: {0}")]
    FailedToProduceBlock(String),
    #[error("Block Producer failed to prepare PayloadAttributes timestamp: {0}")]
    FailedToGetSystemTime(#[from] std::time::SystemTimeError),
    #[error("Block Producer failed because of a store error: {0}")]
    StoreError(#[from] StoreError),
    #[error("Block Producer failed because of a rollup store error: {0}")]
    RollupStoreError(#[from] RollupStoreError),
    #[error("Block Producer failed retrieve block from storage, data is None.")]
    StorageDataIsNone,
    #[error("Block Producer failed to read jwt_secret: {0}")]
    FailedToReadJWT(#[from] std::io::Error),
    #[error("Block Producer failed to decode jwt_secret: {0}")]
    FailedToDecodeJWT(#[from] hex::FromHexError),
    #[error("Block Producer failed because of an execution cache error")]
    ExecutionCache(#[from] ExecutionCacheError),
    #[error("Interval does not fit in u64")]
    TryIntoError(#[from] std::num::TryFromIntError),
    #[error("{0}")]
    Custom(String),
    #[error("Failed to parse withdrawal: {0}")]
    FailedToParseWithdrawal(#[from] UtilsError),
    #[error("Failed to encode AccountStateDiff: {0}")]
    FailedToEncodeAccountStateDiff(#[from] StateDiffError),
    #[error("Failed to get data from: {0}")]
    FailedToGetDataFrom(String),
    // TODO: Avoid propagating GenServerErrors outside GenServer modules
    // See https://github.com/lambdaclass/ethrex/issues/3376
    #[error("Spawned GenServer Error")]
    GenServerError(GenServerError),
}

#[derive(Debug, thiserror::Error)]
pub enum CommitterError {
    #[error("Committer failed because of an EthClient error: {0}")]
    EthClientError(#[from] EthClientError),
    #[error("Committer failed to  {0}")]
    FailedToParseLastCommittedBlock(#[from] FromStrRadixErr),
    #[error("Committer failed retrieve block from storage: {0}")]
    StoreError(#[from] StoreError),
    #[error("Committer failed retrieve block from rollup storage: {0}")]
    RollupStoreError(#[from] RollupStoreError),
    #[error("Committer failed because of an execution cache error")]
    ExecutionCache(#[from] ExecutionCacheError),
    #[error("Committer failed retrieve data from storage")]
    FailedToRetrieveDataFromStorage,
    #[error("Committer failed to generate blobs bundle: {0}")]
    FailedToGenerateBlobsBundle(#[from] BlobsBundleError),
    #[error("Committer failed to get information from storage")]
    FailedToGetInformationFromStorage(String),
    #[error("Committer failed to encode state diff: {0}")]
    FailedToEncodeStateDiff(#[from] StateDiffError),
    #[error("Committer failed to open Points file: {0}")]
    FailedToOpenPointsFile(#[from] std::io::Error),
    #[error("Committer failed to re-execute block: {0}")]
    FailedToReExecuteBlock(#[from] EvmError),
    #[error("Committer failed to send transaction: {0}")]
    FailedToSendCommitment(String),
    #[error("Committer failed to decode deposit hash")]
    FailedToDecodeDepositHash,
    #[error("Withdrawal transaction was invalid")]
    InvalidWithdrawalTransaction,
    #[error("Blob estimation failed: {0}")]
    BlobEstimationError(#[from] BlobEstimationError),
    #[error("length does not fit in u16")]
    TryIntoError(#[from] std::num::TryFromIntError),
    #[error("Failed to encode calldata: {0}")]
    CalldataEncodeError(#[from] CalldataEncodeError),
    #[error("Unexpected Error: {0}")]
    InternalError(String),
    #[error("Failed to get withdrawals: {0}")]
    FailedToGetWithdrawals(#[from] UtilsError),
    #[error("Failed to sign error: {0}")]
    FailedToSignError(#[from] SignerError),
    #[error("Privileged Transaction error: {0}")]
    PrivilegedTransactionError(#[from] PrivilegedTransactionError),
    // TODO: Avoid propagating GenServerErrors outside GenServer modules
    // See https://github.com/lambdaclass/ethrex/issues/3376
    #[error("Spawned GenServer Error")]
    GenServerError(GenServerError),
}

#[derive(Debug, thiserror::Error)]
pub enum BlobEstimationError {
    #[error("Overflow error while estimating blob gas")]
    OverflowError,
    #[error("Failed to calculate blob gas due to invalid parameters")]
    CalculationError,
    #[error(
        "Blob gas estimation resulted in an infinite or undefined value. Outside valid or expected ranges"
    )]
    NonFiniteResult,
    #[error("{0}")]
    FakeExponentialError(#[from] FakeExponentialError),
}

#[derive(Debug, thiserror::Error)]
pub enum MetricsGathererError {
    #[error("MetricsGathererError: {0}")]
    MetricsError(#[from] ethrex_metrics::MetricsError),
    #[error("MetricsGatherer failed because of an EthClient error: {0}")]
    EthClientError(#[from] EthClientError),
    #[error("MetricsGatherer: {0}")]
    TryInto(String),
    // TODO: Avoid propagating GenServerErrors outside GenServer modules
    // See https://github.com/lambdaclass/ethrex/issues/3376
    #[error("Spawned GenServer Error")]
    GenServerError(GenServerError),
}

#[derive(Debug, thiserror::Error)]
pub enum ExecutionCacheError {
    #[error("Failed because of io error: {0}")]
    Io(#[from] std::io::Error),
    #[error("Failed (de)serializing result: {0}")]
    Bincode(#[from] bincode::Error),
}

#[derive(Debug, thiserror::Error)]
pub enum ConnectionHandlerError {
    // TODO: Avoid propagating GenServerErrors outside GenServer modules
    // See https://github.com/lambdaclass/ethrex/issues/3376
    #[error("Spawned GenServer Error")]
    GenServerError(GenServerError),
}

#[derive(Debug, thiserror::Error)]
pub enum MonitorError {
    #[error("Failed because of io error: {0}")]
    Io(#[from] std::io::Error),
    #[error("Failed to fetch {0:?} logs from {1}, {2}")]
    LogsSignatures(Vec<String>, Address, #[source] EthClientError),
    #[error("Failed to get batch by number {0}: {1}")]
    GetBatchByNumber(u64, #[source] RollupStoreError),
    #[error("Failed to get blocks by batch number {0}: {1}")]
    GetBlocksByBatch(u64, #[source] RollupStoreError),
    #[error("Batch {0} not found in the rollup store")]
    BatchNotFound(u64),
    #[error("Failed to get block by number {0}, {1}")]
    GetBlockByNumber(u64, #[source] StoreError),
    #[error("Block {0} not found in the store")]
    BlockNotFound(u64),
    #[error("Failed to get latest block")]
    GetLatestBlock,
    #[error("Failed to get latest batch")]
    GetLatestBatch,
    #[error("Failed to get latest verified batch")]
    GetLatestVerifiedBatch,
<<<<<<< HEAD
    #[error("Failed to get commited batch")]
    GetLatestCommitedBatch,
=======
    #[error("Failed to get committed batch")]
    GetLatestCommittedBatch,
>>>>>>> faa3dec1
    #[error("Failed to get last L1 block fetched")]
    GetLastFetchedL1,
    #[error("Failed to get pending privileged transactions")]
    GetPendingPrivilegedTx,
    #[error("Failed to get transaction pool")]
    TxPoolError,
    #[error("Failed to encode calldata: {0}")]
    CalldataEncodeError(#[from] CalldataEncodeError),
    #[error("Failed to parse privileged transaction")]
    PrivilegedTxParseError,
    #[error("Failure in rpc call: {0}")]
    EthClientError(#[from] EthClientError),
<<<<<<< HEAD
    #[error("Failed to get receipt for transaction")]
    ReceiptError,
    #[error("Expected transaction to have logs")]
    NoLogs,
=======
>>>>>>> faa3dec1
    #[error("Expected items in the table")]
    NoItemsInTable,
    #[error("RPC List can't be empty")]
    RPCListEmpty,
<<<<<<< HEAD
    #[error("Failed to get logs topics {0}")]
    LogsTopics(usize),
=======
>>>>>>> faa3dec1
}<|MERGE_RESOLUTION|>--- conflicted
+++ resolved
@@ -319,13 +319,8 @@
     GetLatestBatch,
     #[error("Failed to get latest verified batch")]
     GetLatestVerifiedBatch,
-<<<<<<< HEAD
     #[error("Failed to get commited batch")]
-    GetLatestCommitedBatch,
-=======
-    #[error("Failed to get committed batch")]
     GetLatestCommittedBatch,
->>>>>>> faa3dec1
     #[error("Failed to get last L1 block fetched")]
     GetLastFetchedL1,
     #[error("Failed to get pending privileged transactions")]
@@ -338,20 +333,14 @@
     PrivilegedTxParseError,
     #[error("Failure in rpc call: {0}")]
     EthClientError(#[from] EthClientError),
-<<<<<<< HEAD
     #[error("Failed to get receipt for transaction")]
     ReceiptError,
     #[error("Expected transaction to have logs")]
     NoLogs,
-=======
->>>>>>> faa3dec1
     #[error("Expected items in the table")]
     NoItemsInTable,
     #[error("RPC List can't be empty")]
     RPCListEmpty,
-<<<<<<< HEAD
     #[error("Failed to get logs topics {0}")]
     LogsTopics(usize),
-=======
->>>>>>> faa3dec1
 }