use std::collections::HashMap;
use std::sync::Arc;

use ethrex_blockchain::{
    constants::TX_GAS_COST,
    error::ChainError,
    payload::{HeadTransaction, PayloadBuildContext, PayloadBuildResult},
    Blockchain,
};
use ethrex_common::{
    types::{Block, Receipt, Transaction, SAFE_BYTES_PER_BLOB},
    Address, U256,
};
use ethrex_metrics::metrics;

#[cfg(feature = "metrics")]
use ethrex_metrics::metrics_blocks::METRICS_BLOCKS;
#[cfg(feature = "metrics")]
use ethrex_metrics::metrics_transactions::{MetricsTxStatus, MetricsTxType, METRICS_TX};
use ethrex_storage::Store;
use ethrex_vm::{backends::CallFrameBackup, Evm, EvmError};
use std::ops::Div;
use tokio::time::Instant;
use tracing::{debug, error};

use crate::{
    sequencer::{
        errors::{BlockProducerError, StateDiffError},
        state_diff::{
            AccountStateDiff, BLOCK_HEADER_LEN, DEPOSITS_LOG_LEN, SIMPLE_TX_STATE_DIFF_SIZE,
            WITHDRAWAL_LOG_LEN,
        },
    },
    utils::helpers::{is_deposit_l2, is_withdrawal_l2},
};

/// L2 payload builder
/// Completes the payload building process, return the block value
/// Same as `blockchain::build_payload` without applying system operations and using a different `fill_transactions`
pub async fn build_payload(
    blockchain: Arc<Blockchain>,
    payload: Block,
    store: &Store,
) -> Result<PayloadBuildResult, BlockProducerError> {
    let since = Instant::now();
    let gas_limit = payload.header.gas_limit;

    debug!("Building payload");
    let mut context = PayloadBuildContext::new(payload, blockchain.evm_engine, store)?;

    blockchain.apply_withdrawals(&mut context)?;
    fill_transactions(blockchain.clone(), &mut context, store).await?;
    blockchain.extract_requests(&mut context)?;
    blockchain.finalize_payload(&mut context).await?;

    let interval = Instant::now().duration_since(since).as_millis();
    tracing::info!("[METRIC] BUILDING PAYLOAD TOOK: {interval} ms");
    #[allow(clippy::as_conversions)]
    if let Some(gas_used) = gas_limit.checked_sub(context.remaining_gas) {
        let as_gigas = (gas_used as f64).div(10_f64.powf(9_f64));

        if interval != 0 {
            let throughput = (as_gigas) / (interval as f64) * 1000_f64;
            tracing::info!(
                "[METRIC] BLOCK BUILDING THROUGHPUT: {throughput} Gigagas/s TIME SPENT: {interval} msecs"
            );
        }
    }

    metrics!(
        #[allow(clippy::as_conversions)]
        METRICS_BLOCKS.set_latest_block_gas_limit(
            ((gas_limit - context.remaining_gas) as f64 / gas_limit as f64) * 100_f64
        );
        // L2 does not allow for blob transactions so the blob pool can be ignored
        let (tx_pool_size, _blob_pool_size) = blockchain
            .mempool
            .get_mempool_size()
            .inspect_err(|e| tracing::error!("Failed to get metrics for: mempool size {}", e.to_string()))
            .unwrap_or((0_usize, 0_usize));
        let _ = METRICS_TX
            .set_mempool_tx_count(tx_pool_size, false)
            .inspect_err(|e| tracing::error!("Failed to set metrics for: blob tx mempool size {}", e.to_string()));
    );

    Ok(context.into())
}

/// Same as `blockchain::fill_transactions` but enforces that the `StateDiff` size  
/// stays within the blob size limit after processing each transaction.
pub async fn fill_transactions(
    blockchain: Arc<Blockchain>,
    context: &mut PayloadBuildContext,
    store: &Store,
) -> Result<(), BlockProducerError> {
    // version (u8) + header fields (struct) + withdrawals_len (u16) + deposits_len (u16) + accounts_diffs_len (u16)
    let mut acc_size_without_accounts = 1 + *BLOCK_HEADER_LEN + 2 + 2 + 2;
    let mut size_accounts_diffs = 0;
    let mut account_diffs = HashMap::new();

    let chain_config = store.get_chain_config()?;
    let max_blob_number_per_block: usize = chain_config
        .get_fork_blob_schedule(context.payload.header.timestamp)
        .map(|schedule| schedule.max)
        .unwrap_or_default()
        .try_into()
        .unwrap_or_default();

    debug!("Fetching transactions from mempool");
    // Fetch mempool transactions
    let (mut plain_txs, mut blob_txs) = blockchain.fetch_mempool_transactions(context)?;
    // Execute and add transactions to payload (if suitable)
    loop {
        // Check if we have enough gas to run more transactions
        if context.remaining_gas < TX_GAS_COST {
            debug!("No more gas to run transactions");
            break;
        };

        // Check if we have enough space for the StateDiff to run more transactions
        if acc_size_without_accounts + size_accounts_diffs + SIMPLE_TX_STATE_DIFF_SIZE
            > SAFE_BYTES_PER_BLOB
        {
            debug!("No more StateDiff space to run transactions");
            break;
        };
        if !blob_txs.is_empty() && context.blobs_bundle.blobs.len() >= max_blob_number_per_block {
            debug!("No more blob gas to run blob transactions");
            blob_txs.clear();
        }
        // Fetch the next transactions
        let (head_tx, is_blob) = match (plain_txs.peek(), blob_txs.peek()) {
            (None, None) => break,
            (None, Some(tx)) => (tx, true),
            (Some(tx), None) => (tx, false),
            (Some(a), Some(b)) if b < a => (b, true),
            (Some(tx), _) => (tx, false),
        };

        let txs = if is_blob {
            &mut blob_txs
        } else {
            &mut plain_txs
        };

        // Check if we have enough gas to run the transaction
        if context.remaining_gas < head_tx.tx.gas_limit() {
            debug!(
                "Skipping transaction: {}, no gas left",
                head_tx.tx.compute_hash()
            );
            // We don't have enough gas left for the transaction, so we skip all txs from this account
            txs.pop();
            continue;
        }

        // TODO: maybe fetch hash too when filtering mempool so we don't have to compute it here (we can do this in the same refactor as adding timestamp)
        let tx_hash = head_tx.tx.compute_hash();

        // Check whether the tx is replay-protected
        if head_tx.tx.protected() && !chain_config.is_eip155_activated(context.block_number()) {
            // Ignore replay protected tx & all txs from the sender
            // Pull transaction from the mempool
            debug!("Ignoring replay-protected transaction: {}", tx_hash);
            txs.pop();
            blockchain.remove_transaction_from_pool(&head_tx.tx.compute_hash())?;
            continue;
        }

<<<<<<< HEAD
        let previous_context = context.clone();
=======
        // Increment the total transaction counter
        // CHECK: do we want it here to count every processed transaction
        // or we want it before the return?
        metrics!(METRICS_TX.inc_tx());
>>>>>>> 98993261

        // Execute tx
        let (receipt, transaction_backup) = match apply_transaction_l2(&head_tx, context) {
            Ok((receipt, transaction_backup)) => {
                metrics!(METRICS_TX.inc_tx_with_status_and_type(
                    MetricsTxStatus::Succeeded,
                    MetricsTxType(head_tx.tx_type())
                ));
                (receipt, transaction_backup)
            }
            // Ignore following txs from sender
            Err(e) => {
                debug!("Failed to execute transaction: {}, {e}", tx_hash);
                metrics!(METRICS_TX.inc_tx_with_status_and_type(
                    MetricsTxStatus::Failed,
                    MetricsTxType(head_tx.tx_type())
                ));
                txs.pop();
                continue;
            }
        };

        let account_diffs_in_tx = get_account_diffs_in_tx(&transaction_backup, context)?;
        let merged_diffs = merge_diffs(&account_diffs, account_diffs_in_tx);

        let (tx_size_without_accounts, new_accounts_diff_size) = calculate_tx_diff_size(
            &merged_diffs,
            &head_tx,
            &receipt,
            *DEPOSITS_LOG_LEN,
            *WITHDRAWAL_LOG_LEN,
        )?;

        if acc_size_without_accounts + tx_size_without_accounts + new_accounts_diff_size
            > SAFE_BYTES_PER_BLOB
        {
            debug!(
                "No more StateDiff space to run this transactions. Skipping transaction: {:?}",
                tx_hash
            );
            txs.pop();

            // This transaction is too big, we need to restore the state
            context.vm.restore_cache_state(transaction_backup)?;

            continue;
        }

        txs.shift()?;
        // Pull transaction from the mempool
        blockchain.remove_transaction_from_pool(&head_tx.tx.compute_hash())?;

        // We only add the withdrawals and deposits length because the accounts diffs may change
        acc_size_without_accounts += tx_size_without_accounts;
        size_accounts_diffs = new_accounts_diff_size;
        // Include the new accounts diffs
        account_diffs = merged_diffs;
        // Add transaction to block
        debug!("Adding transaction: {} to payload", tx_hash);
        context.payload.body.transactions.push(head_tx.into());
        // Save receipt for hash calculation
        context.receipts.push(receipt);
    }
    Ok(())
}

fn apply_transaction_l2(
    head: &HeadTransaction,
    context: &mut PayloadBuildContext,
) -> Result<(Receipt, CallFrameBackup), ChainError> {
    match **head {
        Transaction::EIP4844Transaction(_) => Err(ChainError::InvalidTransaction(
            "Blob transactions not supported in the L2".to_string(),
        )),
        _ => apply_plain_transaction_l2(head, context),
    }
}

fn apply_plain_transaction_l2(
    head: &HeadTransaction,
    context: &mut PayloadBuildContext,
) -> Result<(Receipt, CallFrameBackup), ChainError> {
    let (report, gas_used, transaction_backup) = context.vm.execute_tx_l2(
        &head.tx,
        &context.payload.header,
        &mut context.remaining_gas,
        head.tx.sender(),
    )?;
    context.block_value += U256::from(gas_used) * head.tip;
    Ok((report, transaction_backup))
}

/// Returns the state diffs introduced by the transaction by comparing the call frame backup
/// (which holds the state before executing the transaction) with the current state of the cache
/// (which contains all the writes performed by the transaction).
fn get_account_diffs_in_tx(
    call_frame_backup: &CallFrameBackup,
    context: &PayloadBuildContext,
) -> Result<HashMap<Address, AccountStateDiff>, BlockProducerError> {
    let mut modified_accounts = HashMap::new();
    match &context.vm {
        Evm::REVM { .. } => {
            return Err(BlockProducerError::EvmError(EvmError::InvalidEVM(
                "REVM not supported for L2".to_string(),
            )))
        }
        Evm::LEVM { db } => {
            // First we add the account info
            for (address, original_account) in call_frame_backup.original_accounts_info.iter() {
                let new_account =
                    db.cache
                        .get(address)
                        .ok_or(BlockProducerError::FailedToGetDataFrom(
                            "DB Cache".to_owned(),
                        ))?;

                let nonce_diff: u16 = (new_account.info.nonce - original_account.info.nonce)
                    .try_into()
                    .map_err(BlockProducerError::TryIntoError)?;

                let new_balance = if new_account.info.balance != original_account.info.balance {
                    Some(new_account.info.balance)
                } else {
                    None
                };

                let bytecode = if new_account.code != original_account.code {
                    Some(new_account.code.clone())
                } else {
                    None
                };

                let account_state_diff = AccountStateDiff {
                    new_balance,
                    nonce_diff,
                    storage: HashMap::new(), // We add the storage later
                    bytecode,
                    bytecode_hash: None,
                };

                modified_accounts.insert(*address, account_state_diff);
            }

            // Then if there is any storage change, we add it to the account state diff
            for (address, original_storage_slots) in
                call_frame_backup.original_account_storage_slots.iter()
            {
                let account_info =
                    db.cache
                        .get(address)
                        .ok_or(BlockProducerError::FailedToGetDataFrom(
                            "DB Cache".to_owned(),
                        ))?;

                let mut added_storage = HashMap::new();
                for key in original_storage_slots.keys() {
                    added_storage.insert(
                        *key,
                        *account_info.storage.get(key).ok_or(
                            BlockProducerError::FailedToGetDataFrom(
                                "Account info Storage".to_owned(),
                            ),
                        )?,
                    );
                }
                if let Some(account_state_diff) = modified_accounts.get_mut(address) {
                    account_state_diff.storage = added_storage;
                } else {
                    // If the account is not in the modified accounts, we create a new one
                    let account_state_diff = AccountStateDiff {
                        new_balance: None,
                        nonce_diff: 0,
                        storage: added_storage,
                        bytecode: None,
                        bytecode_hash: None,
                    };
                    modified_accounts.insert(*address, account_state_diff);
                }
            }
        }
    }
    Ok(modified_accounts)
}

/// Combines the diffs from the current transaction with the existing block diffs.
/// Transaction diffs represent state changes from the latest transaction execution,
/// while previous diffs accumulate all changes included in the block so far.
fn merge_diffs(
    previous_diffs: &HashMap<Address, AccountStateDiff>,
    tx_diffs: HashMap<Address, AccountStateDiff>,
) -> HashMap<Address, AccountStateDiff> {
    let mut merged_diffs = previous_diffs.clone();
    for (address, diff) in tx_diffs {
        if let Some(existing_diff) = merged_diffs.get_mut(&address) {
            // New balance could be None if a transaction didn't change the balance
            // but we want to keep the previous changes made in a transaction included in the block
            existing_diff.new_balance = diff.new_balance.or(existing_diff.new_balance);

            // We add the nonce diff to the existing one to keep track of the total nonce diff
            existing_diff.nonce_diff += diff.nonce_diff;

            // we need to overwrite only the new storage storage slot with the new values
            existing_diff.storage.extend(diff.storage);

            // Take the bytecode from the tx diff if present, avoiding clone if not needed
            if diff.bytecode.is_some() {
                existing_diff.bytecode = diff.bytecode;
            }

            // Take the new bytecode hash if it is present
            existing_diff.bytecode_hash = diff.bytecode_hash.or(existing_diff.bytecode_hash);
        } else {
            merged_diffs.insert(address, diff);
        }
    }
    merged_diffs
}

/// Calculates the size of the state diffs introduced by the transaction, including
/// the size of withdrawals and deposits logs for this transaction, and the total
/// size of all account diffs accumulated so far in the block.
/// This is necessary because each transaction can modify accounts that were already
/// changed by previous transactions, so we must recalculate the total diff size each time.
fn calculate_tx_diff_size(
    merged_diffs: &HashMap<Address, AccountStateDiff>,
    head_tx: &HeadTransaction,
    receipt: &Receipt,
    deposits_log_len: usize,
    withdrawals_log_len: usize,
) -> Result<(usize, usize), BlockProducerError> {
    let mut tx_state_diff_size = 0;
    let mut new_accounts_diff_size = 0;

    for (address, diff) in merged_diffs.iter() {
        let encoded = match diff.encode(address) {
            Ok(encoded) => encoded,
            Err(StateDiffError::EmptyAccountDiff) => {
                debug!("Skipping empty account diff for address: {address}");
                continue;
            }
            Err(e) => {
                error!("Failed to encode account state diff: {e}");
                return Err(BlockProducerError::FailedToEncodeAccountStateDiff(e));
            }
        };
        new_accounts_diff_size += encoded.len();
    }

    if is_deposit_l2(head_tx) {
        tx_state_diff_size += deposits_log_len;
    }
    if is_withdrawal_l2(&head_tx.clone().into(), receipt)? {
        tx_state_diff_size += withdrawals_log_len;
    }

    Ok((tx_state_diff_size, new_accounts_diff_size))
}<|MERGE_RESOLUTION|>--- conflicted
+++ resolved
@@ -167,14 +167,7 @@
             continue;
         }
 
-<<<<<<< HEAD
         let previous_context = context.clone();
-=======
-        // Increment the total transaction counter
-        // CHECK: do we want it here to count every processed transaction
-        // or we want it before the return?
-        metrics!(METRICS_TX.inc_tx());
->>>>>>> 98993261
 
         // Execute tx
         let (receipt, transaction_backup) = match apply_transaction_l2(&head_tx, context) {
