use std::collections::{BTreeMap, HashMap};
use std::sync::Arc;

use ethrex_blockchain::{
    Blockchain,
    constants::TX_GAS_COST,
    payload::{HeadTransaction, PayloadBuildContext, PayloadBuildResult, apply_plain_transaction},
};
use ethrex_common::{
    Address,
    types::{Block, Receipt, SAFE_BYTES_PER_BLOB, Transaction},
};
use ethrex_l2_common::state_diff::{
    AccountStateDiff, BLOCK_HEADER_LEN, DEPOSITS_LOG_LEN, SIMPLE_TX_STATE_DIFF_SIZE,
    StateDiffError, WITHDRAWAL_LOG_LEN,
};
use ethrex_metrics::metrics;
#[cfg(feature = "metrics")]
use ethrex_metrics::{
    metrics_blocks::METRICS_BLOCKS,
<<<<<<< HEAD
    metrics_transactions::{MetricsTxType, METRICS_TX},
=======
    metrics_transactions::{METRICS_TX, MetricsTxStatus, MetricsTxType},
>>>>>>> f59246db
};
use ethrex_storage::Store;
use ethrex_vm::{Evm, EvmError};
use std::ops::Div;
use tokio::time::Instant;
use tracing::{debug, error, warn};

use crate::{
    sequencer::errors::BlockProducerError,
    utils::helpers::{is_deposit_l2, is_withdrawal_l2},
};

/// L2 payload builder
/// Completes the payload building process, return the block value
/// Same as `blockchain::build_payload` without applying system operations and using a different `fill_transactions`
pub async fn build_payload(
    blockchain: Arc<Blockchain>,
    payload: Block,
    store: &Store,
) -> Result<PayloadBuildResult, BlockProducerError> {
    let since = Instant::now();
    let gas_limit = payload.header.gas_limit;

    debug!("Building payload");
    let mut context = PayloadBuildContext::new(payload, blockchain.evm_engine, store)?;

    blockchain.apply_withdrawals(&mut context)?;
    fill_transactions(blockchain.clone(), &mut context, store).await?;
    blockchain.extract_requests(&mut context)?;
    blockchain.finalize_payload(&mut context).await?;

    let interval = Instant::now().duration_since(since).as_millis();
    tracing::info!("[METRIC] BUILDING PAYLOAD TOOK: {interval} ms");
    #[allow(clippy::as_conversions)]
    if let Some(gas_used) = gas_limit.checked_sub(context.remaining_gas) {
        let as_gigas = (gas_used as f64).div(10_f64.powf(9_f64));

        if interval != 0 {
            let throughput = (as_gigas) / (interval as f64) * 1000_f64;
            tracing::info!(
                "[METRIC] BLOCK BUILDING THROUGHPUT: {throughput} Gigagas/s TIME SPENT: {interval} msecs"
            );
            metrics!(METRICS_BLOCKS.set_latest_gigagas(throughput));
        } else {
            metrics!(METRICS_BLOCKS.set_latest_gigagas(0_f64));
        }
    }

    metrics!(
        #[allow(clippy::as_conversions)]
        METRICS_BLOCKS.set_latest_block_gas_limit(
            ((gas_limit - context.remaining_gas) as f64 / gas_limit as f64) * 100_f64
        );
        // L2 does not allow for blob transactions so the blob pool can be ignored
        let (tx_pool_size, _blob_pool_size) = blockchain
            .mempool
            .get_mempool_size()
            .inspect_err(|e| tracing::error!("Failed to get metrics for: mempool size {}", e.to_string()))
            .unwrap_or((0_usize, 0_usize));
        let _ = METRICS_TX
            .set_mempool_tx_count(tx_pool_size, false)
            .inspect_err(|e| tracing::error!("Failed to set metrics for: blob tx mempool size {}", e.to_string()));
    );

    Ok(context.into())
}

/// Same as `blockchain::fill_transactions` but enforces that the `StateDiff` size
/// stays within the blob size limit after processing each transaction.
pub async fn fill_transactions(
    blockchain: Arc<Blockchain>,
    context: &mut PayloadBuildContext,
    store: &Store,
) -> Result<(), BlockProducerError> {
    // version (u8) + header fields (struct) + withdrawals_len (u16) + deposits_len (u16) + accounts_diffs_len (u16)
    let mut acc_size_without_accounts = 1 + *BLOCK_HEADER_LEN + 2 + 2 + 2;
    let mut size_accounts_diffs = 0;
    let mut account_diffs = HashMap::new();

    let chain_config = store.get_chain_config()?;
    let max_blob_number_per_block: usize = chain_config
        .get_fork_blob_schedule(context.payload.header.timestamp)
        .map(|schedule| schedule.max)
        .unwrap_or_default()
        .try_into()
        .unwrap_or_default();

    debug!("Fetching transactions from mempool");
    // Fetch mempool transactions
    let latest_block_number = store.get_latest_block_number().await?;
    let (mut plain_txs, mut blob_txs) = blockchain.fetch_mempool_transactions(context)?;
    // Execute and add transactions to payload (if suitable)
    loop {
        // Check if we have enough gas to run more transactions
        if context.remaining_gas < TX_GAS_COST {
            debug!("No more gas to run transactions");
            break;
        };

        // Check if we have enough space for the StateDiff to run more transactions
        if acc_size_without_accounts + size_accounts_diffs + SIMPLE_TX_STATE_DIFF_SIZE
            > SAFE_BYTES_PER_BLOB
        {
            debug!("No more StateDiff space to run transactions");
            break;
        };
        if !blob_txs.is_empty() && context.blobs_bundle.blobs.len() >= max_blob_number_per_block {
            debug!("No more blob gas to run blob transactions");
            blob_txs.clear();
        }
        // Fetch the next transactions
        let (head_tx, is_blob) = match (plain_txs.peek(), blob_txs.peek()) {
            (None, None) => break,
            (None, Some(tx)) => (tx, true),
            (Some(tx), None) => (tx, false),
            (Some(a), Some(b)) if b < a => (b, true),
            (Some(tx), _) => (tx, false),
        };

        let txs = if is_blob {
            &mut blob_txs
        } else {
            &mut plain_txs
        };

        // Check if we have enough gas to run the transaction
        if context.remaining_gas < head_tx.tx.gas_limit() {
            debug!(
                "Skipping transaction: {}, no gas left",
                head_tx.tx.compute_hash()
            );
            // We don't have enough gas left for the transaction, so we skip all txs from this account
            txs.pop();
            continue;
        }

        // TODO: maybe fetch hash too when filtering mempool so we don't have to compute it here (we can do this in the same refactor as adding timestamp)
        let tx_hash = head_tx.tx.compute_hash();

        // Check whether the tx is replay-protected
        if head_tx.tx.protected() && !chain_config.is_eip155_activated(context.block_number()) {
            // Ignore replay protected tx & all txs from the sender
            // Pull transaction from the mempool
            debug!("Ignoring replay-protected transaction: {}", tx_hash);
            txs.pop();
            blockchain.remove_transaction_from_pool(&tx_hash)?;
            continue;
        }

        let maybe_sender_acc_info = store
            .get_account_info(latest_block_number, head_tx.tx.sender())
            .await?;

        if let Some(acc_info) = maybe_sender_acc_info {
            if head_tx.nonce() < acc_info.nonce && !head_tx.is_privileged() {
                debug!("Removing transaction with nonce too low from mempool: {tx_hash:#x}");
                txs.pop();
                blockchain.remove_transaction_from_pool(&tx_hash)?;
                continue;
            }
        }

        // Check if the transaction is a blob transaction, which is not supported in L2
        if matches!(*head_tx, Transaction::EIP4844Transaction(_)) {
            debug!(
                "Skipping blob transaction: {} (not supported in L2)",
                tx_hash
            );
            txs.pop();
            blockchain.remove_transaction_from_pool(&tx_hash)?;
            continue;
        }

        // Execute tx
        let receipt = match apply_plain_transaction(&head_tx, context) {
            Ok(receipt) => receipt,
            Err(e) => {
                debug!("Failed to execute transaction: {}, {e}", tx_hash);
                metrics!(METRICS_TX.inc_tx_errors(e.to_metric()));
                // Ignore following txs from sender
                txs.pop();
                continue;
            }
        };

        let account_diffs_in_tx = get_account_diffs_in_tx(context)?;
        let merged_diffs = merge_diffs(&account_diffs, account_diffs_in_tx);

        let (tx_size_without_accounts, new_accounts_diff_size) = calculate_tx_diff_size(
            &merged_diffs,
            &head_tx,
            &receipt,
            *DEPOSITS_LOG_LEN,
            *WITHDRAWAL_LOG_LEN,
        )?;

        if acc_size_without_accounts + tx_size_without_accounts + new_accounts_diff_size
            > SAFE_BYTES_PER_BLOB
        {
            debug!(
                "No more StateDiff space to run this transactions. Skipping transaction: {:?}",
                tx_hash
            );
            txs.pop();

            // This transaction state change is too big, we need to undo it.
            context.vm.undo_last_tx()?;

            continue;
        }

        txs.shift()?;
        // Pull transaction from the mempool
        blockchain.remove_transaction_from_pool(&head_tx.tx.compute_hash())?;

        // We only add the withdrawals and deposits length because the accounts diffs may change
        acc_size_without_accounts += tx_size_without_accounts;
        size_accounts_diffs = new_accounts_diff_size;
        // Include the new accounts diffs
        account_diffs = merged_diffs;
        // Add transaction to block
        debug!("Adding transaction: {} to payload", tx_hash);
        context.payload.body.transactions.push(head_tx.into());
        // Save receipt for hash calculation
        context.receipts.push(receipt);
    }

    metrics!(context
        .payload
        .body
        .transactions
        .iter()
        .for_each(|tx| METRICS_TX.inc_tx_with_type(MetricsTxType(tx.tx_type()))));

    Ok(())
}

/// Returns the state diffs introduced by the transaction by comparing the call frame backup
/// (which holds the state before executing the transaction) with the current state of the cache
/// (which contains all the writes performed by the transaction).
fn get_account_diffs_in_tx(
    context: &PayloadBuildContext,
) -> Result<HashMap<Address, AccountStateDiff>, BlockProducerError> {
    let mut modified_accounts = HashMap::new();
    match &context.vm {
        Evm::REVM { .. } => {
            return Err(BlockProducerError::EvmError(EvmError::InvalidEVM(
                "REVM not supported for L2".to_string(),
            )));
        }
        Evm::LEVM { db } => {
            let transaction_backup = db.get_tx_backup().map_err(|e| {
                BlockProducerError::FailedToGetDataFrom(format!("TransactionBackup: {e}"))
            })?;
            // First we add the account info
            for (address, original_account) in transaction_backup.original_accounts_info.iter() {
                let new_account =
                    db.cache
                        .get(address)
                        .ok_or(BlockProducerError::FailedToGetDataFrom(
                            "DB Cache".to_owned(),
                        ))?;

                let nonce_diff: u16 = (new_account.info.nonce - original_account.info.nonce)
                    .try_into()
                    .map_err(BlockProducerError::TryIntoError)?;

                let new_balance = if new_account.info.balance != original_account.info.balance {
                    Some(new_account.info.balance)
                } else {
                    None
                };

                let bytecode = if new_account.code != original_account.code {
                    Some(new_account.code.clone())
                } else {
                    None
                };

                let account_state_diff = AccountStateDiff {
                    new_balance,
                    nonce_diff,
                    storage: BTreeMap::new(), // We add the storage later
                    bytecode,
                    bytecode_hash: None,
                };

                modified_accounts.insert(*address, account_state_diff);
            }

            // Then if there is any storage change, we add it to the account state diff
            for (address, original_storage_slots) in
                transaction_backup.original_account_storage_slots.iter()
            {
                let account_info =
                    db.cache
                        .get(address)
                        .ok_or(BlockProducerError::FailedToGetDataFrom(
                            "DB Cache".to_owned(),
                        ))?;

                let mut added_storage = BTreeMap::new();
                for key in original_storage_slots.keys() {
                    added_storage.insert(
                        *key,
                        *account_info.storage.get(key).ok_or(
                            BlockProducerError::FailedToGetDataFrom(
                                "Account info Storage".to_owned(),
                            ),
                        )?,
                    );
                }
                if let Some(account_state_diff) = modified_accounts.get_mut(address) {
                    account_state_diff.storage = added_storage;
                } else {
                    // If the account is not in the modified accounts, we create a new one
                    let account_state_diff = AccountStateDiff {
                        new_balance: None,
                        nonce_diff: 0,
                        storage: added_storage,
                        bytecode: None,
                        bytecode_hash: None,
                    };
                    modified_accounts.insert(*address, account_state_diff);
                }
            }
        }
    }
    Ok(modified_accounts)
}

/// Combines the diffs from the current transaction with the existing block diffs.
/// Transaction diffs represent state changes from the latest transaction execution,
/// while previous diffs accumulate all changes included in the block so far.
fn merge_diffs(
    previous_diffs: &HashMap<Address, AccountStateDiff>,
    tx_diffs: HashMap<Address, AccountStateDiff>,
) -> HashMap<Address, AccountStateDiff> {
    let mut merged_diffs = previous_diffs.clone();
    for (address, diff) in tx_diffs {
        if let Some(existing_diff) = merged_diffs.get_mut(&address) {
            // New balance could be None if a transaction didn't change the balance
            // but we want to keep the previous changes made in a transaction included in the block
            existing_diff.new_balance = diff.new_balance.or(existing_diff.new_balance);

            // We add the nonce diff to the existing one to keep track of the total nonce diff
            existing_diff.nonce_diff += diff.nonce_diff;

            // we need to overwrite only the new storage storage slot with the new values
            existing_diff.storage.extend(diff.storage);

            // Take the bytecode from the tx diff if present, avoiding clone if not needed
            if diff.bytecode.is_some() {
                existing_diff.bytecode = diff.bytecode;
            }

            // Take the new bytecode hash if it is present
            existing_diff.bytecode_hash = diff.bytecode_hash.or(existing_diff.bytecode_hash);
        } else {
            merged_diffs.insert(address, diff);
        }
    }
    merged_diffs
}

/// Calculates the size of the state diffs introduced by the transaction, including
/// the size of withdrawals and deposits logs for this transaction, and the total
/// size of all account diffs accumulated so far in the block.
/// This is necessary because each transaction can modify accounts that were already
/// changed by previous transactions, so we must recalculate the total diff size each time.
fn calculate_tx_diff_size(
    merged_diffs: &HashMap<Address, AccountStateDiff>,
    head_tx: &HeadTransaction,
    receipt: &Receipt,
    deposits_log_len: usize,
    withdrawals_log_len: usize,
) -> Result<(usize, usize), BlockProducerError> {
    let mut tx_state_diff_size = 0;
    let mut new_accounts_diff_size = 0;

    for (address, diff) in merged_diffs.iter() {
        let encoded = match diff.encode(address) {
            Ok(encoded) => encoded,
            Err(StateDiffError::EmptyAccountDiff) => {
                debug!("Skipping empty account diff for address: {address}");
                continue;
            }
            Err(e) => {
                error!("Failed to encode account state diff: {e}");
                return Err(BlockProducerError::FailedToEncodeAccountStateDiff(e));
            }
        };
        new_accounts_diff_size += encoded.len();
    }

    if is_deposit_l2(head_tx) {
        tx_state_diff_size += deposits_log_len;
    }
    if is_withdrawal_l2(&head_tx.clone().into(), receipt) {
        tx_state_diff_size += withdrawals_log_len;
    }

    Ok((tx_state_diff_size, new_accounts_diff_size))
}<|MERGE_RESOLUTION|>--- conflicted
+++ resolved
@@ -2,27 +2,23 @@
 use std::sync::Arc;
 
 use ethrex_blockchain::{
+    constants::TX_GAS_COST,
+    payload::{apply_plain_transaction, HeadTransaction, PayloadBuildContext, PayloadBuildResult},
     Blockchain,
-    constants::TX_GAS_COST,
-    payload::{HeadTransaction, PayloadBuildContext, PayloadBuildResult, apply_plain_transaction},
 };
 use ethrex_common::{
+    types::{Block, Receipt, Transaction, SAFE_BYTES_PER_BLOB},
     Address,
-    types::{Block, Receipt, SAFE_BYTES_PER_BLOB, Transaction},
 };
 use ethrex_l2_common::state_diff::{
-    AccountStateDiff, BLOCK_HEADER_LEN, DEPOSITS_LOG_LEN, SIMPLE_TX_STATE_DIFF_SIZE,
-    StateDiffError, WITHDRAWAL_LOG_LEN,
+    AccountStateDiff, StateDiffError, BLOCK_HEADER_LEN, DEPOSITS_LOG_LEN,
+    SIMPLE_TX_STATE_DIFF_SIZE, WITHDRAWAL_LOG_LEN,
 };
 use ethrex_metrics::metrics;
 #[cfg(feature = "metrics")]
 use ethrex_metrics::{
     metrics_blocks::METRICS_BLOCKS,
-<<<<<<< HEAD
     metrics_transactions::{MetricsTxType, METRICS_TX},
-=======
-    metrics_transactions::{METRICS_TX, MetricsTxStatus, MetricsTxType},
->>>>>>> f59246db
 };
 use ethrex_storage::Store;
 use ethrex_vm::{Evm, EvmError};
