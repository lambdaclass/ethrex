--- conflicted
+++ resolved
@@ -38,13 +38,8 @@
     blockchain: Arc<Blockchain>,
     payload: Block,
     store: &Store,
-<<<<<<< HEAD
-    rollup_store: &StoreRollup,
-    max_gas_limit: Option<u64>,
-=======
     last_privileged_nonce: &mut Option<u64>,
     block_gas_limit: u64,
->>>>>>> 5b08631a
 ) -> Result<PayloadBuildResult, BlockProducerError> {
     let since = Instant::now();
     let gas_limit = payload.header.gas_limit;
@@ -56,13 +51,8 @@
         blockchain.clone(),
         &mut context,
         store,
-<<<<<<< HEAD
-        rollup_store,
-        max_gas_limit,
-=======
         last_privileged_nonce,
         block_gas_limit,
->>>>>>> 5b08631a
     )
     .await?;
     blockchain.finalize_payload(&mut context).await?;
@@ -103,23 +93,14 @@
 
 /// Same as `blockchain::fill_transactions` but enforces that the `StateDiff` size
 /// stays within the blob size limit after processing each transaction.
-<<<<<<< HEAD
-/// Also, uses a configured `max_gas_limit` to cap the gas used of the block.
-=======
 /// Also, uses a configured `block_gas_limit` to limit the gas used in the block,
 /// which can be lower than the block gas limit specified in the payload header.
->>>>>>> 5b08631a
 pub async fn fill_transactions(
     blockchain: Arc<Blockchain>,
     context: &mut PayloadBuildContext,
     store: &Store,
-<<<<<<< HEAD
-    rollup_store: &StoreRollup,
-    max_gas_limit: Option<u64>,
-=======
     last_privileged_nonce: &mut Option<u64>,
     configured_block_gas_limit: u64,
->>>>>>> 5b08631a
 ) -> Result<(), BlockProducerError> {
     // version (u8) + header fields (struct) + messages_len (u16) + privileged_tx_len (u16) + accounts_diffs_len (u16)
     let mut acc_size_without_accounts = 1 + BLOCK_HEADER_LEN + 2 + 2 + 2;
@@ -143,21 +124,10 @@
             break;
         };
 
-<<<<<<< HEAD
-        // Check if we have enough gas to run more transactions within the configured max_gas_limit
-        if let Some(max_gas_limit) = max_gas_limit {
-            if context.payload.header.gas_limit - context.remaining_gas + TX_GAS_COST
-                >= max_gas_limit
-            {
-                debug!("No more gas to run transactions");
-                break;
-            }
-=======
         // Check if we have enough gas to run more transactions within the configured block_gas_limit
         if context.gas_used() + TX_GAS_COST >= configured_block_gas_limit {
             debug!("No more gas to run transactions");
             break;
->>>>>>> 5b08631a
         }
 
         // Check if we have enough space for the StateDiff to run more transactions
@@ -181,25 +151,12 @@
             continue;
         }
 
-<<<<<<< HEAD
-        // Check if we have enough gas to run the transaction within the configured max_gas_limit
-        if let Some(max_gas_limit) = max_gas_limit {
-            if context.payload.header.gas_limit - context.remaining_gas + head_tx.tx.gas_limit()
-                >= max_gas_limit
-            {
-                debug!("Skipping transaction: {}, no gas left", head_tx.tx.hash());
-                // We don't have enough gas left for the transaction, so we skip all txs from this account
-                txs.pop();
-                continue;
-            }
-=======
         // Check if we have enough gas to run the transaction within the configured block_gas_limit
         if context.gas_used() + head_tx.tx.gas_limit() >= configured_block_gas_limit {
             debug!("Skipping transaction: {}, no gas left", head_tx.tx.hash());
             // We don't have enough gas left for the transaction, so we skip all txs from this account
             txs.pop();
             continue;
->>>>>>> 5b08631a
         }
 
         // TODO: maybe fetch hash too when filtering mempool so we don't have to compute it here (we can do this in the same refactor as adding timestamp)
@@ -266,17 +223,6 @@
 
         // Check we don't have an excessive number of privileged transactions
         if head_tx.tx_type() == TxType::Privileged {
-<<<<<<< HEAD
-            let id = head_tx.nonce();
-            if let Some(range) = privileged_range.as_mut() {
-                if range.clone().count() > PRIVILEGED_TX_BUDGET {
-                    debug!("Ran out of space for privileged transactions");
-                    txs.pop();
-                    undo_last_tx(context, previous_remaining_gas, previous_block_value)?;
-                    continue;
-                }
-                if id != range.end {
-=======
             if privileged_tx_count >= PRIVILEGED_TX_BUDGET {
                 debug!("Ran out of space for privileged transactions");
                 txs.pop();
@@ -286,22 +232,14 @@
             let id = head_tx.nonce();
             if let Some(last_nonce) = last_privileged_nonce {
                 if id != *last_nonce + 1 {
->>>>>>> 5b08631a
                     debug!("Ignoring out-of-order privileged transaction");
                     txs.pop();
                     undo_last_tx(context, previous_remaining_gas, previous_block_value)?;
                     continue;
                 }
-<<<<<<< HEAD
-                range.end += 1;
-            } else {
-                privileged_range = Some(id..(id + 1));
-            }
-=======
             }
             last_privileged_nonce.replace(id);
             privileged_tx_count += 1;
->>>>>>> 5b08631a
         }
 
         txs.shift()?;
