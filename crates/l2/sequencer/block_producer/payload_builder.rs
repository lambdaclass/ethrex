use crate::sequencer::errors::BlockProducerError;
use ethrex_blockchain::{
    Blockchain,
    constants::TX_GAS_COST,
    payload::{
        HeadTransaction, PayloadBuildContext, PayloadBuildResult, TransactionQueue,
        apply_plain_transaction,
    },
};
use ethrex_common::{
    Address, U256,
    types::{Block, Receipt, SAFE_BYTES_PER_BLOB, Transaction, TxType},
};
use ethrex_l2_common::state_diff::{
    AccountStateDiff, BLOCK_HEADER_LEN, L1MESSAGE_LOG_LEN, PRIVILEGED_TX_LOG_LEN,
    SIMPLE_TX_STATE_DIFF_SIZE, StateDiffError,
};
use ethrex_l2_common::{
    l1_messages::get_block_l1_messages, privileged_transactions::PRIVILEGED_TX_BUDGET,
};
use ethrex_metrics::metrics;
#[cfg(feature = "metrics")]
use ethrex_metrics::{
    metrics_blocks::METRICS_BLOCKS,
    metrics_transactions::{METRICS_TX, MetricsTxType},
};
use ethrex_storage::Store;
use std::collections::{BTreeMap, HashMap};
use std::ops::Div;
use std::sync::Arc;
use tokio::time::Instant;
use tracing::{debug, error};

/// L2 payload builder
/// Completes the payload building process, return the block value
/// Same as `blockchain::build_payload` without applying system operations and using a different `fill_transactions`
pub async fn build_payload(
    blockchain: Arc<Blockchain>,
    payload: Block,
    store: &Store,
    last_privileged_nonce: &mut Option<u64>,
    block_gas_limit: u64,
) -> Result<PayloadBuildResult, BlockProducerError> {
    let since = Instant::now();
    let gas_limit = payload.header.gas_limit;

    debug!("Building payload");
<<<<<<< HEAD
    let mut context = PayloadBuildContext::new_for_l2(payload, store, blockchain.fee_vault)?;
=======
    let mut context = PayloadBuildContext::new(payload, store, blockchain.options.r#type.clone())?;
>>>>>>> 24da00b9

    fill_transactions(
        blockchain.clone(),
        &mut context,
        store,
        last_privileged_nonce,
        block_gas_limit,
    )
    .await?;
    blockchain.finalize_payload(&mut context).await?;

    let interval = Instant::now().duration_since(since).as_millis();
    tracing::info!("[METRIC] BUILDING PAYLOAD TOOK: {interval} ms");
    #[allow(clippy::as_conversions)]
    if let Some(gas_used) = gas_limit.checked_sub(context.remaining_gas) {
        let as_gigas = (gas_used as f64).div(10_f64.powf(9_f64));

        if interval != 0 {
            let throughput = (as_gigas) / (interval as f64) * 1000_f64;
            tracing::info!(
                "[METRIC] BLOCK BUILDING THROUGHPUT: {throughput} Gigagas/s TIME SPENT: {interval} msecs"
            );
            metrics!(METRICS_BLOCKS.set_latest_gigagas(throughput));
        } else {
            metrics!(METRICS_BLOCKS.set_latest_gigagas(0_f64));
        }
    }

    metrics!(
        #[allow(clippy::as_conversions)]
        METRICS_BLOCKS.set_latest_block_gas_limit(gas_limit as f64);
        // L2 does not allow for blob transactions so the blob pool can be ignored
        let (tx_pool_size, _blob_pool_size) = blockchain
            .mempool
            .get_mempool_size()
            .inspect_err(|e| tracing::error!("Failed to get metrics for: mempool size {}", e.to_string()))
            .unwrap_or((0_u64, 0_u64));
        let _ = METRICS_TX
            .set_mempool_tx_count(tx_pool_size, false)
            .inspect_err(|e| tracing::error!("Failed to set metrics for: blob tx mempool size {}", e.to_string()));
    );

    Ok(context.into())
}

/// Same as `blockchain::fill_transactions` but enforces that the `StateDiff` size
/// stays within the blob size limit after processing each transaction.
/// Also, uses a configured `block_gas_limit` to limit the gas used in the block,
/// which can be lower than the block gas limit specified in the payload header.
pub async fn fill_transactions(
    blockchain: Arc<Blockchain>,
    context: &mut PayloadBuildContext,
    store: &Store,
    last_privileged_nonce: &mut Option<u64>,
    configured_block_gas_limit: u64,
) -> Result<(), BlockProducerError> {
    // version (u8) + header fields (struct) + messages_len (u16) + privileged_tx_len (u16) + accounts_diffs_len (u16)
    let mut acc_size_without_accounts = 1 + BLOCK_HEADER_LEN + 2 + 2 + 2;
    let mut size_accounts_diffs = 0;
    let mut account_diffs = HashMap::new();
    let safe_bytes_per_blob: u64 = SAFE_BYTES_PER_BLOB.try_into()?;
    let mut privileged_tx_count = 0;

    let chain_config = store.get_chain_config()?;

    debug!("Fetching transactions from mempool");
    // Fetch mempool transactions
    let latest_block_number = store.get_latest_block_number().await?;
    let mut txs = fetch_mempool_transactions(blockchain.as_ref(), context)?;

    // Execute and add transactions to payload (if suitable)
    loop {
        // Check if we have enough gas to run more transactions
        if context.remaining_gas < TX_GAS_COST {
            debug!("No more gas to run transactions");
            break;
        };

        // Check if we have enough gas to run more transactions within the configured block_gas_limit
        if context.gas_used() + TX_GAS_COST >= configured_block_gas_limit {
            debug!("No more gas to run transactions");
            break;
        }

        // Check if we have enough space for the StateDiff to run more transactions
        if acc_size_without_accounts + size_accounts_diffs + SIMPLE_TX_STATE_DIFF_SIZE
            > safe_bytes_per_blob
        {
            debug!("No more StateDiff space to run transactions");
            break;
        };

        // Fetch the next transaction
        let Some(head_tx) = txs.peek() else {
            break;
        };

        // Check if we have enough gas to run the transaction
        if context.remaining_gas < head_tx.tx.gas_limit() {
            debug!("Skipping transaction: {}, no gas left", head_tx.tx.hash());
            // We don't have enough gas left for the transaction, so we skip all txs from this account
            txs.pop();
            continue;
        }

        // Check if we have enough gas to run the transaction within the configured block_gas_limit
        if context.gas_used() + head_tx.tx.gas_limit() >= configured_block_gas_limit {
            debug!("Skipping transaction: {}, no gas left", head_tx.tx.hash());
            // We don't have enough gas left for the transaction, so we skip all txs from this account
            txs.pop();
            continue;
        }

        // TODO: maybe fetch hash too when filtering mempool so we don't have to compute it here (we can do this in the same refactor as adding timestamp)
        let tx_hash = head_tx.tx.hash();

        // Check whether the tx is replay-protected
        if head_tx.tx.protected() && !chain_config.is_eip155_activated(context.block_number()) {
            // Ignore replay protected tx & all txs from the sender
            // Pull transaction from the mempool
            debug!("Ignoring replay-protected transaction: {}", tx_hash);
            txs.pop();
            blockchain.remove_transaction_from_pool(&tx_hash)?;
            continue;
        }

        let maybe_sender_acc_info = store
            .get_account_info(latest_block_number, head_tx.tx.sender())
            .await?;

        if let Some(acc_info) = maybe_sender_acc_info {
            if head_tx.nonce() < acc_info.nonce && !head_tx.is_privileged() {
                debug!("Removing transaction with nonce too low from mempool: {tx_hash:#x}");
                txs.pop();
                blockchain.remove_transaction_from_pool(&tx_hash)?;
                continue;
            }
        }

        // Copy remaining gas and block value before executing the transaction
        let previous_remaining_gas = context.remaining_gas;
        let previous_block_value = context.block_value;

        // Execute tx
        let receipt = match apply_plain_transaction(&head_tx, context) {
            Ok(receipt) => receipt,
            Err(e) => {
                debug!("Failed to execute transaction: {}, {e}", tx_hash);
                metrics!(METRICS_TX.inc_tx_errors(e.to_metric()));
                // Ignore following txs from sender
                txs.pop();
                continue;
            }
        };

        let account_diffs_in_tx = get_account_diffs_in_tx(context)?;
        let merged_diffs = merge_diffs(&account_diffs, account_diffs_in_tx);

        let (tx_size_without_accounts, new_accounts_diff_size) =
            calculate_tx_diff_size(&merged_diffs, &head_tx, &receipt)?;

        if acc_size_without_accounts + tx_size_without_accounts + new_accounts_diff_size
            > safe_bytes_per_blob
        {
            debug!(
                "No more StateDiff space to run this transactions. Skipping transaction: {:?}",
                tx_hash
            );
            txs.pop();

            // This transaction state change is too big, we need to undo it.
            undo_last_tx(context, previous_remaining_gas, previous_block_value)?;
            continue;
        }

        // Check we don't have an excessive number of privileged transactions
        if head_tx.tx_type() == TxType::Privileged {
            if privileged_tx_count >= PRIVILEGED_TX_BUDGET {
                debug!("Ran out of space for privileged transactions");
                txs.pop();
                undo_last_tx(context, previous_remaining_gas, previous_block_value)?;
                continue;
            }
            let id = head_tx.nonce();
            if let Some(last_nonce) = last_privileged_nonce {
                if id != *last_nonce + 1 {
                    debug!("Ignoring out-of-order privileged transaction");
                    txs.pop();
                    undo_last_tx(context, previous_remaining_gas, previous_block_value)?;
                    continue;
                }
            }
            last_privileged_nonce.replace(id);
            privileged_tx_count += 1;
        }

        txs.shift()?;
        // Pull transaction from the mempool
        blockchain.remove_transaction_from_pool(&head_tx.tx.hash())?;

        // We only add the messages and privileged transaction length because the accounts diffs may change
        acc_size_without_accounts += tx_size_without_accounts;
        size_accounts_diffs = new_accounts_diff_size;
        // Include the new accounts diffs
        account_diffs = merged_diffs;
        // Add transaction to block
        debug!("Adding transaction: {} to payload", tx_hash);
        context.payload.body.transactions.push(head_tx.into());
        // Save receipt for hash calculation
        context.receipts.push(receipt);
    }

    metrics!(
        context
            .payload
            .body
            .transactions
            .iter()
            .for_each(|tx| METRICS_TX.inc_tx_with_type(MetricsTxType(tx.tx_type())))
    );

    Ok(())
}

// TODO: Once #2857 is implemented, we can completely ignore the blobs pool.
fn fetch_mempool_transactions(
    blockchain: &Blockchain,
    context: &mut PayloadBuildContext,
) -> Result<TransactionQueue, BlockProducerError> {
    let (plain_txs, mut blob_txs) = blockchain.fetch_mempool_transactions(context)?;
    while let Some(blob_tx) = blob_txs.peek() {
        let tx_hash = blob_tx.hash();
        blockchain.remove_transaction_from_pool(&tx_hash)?;
        blob_txs.pop();
    }
    Ok(plain_txs)
}

/// Returns the state diffs introduced by the transaction by comparing the call frame backup
/// (which holds the state before executing the transaction) with the current state of the cache
/// (which contains all the writes performed by the transaction).
fn get_account_diffs_in_tx(
    context: &PayloadBuildContext,
) -> Result<HashMap<Address, AccountStateDiff>, BlockProducerError> {
    let mut modified_accounts = HashMap::new();

    let db = &context.vm.db;
    let transaction_backup = db
        .get_tx_backup()
        .map_err(|e| BlockProducerError::FailedToGetDataFrom(format!("TransactionBackup: {e}")))?;
    // First we add the account info
    for (address, original_account) in transaction_backup.original_accounts_info.iter() {
        let new_account = db.current_accounts_state.get(address).ok_or(
            BlockProducerError::FailedToGetDataFrom("DB Cache".to_owned()),
        )?;

        let nonce_diff: u16 = (new_account.info.nonce - original_account.info.nonce)
            .try_into()
            .map_err(BlockProducerError::TryIntoError)?;

        let new_balance = if new_account.info.balance != original_account.info.balance {
            Some(new_account.info.balance)
        } else {
            None
        };

        let bytecode = if new_account.info.code_hash != original_account.info.code_hash {
            // After execution the code should be in db.codes
            let code = db.codes.get(&new_account.info.code_hash).ok_or_else(|| {
                BlockProducerError::FailedToGetDataFrom("Code DB Cache".to_owned())
            })?;
            Some(code.clone())
        } else {
            None
        };

        let account_state_diff = AccountStateDiff {
            new_balance,
            nonce_diff,
            storage: BTreeMap::new(), // We add the storage later
            bytecode,
            bytecode_hash: None,
        };

        modified_accounts.insert(*address, account_state_diff);
    }

    // Then if there is any storage change, we add it to the account state diff
    for (address, original_storage_slots) in
        transaction_backup.original_account_storage_slots.iter()
    {
        let account_info = db.current_accounts_state.get(address).ok_or(
            BlockProducerError::FailedToGetDataFrom("DB Cache".to_owned()),
        )?;

        let mut added_storage = BTreeMap::new();
        for key in original_storage_slots.keys() {
            added_storage.insert(
                *key,
                *account_info
                    .storage
                    .get(key)
                    .ok_or(BlockProducerError::FailedToGetDataFrom(
                        "Account info Storage".to_owned(),
                    ))?,
            );
        }
        if let Some(account_state_diff) = modified_accounts.get_mut(address) {
            account_state_diff.storage = added_storage;
        } else {
            // If the account is not in the modified accounts, we create a new one
            let account_state_diff = AccountStateDiff {
                new_balance: None,
                nonce_diff: 0,
                storage: added_storage,
                bytecode: None,
                bytecode_hash: None,
            };

            // If account state diff is NOT empty
            if account_state_diff != AccountStateDiff::default() {
                modified_accounts.insert(*address, account_state_diff);
            }
        }
    }

    Ok(modified_accounts)
}

/// Combines the diffs from the current transaction with the existing block diffs.
/// Transaction diffs represent state changes from the latest transaction execution,
/// while previous diffs accumulate all changes included in the block so far.
fn merge_diffs(
    previous_diffs: &HashMap<Address, AccountStateDiff>,
    tx_diffs: HashMap<Address, AccountStateDiff>,
) -> HashMap<Address, AccountStateDiff> {
    let mut merged_diffs = previous_diffs.clone();
    for (address, diff) in tx_diffs {
        if let Some(existing_diff) = merged_diffs.get_mut(&address) {
            // New balance could be None if a transaction didn't change the balance
            // but we want to keep the previous changes made in a transaction included in the block
            existing_diff.new_balance = diff.new_balance.or(existing_diff.new_balance);

            // We add the nonce diff to the existing one to keep track of the total nonce diff
            existing_diff.nonce_diff += diff.nonce_diff;

            // we need to overwrite only the new storage storage slot with the new values
            existing_diff.storage.extend(diff.storage);

            // Take the bytecode from the tx diff if present, avoiding clone if not needed
            if diff.bytecode.is_some() {
                existing_diff.bytecode = diff.bytecode;
            }

            // Take the new bytecode hash if it is present
            existing_diff.bytecode_hash = diff.bytecode_hash.or(existing_diff.bytecode_hash);
        } else {
            merged_diffs.insert(address, diff);
        }
    }
    merged_diffs
}

/// Calculates the size of the state diffs introduced by the transaction, including
/// the size of messages and privileged transactions, and the total
/// size of all account diffs accumulated so far in the block.
/// This is necessary because each transaction can modify accounts that were already
/// changed by previous transactions, so we must recalculate the total diff size each time.
fn calculate_tx_diff_size(
    merged_diffs: &HashMap<Address, AccountStateDiff>,
    head_tx: &HeadTransaction,
    receipt: &Receipt,
) -> Result<(u64, u64), BlockProducerError> {
    let mut tx_state_diff_size = 0;
    let mut new_accounts_diff_size = 0;

    for (address, diff) in merged_diffs.iter() {
        let encoded = match diff.encode(address) {
            Ok(encoded) => encoded,
            Err(StateDiffError::EmptyAccountDiff) => {
                debug!("Skipping empty account diff for address: {address}");
                continue;
            }
            Err(e) => {
                error!("Failed to encode account state diff: {e}");
                return Err(BlockProducerError::FailedToEncodeAccountStateDiff(e));
            }
        };
        let encoded_len: u64 = encoded.len().try_into()?;
        new_accounts_diff_size += encoded_len;
    }

    if is_privileged_tx(head_tx) {
        tx_state_diff_size += PRIVILEGED_TX_LOG_LEN;
    }
    let l1_message_count: u64 = get_block_l1_messages(&[receipt.clone()]).len().try_into()?;
    tx_state_diff_size += l1_message_count * L1MESSAGE_LOG_LEN;

    Ok((tx_state_diff_size, new_accounts_diff_size))
}

fn is_privileged_tx(tx: &Transaction) -> bool {
    matches!(tx, Transaction::PrivilegedL2Transaction(_tx))
}

fn undo_last_tx(
    context: &mut PayloadBuildContext,
    previous_remaining_gas: u64,
    previous_block_value: U256,
) -> Result<(), BlockProducerError> {
    context.vm.undo_last_tx()?;
    context.remaining_gas = previous_remaining_gas;
    context.block_value = previous_block_value;
    Ok(())
}<|MERGE_RESOLUTION|>--- conflicted
+++ resolved
@@ -45,11 +45,8 @@
     let gas_limit = payload.header.gas_limit;
 
     debug!("Building payload");
-<<<<<<< HEAD
-    let mut context = PayloadBuildContext::new_for_l2(payload, store, blockchain.fee_vault)?;
-=======
-    let mut context = PayloadBuildContext::new(payload, store, blockchain.options.r#type.clone())?;
->>>>>>> 24da00b9
+    let mut context =
+        PayloadBuildContext::new_for_l2(payload, store, blockchain.options.fee_vault)?;
 
     fill_transactions(
         blockchain.clone(),
