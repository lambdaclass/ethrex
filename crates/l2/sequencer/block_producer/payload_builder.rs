use crate::sequencer::errors::BlockProducerError;
use ethrex_blockchain::{
    Blockchain,
    constants::TX_GAS_COST,
    payload::{
        HeadTransaction, PayloadBuildContext, PayloadBuildResult, TransactionQueue,
        apply_plain_transaction,
    },
};
use ethrex_common::{
    Address, U256,
    types::{Block, Receipt, SAFE_BYTES_PER_BLOB, Transaction, TxType},
};
use ethrex_l2_common::l1_messages::get_block_l1_messages;
use ethrex_l2_common::state_diff::{
    AccountStateDiff, BLOCK_HEADER_LEN, L1MESSAGE_LOG_LEN, PRIVILEGED_TX_LOG_LEN,
    SIMPLE_TX_STATE_DIFF_SIZE, StateDiffError,
};
use ethrex_metrics::metrics;
#[cfg(feature = "metrics")]
use ethrex_metrics::{
    metrics_blocks::METRICS_BLOCKS,
    metrics_transactions::{METRICS_TX, MetricsTxType},
};
use ethrex_storage::Store;
use ethrex_storage_rollup::StoreRollup;
use std::collections::{BTreeMap, HashMap};
use std::ops::Div;
use std::sync::Arc;
use tokio::time::Instant;
use tracing::{debug, error};

/// Max privileged tx to allow per batch
const PRIVILEGED_TX_BUDGET: usize = 300;

/// L2 payload builder
/// Completes the payload building process, return the block value
/// Same as `blockchain::build_payload` without applying system operations and using a different `fill_transactions`
pub async fn build_payload(
    blockchain: Arc<Blockchain>,
    payload: Block,
    store: &Store,
    rollup_store: &StoreRollup,
) -> Result<PayloadBuildResult, BlockProducerError> {
    let since = Instant::now();
    let gas_limit = payload.header.gas_limit;

    debug!("Building payload");
    let mut context = PayloadBuildContext::new(payload, store, blockchain.r#type.clone())?;

    fill_transactions(blockchain.clone(), &mut context, store, rollup_store).await?;
    blockchain.finalize_payload(&mut context).await?;

    let interval = Instant::now().duration_since(since).as_millis();
    tracing::info!("[METRIC] BUILDING PAYLOAD TOOK: {interval} ms");
    #[allow(clippy::as_conversions)]
    if let Some(gas_used) = gas_limit.checked_sub(context.remaining_gas) {
        let as_gigas = (gas_used as f64).div(10_f64.powf(9_f64));

        if interval != 0 {
            let throughput = (as_gigas) / (interval as f64) * 1000_f64;
            tracing::info!(
                "[METRIC] BLOCK BUILDING THROUGHPUT: {throughput} Gigagas/s TIME SPENT: {interval} msecs"
            );
            metrics!(METRICS_BLOCKS.set_latest_gigagas(throughput));
        } else {
            metrics!(METRICS_BLOCKS.set_latest_gigagas(0_f64));
        }
    }

    metrics!(
        #[allow(clippy::as_conversions)]
        METRICS_BLOCKS.set_latest_block_gas_limit(
            ((gas_limit - context.remaining_gas) as f64 / gas_limit as f64) * 100_f64
        );
        // L2 does not allow for blob transactions so the blob pool can be ignored
        let (tx_pool_size, _blob_pool_size) = blockchain
            .mempool
            .get_mempool_size()
            .inspect_err(|e| tracing::error!("Failed to get metrics for: mempool size {}", e.to_string()))
            .unwrap_or((0_u64, 0_u64));
        let _ = METRICS_TX
            .set_mempool_tx_count(tx_pool_size, false)
            .inspect_err(|e| tracing::error!("Failed to set metrics for: blob tx mempool size {}", e.to_string()));
    );

    Ok(context.into())
}

/// Same as `blockchain::fill_transactions` but enforces that the `StateDiff` size
/// stays within the blob size limit after processing each transaction.
pub async fn fill_transactions(
    blockchain: Arc<Blockchain>,
    context: &mut PayloadBuildContext,
    store: &Store,
    rollup_store: &StoreRollup,
) -> Result<(), BlockProducerError> {
    // version (u8) + header fields (struct) + messages_len (u16) + privileged_tx_len (u16) + accounts_diffs_len (u16)
    let mut acc_size_without_accounts = 1 + BLOCK_HEADER_LEN + 2 + 2 + 2;
    let mut size_accounts_diffs = 0;
    let mut account_diffs = HashMap::new();
    let safe_bytes_per_blob: u64 = SAFE_BYTES_PER_BLOB.try_into()?;

    let chain_config = store.get_chain_config()?;

    debug!("Fetching transactions from mempool");
    // Fetch mempool transactions
    let latest_block_number = store.get_latest_block_number().await?;
    let mut txs = fetch_mempool_transactions(blockchain.as_ref(), context)?;
    // Inserting an excessive number may prevent the commitment from being sent
    let mut privileged_range = rollup_store.precommit_privileged().await?;
    // Execute and add transactions to payload (if suitable)
    loop {
        // Check if we have enough gas to run more transactions
        if context.remaining_gas < TX_GAS_COST {
            debug!("No more gas to run transactions");
            break;
        };

        // Check if we have enough space for the StateDiff to run more transactions
        if acc_size_without_accounts + size_accounts_diffs + SIMPLE_TX_STATE_DIFF_SIZE
            > safe_bytes_per_blob
        {
            debug!("No more StateDiff space to run transactions");
            break;
        };

        // Fetch the next transaction
        let Some(head_tx) = txs.peek() else {
            break;
        };

        // Check we don't have an excessive number of privileged transactions
        if head_tx.tx_type() == TxType::Privileged {
            let id = head_tx.nonce();
            if let Some(range) = privileged_range.as_mut() {
                if range.clone().count() > PRIVILEGED_TX_BUDGET {
                    debug!("Ran out of space for privileged transactions");
                    txs.pop();
                    continue;
                }
                if id != range.end {
                    debug!("Ignoring out-of-order privileged transaction");
                    txs.pop();
                    continue;
                }
                range.end += 1;
            } else {
                privileged_range = Some(id..(id + 1));
            }
        }

        // Check if we have enough gas to run the transaction
        if context.remaining_gas < head_tx.tx.gas_limit() {
            debug!("Skipping transaction: {}, no gas left", head_tx.tx.hash());
            // We don't have enough gas left for the transaction, so we skip all txs from this account
            txs.pop();
            continue;
        }

        // TODO: maybe fetch hash too when filtering mempool so we don't have to compute it here (we can do this in the same refactor as adding timestamp)
        let tx_hash = head_tx.tx.hash();

        // Check whether the tx is replay-protected
        if head_tx.tx.protected() && !chain_config.is_eip155_activated(context.block_number()) {
            // Ignore replay protected tx & all txs from the sender
            // Pull transaction from the mempool
            debug!("Ignoring replay-protected transaction: {}", tx_hash);
            txs.pop();
            blockchain.remove_transaction_from_pool(&tx_hash)?;
            continue;
        }

        let maybe_sender_acc_info = store
            .get_account_info(latest_block_number, head_tx.tx.sender())
            .await?;

        if let Some(acc_info) = maybe_sender_acc_info {
            if head_tx.nonce() < acc_info.nonce && !head_tx.is_privileged() {
                debug!("Removing transaction with nonce too low from mempool: {tx_hash:#x}");
                txs.pop();
                blockchain.remove_transaction_from_pool(&tx_hash)?;
                continue;
            }
        }

        // Copy remaining gas and block value before executing the transaction
        let previous_remaining_gas = context.remaining_gas;
        let previous_block_value = context.block_value;

        // Execute tx
        let receipt = match apply_plain_transaction(&head_tx, context) {
            Ok(receipt) => receipt,
            Err(e) => {
                debug!("Failed to execute transaction: {}, {e}", tx_hash);
                metrics!(METRICS_TX.inc_tx_errors(e.to_metric()));
                // Ignore following txs from sender
                txs.pop();
                continue;
            }
        };

        let account_diffs_in_tx = get_account_diffs_in_tx(context)?;
        let merged_diffs = merge_diffs(&account_diffs, account_diffs_in_tx);

        let (tx_size_without_accounts, new_accounts_diff_size) =
            calculate_tx_diff_size(&merged_diffs, &head_tx, &receipt)?;

        if acc_size_without_accounts + tx_size_without_accounts + new_accounts_diff_size
            > safe_bytes_per_blob
        {
            debug!(
                "No more StateDiff space to run this transactions. Skipping transaction: {:?}",
                tx_hash
            );
            txs.pop();

            // This transaction state change is too big, we need to undo it.
            undo_last_tx(context, previous_remaining_gas, previous_block_value)?;
            continue;
        }

        txs.shift()?;
        // Pull transaction from the mempool
        blockchain.remove_transaction_from_pool(&head_tx.tx.hash())?;

        // We only add the messages and privileged transaction length because the accounts diffs may change
        acc_size_without_accounts += tx_size_without_accounts;
        size_accounts_diffs = new_accounts_diff_size;
        // Include the new accounts diffs
        account_diffs = merged_diffs;
        // Add transaction to block
        debug!("Adding transaction: {} to payload", tx_hash);
        context.payload.body.transactions.push(head_tx.into());
        // Save receipt for hash calculation
        context.receipts.push(receipt);
    }

    rollup_store
        .update_precommit_privileged(privileged_range)
        .await?;

    metrics!(
        context
            .payload
            .body
            .transactions
            .iter()
            .for_each(|tx| METRICS_TX.inc_tx_with_type(MetricsTxType(tx.tx_type())))
    );

    Ok(())
}

// TODO: Once #2857 is implemented, we can completely ignore the blobs pool.
fn fetch_mempool_transactions(
    blockchain: &Blockchain,
    context: &mut PayloadBuildContext,
) -> Result<TransactionQueue, BlockProducerError> {
    let (plain_txs, mut blob_txs) = blockchain.fetch_mempool_transactions(context)?;
    while let Some(blob_tx) = blob_txs.peek() {
        let tx_hash = blob_tx.hash();
        blockchain.remove_transaction_from_pool(&tx_hash)?;
        blob_txs.pop();
    }
    Ok(plain_txs)
}

/// Returns the state diffs introduced by the transaction by comparing the call frame backup
/// (which holds the state before executing the transaction) with the current state of the cache
/// (which contains all the writes performed by the transaction).
fn get_account_diffs_in_tx(
    context: &PayloadBuildContext,
) -> Result<HashMap<Address, AccountStateDiff>, BlockProducerError> {
    let mut modified_accounts = HashMap::new();

    {
        let db = &context.vm.db;
        let transaction_backup = db.get_tx_backup().map_err(|e| {
            BlockProducerError::FailedToGetDataFrom(format!("TransactionBackup: {e}"))
        })?;
        // First we add the account info
        for (address, original_account) in transaction_backup.original_accounts_info.iter() {
            let new_account = db.current_accounts_state.get(address).ok_or(
                BlockProducerError::FailedToGetDataFrom("DB Cache".to_owned()),
            )?;

            let nonce_diff: u16 = (new_account.info.nonce - original_account.info.nonce)
                .try_into()
                .map_err(BlockProducerError::TryIntoError)?;

            let new_balance = if new_account.info.balance != original_account.info.balance {
                Some(new_account.info.balance)
            } else {
                None
            };

            let bytecode = if new_account.info.code_hash != original_account.info.code_hash {
                // After execution the code should be in db.codes
                let code = db.codes.get(&new_account.info.code_hash).ok_or_else(|| {
                    BlockProducerError::FailedToGetDataFrom("Code DB Cache".to_owned())
                })?;
                Some(code.clone())
            } else {
                None
            };

            let account_state_diff = AccountStateDiff {
                new_balance,
                nonce_diff,
                storage: BTreeMap::new(), // We add the storage later
                bytecode,
                bytecode_hash: None,
            };

            modified_accounts.insert(*address, account_state_diff);
        }

        // Then if there is any storage change, we add it to the account state diff
        for (address, original_storage_slots) in
            transaction_backup.original_account_storage_slots.iter()
        {
            let account_info = db.current_accounts_state.get(address).ok_or(
                BlockProducerError::FailedToGetDataFrom("DB Cache".to_owned()),
            )?;

            let mut added_storage = BTreeMap::new();
            for key in original_storage_slots.keys() {
                added_storage.insert(
                    *key,
                    *account_info.storage.get(key).ok_or(
                        BlockProducerError::FailedToGetDataFrom("Account info Storage".to_owned()),
                    )?,
                );
            }
            if let Some(account_state_diff) = modified_accounts.get_mut(address) {
                account_state_diff.storage = added_storage;
            } else {
                // If the account is not in the modified accounts, we create a new one
                let account_state_diff = AccountStateDiff {
                    new_balance: None,
                    nonce_diff: 0,
                    storage: added_storage,
                    bytecode: None,
                    bytecode_hash: None,
                };
<<<<<<< HEAD
                modified_accounts.insert(*address, account_state_diff);
=======

                // If account state diff is NOT empty
                if account_state_diff != AccountStateDiff::default() {
                    modified_accounts.insert(*address, account_state_diff);
                }
>>>>>>> 97d48279
            }
        }
    }
    Ok(modified_accounts)
}

/// Combines the diffs from the current transaction with the existing block diffs.
/// Transaction diffs represent state changes from the latest transaction execution,
/// while previous diffs accumulate all changes included in the block so far.
fn merge_diffs(
    previous_diffs: &HashMap<Address, AccountStateDiff>,
    tx_diffs: HashMap<Address, AccountStateDiff>,
) -> HashMap<Address, AccountStateDiff> {
    let mut merged_diffs = previous_diffs.clone();
    for (address, diff) in tx_diffs {
        if let Some(existing_diff) = merged_diffs.get_mut(&address) {
            // New balance could be None if a transaction didn't change the balance
            // but we want to keep the previous changes made in a transaction included in the block
            existing_diff.new_balance = diff.new_balance.or(existing_diff.new_balance);

            // We add the nonce diff to the existing one to keep track of the total nonce diff
            existing_diff.nonce_diff += diff.nonce_diff;

            // we need to overwrite only the new storage storage slot with the new values
            existing_diff.storage.extend(diff.storage);

            // Take the bytecode from the tx diff if present, avoiding clone if not needed
            if diff.bytecode.is_some() {
                existing_diff.bytecode = diff.bytecode;
            }

            // Take the new bytecode hash if it is present
            existing_diff.bytecode_hash = diff.bytecode_hash.or(existing_diff.bytecode_hash);
        } else {
            merged_diffs.insert(address, diff);
        }
    }
    merged_diffs
}

/// Calculates the size of the state diffs introduced by the transaction, including
/// the size of messages and privileged transactions, and the total
/// size of all account diffs accumulated so far in the block.
/// This is necessary because each transaction can modify accounts that were already
/// changed by previous transactions, so we must recalculate the total diff size each time.
fn calculate_tx_diff_size(
    merged_diffs: &HashMap<Address, AccountStateDiff>,
    head_tx: &HeadTransaction,
    receipt: &Receipt,
) -> Result<(u64, u64), BlockProducerError> {
    let mut tx_state_diff_size = 0;
    let mut new_accounts_diff_size = 0;

    for (address, diff) in merged_diffs.iter() {
        let encoded = match diff.encode(address) {
            Ok(encoded) => encoded,
            Err(StateDiffError::EmptyAccountDiff) => {
                debug!("Skipping empty account diff for address: {address}");
                continue;
            }
            Err(e) => {
                error!("Failed to encode account state diff: {e}");
                return Err(BlockProducerError::FailedToEncodeAccountStateDiff(e));
            }
        };
        let encoded_len: u64 = encoded.len().try_into()?;
        new_accounts_diff_size += encoded_len;
    }

    if is_privileged_tx(head_tx) {
        tx_state_diff_size += PRIVILEGED_TX_LOG_LEN;
    }
    let l1_message_count: u64 = get_block_l1_messages(&[receipt.clone()]).len().try_into()?;
    tx_state_diff_size += l1_message_count * L1MESSAGE_LOG_LEN;

    Ok((tx_state_diff_size, new_accounts_diff_size))
}

fn is_privileged_tx(tx: &Transaction) -> bool {
    matches!(tx, Transaction::PrivilegedL2Transaction(_tx))
}

fn undo_last_tx(
    context: &mut PayloadBuildContext,
    previous_remaining_gas: u64,
    previous_block_value: U256,
) -> Result<(), BlockProducerError> {
    context.vm.undo_last_tx()?;
    context.remaining_gas = previous_remaining_gas;
    context.block_value = previous_block_value;
    Ok(())
}<|MERGE_RESOLUTION|>--- conflicted
+++ resolved
@@ -344,15 +344,11 @@
                     bytecode: None,
                     bytecode_hash: None,
                 };
-<<<<<<< HEAD
-                modified_accounts.insert(*address, account_state_diff);
-=======
 
                 // If account state diff is NOT empty
                 if account_state_diff != AccountStateDiff::default() {
                     modified_accounts.insert(*address, account_state_diff);
                 }
->>>>>>> 97d48279
             }
         }
     }
