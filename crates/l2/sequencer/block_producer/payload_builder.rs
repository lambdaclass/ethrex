use crate::sequencer::errors::BlockProducerError;
use ethrex_blockchain::{
    Blockchain,
    constants::TX_GAS_COST,
    payload::{PayloadBuildContext, PayloadBuildResult, TransactionQueue, apply_plain_transaction},
};
<<<<<<< HEAD
use ethrex_common::{
    U256,
    types::{Block, SAFE_BYTES_PER_BLOB, Transaction},
=======
use ethrex_common::types::{
    Block, EIP1559_DEFAULT_SERIALIZED_LENGTH, SAFE_BYTES_PER_BLOB, Transaction,
>>>>>>> d94dadfd
};
use ethrex_l2_common::privileged_transactions::PRIVILEGED_TX_BUDGET;
use ethrex_levm::vm::VMType;
use ethrex_metrics::metrics;
#[cfg(feature = "metrics")]
use ethrex_metrics::{
    metrics_blocks::METRICS_BLOCKS,
    metrics_transactions::{METRICS_TX, MetricsTxType},
};
use ethrex_rlp::encode::RLPEncode;
use ethrex_storage::Store;
use std::sync::Arc;
use std::{collections::HashMap, ops::Div};
use tokio::time::Instant;
use tracing::debug;

/// L2 payload builder
/// Completes the payload building process, return the block value
/// Same as `blockchain::build_payload` without applying system operations and using a different `fill_transactions`
pub async fn build_payload(
    blockchain: Arc<Blockchain>,
    payload: Block,
    store: &Store,
    last_privileged_nonce: &mut Option<u64>,
    l2_privileged_nonces: &mut HashMap<u64, Option<u64>>,
    block_gas_limit: u64,
) -> Result<PayloadBuildResult, BlockProducerError> {
    let since = Instant::now();
    let gas_limit = payload.header.gas_limit;

    debug!("Building payload");
    let mut context = PayloadBuildContext::new(payload, store, &blockchain.options.r#type)?;

    fill_transactions(
        blockchain.clone(),
        &mut context,
        store,
        last_privileged_nonce,
        l2_privileged_nonces,
        block_gas_limit,
    )
    .await?;
    blockchain.finalize_payload(&mut context)?;

    let interval = Instant::now().duration_since(since).as_millis();
    // TODO: expose as a proper metric
    tracing::info!("[METRIC] BUILDING PAYLOAD TOOK: {interval} ms");
    #[allow(clippy::as_conversions)]
    if let Some(gas_used) = gas_limit.checked_sub(context.remaining_gas) {
        let as_gigas = (gas_used as f64).div(10_f64.powf(9_f64));

        if interval != 0 {
            let throughput = (as_gigas) / (interval as f64) * 1000_f64;
            // TODO: expose as a proper metric
            tracing::info!(
                "[METRIC] BLOCK BUILDING THROUGHPUT: {throughput} Gigagas/s TIME SPENT: {interval} msecs"
            );
            metrics!(METRICS_BLOCKS.set_latest_gigagas(throughput));
        } else {
            metrics!(METRICS_BLOCKS.set_latest_gigagas(0_f64));
        }
    }

    metrics!(
        #[allow(clippy::as_conversions)]
        METRICS_BLOCKS.set_latest_block_gas_limit(gas_limit as f64);
        // L2 does not allow for blob transactions so the blob pool can be ignored
        let (tx_pool_size, _blob_pool_size) = blockchain
            .mempool
            .get_mempool_size()
            .inspect_err(|e| tracing::error!("Failed to get metrics for: mempool size {}", e.to_string()))
            .unwrap_or((0_u64, 0_u64));
        let _ = METRICS_TX
            .set_mempool_tx_count(tx_pool_size, false)
            .inspect_err(|e| tracing::error!("Failed to set metrics for: blob tx mempool size {}", e.to_string()));
    );

    Ok(context.into())
}

/// Same as `blockchain::fill_transactions` but enforces that the block encoded size
/// does not exceed `SAFE_BYTES_PER_BLOB`.
/// Also, uses a configured `block_gas_limit` to limit the gas used in the block,
/// which can be lower than the block gas limit specified in the payload header.
pub async fn fill_transactions(
    blockchain: Arc<Blockchain>,
    context: &mut PayloadBuildContext,
    store: &Store,
    last_privileged_nonce: &mut Option<u64>,
    l2_privileged_nonces: &mut HashMap<u64, Option<u64>>,
    configured_block_gas_limit: u64,
) -> Result<(), BlockProducerError> {
    let mut privileged_tx_count = 0;
    let VMType::L2(fee_config) = context.vm.vm_type else {
        return Err(BlockProducerError::Custom("invalid VM type".to_string()));
    };
    let mut acc_encoded_size = context.payload.encode_to_vec().len();
    let fee_config_len = fee_config.to_vec().len();
    let chain_config = store.get_chain_config();

    debug!("Fetching transactions from mempool");
    // Fetch mempool transactions
    let latest_block_number = store.get_latest_block_number().await?;
    let mut txs = fetch_mempool_transactions(blockchain.as_ref(), context)?;

    // Execute and add transactions to payload (if suitable)
    loop {
        // Check if we have enough gas to run more transactions
        if context.remaining_gas < TX_GAS_COST {
            debug!("No more gas to run transactions");
            break;
        };

        // Check if we have enough gas to run more transactions within the configured block_gas_limit
        if context.gas_used() + TX_GAS_COST >= configured_block_gas_limit {
            debug!("No more gas to run transactions");
            break;
        }

        // Check if we have enough blob space to run more transactions
        if acc_encoded_size + fee_config_len + EIP1559_DEFAULT_SERIALIZED_LENGTH
            > SAFE_BYTES_PER_BLOB
        {
            debug!("No more blob space to run transactions");
            break;
        };

        // Fetch the next transaction
        let Some(head_tx) = txs.peek() else {
            break;
        };

        // Check if we have enough gas to run the transaction
        if context.remaining_gas < head_tx.tx.gas_limit() {
            debug!("Skipping transaction: {}, no gas left", head_tx.tx.hash());
            // We don't have enough gas left for the transaction, so we skip all txs from this account
            txs.pop();
            continue;
        }

        // Check if we have enough gas to run the transaction within the configured block_gas_limit
        if context.gas_used() + head_tx.tx.gas_limit() >= configured_block_gas_limit {
            debug!("Skipping transaction: {}, no gas left", head_tx.tx.hash());
            // We don't have enough gas left for the transaction, so we skip all txs from this account
            txs.pop();
            continue;
        }

        // Check if we have enough blob space to add this transaction
        let tx: Transaction = head_tx.clone().into();
        let tx_size = tx.encode_to_vec().len();
        if acc_encoded_size + fee_config_len + tx_size > SAFE_BYTES_PER_BLOB {
            debug!("No more blob space to run transactions");
            break;
        };

        // Check we don't have an excessive number of privileged transactions
        if head_tx.is_privileged() {
            if privileged_tx_count >= PRIVILEGED_TX_BUDGET {
                debug!("Ran out of space for privileged transactions");
                txs.pop();
                continue;
            }
            let id = head_tx.nonce();
            if last_privileged_nonce.is_some_and(|last_nonce| id != last_nonce + 1) {
                debug!("Ignoring out-of-order privileged transaction");
                txs.pop();
                continue;
            }
        }

        // TODO: maybe fetch hash too when filtering mempool so we don't have to compute it here (we can do this in the same refactor as adding timestamp)
        let tx_hash = head_tx.tx.hash();

        // Check whether the tx is replay-protected
        if head_tx.tx.protected() && !chain_config.is_eip155_activated(context.block_number()) {
            // Ignore replay protected tx & all txs from the sender
            // Pull transaction from the mempool
            debug!("Ignoring replay-protected transaction: {}", tx_hash);
            txs.pop();
            blockchain.remove_transaction_from_pool(&tx_hash)?;
            continue;
        }

        let maybe_sender_acc_info = store
            .get_account_info(latest_block_number, head_tx.tx.sender())
            .await?;

        if maybe_sender_acc_info.is_some_and(|acc_info| head_tx.nonce() < acc_info.nonce)
            && !head_tx.is_privileged()
        {
            debug!("Removing transaction with nonce too low from mempool: {tx_hash:#x}");
            txs.pop();
            blockchain.remove_transaction_from_pool(&tx_hash)?;
            continue;
        }

        // Execute tx
        let receipt = match apply_plain_transaction(&head_tx, context) {
            Ok(receipt) => receipt,
            Err(e) => {
                debug!("Failed to execute transaction: {}, {e}", tx_hash);
                metrics!(METRICS_TX.inc_tx_errors(e.to_metric()));
                // Ignore following txs from sender
                txs.pop();
                continue;
            }
        };

<<<<<<< HEAD
        // Temporary add transaction to block
        context
            .payload
            .body
            .transactions
            .push(head_tx.clone().into());
        let encoded_block = context.payload.encode_to_vec();

        if encoded_block.len() + fee_config_len > SAFE_BYTES_PER_BLOB {
            debug!(
                "No more blob space to run this transactions. Skipping transaction: {:?}",
                tx_hash
            );
            txs.pop();

            // This transaction state change is too big, we need to undo it.
            undo_last_tx(context, previous_remaining_gas, previous_block_value)?;
            continue;
        }

        context.payload.body.transactions.pop();

        // Check we don't have an excessive number of privileged transactions

        if let Transaction::PrivilegedL2Transaction(privileged_tx) = &head_tx.clone().into() {
            if privileged_tx_count >= PRIVILEGED_TX_BUDGET {
                debug!("Ran out of space for privileged transactions");
                txs.pop();
                undo_last_tx(context, previous_remaining_gas, previous_block_value)?;
                continue;
            }
            let id = head_tx.nonce();
            match privileged_tx.source_chain_id {
                ethrex_common::types::SourceChainId::L1 => {
                    if last_privileged_nonce.is_some_and(|last_nonce| id != last_nonce + 1) {
                        debug!("Ignoring out-of-order privileged transaction");
                        txs.pop();
                        undo_last_tx(context, previous_remaining_gas, previous_block_value)?;
                        continue;
                    }
                    last_privileged_nonce.replace(id);
                }
                ethrex_common::types::SourceChainId::L2(chain_id) => {
                    let entry = l2_privileged_nonces.entry(chain_id).or_insert(None);
                    if (*entry).is_some_and(|last_nonce| id != last_nonce + 1) {
                        debug!("Ignoring out-of-order l2 privileged transaction");
                        txs.pop();
                        undo_last_tx(context, previous_remaining_gas, previous_block_value)?;
                        continue;
                    }
                    l2_privileged_nonces.insert(chain_id, Some(id));
                }
            }

=======
        // Update last privileged nonce and count
        if head_tx.is_privileged() {
            last_privileged_nonce.replace(head_tx.nonce());
>>>>>>> d94dadfd
            privileged_tx_count += 1;
        }

        // Update acc_encoded_size
        acc_encoded_size += tx_size;

        txs.shift()?;
        // Pull transaction from the mempool
        blockchain.remove_transaction_from_pool(&head_tx.tx.hash())?;

        // Add transaction to block
        context.payload.body.transactions.push(head_tx.into());

        // Save receipt for hash calculation
        context.receipts.push(receipt);
    } // end loop

    metrics!(
        context
            .payload
            .body
            .transactions
            .iter()
            .for_each(|tx| METRICS_TX.inc_tx_with_type(MetricsTxType(tx.tx_type())))
    );

    Ok(())
}

// TODO: Once #2857 is implemented, we can completely ignore the blobs pool.
fn fetch_mempool_transactions(
    blockchain: &Blockchain,
    context: &mut PayloadBuildContext,
) -> Result<TransactionQueue, BlockProducerError> {
    let (plain_txs, mut blob_txs) = blockchain.fetch_mempool_transactions(context)?;
    while let Some(blob_tx) = blob_txs.peek() {
        let tx_hash = blob_tx.hash();
        blockchain.remove_transaction_from_pool(&tx_hash)?;
        blob_txs.pop();
    }
    Ok(plain_txs)
}<|MERGE_RESOLUTION|>--- conflicted
+++ resolved
@@ -4,14 +4,8 @@
     constants::TX_GAS_COST,
     payload::{PayloadBuildContext, PayloadBuildResult, TransactionQueue, apply_plain_transaction},
 };
-<<<<<<< HEAD
-use ethrex_common::{
-    U256,
-    types::{Block, SAFE_BYTES_PER_BLOB, Transaction},
-=======
 use ethrex_common::types::{
     Block, EIP1559_DEFAULT_SERIALIZED_LENGTH, SAFE_BYTES_PER_BLOB, Transaction,
->>>>>>> d94dadfd
 };
 use ethrex_l2_common::privileged_transactions::PRIVILEGED_TX_BUDGET;
 use ethrex_levm::vm::VMType;
@@ -168,19 +162,32 @@
             break;
         };
 
-        // Check we don't have an excessive number of privileged transactions
-        if head_tx.is_privileged() {
+        if let Transaction::PrivilegedL2Transaction(privileged_tx) = &head_tx.clone().into() {
             if privileged_tx_count >= PRIVILEGED_TX_BUDGET {
                 debug!("Ran out of space for privileged transactions");
                 txs.pop();
                 continue;
             }
             let id = head_tx.nonce();
-            if last_privileged_nonce.is_some_and(|last_nonce| id != last_nonce + 1) {
-                debug!("Ignoring out-of-order privileged transaction");
-                txs.pop();
-                continue;
-            }
+            match privileged_tx.source_chain_id {
+                ethrex_common::types::SourceChainId::L1 => {
+                    if last_privileged_nonce.is_some_and(|last_nonce| id != last_nonce + 1) {
+                        debug!("Ignoring out-of-order privileged transaction");
+                        txs.pop();
+                        continue;
+                    }
+                }
+                ethrex_common::types::SourceChainId::L2(chain_id) => {
+                    let entry = l2_privileged_nonces.entry(chain_id).or_insert(None);
+                    if (*entry).is_some_and(|last_nonce| id != last_nonce + 1) {
+                        debug!("Ignoring out-of-order l2 privileged transaction");
+                        txs.pop();
+                        continue;
+                    }
+                }
+            }
+
+            privileged_tx_count += 1;
         }
 
         // TODO: maybe fetch hash too when filtering mempool so we don't have to compute it here (we can do this in the same refactor as adding timestamp)
@@ -221,66 +228,20 @@
             }
         };
 
-<<<<<<< HEAD
-        // Temporary add transaction to block
-        context
-            .payload
-            .body
-            .transactions
-            .push(head_tx.clone().into());
-        let encoded_block = context.payload.encode_to_vec();
-
-        if encoded_block.len() + fee_config_len > SAFE_BYTES_PER_BLOB {
-            debug!(
-                "No more blob space to run this transactions. Skipping transaction: {:?}",
-                tx_hash
-            );
-            txs.pop();
-
-            // This transaction state change is too big, we need to undo it.
-            undo_last_tx(context, previous_remaining_gas, previous_block_value)?;
-            continue;
-        }
-
-        context.payload.body.transactions.pop();
-
         // Check we don't have an excessive number of privileged transactions
 
         if let Transaction::PrivilegedL2Transaction(privileged_tx) = &head_tx.clone().into() {
-            if privileged_tx_count >= PRIVILEGED_TX_BUDGET {
-                debug!("Ran out of space for privileged transactions");
-                txs.pop();
-                undo_last_tx(context, previous_remaining_gas, previous_block_value)?;
-                continue;
-            }
             let id = head_tx.nonce();
             match privileged_tx.source_chain_id {
                 ethrex_common::types::SourceChainId::L1 => {
-                    if last_privileged_nonce.is_some_and(|last_nonce| id != last_nonce + 1) {
-                        debug!("Ignoring out-of-order privileged transaction");
-                        txs.pop();
-                        undo_last_tx(context, previous_remaining_gas, previous_block_value)?;
-                        continue;
-                    }
                     last_privileged_nonce.replace(id);
                 }
                 ethrex_common::types::SourceChainId::L2(chain_id) => {
                     let entry = l2_privileged_nonces.entry(chain_id).or_insert(None);
-                    if (*entry).is_some_and(|last_nonce| id != last_nonce + 1) {
-                        debug!("Ignoring out-of-order l2 privileged transaction");
-                        txs.pop();
-                        undo_last_tx(context, previous_remaining_gas, previous_block_value)?;
-                        continue;
-                    }
                     l2_privileged_nonces.insert(chain_id, Some(id));
                 }
             }
 
-=======
-        // Update last privileged nonce and count
-        if head_tx.is_privileged() {
-            last_privileged_nonce.replace(head_tx.nonce());
->>>>>>> d94dadfd
             privileged_tx_count += 1;
         }
 
