--- conflicted
+++ resolved
@@ -3,8 +3,7 @@
 use ethrex_l2_common::prover::ProverType;
 use ethrex_l2_rpc::signer::Signer;
 use ethrex_l2_sdk::{
-    build_generic_tx, get_last_committed_batch, get_last_verified_batch,
-    send_tx_bump_gas_exponential_backoff,
+    build_generic_tx, get_last_committed_batch, send_tx_bump_gas_exponential_backoff,
 };
 use ethrex_rpc::{
     EthClient,
@@ -109,22 +108,6 @@
     Ok(needed_proof_types)
 }
 
-<<<<<<< HEAD
-=======
-pub async fn get_latest_sent_batch(
-    needed_proof_types: Vec<ProverType>,
-    rollup_store: &StoreRollup,
-    eth_client: &EthClient,
-    on_chain_proposer_address: Address,
-) -> Result<u64, SequencerError> {
-    if needed_proof_types.contains(&ProverType::Aligned) {
-        Ok(rollup_store.get_lastest_sent_batch_proof().await?)
-    } else {
-        Ok(get_last_verified_batch(eth_client, on_chain_proposer_address).await?)
-    }
-}
-
->>>>>>> e5a44ecc
 pub fn resolve_aligned_network(network: &str) -> Network {
     match network {
         "devnet" => Network::Devnet,
