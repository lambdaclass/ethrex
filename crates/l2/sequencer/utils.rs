use aligned_sdk::common::types::Network;
use ethrex_common::{Address, H256};
use ethrex_l2_common::prover::ProverType;
use ethrex_l2_rpc::clients::send_tx_bump_gas_exponential_backoff;
use ethrex_l2_rpc::signer::Signer;
use ethrex_rpc::{
    EthClient,
    clients::{EthClientError, Overrides, eth::WrappedTransaction},
};
use ethrex_storage_rollup::{RollupStoreError, StoreRollup};
use keccak_hash::keccak;
use rand::Rng;
use std::time::Duration;
use tokio::time::sleep;
use tracing::info;

pub async fn sleep_random(sleep_amount: u64) {
    sleep(random_duration(sleep_amount)).await;
}

pub fn random_duration(sleep_amount: u64) -> Duration {
    let random_noise: u64 = {
        let mut rng = rand::thread_rng();
        rng.gen_range(0..400)
    };
    Duration::from_millis(sleep_amount + random_noise)
}

pub async fn send_verify_tx(
    encoded_calldata: Vec<u8>,
    eth_client: &EthClient,
    on_chain_proposer_address: Address,
    l1_signer: &Signer,
) -> Result<H256, EthClientError> {
    let gas_price = eth_client
        .get_gas_price_with_extra(20)
        .await?
        .try_into()
        .map_err(|_| {
            EthClientError::InternalError("Failed to convert gas_price to a u64".to_owned())
        })?;

    let verify_tx = eth_client
        .build_eip1559_transaction(
            on_chain_proposer_address,
            l1_signer.address(),
            encoded_calldata.into(),
            Overrides {
                max_fee_per_gas: Some(gas_price),
                max_priority_fee_per_gas: Some(gas_price),
                ..Default::default()
            },
        )
        .await?;

    let mut tx = WrappedTransaction::EIP1559(verify_tx);

    let verify_tx_hash =
        send_tx_bump_gas_exponential_backoff(eth_client, &mut tx, l1_signer).await?;

    Ok(verify_tx_hash)
}

pub async fn get_needed_proof_types(
    rpc_urls: Vec<String>,
    on_chain_proposer_address: Address,
) -> Result<Vec<ProverType>, EthClientError> {
    let eth_client = EthClient::new_with_multiple_urls(rpc_urls)?;

    let mut needed_proof_types = vec![];
<<<<<<< HEAD
    if !dev_mode {
        for prover_type in ProverType::all() {
            let Some(getter) = prover_type.verifier_getter() else {
                continue;
            };
            let calldata = keccak(getter)[..4].to_vec();

            // response is a boolean 0x00..01 or 0x00..00
            let response = eth_client
                .call(
                    on_chain_proposer_address,
                    calldata.into(),
                    Overrides::default(),
                )
                .await?;

            let required_proof_type = response
                .chars()
                .last()
                .ok_or(EthClientError::InternalError("empty response".to_string()))?
                == '1';
            if required_proof_type {
                info!("{prover_type} proof needed");
                needed_proof_types.push(prover_type);
            }
=======
    for prover_type in ProverType::all() {
        let Some(getter) = prover_type.verifier_getter() else {
            continue;
        };
        let calldata = keccak(getter)[..4].to_vec();

        let response = eth_client
            .call(
                on_chain_proposer_address,
                calldata.into(),
                Overrides::default(),
            )
            .await?;
        // trim to 20 bytes, also removes 0x prefix
        let trimmed_response = &response[26..];

        let address = Address::from_str(&format!("0x{trimmed_response}")).map_err(|_| {
            EthClientError::Custom(format!(
                "Failed to parse OnChainProposer response {response}"
            ))
        })?;

        if address != DEV_MODE_ADDRESS {
            info!("{prover_type} proof needed");
            needed_proof_types.push(prover_type);
>>>>>>> 78d57f4b
        }
    }
    if needed_proof_types.is_empty() {
        needed_proof_types.push(ProverType::Exec);
    }

    Ok(needed_proof_types)
}

pub fn resolve_aligned_network(network: &str) -> Network {
    match network {
        "devnet" => Network::Devnet,
        "holesky" => Network::Holesky,
        "holesky-stage" => Network::HoleskyStage,
        "mainnet" => Network::Mainnet,
        _ => Network::Devnet, // TODO: Implement custom networks
    }
}

pub async fn node_is_up_to_date<E>(
    eth_client: &EthClient,
    on_chain_proposer_address: Address,
    rollup_storage: &StoreRollup,
) -> Result<bool, E>
where
    E: From<EthClientError> + From<RollupStoreError>,
{
    let last_committed_batch_number = eth_client
        .get_last_committed_batch(on_chain_proposer_address)
        .await?;

    let is_up_to_date = rollup_storage
        .contains_batch(&last_committed_batch_number)
        .await?;

    Ok(is_up_to_date)
}<|MERGE_RESOLUTION|>--- conflicted
+++ resolved
@@ -68,39 +68,13 @@
     let eth_client = EthClient::new_with_multiple_urls(rpc_urls)?;
 
     let mut needed_proof_types = vec![];
-<<<<<<< HEAD
-    if !dev_mode {
-        for prover_type in ProverType::all() {
-            let Some(getter) = prover_type.verifier_getter() else {
-                continue;
-            };
-            let calldata = keccak(getter)[..4].to_vec();
-
-            // response is a boolean 0x00..01 or 0x00..00
-            let response = eth_client
-                .call(
-                    on_chain_proposer_address,
-                    calldata.into(),
-                    Overrides::default(),
-                )
-                .await?;
-
-            let required_proof_type = response
-                .chars()
-                .last()
-                .ok_or(EthClientError::InternalError("empty response".to_string()))?
-                == '1';
-            if required_proof_type {
-                info!("{prover_type} proof needed");
-                needed_proof_types.push(prover_type);
-            }
-=======
     for prover_type in ProverType::all() {
         let Some(getter) = prover_type.verifier_getter() else {
             continue;
         };
         let calldata = keccak(getter)[..4].to_vec();
 
+        // response is a boolean 0x00..01 or 0x00..00
         let response = eth_client
             .call(
                 on_chain_proposer_address,
@@ -108,19 +82,15 @@
                 Overrides::default(),
             )
             .await?;
-        // trim to 20 bytes, also removes 0x prefix
-        let trimmed_response = &response[26..];
 
-        let address = Address::from_str(&format!("0x{trimmed_response}")).map_err(|_| {
-            EthClientError::Custom(format!(
-                "Failed to parse OnChainProposer response {response}"
-            ))
-        })?;
-
-        if address != DEV_MODE_ADDRESS {
+        let required_proof_type = response
+            .chars()
+            .last()
+            .ok_or(EthClientError::InternalError("empty response".to_string()))?
+            == '1';
+        if required_proof_type {
             info!("{prover_type} proof needed");
             needed_proof_types.push(prover_type);
->>>>>>> 78d57f4b
         }
     }
     if needed_proof_types.is_empty() {
