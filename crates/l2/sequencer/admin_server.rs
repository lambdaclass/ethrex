use crate::sequencer::block_producer::{
    BlockProducer, CallMessage as BlockProducerCallMessage, OutMessage as BlockProducerOutMessage,
};
use crate::sequencer::l1_committer::{
    CallMessage as CommitterCallMessage, L1Committer, OutMessage as CommitterOutMessage,
};
use crate::sequencer::l1_proof_sender::{
    CallMessage as ProofSenderCallMessage, L1ProofSender, OutMessage as ProofSenderOutMessage,
};
use crate::sequencer::l1_watcher::{
    CallMessage as WatcherCallMessage, L1Watcher, OutMessage as WatcherOutMessage,
};
#[cfg(feature = "metrics")]
use crate::sequencer::metrics::{
    CallMessage as MetricsCallMessage, MetricsGatherer, OutMessage as MetricsOutMessage,
};
use axum::extract::{Path, State};
use axum::response::IntoResponse;
use axum::serve::WithGracefulShutdown;
use axum::{Json, Router, http::StatusCode, routing::get};
use serde::Serialize;
use serde_json::{Map, Value};
use spawned_concurrency::error::GenServerError;
use spawned_concurrency::tasks::{GenServer, GenServerHandle};
use thiserror::Error;
use tokio::net::TcpListener;

#[derive(Debug, Error)]
pub enum AdminError {
    #[error("Internal Error: {0}")]
    Internal(String),
}

#[derive(Clone)]
pub struct Admin {
    pub l1_committer: Option<GenServerHandle<L1Committer>>,
    pub l1_watcher: Option<GenServerHandle<L1Watcher>>,
    pub l1_proof_sender: Option<GenServerHandle<L1ProofSender>>,
    pub block_producer: Option<GenServerHandle<BlockProducer>>,
    #[cfg(feature = "metrics")]
    pub metrics_gatherer: Option<GenServerHandle<MetricsGatherer>>,
}

pub enum AdminErrorResponse {
    MessageError(String),
    UnexpectedResponse { component: String },
    GenServerError(GenServerError),
    NoHandle,
}

impl IntoResponse for AdminErrorResponse {
    fn into_response(self) -> axum::response::Response {
        let msg = match self {
            AdminErrorResponse::UnexpectedResponse { component } => {
                format!("Unexpected response from {component}")
            }
            Self::MessageError(err) => err,
            AdminErrorResponse::GenServerError(err) => err.to_string(),
            AdminErrorResponse::NoHandle => {
                "Admin server does not have the genserver handle. Maybe its not running?".into()
            }
        };

        let body = Json::from(Value::String(msg));

        (StatusCode::INTERNAL_SERVER_ERROR, body).into_response()
    }
}

pub async fn start_api(
    http_addr: String,
    l1_committer: Option<GenServerHandle<L1Committer>>,
    l1_watcher: Option<GenServerHandle<L1Watcher>>,
    l1_proof_sender: Option<GenServerHandle<L1ProofSender>>,
    block_producer: Option<GenServerHandle<BlockProducer>>,
    #[cfg(feature = "metrics")] metrics_gatherer: Option<GenServerHandle<MetricsGatherer>>,
) -> Result<WithGracefulShutdown<TcpListener, Router, Router, impl Future<Output = ()>>, AdminError>
{
    let admin = Admin {
        l1_committer,
        l1_watcher,
        l1_proof_sender,
        block_producer,
        #[cfg(feature = "metrics")]
        metrics_gatherer,
    };

    let http_router = Router::new()
        .route("/committer/start", get(start_committer_default))
        .route("/committer/start/{delay}", get(start_committer))
        .route("/committer/stop", get(stop_committer))
<<<<<<< HEAD
        .route("/admin/health", get(admin_health))
        .route("/health", get(health))
        .layer(cors)
=======
>>>>>>> c40e236a
        .with_state(admin.clone());
    let http_listener = TcpListener::bind(http_addr)
        .await
        .map_err(|error| AdminError::Internal(error.to_string()))?;
    let http_server = axum::serve(http_listener, http_router)
        .with_graceful_shutdown(ethrex_rpc::shutdown_signal());

    Ok(http_server)
}

async fn start_committer_default(
    State(admin): State<Admin>,
) -> Result<Json<Value>, AdminErrorResponse> {
    start_committer(State(admin), Path(0)).await
}

async fn start_committer(
    State(admin): State<Admin>,
    Path(delay): Path<u64>,
) -> Result<Json<Value>, AdminErrorResponse> {
    let Some(mut l1_committer) = admin.l1_committer else {
        return Err(AdminErrorResponse::NoHandle);
    };

    match l1_committer.call(CommitterCallMessage::Start(delay)).await {
        Ok(ok) => match ok {
            CommitterOutMessage::Started => Ok(Json::from(Value::String("ok".into()))),
            CommitterOutMessage::Error(err) => Err(AdminErrorResponse::MessageError(err)),
            _ => Err(AdminErrorResponse::UnexpectedResponse {
                component: "l1_committer".into(),
            }),
        },
        Err(err) => Err(AdminErrorResponse::GenServerError(err)),
    }
}

async fn stop_committer(State(admin): State<Admin>) -> Result<Json<Value>, AdminErrorResponse> {
    let Some(mut l1_committer) = admin.l1_committer else {
        return Err(AdminErrorResponse::NoHandle);
    };

    match l1_committer.call(CommitterCallMessage::Stop).await {
        Ok(ok) => match ok {
            CommitterOutMessage::Stopped => Ok(Json::from(Value::String("ok".into()))),
            CommitterOutMessage::Error(err) => Err(AdminErrorResponse::MessageError(err)),
            _ => Err(AdminErrorResponse::UnexpectedResponse {
                component: "l1_committer".into(),
            }),
        },
        Err(err) => Err(AdminErrorResponse::GenServerError(err)),
    }
}

async fn health(
    State(admin): State<Admin>,
) -> Result<Json<Map<String, Value>>, AdminErrorResponse> {
    let mut response = serde_json::Map::new();

    response.insert(
        "l1_committer".to_string(),
        genserver_health(admin.l1_committer, CommitterCallMessage::Health, |msg| {
            Some(match msg {
                CommitterOutMessage::Health(h) => h,
                _ => return None,
            })
        })
        .await,
    );

    response.insert(
        "l1_watcher".to_string(),
        genserver_health(admin.l1_watcher, WatcherCallMessage::Health, |msg| {
            Some(match msg {
                WatcherOutMessage::Health(h) => h,
                _ => return None,
            })
        })
        .await,
    );

    response.insert(
        "l1_proof_sender".to_string(),
        genserver_health(
            admin.l1_proof_sender,
            ProofSenderCallMessage::Health,
            |msg| {
                Some(match msg {
                    ProofSenderOutMessage::Health(h) => h,
                    _ => return None,
                })
            },
        )
        .await,
    );

    response.insert(
        "block_producer".to_string(),
        genserver_health(
            admin.block_producer,
            BlockProducerCallMessage::Health,
            |msg| {
                Some(match msg {
                    BlockProducerOutMessage::Health(h) => h,
                    _ => return None,
                })
            },
        )
        .await,
    );

    #[cfg(feature = "metrics")]
    {
        response.insert(
            "metrics_gatherer".to_string(),
            genserver_health(admin.metrics_gatherer, MetricsCallMessage::Health, |msg| {
                Some(match msg {
                    MetricsOutMessage::Health(h) => h,
                    _ => return None,
                })
            })
            .await,
        );
    }

    Ok(Json::from(response))
}

pub async fn genserver_health<S, CallMsg, OutMsg, Health>(
    mut genserver: Option<GenServerHandle<S>>,
    health_msg: CallMsg,
    extract: impl Fn(OutMsg) -> Option<Health>,
) -> Value
where
    S: GenServer<CallMsg = CallMsg, OutMsg = OutMsg>,
    Health: Serialize,
{
    if let Some(handle) = &mut genserver {
        match handle.call(health_msg).await {
            Ok(out) => {
                if let Some(health) = extract(out) {
                    serde_json::to_value(health).unwrap_or_else(|err| {
                        Value::String(format!("Failed to serialize health message {err}"))
                    })
                } else {
                    Value::String("Genserver returned an unexpected message".into())
                }
            }
            Err(err) => Value::String(format!("Genserver health returned an error {err}")),
        }
    } else {
        Value::String(
            "Admin server does not have the genserver handle. Maybe it's not running?".to_string(),
        )
    }
}

pub async fn admin_health(State(_admin): State<Admin>) -> axum::response::Response {
    (StatusCode::OK, "OK".to_string()).into_response()
}<|MERGE_RESOLUTION|>--- conflicted
+++ resolved
@@ -89,12 +89,8 @@
         .route("/committer/start", get(start_committer_default))
         .route("/committer/start/{delay}", get(start_committer))
         .route("/committer/stop", get(stop_committer))
-<<<<<<< HEAD
         .route("/admin/health", get(admin_health))
         .route("/health", get(health))
-        .layer(cors)
-=======
->>>>>>> c40e236a
         .with_state(admin.clone());
     let http_listener = TcpListener::bind(http_addr)
         .await
