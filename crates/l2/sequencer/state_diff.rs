--- conflicted
+++ resolved
@@ -77,20 +77,10 @@
     }
 }
 
-<<<<<<< HEAD
-pub trait AccountStateDiffCmp {
-    fn is(&self, r#type: AccountStateDiffType) -> bool;
-}
-
-impl AccountStateDiffCmp for u8 {
-    fn is(&self, r#type: AccountStateDiffType) -> bool {
-        self & r#type as u8 != 0
-=======
 impl AccountStateDiffType {
     // Checks if the type is present in the given value
     pub fn is_in(&self, value: u8) -> bool {
         value & u8::from(*self) == u8::from(*self)
->>>>>>> 9b0c70f3
     }
 }
 
@@ -172,17 +162,10 @@
         let base_fee_per_gas = decoder.get_u64()?;
 
         // Accounts diff
-<<<<<<< HEAD
-        let accounts_updated = decoder.get_u16()?;
-
-        let mut modified_accounts = HashMap::with_capacity(accounts_updated.into());
-        for _ in 0..accounts_updated {
-=======
         let modified_accounts_len = decoder.get_u16()?;
 
         let mut modified_accounts = HashMap::with_capacity(modified_accounts_len.into());
         for _ in 0..modified_accounts_len {
->>>>>>> 9b0c70f3
             let next_bytes = bytes.get(decoder.consumed()..).ok_or(
                 StateDiffError::FailedToSerializeStateDiff("Not enough bytes".to_string()),
             )?;
@@ -349,32 +332,20 @@
 
         let address = decoder.get_address()?;
 
-<<<<<<< HEAD
-        let new_balance = if update_type.is(AccountStateDiffType::NewBalance) {
-=======
         let new_balance = if AccountStateDiffType::NewBalance.is_in(update_type) {
->>>>>>> 9b0c70f3
             Some(decoder.get_u256()?)
         } else {
             None
         };
 
-<<<<<<< HEAD
-        let nonce_diff = if update_type.is(AccountStateDiffType::NonceDiff) {
-=======
         let nonce_diff = if AccountStateDiffType::NonceDiff.is_in(update_type) {
->>>>>>> 9b0c70f3
             Some(decoder.get_u16()?)
         } else {
             None
         };
 
         let mut storage_diff = HashMap::new();
-<<<<<<< HEAD
-        if update_type.is(AccountStateDiffType::Storage) {
-=======
         if AccountStateDiffType::Storage.is_in(update_type) {
->>>>>>> 9b0c70f3
             let storage_slots_updated = decoder.get_u16()?;
             storage_diff.reserve(storage_slots_updated.into());
 
@@ -386,22 +357,14 @@
             }
         }
 
-<<<<<<< HEAD
-        let bytecode = if update_type.is(AccountStateDiffType::Bytecode) {
-=======
         let bytecode = if AccountStateDiffType::Bytecode.is_in(update_type) {
->>>>>>> 9b0c70f3
             let bytecode_len = decoder.get_u16()?;
             Some(decoder.get_bytes(bytecode_len.into())?)
         } else {
             None
         };
 
-<<<<<<< HEAD
-        let bytecode_hash = if update_type.is(AccountStateDiffType::BytecodeHash) {
-=======
         let bytecode_hash = if AccountStateDiffType::BytecodeHash.is_in(update_type) {
->>>>>>> 9b0c70f3
             Some(decoder.get_h256()?)
         } else {
             None
