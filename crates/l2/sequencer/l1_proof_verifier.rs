--- conflicted
+++ resolved
@@ -249,24 +249,13 @@
             send_verify_tx_result.as_ref()
             && error.contains("Invalid ALIGNED proof")
         {
-<<<<<<< HEAD
-            if error.contains("Invalid ALIGNED proof") {
-                warn!("Deleting invalid Aligned proofs");
-                for batch_number in first_batch_number..=last_batch_number {
-                    for proof_type in &self.needed_proof_types {
-                        self.rollup_store
-                            .delete_proof_by_batch_and_type(batch_number, *proof_type)
-                            .await?;
-                    }
+            warn!("Deleting invalid ALIGNED proof");
+            for batch_number in first_batch_number..=last_batch_number {
+                for proof_type in &self.needed_proof_types {
+                    self.rollup_store
+                        .delete_proof_by_batch_and_type(batch_number, *proof_type)
+                        .await?;
                 }
-=======
-            warn!("Deleting invalid ALIGNED proof");
-            for i in 0..aggregated_proofs_count {
-                let batch_number = first_batch_number + i;
-                self.rollup_store
-                    .delete_proof_by_batch_and_type(batch_number, ProverType::Aligned)
-                    .await?;
->>>>>>> 9a03e4c6
             }
         }
         let verify_tx_hash = send_verify_tx_result?;
