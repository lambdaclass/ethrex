--- conflicted
+++ resolved
@@ -3,32 +3,19 @@
     common::types::Network,
 };
 use ethrex_common::{Address, H256, U256};
-<<<<<<< HEAD
 use ethrex_l2_common::{
     calldata::Value,
     prover::{BatchProof, ProverType},
 };
 use ethrex_l2_sdk::calldata::encode_calldata;
-=======
-use ethrex_l2_sdk::calldata::{Value, encode_calldata};
->>>>>>> 623834fa
 use ethrex_rpc::EthClient;
 use ethrex_storage_rollup::StoreRollup;
 use secp256k1::SecretKey;
 use tracing::{error, info};
 
 use crate::{
-<<<<<<< HEAD
     sequencer::errors::ProofVerifierError, CommitterConfig, EthConfig, ProofCoordinatorConfig,
     SequencerConfig,
-=======
-    CommitterConfig, EthConfig, ProofCoordinatorConfig, SequencerConfig,
-    sequencer::errors::ProofVerifierError,
-    utils::prover::{
-        proving_systems::ProverType,
-        save_state::{StateFileType, batch_number_has_all_needed_proofs, read_proof},
-    },
->>>>>>> 623834fa
 };
 
 use super::{
