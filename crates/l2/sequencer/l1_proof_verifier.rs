use aligned_sdk::{
    aggregation_layer::{AggregationModeVerificationData, ProofStatus, check_proof_verification},
    common::types::Network,
};
use ethrex_common::{Address, H256, U256};
use ethrex_l2_common::{
    calldata::Value,
    prover::{BatchProof, ProverType},
};
use ethrex_l2_sdk::calldata::encode_calldata;
use ethrex_rpc::EthClient;
use ethrex_storage_rollup::StoreRollup;
use secp256k1::SecretKey;
use tracing::{error, info};

use crate::{
    CommitterConfig, EthConfig, ProofCoordinatorConfig, SequencerConfig,
    sequencer::errors::ProofVerifierError,
};

use super::{
    configs::AlignedConfig,
    errors::SequencerError,
    utils::{send_verify_tx, sleep_random},
};

const ALIGNED_VERIFY_FUNCTION_SIGNATURE: &str = "verifyBatchAligned(uint256,bytes,bytes32[])";

pub async fn start_l1_proof_verifier(
    cfg: SequencerConfig,
    rollup_store: StoreRollup,
) -> Result<(), SequencerError> {
    let l1_proof_verifier = L1ProofVerifier::new(
        &cfg.proof_coordinator,
        &cfg.l1_committer,
        &cfg.eth,
        &cfg.aligned,
        rollup_store,
    )
    .await?;
    l1_proof_verifier.run().await;
    Ok(())
}

struct L1ProofVerifier {
    eth_client: EthClient,
    beacon_url: String,
    l1_address: Address,
    l1_private_key: SecretKey,
    on_chain_proposer_address: Address,
    proof_verify_interval_ms: u64,
    network: Network,
<<<<<<< HEAD
    rollup_store: StoreRollup,
=======
    sp1_vk: [u8; 32],
>>>>>>> e84f61fa
}

impl L1ProofVerifier {
    async fn new(
        proof_coordinator_cfg: &ProofCoordinatorConfig,
        committer_cfg: &CommitterConfig,
        eth_cfg: &EthConfig,
        aligned_cfg: &AlignedConfig,
        rollup_store: StoreRollup,
    ) -> Result<Self, ProofVerifierError> {
        let eth_client = EthClient::new_with_multiple_urls(eth_cfg.rpc_url.clone())?;

        let sp1_vk = eth_client
            .get_sp1_vk(committer_cfg.on_chain_proposer_address)
            .await?;

        Ok(Self {
            eth_client,
            beacon_url: aligned_cfg.beacon_url.clone(),
            network: aligned_cfg.network.clone(),
            l1_address: proof_coordinator_cfg.l1_address,
            l1_private_key: proof_coordinator_cfg.l1_private_key,
            on_chain_proposer_address: committer_cfg.on_chain_proposer_address,
            proof_verify_interval_ms: aligned_cfg.aligned_verifier_interval_ms,
<<<<<<< HEAD
            rollup_store,
=======
            sp1_vk,
>>>>>>> e84f61fa
        })
    }

    async fn run(&self) {
        info!("Running L1 Proof Verifier");
        loop {
            if let Err(err) = self.main_logic().await {
                error!("L1 Proof Verifier Error: {}", err);
            }

            sleep_random(self.proof_verify_interval_ms).await;
        }
    }

    // TODO: verify all already aggregated proofs in one tx
    async fn main_logic(&self) -> Result<(), ProofVerifierError> {
        let batch_to_verify = 1 + self
            .eth_client
            .get_last_verified_batch(self.on_chain_proposer_address)
            .await?;

        let Some(aligned_proof) = self
            .rollup_store
            .get_proof_by_batch_and_type(batch_to_verify, ProverType::Aligned)
            .await?
        else {
            info!(
                ?batch_to_verify,
                "Missing Aligned proof, skipping verification"
            );
            return Ok(());
        };

        match self
            .verify_proof_aggregation(batch_to_verify, aligned_proof)
            .await?
        {
            Some(verify_tx_hash) => {
                info!(
                    "Batch {batch_to_verify} verified in AlignedProofAggregatorService, with transaction hash {verify_tx_hash:#x}"
                );
            }
            None => {
                info!(
                    "Batch {batch_to_verify} has not yet been aggregated by Aligned. Waiting for {} seconds",
                    self.proof_verify_interval_ms / 1000
                );
            }
        }
        Ok(())
    }

    async fn verify_proof_aggregation(
        &self,
        batch_number: u64,
        aligned_proof: BatchProof,
    ) -> Result<Option<H256>, ProofVerifierError> {
<<<<<<< HEAD
        if aligned_proof.prover_type() != ProverType::Aligned {
            return Err(ProofVerifierError::InternalError(
                "Tried to verify a non-Aligned proof".to_string(),
            ));
        }
        let public_inputs = aligned_proof.public_values();
        // TODO: use a hardcoded vk
        let vk = aligned_proof.vk();
=======
        let proof = read_proof(batch_number, StateFileType::BatchProof(ProverType::Aligned))?;
        let public_inputs = proof.public_values();
>>>>>>> e84f61fa

        let verification_data = AggregationModeVerificationData::SP1 {
            vk: self.sp1_vk,
            public_inputs: public_inputs.clone(),
        };

        let rpc_url = self.eth_client.urls.first().ok_or_else(|| {
            ProofVerifierError::InternalError("No Ethereum RPC URL configured".to_owned())
        })?;

        let proof_status = check_proof_verification(
            &verification_data,
            self.network.clone(),
            rpc_url.as_str().into(),
            self.beacon_url.clone(),
            None,
        )
        .await
        .map_err(|e| ProofVerifierError::InternalError(format!("{:?}", e)))?;

        let (merkle_root, merkle_path) = match proof_status {
            ProofStatus::Verified {
                merkle_root,
                merkle_path,
            } => (merkle_root, merkle_path),
            ProofStatus::Invalid => {
                return Err(ProofVerifierError::InternalError(
                    "Proof was found in the blob but the Merkle Root verification failed."
                        .to_string(),
                ));
            }
            ProofStatus::NotFound => {
                return Ok(None);
            }
        };

        let commitment = H256(verification_data.commitment());
        let merkle_root = H256(merkle_root);

        info!(
            "Proof for batch {batch_number} aggregated by Aligned with commitment {commitment:#x} and Merkle root {merkle_root:#x}"
        );

        let merkle_path = merkle_path
            .iter()
            .map(|x| Value::FixedBytes(bytes::Bytes::from_owner(*x)))
            .collect();

        let calldata_values = [
            Value::Uint(U256::from(batch_number)),
            Value::Bytes(public_inputs.into()),
            Value::Array(merkle_path),
        ];

        let calldata = encode_calldata(ALIGNED_VERIFY_FUNCTION_SIGNATURE, &calldata_values)?;

        let verify_tx_hash = send_verify_tx(
            calldata,
            &self.eth_client,
            self.on_chain_proposer_address,
            self.l1_address,
            &self.l1_private_key,
        )
        .await?;

        Ok(Some(verify_tx_hash))
    }
}<|MERGE_RESOLUTION|>--- conflicted
+++ resolved
@@ -50,11 +50,8 @@
     on_chain_proposer_address: Address,
     proof_verify_interval_ms: u64,
     network: Network,
-<<<<<<< HEAD
     rollup_store: StoreRollup,
-=======
     sp1_vk: [u8; 32],
->>>>>>> e84f61fa
 }
 
 impl L1ProofVerifier {
@@ -79,11 +76,8 @@
             l1_private_key: proof_coordinator_cfg.l1_private_key,
             on_chain_proposer_address: committer_cfg.on_chain_proposer_address,
             proof_verify_interval_ms: aligned_cfg.aligned_verifier_interval_ms,
-<<<<<<< HEAD
             rollup_store,
-=======
             sp1_vk,
->>>>>>> e84f61fa
         })
     }
 
@@ -141,19 +135,12 @@
         batch_number: u64,
         aligned_proof: BatchProof,
     ) -> Result<Option<H256>, ProofVerifierError> {
-<<<<<<< HEAD
         if aligned_proof.prover_type() != ProverType::Aligned {
             return Err(ProofVerifierError::InternalError(
                 "Tried to verify a non-Aligned proof".to_string(),
             ));
         }
         let public_inputs = aligned_proof.public_values();
-        // TODO: use a hardcoded vk
-        let vk = aligned_proof.vk();
-=======
-        let proof = read_proof(batch_number, StateFileType::BatchProof(ProverType::Aligned))?;
-        let public_inputs = proof.public_values();
->>>>>>> e84f61fa
 
         let verification_data = AggregationModeVerificationData::SP1 {
             vk: self.sp1_vk,
