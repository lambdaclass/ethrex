--- conflicted
+++ resolved
@@ -12,24 +12,14 @@
 };
 use ethrex_l2_sdk::calldata::encode_calldata;
 use ethrex_rpc::EthClient;
-<<<<<<< HEAD
+use ethrex_storage_rollup::StoreRollup;
 use reqwest::Url;
-=======
-use ethrex_storage_rollup::StoreRollup;
->>>>>>> 4b6318fb
 use secp256k1::SecretKey;
 use tracing::{error, info};
 
 use crate::{
     CommitterConfig, EthConfig, ProofCoordinatorConfig, SequencerConfig,
     sequencer::errors::ProofVerifierError,
-<<<<<<< HEAD
-    utils::prover::{
-        proving_systems::{BatchProof, ProverType},
-        save_state::{StateFileType, batch_number_has_all_needed_proofs, read_proof},
-    },
-=======
->>>>>>> 4b6318fb
 };
 
 use super::{
@@ -113,31 +103,21 @@
             .get_last_verified_batch(self.on_chain_proposer_address)
             .await?;
 
-<<<<<<< HEAD
-        if !batch_number_has_all_needed_proofs(first_batch_to_verify, &[ProverType::Aligned])
-            .is_ok_and(|has_all_proofs| has_all_proofs)
+        if self
+            .rollup_store
+            .get_proof_by_batch_and_type(first_batch_to_verify, ProverType::Aligned)
+            .await?
+            .is_none()
         {
-            info!("Missing proofs for batch {first_batch_to_verify}, skipping verification");
-=======
-        let Some(aligned_proof) = self
-            .rollup_store
-            .get_proof_by_batch_and_type(batch_to_verify, ProverType::Aligned)
-            .await?
-        else {
             info!(
-                ?batch_to_verify,
+                ?first_batch_to_verify,
                 "Missing Aligned proof, skipping verification"
             );
->>>>>>> 4b6318fb
             return Ok(());
         };
 
         match self
-<<<<<<< HEAD
             .verify_proofs_aggregation(first_batch_to_verify)
-=======
-            .verify_proof_aggregation(batch_to_verify, aligned_proof)
->>>>>>> 4b6318fb
             .await?
         {
             Some(verify_tx_hash) => {
@@ -157,17 +137,10 @@
 
     async fn verify_proofs_aggregation(
         &self,
-<<<<<<< HEAD
         first_batch_number: u64,
     ) -> Result<Option<H256>, ProofVerifierError> {
-        let proofs = self.get_available_proofs(first_batch_number)?;
+        let proofs = self.get_available_proofs(first_batch_number).await?;
         let aggregated_proofs = self.get_aggregated_proofs(proofs).await?;
-=======
-        batch_number: u64,
-        aligned_proof: BatchProof,
-    ) -> Result<Option<H256>, ProofVerifierError> {
-        let public_inputs = aligned_proof.public_values();
->>>>>>> 4b6318fb
 
         let aggregated_proofs_count = u64::try_from(aggregated_proofs.len())
             .map_err(|e| ProofVerifierError::InternalError(e.to_string()))?;
@@ -210,28 +183,26 @@
             self.l1_address,
             &self.l1_private_key,
         )
-<<<<<<< HEAD
         .await?;
 
         Ok(Some(verify_tx_hash))
     }
 
     /// Returns all proofs that have already been generated, starting from the given batch number.
-    fn get_available_proofs(
+    async fn get_available_proofs(
         &self,
         mut batch_number: u64,
     ) -> Result<Vec<(u64, BatchProof)>, ProofVerifierError> {
         let mut proofs = Vec::new();
         loop {
-            if !batch_number_has_all_needed_proofs(batch_number, &[ProverType::Aligned])
-                .is_ok_and(|has_all_proofs| has_all_proofs)
-            {
+            let Some(proof) = self
+                .rollup_store
+                .get_proof_by_batch_and_type(batch_number, ProverType::Aligned)
+                .await?
+            else {
                 return Ok(proofs);
-            }
-            proofs.push((
-                batch_number,
-                read_proof(batch_number, StateFileType::BatchProof(ProverType::Aligned))?,
-            ));
+            };
+            proofs.push((batch_number, proof));
             batch_number += 1;
         }
     }
@@ -270,10 +241,6 @@
         verification_data: AggregationModeVerificationData,
     ) -> Result<Option<(H256, Vec<[u8; 32]>)>, ProofVerifierError> {
         let proof_status = self.check_proof_verification(&verification_data).await?;
-=======
-        .await
-        .map_err(|e| ProofVerifierError::InternalError(format!("{e:?}")))?;
->>>>>>> 4b6318fb
 
         let (merkle_root, merkle_path) = match proof_status {
             ProofStatus::Verified {
