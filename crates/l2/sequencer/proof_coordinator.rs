--- conflicted
+++ resolved
@@ -419,99 +419,6 @@
         info!("ProverSetupACK sent");
         Ok(())
     }
-<<<<<<< HEAD
-
-    async fn create_prover_input(
-        &mut self,
-        batch_number: u64,
-    ) -> Result<ProverInputData, ProofCoordinatorError> {
-        // Get blocks in batch
-        let Some(block_numbers) = self
-            .rollup_store
-            .get_block_numbers_by_batch(batch_number)
-            .await?
-        else {
-            return Err(ProofCoordinatorError::ItemNotFoundInStore(format!(
-                "Batch number {batch_number} not found in store"
-            )));
-        };
-
-        let (blocks, fee_configs) = self
-            .fetch_blocks_with_respective_fee_configs(block_numbers)
-            .await?;
-
-        let witness = self
-            .blockchain
-            .generate_witness_for_blocks(&blocks)
-            .await
-            .map_err(ProofCoordinatorError::from)?;
-
-        // Get blobs bundle cached by the L1 Committer (blob, commitment, proof)
-        let (blob_commitment, blob_proof) = if self.validium {
-            ([0; 48], [0; 48])
-        } else {
-            let blob = self
-                .rollup_store
-                .get_blobs_by_batch(batch_number)
-                .await?
-                .ok_or(ProofCoordinatorError::MissingBlob(batch_number))?;
-            let BlobsBundle {
-                mut commitments,
-                mut proofs,
-                ..
-            } = BlobsBundle::create_from_blobs(&blob)?;
-            match (commitments.pop(), proofs.pop()) {
-                (Some(commitment), Some(proof)) => (commitment, proof),
-                _ => return Err(ProofCoordinatorError::MissingBlob(batch_number)),
-            }
-        };
-
-        debug!("Created prover input for batch {batch_number}");
-
-        Ok(ProverInputData {
-            execution_witness: witness,
-            blocks,
-            elasticity_multiplier: self.elasticity_multiplier,
-            #[cfg(feature = "l2")]
-            blob_commitment,
-            #[cfg(feature = "l2")]
-            blob_proof,
-            fee_configs,
-        })
-    }
-
-    async fn fetch_blocks_with_respective_fee_configs(
-        &mut self,
-        block_numbers: Vec<u64>,
-    ) -> Result<(Vec<Block>, Vec<FeeConfig>), ProofCoordinatorError> {
-        let mut blocks = vec![];
-        let mut fee_configs = vec![];
-        for block_number in block_numbers {
-            let header = self
-                .store
-                .get_block_header(block_number)?
-                .ok_or(ProofCoordinatorError::StorageDataIsNone)?;
-            let body = self
-                .store
-                .get_block_body(block_number)
-                .await?
-                .ok_or(ProofCoordinatorError::StorageDataIsNone)?;
-            blocks.push(Block::new(header, body));
-            // Fetch the L1 fee per blob gas used for this block
-            let fee_config = self
-                .rollup_store
-                .get_fee_config_by_block(block_number)
-                .await?
-                .ok_or(ProofCoordinatorError::InternalError(
-                    "Fee config not found".to_string(),
-                ))?;
-
-            fee_configs.push(fee_config);
-        }
-        Ok((blocks, fee_configs))
-    }
-=======
->>>>>>> 2ccc6729
 }
 
 impl GenServer for ProofCoordinator {
