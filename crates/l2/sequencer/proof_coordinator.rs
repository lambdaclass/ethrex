--- conflicted
+++ resolved
@@ -382,7 +382,6 @@
         Err(_) => {
             error!("Unable to use stream");
         }
-<<<<<<< HEAD
         Ok(mut stream) => {
             stream.read_to_end(&mut buffer).await?;
 
@@ -397,7 +396,9 @@
                     batch_number,
                     batch_proof,
                 }) => {
-                    if let Err(e) = handle_submit(&mut stream, batch_number, batch_proof).await {
+                    if let Err(e) =
+                        handle_submit(state, &mut stream, batch_number, batch_proof).await
+                    {
                         error!("Failed to handle ProofSubmit: {e}");
                     }
                 }
@@ -415,24 +416,7 @@
                 _ => {
                     warn!("Invalid request");
                 }
-=======
-        Ok(ProofData::ProofSubmit {
-            batch_number,
-            batch_proof,
-        }) => {
-            if let Err(e) = handle_submit(state, &mut stream, batch_number, batch_proof).await {
-                error!("Failed to handle ProofSubmit: {e}");
             }
-        }
-        Ok(ProofData::ProverSetup {
-            prover_type,
-            payload,
-        }) => {
-            if let Err(e) = handle_setup(state, &mut stream, prover_type, payload).await {
-                error!("Failed to handle ProverSetup: {e}");
->>>>>>> 3f65132f
-            }
-
             debug!("Connection closed");
         }
     };
