--- conflicted
+++ resolved
@@ -516,13 +516,7 @@
     let blocks = fetch_blocks(state, block_numbers).await?;
 
     // Create prover_db
-<<<<<<< HEAD
-    let db = to_prover_db(&state.store.clone(), &blocks)
-        .await
-        .map_err(EvmError::ProverDB)?;
-=======
     let db = to_prover_db(&state.store.clone(), &blocks).await?;
->>>>>>> 9106aa99
 
     // Get the block_header of the parent of the first block
     let parent_hash = blocks
