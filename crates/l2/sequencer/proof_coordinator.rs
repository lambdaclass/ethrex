use crate::sequencer::errors::{ConnectionHandlerError, ProofCoordinatorError};
use crate::sequencer::setup::{prepare_quote_prerequisites, register_tdx_key};
use crate::sequencer::utils::get_latest_sent_batch;
use crate::{
    BlockProducerConfig, CommitterConfig, EthConfig, ProofCoordinatorConfig, SequencerConfig,
};
use bytes::Bytes;
<<<<<<< HEAD
use ethrex_blockchain::Blockchain;
use ethrex_common::types::block_execution_witness::ExecutionWitness;
use ethrex_common::{Address, types::Block};
=======
use ethrex_blockchain::{Blockchain, BlockchainType};
use ethrex_common::types::BlobsBundle;
use ethrex_common::types::block_execution_witness::ExecutionWitness;
use ethrex_common::types::fee_config::FeeConfig;
use ethrex_common::{
    Address,
    types::{Block, blobs_bundle},
};
>>>>>>> 1b604808
use ethrex_l2_common::prover::{BatchProof, ProverType};
use ethrex_metrics::metrics;
use ethrex_rpc::clients::eth::EthClient;
use ethrex_storage::Store;
use ethrex_storage_rollup::StoreRollup;
use secp256k1::SecretKey;
use serde::{Deserialize, Serialize};
use serde_with::serde_as;
use spawned_concurrency::messages::Unused;
use spawned_concurrency::tasks::{CastResponse, GenServer, GenServerHandle};
use std::net::{IpAddr, SocketAddr};
use std::sync::Arc;
use tokio::{
    io::{AsyncReadExt, AsyncWriteExt},
    net::{TcpListener, TcpStream},
};
use tracing::{debug, error, info, warn};

#[cfg(feature = "metrics")]
use ethrex_metrics::l2::metrics::METRICS;
#[cfg(feature = "metrics")]
use std::{collections::HashMap, time::SystemTime};
#[cfg(feature = "metrics")]
use tokio::sync::Mutex;

#[serde_as]
#[derive(Serialize, Deserialize)]
pub struct ProverInputData {
    pub blocks: Vec<Block>,
    pub execution_witness: ExecutionWitness,
    pub elasticity_multiplier: u64,
    #[cfg(feature = "l2")]
    #[serde_as(as = "[_; 48]")]
    pub blob_commitment: ethrex_common::types::blobs_bundle::Commitment,
    #[cfg(feature = "l2")]
    #[serde_as(as = "[_; 48]")]
<<<<<<< HEAD
    pub blob_proof: ethrex_common::types::blobs_bundle::Proof,
=======
    pub blob_proof: blobs_bundle::Proof,
    pub fee_config: FeeConfig,
>>>>>>> 1b604808
}

/// Enum for the ProverServer <--> ProverClient Communication Protocol.
#[allow(clippy::large_enum_variant)]
#[derive(Serialize, Deserialize)]
pub enum ProofData {
    /// 1.
    /// The client performs any needed setup steps
    /// This includes things such as key registration
    ProverSetup {
        prover_type: ProverType,
        payload: Bytes,
    },

    /// 2.
    /// The Server acknowledges the receipt of the setup and it's completion
    ProverSetupACK,

    /// 3.
    /// The Client initiates the connection with a BatchRequest.
    /// Asking for the ProverInputData the prover_server considers/needs.
    /// The commit hash is used to ensure the client and server are compatible.
    BatchRequest { commit_hash: String },

    /// 4.
    /// The Server responds with an InvalidCodeVersion if the code version is not compatible.
    /// The Client should then update its code to match the server's version.
    InvalidCodeVersion { commit_hash: String },

    /// 5.
    /// The Server responds with a BatchResponse containing the ProverInputData.
    /// If the BatchResponse is ProofData::BatchResponse{None, None},
    /// the Client knows the BatchRequest couldn't be performed.
    BatchResponse {
        batch_number: Option<u64>,
        input: Option<ProverInputData>,
    },

    /// 6.
    /// The Client submits the zk Proof generated by the prover for the specified batch.
    ProofSubmit {
        batch_number: u64,
        batch_proof: BatchProof,
    },

    /// 7.
    /// The Server acknowledges the receipt of the proof and updates its state,
    ProofSubmitACK { batch_number: u64 },
}

impl ProofData {
    /// Builder function for creating a ProverSetup
    pub fn prover_setup(prover_type: ProverType, payload: Bytes) -> Self {
        ProofData::ProverSetup {
            prover_type,
            payload,
        }
    }

    /// Builder function for creating a ProverSetupACK
    pub fn prover_setup_ack() -> Self {
        ProofData::ProverSetupACK
    }

    /// Builder function for creating a BatchRequest
    pub fn batch_request(commit_hash: String) -> Self {
        ProofData::BatchRequest { commit_hash }
    }

    /// Builder function for creating a InvalidCodeVersion
    pub fn invalid_code_version(commit_hash: String) -> Self {
        ProofData::InvalidCodeVersion { commit_hash }
    }

    /// Builder function for creating a BatchResponse
    pub fn batch_response(batch_number: u64, input: ProverInputData) -> Self {
        ProofData::BatchResponse {
            batch_number: Some(batch_number),
            input: Some(input),
        }
    }

    pub fn empty_batch_response() -> Self {
        ProofData::BatchResponse {
            batch_number: None,
            input: None,
        }
    }

    /// Builder function for creating a ProofSubmit
    pub fn proof_submit(batch_number: u64, batch_proof: BatchProof) -> Self {
        ProofData::ProofSubmit {
            batch_number,
            batch_proof,
        }
    }

    /// Builder function for creating a ProofSubmitAck
    pub fn proof_submit_ack(batch_number: u64) -> Self {
        ProofData::ProofSubmitACK { batch_number }
    }
}

pub fn get_commit_hash() -> String {
    env!("VERGEN_GIT_SHA").to_string()
}

#[derive(Clone)]
pub enum ProofCordInMessage {
    Listen { listener: Arc<TcpListener> },
}

#[derive(Clone, PartialEq)]
pub enum ProofCordOutMessage {
    Done,
}

#[derive(Clone)]
pub struct ProofCoordinator {
    listen_ip: IpAddr,
    port: u16,
    store: Store,
    eth_client: EthClient,
    on_chain_proposer_address: Address,
    elasticity_multiplier: u64,
    rollup_store: StoreRollup,
    rpc_url: String,
    tdx_private_key: Option<SecretKey>,
    blockchain: Arc<Blockchain>,
    #[cfg(feature = "l2")]
    validium: bool,
    needed_proof_types: Vec<ProverType>,
    commit_hash: String,
    #[cfg(feature = "metrics")]
    request_timestamp: Arc<Mutex<HashMap<u64, SystemTime>>>,
    qpl_tool_path: Option<String>,
}

impl ProofCoordinator {
    #[allow(clippy::too_many_arguments)]
    pub async fn new(
        config: &ProofCoordinatorConfig,
        committer_config: &CommitterConfig,
        eth_config: &EthConfig,
        proposer_config: &BlockProducerConfig,
        store: Store,
        rollup_store: StoreRollup,
        blockchain: Arc<Blockchain>,
        needed_proof_types: Vec<ProverType>,
    ) -> Result<Self, ProofCoordinatorError> {
        let eth_client = EthClient::new_with_config(
            eth_config.rpc_url.iter().map(AsRef::as_ref).collect(),
            eth_config.max_number_of_retries,
            eth_config.backoff_factor,
            eth_config.min_retry_delay,
            eth_config.max_retry_delay,
            Some(eth_config.maximum_allowed_max_fee_per_gas),
            Some(eth_config.maximum_allowed_max_fee_per_blob_gas),
        )?;
        let on_chain_proposer_address = committer_config.on_chain_proposer_address;

        let rpc_url = eth_config
            .rpc_url
            .first()
            .ok_or(ProofCoordinatorError::Custom(
                "no rpc urls present!".to_string(),
            ))?
            .to_string();

        Ok(Self {
            listen_ip: config.listen_ip,
            port: config.listen_port,
            store,
            eth_client,
            on_chain_proposer_address,
            elasticity_multiplier: proposer_config.elasticity_multiplier,
            rollup_store,
            rpc_url,
            tdx_private_key: config.tdx_private_key,
            blockchain,
            #[cfg(feature = "l2")]
            validium: config.validium,
            needed_proof_types,
            commit_hash: get_commit_hash(),
            #[cfg(feature = "metrics")]
            request_timestamp: Arc::new(Mutex::new(HashMap::new())),
            qpl_tool_path: config.qpl_tool_path.clone(),
        })
    }

    pub async fn spawn(
        store: Store,
        rollup_store: StoreRollup,
        cfg: SequencerConfig,
        blockchain: Arc<Blockchain>,
        needed_proof_types: Vec<ProverType>,
    ) -> Result<(), ProofCoordinatorError> {
        let state = Self::new(
            &cfg.proof_coordinator,
            &cfg.l1_committer,
            &cfg.eth,
            &cfg.block_producer,
            store,
            rollup_store,
            blockchain,
            needed_proof_types,
        )
        .await?;
        let listener =
            Arc::new(TcpListener::bind(format!("{}:{}", state.listen_ip, state.port)).await?);
        let mut proof_coordinator = ProofCoordinator::start(state);
        let _ = proof_coordinator
            .cast(ProofCordInMessage::Listen { listener })
            .await;
        Ok(())
    }

    async fn handle_listens(&mut self, listener: Arc<TcpListener>) {
        info!("Starting TCP server at {}:{}.", self.listen_ip, self.port);
        loop {
            let res = listener.accept().await;
            match res {
                Ok((stream, addr)) => {
                    // Cloning the ProofCoordinatorState structure to use the handle_connection() fn
                    // in every spawned task.
                    // The important fields are `Store` and `EthClient`
                    // Both fields are wrapped with an Arc, making it possible to clone
                    // the entire structure.
                    let _ = ConnectionHandler::spawn(self.clone(), stream, addr)
                        .await
                        .inspect_err(|err| {
                            error!("Error starting ConnectionHandler: {err}");
                        });
                }
                Err(e) => {
                    error!("Failed to accept connection: {e}");
                }
            }

            debug!("Connection closed");
        }
    }

    async fn handle_request(
        &mut self,
        stream: &mut TcpStream,
        commit_hash: String,
    ) -> Result<(), ProofCoordinatorError> {
        info!("BatchRequest received");

        if commit_hash != self.commit_hash {
            error!(
                "Code version mismatch: expected {}, got {}",
                self.commit_hash, commit_hash
            );

            let response = ProofData::invalid_code_version(self.commit_hash.clone());
            send_response(stream, &response).await?;
            info!("InvalidCodeVersion sent");
            return Ok(());
        }

        let batch_to_verify = 1 + get_latest_sent_batch(
            self.needed_proof_types.clone(),
            &self.rollup_store,
            &self.eth_client,
            self.on_chain_proposer_address,
        )
        .await
        .map_err(|err| ProofCoordinatorError::InternalError(err.to_string()))?;

        let mut all_proofs_exist = true;
        for proof_type in &self.needed_proof_types {
            if self
                .rollup_store
                .get_proof_by_batch_and_type(batch_to_verify, *proof_type)
                .await?
                .is_none()
            {
                all_proofs_exist = false;
                break;
            }
        }

        let response =
            if all_proofs_exist || !self.rollup_store.contains_batch(&batch_to_verify).await? {
                debug!("Sending empty BatchResponse");
                ProofData::empty_batch_response()
            } else {
                let input = self.create_prover_input(batch_to_verify).await?;
                debug!("Sending BatchResponse for block_number: {batch_to_verify}");
                metrics!(
                    // First request starts a timer until a proof is received. The elapsed time will be
                    // the estimated proving time.
                    // This should be used for development only and runs on the assumption that:
                    //   1. There's a single prover
                    //   2. Communication does not fail
                    //   3. Communication adds negligible overhead in comparison with proving time
                    let mut lock = self.request_timestamp.lock().await;
                    lock.entry(batch_to_verify).or_insert(SystemTime::now());
                );
                ProofData::batch_response(batch_to_verify, input)
            };

        send_response(stream, &response).await?;
        info!("BatchResponse sent for batch number: {batch_to_verify}");

        Ok(())
    }

    async fn handle_submit(
        &mut self,
        stream: &mut TcpStream,
        batch_number: u64,
        batch_proof: BatchProof,
    ) -> Result<(), ProofCoordinatorError> {
        info!("ProofSubmit received for batch number: {batch_number}");

        // Check if we have a proof for this batch and prover type
        let prover_type = batch_proof.prover_type();
        if self
            .rollup_store
            .get_proof_by_batch_and_type(batch_number, prover_type)
            .await?
            .is_some()
        {
            info!(
                ?batch_number,
                ?prover_type,
                "A proof was received for a batch and type that is already stored"
            );
        } else {
            metrics!(
                tracing::warn!("getting request timestamp for batch {batch_number}");
                let mut request_timestamps = self.request_timestamp.lock().await;
                let request_timestamp = request_timestamps.get(&batch_number).ok_or(
                    ProofCoordinatorError::InternalError(
                        "request timestamp could not be found".to_string(),
                    ),
                )?;
                let proving_time = request_timestamp
                    .elapsed()
                    .map_err(|_| ProofCoordinatorError::InternalError("failed to compute proving time".to_string()))?
                    .as_secs().try_into()
                    .map_err(|_| ProofCoordinatorError::InternalError("failed to convert proving time to i64".to_string()))?;
                METRICS.set_batch_proving_time(batch_number, proving_time)?;
                tracing::warn!("removed request timestamp for batch {batch_number}");
                let _ = request_timestamps.remove(&batch_number);
            );
            // If not, store it
            self.rollup_store
                .store_proof_by_batch_and_type(batch_number, prover_type, batch_proof)
                .await?;
        }
        let response = ProofData::proof_submit_ack(batch_number);
        send_response(stream, &response).await?;
        info!("ProofSubmit ACK sent");
        Ok(())
    }

    async fn handle_setup(
        &mut self,
        stream: &mut TcpStream,
        prover_type: ProverType,
        payload: Bytes,
    ) -> Result<(), ProofCoordinatorError> {
        info!("ProverSetup received for {prover_type}");

        match prover_type {
            ProverType::TDX => {
                let Some(key) = self.tdx_private_key.as_ref() else {
                    return Err(ProofCoordinatorError::MissingTDXPrivateKey);
                };
                let Some(qpl_tool_path) = self.qpl_tool_path.as_ref() else {
                    return Err(ProofCoordinatorError::Custom(
                        "Missing QPL tool path".to_string(),
                    ));
                };
                prepare_quote_prerequisites(
                    &self.eth_client,
                    &self.rpc_url,
                    &hex::encode(key.secret_bytes()),
                    &hex::encode(&payload),
                    qpl_tool_path,
                )
                .await
                .map_err(|e| {
                    ProofCoordinatorError::Custom(format!("Could not setup TDX key {e}"))
                })?;
                register_tdx_key(
                    &self.eth_client,
                    key,
                    self.on_chain_proposer_address,
                    payload,
                )
                .await?;
            }
            _ => {
                warn!("Setup requested for {prover_type}, which doesn't need setup.")
            }
        }

        let response = ProofData::prover_setup_ack();

        send_response(stream, &response).await?;
        info!("ProverSetupACK sent");
        Ok(())
    }

    async fn create_prover_input(
        &mut self,
        batch_number: u64,
    ) -> Result<ProverInputData, ProofCoordinatorError> {
        // Get blocks in batch
        let Some(block_numbers) = self
            .rollup_store
            .get_block_numbers_by_batch(batch_number)
            .await?
        else {
            return Err(ProofCoordinatorError::ItemNotFoundInStore(format!(
                "Batch number {batch_number} not found in store"
            )));
        };

        let blocks = self.fetch_blocks(block_numbers).await?;

        let witness = self
            .blockchain
            .generate_witness_for_blocks(&blocks)
            .await
            .map_err(ProofCoordinatorError::from)?;

        // Get blobs bundle cached by the L1 Committer (blob, commitment, proof)
        #[cfg(feature = "l2")]
        let (blob_commitment, blob_proof) = if self.validium {
            ([0; 48], [0; 48])
        } else {
            use ethrex_common::types::BlobsBundle;
            let blob = self
                .rollup_store
                .get_blobs_by_batch(batch_number)
                .await?
                .ok_or(ProofCoordinatorError::MissingBlob(batch_number))?;
            let BlobsBundle {
                mut commitments,
                mut proofs,
                ..
            } = BlobsBundle::create_from_blobs(&blob)?;
            match (commitments.pop(), proofs.pop()) {
                (Some(commitment), Some(proof)) => (commitment, proof),
                _ => return Err(ProofCoordinatorError::MissingBlob(batch_number)),
            }
        };

        debug!("Created prover input for batch {batch_number}");

        let BlockchainType::L2(fee_config) = self.blockchain.options.r#type else {
            return Err(ProofCoordinatorError::InternalError(
                "Invalid blockchain type, expected L2".to_string(),
            ));
        };

        Ok(ProverInputData {
            execution_witness: witness,
            blocks,
            elasticity_multiplier: self.elasticity_multiplier,
            #[cfg(feature = "l2")]
            blob_commitment,
            #[cfg(feature = "l2")]
            blob_proof,
            fee_config,
        })
    }

    async fn fetch_blocks(
        &mut self,
        block_numbers: Vec<u64>,
    ) -> Result<Vec<Block>, ProofCoordinatorError> {
        let mut blocks = vec![];
        for block_number in block_numbers {
            let header = self
                .store
                .get_block_header(block_number)?
                .ok_or(ProofCoordinatorError::StorageDataIsNone)?;
            let body = self
                .store
                .get_block_body(block_number)
                .await?
                .ok_or(ProofCoordinatorError::StorageDataIsNone)?;
            blocks.push(Block::new(header, body));
        }
        Ok(blocks)
    }
}

impl GenServer for ProofCoordinator {
    type CallMsg = Unused;
    type CastMsg = ProofCordInMessage;
    type OutMsg = ProofCordOutMessage;
    type Error = ProofCoordinatorError;

    async fn handle_cast(
        &mut self,
        message: Self::CastMsg,
        _handle: &GenServerHandle<Self>,
    ) -> CastResponse {
        match message {
            ProofCordInMessage::Listen { listener } => {
                self.handle_listens(listener).await;
            }
        }
        CastResponse::Stop
    }
}

#[derive(Clone)]
struct ConnectionHandler {
    proof_coordinator: ProofCoordinator,
}

impl ConnectionHandler {
    fn new(proof_coordinator: ProofCoordinator) -> Self {
        Self { proof_coordinator }
    }

    async fn spawn(
        proof_coordinator: ProofCoordinator,
        stream: TcpStream,
        addr: SocketAddr,
    ) -> Result<(), ConnectionHandlerError> {
        let mut connection_handler = Self::new(proof_coordinator).start();
        connection_handler
            .cast(ConnInMessage::Connection {
                stream: Arc::new(stream),
                addr,
            })
            .await
            .map_err(ConnectionHandlerError::InternalError)
    }

    async fn handle_connection(
        &mut self,
        stream: Arc<TcpStream>,
    ) -> Result<(), ProofCoordinatorError> {
        let mut buffer = Vec::new();
        // TODO: This should be fixed in https://github.com/lambdaclass/ethrex/issues/3316
        // (stream should not be wrapped in an Arc)
        if let Some(mut stream) = Arc::into_inner(stream) {
            stream.read_to_end(&mut buffer).await?;

            let data: Result<ProofData, _> = serde_json::from_slice(&buffer);
            match data {
                Ok(ProofData::BatchRequest { commit_hash }) => {
                    if let Err(e) = self
                        .proof_coordinator
                        .handle_request(&mut stream, commit_hash)
                        .await
                    {
                        error!("Failed to handle BatchRequest: {e}");
                    }
                }
                Ok(ProofData::ProofSubmit {
                    batch_number,
                    batch_proof,
                }) => {
                    if let Err(e) = self
                        .proof_coordinator
                        .handle_submit(&mut stream, batch_number, batch_proof)
                        .await
                    {
                        error!("Failed to handle ProofSubmit: {e}");
                    }
                }
                Ok(ProofData::ProverSetup {
                    prover_type,
                    payload,
                }) => {
                    if let Err(e) = self
                        .proof_coordinator
                        .handle_setup(&mut stream, prover_type, payload)
                        .await
                    {
                        error!("Failed to handle ProverSetup: {e}");
                    }
                }
                Ok(_) => {
                    warn!("Invalid request");
                }
                Err(e) => {
                    warn!("Failed to parse request: {e}");
                }
            }
            debug!("Connection closed");
        } else {
            error!("Unable to use stream");
        }
        Ok(())
    }
}

#[derive(Clone)]
pub enum ConnInMessage {
    Connection {
        stream: Arc<TcpStream>,
        addr: SocketAddr,
    },
}

#[derive(Clone, PartialEq)]
pub enum ConnOutMessage {
    Done,
}

impl GenServer for ConnectionHandler {
    type CallMsg = Unused;
    type CastMsg = ConnInMessage;
    type OutMsg = ConnOutMessage;
    type Error = ProofCoordinatorError;

    async fn handle_cast(
        &mut self,
        message: Self::CastMsg,
        _handle: &GenServerHandle<Self>,
    ) -> CastResponse {
        match message {
            ConnInMessage::Connection { stream, addr } => {
                if let Err(err) = self.handle_connection(stream).await {
                    error!("Error handling connection from {addr}: {err}");
                } else {
                    debug!("Connection from {addr} handled successfully");
                }
            }
        }
        CastResponse::Stop
    }
}

async fn send_response(
    stream: &mut TcpStream,
    response: &ProofData,
) -> Result<(), ProofCoordinatorError> {
    let buffer = serde_json::to_vec(response)?;
    stream
        .write_all(&buffer)
        .await
        .map_err(ProofCoordinatorError::ConnectionError)?;
    Ok(())
}<|MERGE_RESOLUTION|>--- conflicted
+++ resolved
@@ -5,11 +5,6 @@
     BlockProducerConfig, CommitterConfig, EthConfig, ProofCoordinatorConfig, SequencerConfig,
 };
 use bytes::Bytes;
-<<<<<<< HEAD
-use ethrex_blockchain::Blockchain;
-use ethrex_common::types::block_execution_witness::ExecutionWitness;
-use ethrex_common::{Address, types::Block};
-=======
 use ethrex_blockchain::{Blockchain, BlockchainType};
 use ethrex_common::types::BlobsBundle;
 use ethrex_common::types::block_execution_witness::ExecutionWitness;
@@ -18,7 +13,6 @@
     Address,
     types::{Block, blobs_bundle},
 };
->>>>>>> 1b604808
 use ethrex_l2_common::prover::{BatchProof, ProverType};
 use ethrex_metrics::metrics;
 use ethrex_rpc::clients::eth::EthClient;
@@ -55,12 +49,8 @@
     pub blob_commitment: ethrex_common::types::blobs_bundle::Commitment,
     #[cfg(feature = "l2")]
     #[serde_as(as = "[_; 48]")]
-<<<<<<< HEAD
-    pub blob_proof: ethrex_common::types::blobs_bundle::Proof,
-=======
     pub blob_proof: blobs_bundle::Proof,
     pub fee_config: FeeConfig,
->>>>>>> 1b604808
 }
 
 /// Enum for the ProverServer <--> ProverClient Communication Protocol.
