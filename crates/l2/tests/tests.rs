#![allow(clippy::unwrap_used)]
#![allow(clippy::expect_used)]
use bytes::Bytes;
use ethereum_types::{Address, U256};
use ethrex_common::{H160, types::BlockNumber};
use ethrex_l2::sequencer::l1_watcher::PrivilegedTransactionData;
use ethrex_l2_common::calldata::Value;
use ethrex_l2_sdk::calldata::{self};
use ethrex_l2_sdk::l1_to_l2_tx_data::L1ToL2TransactionData;
use ethrex_l2_sdk::{
    COMMON_BRIDGE_L2_ADDRESS, claim_erc20withdraw, compile_contract, deposit_erc20,
    get_address_from_secret_key, wait_for_transaction_receipt,
};
use ethrex_rpc::clients::eth::from_hex_string_to_u256;
use ethrex_rpc::clients::eth::{BlockByNumber, EthClient, eth_sender::Overrides};
use ethrex_rpc::types::receipt::RpcReceipt;
use hex::FromHexError;
use keccak_hash::{H256, keccak};
use secp256k1::SecretKey;
use std::fs::{File, read_to_string};
use std::io::{BufRead, BufReader};
use std::path::{Path, PathBuf};
use std::{ops::Mul, str::FromStr, time::Duration};

/// Test the full flow of depositing, depositing with contract call, transferring, and withdrawing funds
/// from L1 to L2 and back.
/// The test can be configured with the following environment variables
///
/// RPC urls:
/// INTEGRATION_TEST_ETH_URL: The url of the l1 rpc server
/// INTEGRATION_TEST_PROPOSER_URL: The url of the l2 rpc server
///
/// Accounts private keys:
/// INTEGRATION_TEST_L1_RICH_WALLET_PRIVATE_KEY: The l1 private key that will make the deposit to the l2 and the transfer to the second l2 account
/// INTEGRATION_TEST_RETURN_TRANSFER_PRIVATE_KEY: The l2 private key that will receive the deposit and the transfer it back to the L1_RICH_WALLET_PRIVATE_KEY
/// ETHREX_DEPLOYER_PRIVATE_KEYS_FILE_PATH: The path to a file with pks that are rich accounts in the l2
///
/// Contract addresses:
/// ETHREX_WATCHER_BRIDGE_ADDRESS: The address of the l1 bridge contract
/// INTEGRATION_TEST_PROPOSER_COINBASE_ADDRESS: The address of the l2 coinbase
///
/// Test parameters:
///
/// INTEGRATION_TEST_DEPOSIT_VALUE: amount in wei to deposit from L1_RICH_WALLET_PRIVATE_KEY to the l2, this amount will be deposited 3 times over the course of the test
/// INTEGRATION_TEST_TRANSFER_VALUE: amount in wei to transfer to INTEGRATION_TEST_RETURN_TRANSFER_PRIVATE_KEY, this amount will be returned to the account
/// INTEGRATION_TEST_WITHDRAW_VALUE: amount in wei to withdraw from the l2 back to the l1 from L1_RICH_WALLET_PRIVATE_KEY this will be done INTEGRATION_TEST_WITHDRAW_COUNT times
/// INTEGRATION_TEST_WITHDRAW_COUNT: amount of withdraw transactions to send
/// INTEGRATION_TEST_SKIP_TEST_TOTAL_ETH: if set the integration test will not check for total eth in the chain, only to be used if we don't know all the accounts that exist in l2
const DEFAULT_ETH_URL: &str = "http://localhost:8545";
const DEFAULT_PROPOSER_URL: &str = "http://localhost:1729";
// 0x941e103320615d394a55708be13e45994c7d93b932b064dbcb2b511fe3254e2e
const DEFAULT_L1_RICH_WALLET_PRIVATE_KEY: H256 = H256([
    0x94, 0x1e, 0x10, 0x33, 0x20, 0x61, 0x5d, 0x39, 0x4a, 0x55, 0x70, 0x8b, 0xe1, 0x3e, 0x45, 0x99,
    0x4c, 0x7d, 0x93, 0xb9, 0x32, 0xb0, 0x64, 0xdb, 0xcb, 0x2b, 0x51, 0x1f, 0xe3, 0x25, 0x4e, 0x2e,
]);
// 0xbcdf20249abf0ed6d944c0288fad489e33f66b3960d9e6229c1cd214ed3bbe31
const DEFAULT_L2_RETURN_TRANSFER_PRIVATE_KEY: H256 = H256([
    0xbc, 0xdf, 0x20, 0x24, 0x9a, 0xbf, 0x0e, 0xd6, 0xd9, 0x44, 0xc0, 0x28, 0x8f, 0xad, 0x48, 0x9e,
    0x33, 0xf6, 0x6b, 0x39, 0x60, 0xd9, 0xe6, 0x22, 0x9c, 0x1c, 0xd2, 0x14, 0xed, 0x3b, 0xbe, 0x31,
]);
// 0x8ccf74999c496e4d27a2b02941673f41dd0dab2a
const DEFAULT_BRIDGE_ADDRESS: Address = H160([
    0x8c, 0xcf, 0x74, 0x99, 0x9c, 0x49, 0x6e, 0x4d, 0x27, 0xa2, 0xb0, 0x29, 0x41, 0x67, 0x3f, 0x41,
    0xdd, 0x0d, 0xab, 0x2a,
]);
// 0x0007a881CD95B1484fca47615B64803dad620C8d
const DEFAULT_PROPOSER_COINBASE_ADDRESS: Address = H160([
    0x00, 0x07, 0xa8, 0x81, 0xcd, 0x95, 0xb1, 0x48, 0x4f, 0xca, 0x47, 0x61, 0x5b, 0x64, 0x80, 0x3d,
    0xad, 0x62, 0x0c, 0x8d,
]);

const L2_GAS_COST_MAX_DELTA: U256 = U256([100_000_000_000_000, 0, 0, 0]);

const DEFAULT_PRIVATE_KEYS_FILE_PATH: &str = "../../fixtures/keys/private_keys_l1.txt";

#[tokio::test]
async fn l2_integration_test() -> Result<(), Box<dyn std::error::Error>> {
    read_env_file_by_config();

    let eth_client = eth_client();
    let proposer_client = proposer_client();
    let rich_wallet_private_key = l1_rich_wallet_private_key();
    let transfer_return_private_key = l2_return_transfer_private_key();
    let bridge_address = common_bridge_address();
    let deposit_recipient_address = get_address_from_secret_key(&rich_wallet_private_key)
        .expect("Failed to get address from l1 rich wallet pk");

    test_deposit(
        &rich_wallet_private_key,
        bridge_address,
        deposit_recipient_address,
        &eth_client,
        &proposer_client,
    )
    .await?;

    test_transfer(
        &rich_wallet_private_key,
        &transfer_return_private_key,
        &proposer_client,
    )
    .await?;

    test_transfer_with_privileged_tx(
        &rich_wallet_private_key,
        &transfer_return_private_key,
        &eth_client,
        &proposer_client,
    )
    .await?;

<<<<<<< HEAD
    test_privileged_tx_with_contract_call(&proposer_client, &eth_client).await?;
=======
    test_gas_burning(&eth_client).await?;

    test_deposit_with_contract_call(&proposer_client, &eth_client).await?;
>>>>>>> 416581dc

    test_privileged_tx_with_contract_call_revert(&proposer_client, &eth_client).await?;

    test_privileged_tx_not_enough_balance(
        &transfer_return_private_key,
        &eth_client,
        &proposer_client,
    )
    .await?;

    test_erc20_roundtrip(bridge_address, &proposer_client, &eth_client).await?;

    let withdrawals_count = std::env::var("INTEGRATION_TEST_WITHDRAW_COUNT")
        .map(|amount| amount.parse().expect("Invalid withdrawal amount value"))
        .unwrap_or(5);

    test_n_withdraws(
        &rich_wallet_private_key,
        &eth_client,
        &proposer_client,
        withdrawals_count,
    )
    .await?;

    if std::env::var("INTEGRATION_TEST_SKIP_TEST_TOTAL_ETH").is_err() {
        test_total_eth_l2(&eth_client, &proposer_client).await?;
    }

    println!("l2_integration_test is done");
    Ok(())
}

/// In this test we deploy a contract on L2 and call it from L1 using the CommonBridge contract.
/// We call the contract by making a deposit from L1 to L2 with the recipient being the rich account.
/// The deposit will trigger the call to the contract.
async fn test_privileged_tx_with_contract_call(
    proposer_client: &EthClient,
    eth_client: &EthClient,
) -> Result<(), Box<dyn std::error::Error>> {
    let rich_wallet_private_key = l1_rich_wallet_private_key();

    // pragma solidity ^0.8.27;
    // contract Test {
    //     event NumberSet(uint256 indexed number);
    //     function emitNumber(uint256 _number) public {
    //         emit NumberSet(_number);
    //     }
    // }
    let init_code = hex::decode(
        "6080604052348015600e575f5ffd5b506101008061001c5f395ff3fe6080604052348015600e575f5ffd5b50600436106026575f3560e01c8063f15d140b14602a575b5f5ffd5b60406004803603810190603c919060a4565b6042565b005b807f9ec8254969d1974eac8c74afb0c03595b4ffe0a1d7ad8a7f82ed31b9c854259160405160405180910390a250565b5f5ffd5b5f819050919050565b6086816076565b8114608f575f5ffd5b50565b5f81359050609e81607f565b92915050565b5f6020828403121560b65760b56072565b5b5f60c1848285016092565b9150509291505056fea26469706673582212206f6d360696127c56e2d2a456f3db4a61e30eae0ea9b3af3c900c81ea062e8fe464736f6c634300081c0033",
    )?;

    let deployed_contract_address =
        test_deploy(&init_code, &rich_wallet_private_key, proposer_client).await?;

    let number_to_emit = U256::from(424242);
    let calldata_to_contract: Bytes =
        calldata::encode_calldata("emitNumber(uint256)", &[Value::Uint(number_to_emit)])?.into();

    // We need to get the block number before the deposit to search for logs later.
    let first_block = proposer_client.get_block_number().await?;

    test_call_to_contract_with_deposit(
        deployed_contract_address,
        calldata_to_contract,
        &rich_wallet_private_key,
        proposer_client,
        eth_client,
    )
    .await?;

    println!("Waiting for event to be emitted");

    let mut block_number = first_block;

    let topic = keccak(b"NumberSet(uint256)");

    while proposer_client
        .get_logs(first_block, block_number, deployed_contract_address, topic)
        .await
        .is_ok_and(|logs| logs.is_empty())
    {
        println!("Waiting for the event to be built");
        block_number += U256::one();
        tokio::time::sleep(std::time::Duration::from_secs(1)).await;
    }

    let logs = proposer_client
        .get_logs(first_block, block_number, deployed_contract_address, topic)
        .await?;

    let number_emitted = U256::from_big_endian(
        &logs
            .first()
            .unwrap()
            .log
            .topics
            .get(1)
            .unwrap()
            .to_fixed_bytes(),
    );

    assert_eq!(
        number_emitted, number_to_emit,
        "Event emitted with wrong value. Expected 424242, got {number_emitted}"
    );

    Ok(())
}

/// Test the deployment of a contract on L2 and call it from L1 using the CommonBridge contract.
/// The call to the contract should revert but the deposit should be successful.
async fn test_privileged_tx_with_contract_call_revert(
    proposer_client: &EthClient,
    eth_client: &EthClient,
) -> Result<(), Box<dyn std::error::Error>> {
    // pragma solidity ^0.8.27;
    // contract RevertTest {
    //     function revert_call() public {
    //         revert("Reverted");
    //     }
    // }
    let rich_wallet_private_key = l1_rich_wallet_private_key();
    let init_code = hex::decode(
        "6080604052348015600e575f5ffd5b506101138061001c5f395ff3fe6080604052348015600e575f5ffd5b50600436106026575f3560e01c806311ebce9114602a575b5f5ffd5b60306032565b005b6040517f08c379a000000000000000000000000000000000000000000000000000000000815260040160629060c1565b60405180910390fd5b5f82825260208201905092915050565b7f52657665727465640000000000000000000000000000000000000000000000005f82015250565b5f60ad600883606b565b915060b682607b565b602082019050919050565b5f6020820190508181035f83015260d68160a3565b905091905056fea2646970667358221220903f571921ce472f979989f9135b8637314b68e080fd70d0da6ede87ad8b5bd564736f6c634300081c0033",
    )?;

    let deployed_contract_address =
        test_deploy(&init_code, &rich_wallet_private_key, proposer_client).await?;

    let calldata_to_contract: Bytes = calldata::encode_calldata("revert_call()", &[])?.into();

    test_call_to_contract_with_deposit(
        deployed_contract_address,
        calldata_to_contract,
        &rich_wallet_private_key,
        proposer_client,
        eth_client,
    )
    .await?;

    Ok(())
}

async fn test_erc20_roundtrip(
    bridge_address: Address,
    l2_client: &EthClient,
    l1_client: &EthClient,
) -> Result<(), Box<dyn std::error::Error>> {
    let token_amount: U256 = U256::from(100);

    let rich_wallet_private_key = l1_rich_wallet_private_key();
    let rich_address = ethrex_l2_sdk::get_address_from_secret_key(&rich_wallet_private_key)
        .expect("Failed to get address");

    let init_code_l1 = hex::decode(std::fs::read(
        "../../fixtures/contracts/ERC20/ERC20.bin/TestToken.bin",
    )?)?;
    let token_l1 = test_deploy_l1(&init_code_l1, &rich_wallet_private_key, l1_client).await?;

    let contracts_path = Path::new("contracts");
    ethrex_l2_sdk::download_contract_deps(contracts_path)?;
    compile_contract(contracts_path, "src/example/L2ERC20.sol", false)?;
    let init_code_l2_inner = hex::decode(String::from_utf8(std::fs::read(
        "contracts/solc_out/TestTokenL2.bin",
    )?)?)?;
    let init_code_l2 = [
        init_code_l2_inner,
        vec![0u8; 12],
        token_l1.to_fixed_bytes().to_vec(),
    ]
    .concat();
    let token_l2 = test_deploy(&init_code_l2, &rich_wallet_private_key, l2_client).await?;

    println!("token l1={token_l1:x}, l2={token_l2:x}");
    test_send(
        l1_client,
        &rich_wallet_private_key,
        token_l1,
        "freeMint()",
        &[],
    )
    .await;
    test_send(
        l1_client,
        &rich_wallet_private_key,
        token_l1,
        "approve(address,uint256)",
        &[Value::Address(bridge_address), Value::Uint(token_amount)],
    )
    .await;
    let initial_balance = test_balance_of(l1_client, token_l1, rich_address).await;
    let deposit_tx = deposit_erc20(
        token_l1,
        token_l2,
        token_amount,
        rich_address,
        rich_wallet_private_key,
        l1_client,
    )
    .await
    .unwrap();
    let res = wait_for_transaction_receipt(deposit_tx, l1_client, 10)
        .await
        .unwrap();
    wait_for_l2_deposit_receipt(res.block_info.block_number, l1_client, l2_client)
        .await
        .unwrap();
    let remaining_l1_balance = test_balance_of(l1_client, token_l1, rich_address).await;
    let l2_balance = test_balance_of(l2_client, token_l2, rich_address).await;
    assert_eq!(initial_balance - remaining_l1_balance, token_amount);
    assert_eq!(l2_balance, token_amount);

    test_send(
        l2_client,
        &rich_wallet_private_key,
        token_l2,
        "approve(address,uint256)",
        &[
            Value::Address(COMMON_BRIDGE_L2_ADDRESS),
            Value::Uint(token_amount),
        ],
    )
    .await;
    let res = test_send(
        l2_client,
        &rich_wallet_private_key,
        COMMON_BRIDGE_L2_ADDRESS,
        "withdrawERC20(address,address,address,uint256)",
        &[
            Value::Address(token_l1),
            Value::Address(token_l2),
            Value::Address(rich_address),
            Value::Uint(token_amount),
        ],
    )
    .await;
    let proof = l2_client
        .wait_for_message_proof(res.tx_info.transaction_hash, 1000)
        .await;
    let proof = proof.unwrap().into_iter().next().expect("proof not found");

    let on_chain_proposer_address = Address::from_str(
        &std::env::var("ETHREX_COMMITTER_ON_CHAIN_PROPOSER_ADDRESS")
            .expect("ETHREX_COMMITTER_ON_CHAIN_PROPOSER_ADDRESS env var not set"),
    )
    .unwrap();
    while l1_client
        .get_last_verified_batch(on_chain_proposer_address)
        .await
        .unwrap()
        < proof.batch_number
    {
        println!("Withdrawal is not verified on L1 yet");
        tokio::time::sleep(Duration::from_secs(2)).await;
    }

    let withdraw_claim_tx = claim_erc20withdraw(
        token_l1,
        token_l2,
        token_amount,
        res.tx_info.transaction_hash,
        rich_wallet_private_key,
        l1_client,
        &proof,
    )
    .await
    .expect("error while claiming");
    wait_for_transaction_receipt(withdraw_claim_tx, l1_client, 5).await?;
    let l1_final_balance = test_balance_of(l1_client, token_l1, rich_address).await;
    let l2_final_balance = test_balance_of(l2_client, token_l2, rich_address).await;
    assert_eq!(initial_balance, l1_final_balance);
    assert!(l2_final_balance.is_zero());
    Ok(())
}

async fn test_balance_of(client: &EthClient, token: Address, user: Address) -> U256 {
    let res = client
        .call(
            token,
            ethrex_l2_sdk::calldata::encode_calldata("balanceOf(address)", &[Value::Address(user)])
                .unwrap()
                .into(),
            Default::default(),
        )
        .await
        .unwrap();
    from_hex_string_to_u256(&res).unwrap()
}

async fn test_send(
    client: &EthClient,
    private_key: &SecretKey,
    to: Address,
    signature: &str,
    data: &[Value],
) -> RpcReceipt {
    let caller_address =
        ethrex_l2_sdk::get_address_from_secret_key(private_key).expect("Failed to get address");
    let tx = client
        .build_eip1559_transaction(
            to,
            caller_address,
            ethrex_l2_sdk::calldata::encode_calldata(signature, data)
                .unwrap()
                .into(),
            Default::default(),
        )
        .await
        .unwrap();
    let tx_hash = client
        .send_eip1559_transaction(&tx, private_key)
        .await
        .unwrap();
    ethrex_l2_sdk::wait_for_transaction_receipt(tx_hash, client, 10)
        .await
        .unwrap()
}

async fn test_deposit(
    depositor_private_key: &SecretKey,
    bridge_address: Address,
    deposit_recipient_address: Address,
    eth_client: &EthClient,
    proposer_client: &EthClient,
) -> Result<(), Box<dyn std::error::Error>> {
    println!("Fetching initial balances on L1 and L2");

    let depositor = ethrex_l2_sdk::get_address_from_secret_key(depositor_private_key)?;
    let deposit_value = std::env::var("INTEGRATION_TEST_DEPOSIT_VALUE")
        .map(|value| U256::from_dec_str(&value).expect("Invalid deposit value"))
        .unwrap_or(U256::from(1000000000000000000000u128));

    let depositor_l1_initial_balance = eth_client
        .get_balance(depositor, BlockByNumber::Latest)
        .await?;

    assert!(
        depositor_l1_initial_balance >= deposit_value,
        "L1 depositor doesn't have enough balance to deposit"
    );

    let deposit_recipient_l2_initial_balance = proposer_client
        .get_balance(deposit_recipient_address, BlockByNumber::Latest)
        .await?;

    let bridge_initial_balance = eth_client
        .get_balance(bridge_address, BlockByNumber::Latest)
        .await?;

    let fee_vault_balance_before_deposit = proposer_client
        .get_balance(fees_vault(), BlockByNumber::Latest)
        .await?;

    println!("Depositing funds from L1 to L2");

    let deposit_tx_hash = ethrex_l2_sdk::deposit_through_transfer(
        deposit_value,
        deposit_recipient_address,
        depositor_private_key,
        eth_client,
    )
    .await?;

    println!("Waiting for L1 deposit transaction receipt");

    let deposit_tx_receipt =
        ethrex_l2_sdk::wait_for_transaction_receipt(deposit_tx_hash, eth_client, 5).await?;

    let depositor_l1_balance_after_deposit = eth_client
        .get_balance(depositor, BlockByNumber::Latest)
        .await?;

    assert_eq!(
        depositor_l1_balance_after_deposit,
        depositor_l1_initial_balance
            - deposit_value
            - deposit_tx_receipt.tx_info.gas_used * deposit_tx_receipt.tx_info.effective_gas_price,
        "Depositor L1 balance didn't decrease as expected after deposit"
    );

    let bridge_balance_after_deposit = eth_client
        .get_balance(bridge_address, BlockByNumber::Latest)
        .await?;

    assert_eq!(
        bridge_balance_after_deposit,
        bridge_initial_balance + deposit_value,
        "Bridge balance didn't increase as expected after deposit"
    );

    println!("Waiting for L2 deposit tx receipt");

    let _ = wait_for_l2_deposit_receipt(
        deposit_tx_receipt.block_info.block_number,
        eth_client,
        proposer_client,
    )
    .await?;

    let deposit_recipient_l2_balance_after_deposit = proposer_client
        .get_balance(deposit_recipient_address, BlockByNumber::Latest)
        .await?;

    assert_eq!(
        deposit_recipient_l2_balance_after_deposit,
        deposit_recipient_l2_initial_balance + deposit_value,
        "Deposit recipient L2 balance didn't increase as expected after deposit"
    );

    let fee_vault_balance_after_deposit = proposer_client
        .get_balance(fees_vault(), BlockByNumber::Latest)
        .await?;

    assert_eq!(
        fee_vault_balance_after_deposit, fee_vault_balance_before_deposit,
        "Fee vault balance should not change after deposit"
    );

    Ok(())
}

async fn test_transfer(
    transferer_private_key: &SecretKey,
    returnerer_private_key: &SecretKey,
    proposer_client: &EthClient,
) -> Result<(), Box<dyn std::error::Error>> {
    println!("Transferring funds on L2");
    let transfer_value = std::env::var("INTEGRATION_TEST_TRANSFER_VALUE")
        .map(|value| U256::from_dec_str(&value).expect("Invalid transfer value"))
        .unwrap_or(U256::from(10000000000u128));
    let transferer_address = get_address_from_secret_key(transferer_private_key)?;
    let returner_address = get_address_from_secret_key(returnerer_private_key)?;

    perform_transfer(
        proposer_client,
        transferer_private_key,
        returner_address,
        transfer_value,
    )
    .await?;
    // Only return 99% of the transfer, other amount is for fees
    let return_amount = (transfer_value * 99) / 100;

    perform_transfer(
        proposer_client,
        returnerer_private_key,
        transferer_address,
        return_amount,
    )
    .await?;

    Ok(())
}

async fn test_transfer_with_privileged_tx(
    transferer_private_key: &SecretKey,
    receiver_private_key: &SecretKey,
    eth_client: &EthClient,
    proposer_client: &EthClient,
) -> Result<(), Box<dyn std::error::Error>> {
    println!("Transferring funds on L2 through a deposit");
    let transfer_value = std::env::var("INTEGRATION_TEST_TRANSFER_VALUE")
        .map(|value| U256::from_dec_str(&value).expect("Invalid transfer value"))
        .unwrap_or(U256::from(10000000000u128));
    let transferer_address = get_address_from_secret_key(transferer_private_key)?;
    let receiver_address = get_address_from_secret_key(receiver_private_key)?;

    let receiver_balance_before = proposer_client
        .get_balance(receiver_address, BlockByNumber::Latest)
        .await?;

    let l1_to_l2_tx_hash = ethrex_l2_sdk::send_l1_to_l2_tx(
        transferer_address,
        Some(0),
        Some(21000 * 10),
        L1ToL2TransactionData::new(receiver_address, 21000 * 5, transfer_value, Bytes::new()),
        &l1_rich_wallet_private_key(),
        common_bridge_address(),
        eth_client,
    )
    .await?;

    println!("Waiting for L1 to L2 transaction receipt on L1");

    let l1_to_l2_tx_receipt = wait_for_transaction_receipt(l1_to_l2_tx_hash, eth_client, 5).await?;
    println!("Waiting for L1 to L2 transaction receipt on L2");

    let _ = wait_for_l2_deposit_receipt(
        l1_to_l2_tx_receipt.block_info.block_number,
        eth_client,
        proposer_client,
    )
    .await?;

    println!("Checking balances after transfer");

    let receiver_balance_after = proposer_client
        .get_balance(receiver_address, BlockByNumber::Latest)
        .await?;
    assert_eq!(
        receiver_balance_after,
        receiver_balance_before + transfer_value
    );
    Ok(())
}

<<<<<<< HEAD
async fn test_privileged_tx_not_enough_balance(
=======
async fn test_gas_burning(eth_client: &EthClient) -> Result<(), Box<dyn std::error::Error>> {
    println!("Transferring funds on L2 through a deposit");
    let rich_private_key = l1_rich_wallet_private_key();
    let rich_address = get_address_from_secret_key(&rich_private_key)?;
    let l2_gas_limit = 2_000_000;
    let l1_extra_gas_limit = 400_000;

    let l1_to_l2_tx_hash = ethrex_l2_sdk::send_l1_to_l2_tx(
        rich_address,
        Some(0),
        Some(l2_gas_limit + l1_extra_gas_limit),
        L1ToL2TransactionData::new(rich_address, l2_gas_limit, U256::zero(), Bytes::new()),
        &rich_private_key,
        common_bridge_address(),
        eth_client,
    )
    .await?;

    println!("Waiting for L1 to L2 transaction receipt on L1");

    let l1_to_l2_tx_receipt = wait_for_transaction_receipt(l1_to_l2_tx_hash, eth_client, 5).await?;

    assert!(l1_to_l2_tx_receipt.tx_info.gas_used > l2_gas_limit);
    assert!(l1_to_l2_tx_receipt.tx_info.gas_used < l2_gas_limit + l1_extra_gas_limit);
    Ok(())
}

async fn test_deposit_not_enough_balance(
>>>>>>> 416581dc
    receiver_private_key: &SecretKey,
    eth_client: &EthClient,
    proposer_client: &EthClient,
) -> Result<(), Box<dyn std::error::Error>> {
    println!("Transferring funds on L2 through a deposit");
    let rich_wallet_private_key = l1_rich_wallet_private_key();
    let rich_address = get_address_from_secret_key(&rich_wallet_private_key)?;
    let receiver_address = get_address_from_secret_key(receiver_private_key)?;

    let balance_sender = proposer_client
        .get_balance(rich_address, BlockByNumber::Latest)
        .await?;
    let balance_before = proposer_client
        .get_balance(receiver_address, BlockByNumber::Latest)
        .await?;

    let transfer_value = balance_sender + U256::one();

    let l1_to_l2_tx_hash = ethrex_l2_sdk::send_l1_to_l2_tx(
        rich_address,
        Some(0),
        Some(21000 * 10),
        L1ToL2TransactionData::new(receiver_address, 21000 * 5, transfer_value, Bytes::new()),
        &l1_rich_wallet_private_key(),
        common_bridge_address(),
        eth_client,
    )
    .await?;

    println!("Waiting for L1 to L2 transaction receipt on L1");

    let l1_to_l2_tx_receipt = wait_for_transaction_receipt(l1_to_l2_tx_hash, eth_client, 5).await?;
    println!("Waiting for L1 to L2 transaction receipt on L2");

    let _ = wait_for_l2_deposit_receipt(
        l1_to_l2_tx_receipt.block_info.block_number,
        eth_client,
        proposer_client,
    )
    .await?;

    println!("Checking balances after transfer");

    let balance_after = proposer_client
        .get_balance(receiver_address, BlockByNumber::Latest)
        .await?;
    assert_eq!(balance_after, balance_before);
    Ok(())
}

async fn perform_transfer(
    proposer_client: &EthClient,
    transferer_private_key: &SecretKey,
    transfer_recipient_address: Address,
    transfer_value: U256,
) -> Result<(), Box<dyn std::error::Error>> {
    let transferer_address = ethrex_l2_sdk::get_address_from_secret_key(transferer_private_key)?;

    let transferer_initial_l2_balance = proposer_client
        .get_balance(transferer_address, BlockByNumber::Latest)
        .await?;

    assert!(
        transferer_initial_l2_balance >= transfer_value,
        "L2 transferer doesn't have enough balance to transfer"
    );

    let transfer_recipient_initial_balance = proposer_client
        .get_balance(transfer_recipient_address, BlockByNumber::Latest)
        .await?;

    let fee_vault_balance_before_transfer = proposer_client
        .get_balance(fees_vault(), BlockByNumber::Latest)
        .await?;

    let transfer_tx = ethrex_l2_sdk::transfer(
        transfer_value,
        transferer_address,
        transfer_recipient_address,
        transferer_private_key,
        proposer_client,
    )
    .await?;

    let transfer_tx_receipt =
        ethrex_l2_sdk::wait_for_transaction_receipt(transfer_tx, proposer_client, 1000).await?;

    let recoverable_fees_vault_balance = proposer_client
        .get_balance(fees_vault(), BlockByNumber::Latest)
        .await?;

    println!("Recoverable Fees Balance: {recoverable_fees_vault_balance}",);

    println!("Checking balances on L2 after transfer");

    let transferer_l2_balance_after_transfer = proposer_client
        .get_balance(transferer_address, BlockByNumber::Latest)
        .await?;

    assert!(
        (transferer_initial_l2_balance - transfer_value)
            .abs_diff(transferer_l2_balance_after_transfer)
            < L2_GAS_COST_MAX_DELTA,
        "L2 transferer balance didn't decrease as expected after transfer. Gas costs were {}/{L2_GAS_COST_MAX_DELTA}",
        (transferer_initial_l2_balance - transfer_value)
            .abs_diff(transferer_l2_balance_after_transfer)
    );

    let transfer_recipient_l2_balance_after_transfer = proposer_client
        .get_balance(transfer_recipient_address, BlockByNumber::Latest)
        .await?;

    assert_eq!(
        transfer_recipient_l2_balance_after_transfer,
        transfer_recipient_initial_balance + transfer_value,
        "L2 transfer recipient balance didn't increase as expected after transfer"
    );

    let fee_vault_balance_after_transfer = proposer_client
        .get_balance(fees_vault(), BlockByNumber::Latest)
        .await?;

    let transfer_fees = get_fees_details_l2(transfer_tx_receipt, proposer_client).await;

    assert_eq!(
        fee_vault_balance_after_transfer,
        fee_vault_balance_before_transfer + transfer_fees.recoverable_fees,
        "Fee vault balance didn't increase as expected after transfer"
    );

    Ok(())
}

async fn test_n_withdraws(
    withdrawer_private_key: &SecretKey,
    eth_client: &EthClient,
    proposer_client: &EthClient,
    n: u64,
) -> Result<(), Box<dyn std::error::Error>> {
    // Withdraw funds from L2 to L1
    let withdrawer_address = ethrex_l2_sdk::get_address_from_secret_key(withdrawer_private_key)?;
    let withdraw_value = std::env::var("INTEGRATION_TEST_WITHDRAW_VALUE")
        .map(|value| U256::from_dec_str(&value).expect("Invalid withdraw value"))
        .unwrap_or(U256::from(100000000000000000000u128));

    println!("Checking balances on L1 and L2 before withdrawal");

    let withdrawer_l2_balance_before_withdrawal = proposer_client
        .get_balance(withdrawer_address, BlockByNumber::Latest)
        .await?;

    assert!(
        withdrawer_l2_balance_before_withdrawal >= withdraw_value,
        "L2 withdrawer doesn't have enough balance to withdraw"
    );

    let bridge_balance_before_withdrawal = eth_client
        .get_balance(common_bridge_address(), BlockByNumber::Latest)
        .await?;

    assert!(
        bridge_balance_before_withdrawal >= withdraw_value,
        "L1 bridge doesn't have enough balance to withdraw"
    );

    let withdrawer_l1_balance_before_withdrawal = eth_client
        .get_balance(withdrawer_address, BlockByNumber::Latest)
        .await?;

    let fee_vault_balance_before_withdrawal = proposer_client
        .get_balance(fees_vault(), BlockByNumber::Latest)
        .await?;

    println!("Withdrawing funds from L2 to L1");

    let mut withdraw_txs = vec![];
    let mut receipts = vec![];

    for x in 1..n + 1 {
        println!("Sending withdraw {x}/{n}");
        let withdraw_tx = ethrex_l2_sdk::withdraw(
            withdraw_value,
            withdrawer_address,
            *withdrawer_private_key,
            proposer_client,
        )
        .await?;

        withdraw_txs.push(withdraw_tx);

        let withdraw_tx_receipt =
            ethrex_l2_sdk::wait_for_transaction_receipt(withdraw_tx, proposer_client, 1000)
                .await
                .expect("Withdraw tx receipt not found");

        receipts.push(withdraw_tx_receipt);
    }

    println!("Checking balances on L1 and L2 after withdrawal");

    let withdrawer_l2_balance_after_withdrawal = proposer_client
        .get_balance(withdrawer_address, BlockByNumber::Latest)
        .await?;

    assert!(
        (withdrawer_l2_balance_before_withdrawal - withdraw_value * n)
            .abs_diff(withdrawer_l2_balance_after_withdrawal)
            < L2_GAS_COST_MAX_DELTA * n,
        "Withdrawer L2 balance didn't decrease as expected after withdrawal"
    );

    let withdrawer_l1_balance_after_withdrawal = eth_client
        .get_balance(withdrawer_address, BlockByNumber::Latest)
        .await?;

    assert_eq!(
        withdrawer_l1_balance_after_withdrawal, withdrawer_l1_balance_before_withdrawal,
        "Withdrawer L1 balance should not change after withdrawal"
    );

    let fee_vault_balance_after_withdrawal = proposer_client
        .get_balance(fees_vault(), BlockByNumber::Latest)
        .await?;

    let mut withdraw_fees = U256::zero();
    for receipt in receipts {
        withdraw_fees += get_fees_details_l2(receipt, proposer_client)
            .await
            .recoverable_fees;
    }

    assert_eq!(
        fee_vault_balance_after_withdrawal,
        fee_vault_balance_before_withdrawal + withdraw_fees,
        "Fee vault balance didn't increase as expected after withdrawal"
    );

    // We need to wait for all the txs to be included in some batch
    let mut proofs = vec![];
    for (i, tx) in withdraw_txs.clone().into_iter().enumerate() {
        println!("Getting withdrawal proof {}/{n}", i + 1);
        let message_proof = proposer_client.wait_for_message_proof(tx, 1000).await?;
        let withdrawal_proof = message_proof
            .into_iter()
            .next()
            .expect("no l1messages in withdrawal");
        proofs.push(withdrawal_proof);
    }

    let on_chain_proposer_address = Address::from_str(
        &std::env::var("ETHREX_COMMITTER_ON_CHAIN_PROPOSER_ADDRESS")
            .expect("ETHREX_COMMITTER_ON_CHAIN_PROPOSER_ADDRESS env var not set"),
    )
    .unwrap();
    for proof in &proofs {
        while eth_client
            .get_last_verified_batch(on_chain_proposer_address)
            .await
            .unwrap()
            < proof.batch_number
        {
            println!("Withdrawal is not verified on L1 yet");
            tokio::time::sleep(Duration::from_secs(2)).await;
        }
    }

    let mut withdraw_claim_txs_receipts = vec![];

    for (x, (tx, proof)) in withdraw_txs.iter().zip(proofs.iter()).enumerate() {
        println!("Claiming withdrawal on L1 {x}/{n}");

        let withdraw_claim_tx = ethrex_l2_sdk::claim_withdraw(
            withdraw_value,
            *tx,
            withdrawer_address,
            *withdrawer_private_key,
            eth_client,
            proof,
        )
        .await?;
        let withdraw_claim_tx_receipt =
            wait_for_transaction_receipt(withdraw_claim_tx, eth_client, 5).await?;
        withdraw_claim_txs_receipts.push(withdraw_claim_tx_receipt);
    }

    println!("Checking balances on L1 and L2 after claim");

    let withdrawer_l1_balance_after_claim = eth_client
        .get_balance(withdrawer_address, BlockByNumber::Latest)
        .await?;

    let gas_used_value: u64 = withdraw_claim_txs_receipts
        .iter()
        .map(|x| x.tx_info.gas_used * x.tx_info.effective_gas_price)
        .sum();

    assert_eq!(
        withdrawer_l1_balance_after_claim,
        withdrawer_l1_balance_after_withdrawal + withdraw_value * n - gas_used_value,
        "Withdrawer L1 balance wasn't updated as expected after claim"
    );

    let withdrawer_l2_balance_after_claim = proposer_client
        .get_balance(withdrawer_address, BlockByNumber::Latest)
        .await?;

    assert_eq!(
        withdrawer_l2_balance_after_claim, withdrawer_l2_balance_after_withdrawal,
        "Withdrawer L2 balance should not change after claim"
    );

    let bridge_balance_after_withdrawal = eth_client
        .get_balance(common_bridge_address(), BlockByNumber::Latest)
        .await?;

    assert_eq!(
        bridge_balance_after_withdrawal,
        bridge_balance_before_withdrawal - withdraw_value * n,
        "Bridge balance didn't decrease as expected after withdrawal"
    );

    Ok(())
}

async fn test_total_eth_l2(
    eth_client: &EthClient,
    proposer_client: &EthClient,
) -> Result<(), Box<dyn std::error::Error>> {
    println!("Checking total ETH on L2");

    println!("Fetching rich accounts balance on L2");
    let rich_accounts_balance = get_rich_accounts_balance(proposer_client)
        .await
        .expect("Failed to get rich accounts balance");

    let coinbase_balance = proposer_client
        .get_balance(fees_vault(), BlockByNumber::Latest)
        .await?;

    println!("Coinbase balance: {coinbase_balance}");

    let total_eth_on_l2 = rich_accounts_balance + coinbase_balance;

    println!("Total ETH on L2: {rich_accounts_balance} + {coinbase_balance} = {total_eth_on_l2}");

    println!("Checking locked ETH on CommonBridge");

    let bridge_address = common_bridge_address();
    let bridge_locked_eth = eth_client
        .get_balance(bridge_address, BlockByNumber::Latest)
        .await?;

    println!("Bridge locked ETH: {bridge_locked_eth}");

    assert!(
        total_eth_on_l2 <= bridge_locked_eth,
        "Total ETH on L2 ({total_eth_on_l2}) is greater than bridge locked ETH ({bridge_locked_eth})"
    );

    Ok(())
}

async fn test_deploy(
    init_code: &[u8],
    deployer_private_key: &SecretKey,
    proposer_client: &EthClient,
) -> Result<Address, Box<dyn std::error::Error>> {
    println!("Deploying contract on L2");

    let deployer_address = ethrex_l2_sdk::get_address_from_secret_key(deployer_private_key)?;

    let deployer_balance_before_deploy = proposer_client
        .get_balance(deployer_address, BlockByNumber::Latest)
        .await?;

    let fee_vault_balance_before_deploy = proposer_client
        .get_balance(fees_vault(), BlockByNumber::Latest)
        .await?;

    let (deploy_tx_hash, contract_address) = proposer_client
        .deploy(
            deployer_address,
            *deployer_private_key,
            init_code.to_vec().into(),
            Overrides::default(),
        )
        .await?;

    let deploy_tx_receipt =
        ethrex_l2_sdk::wait_for_transaction_receipt(deploy_tx_hash, proposer_client, 5).await?;

    let deploy_fees = get_fees_details_l2(deploy_tx_receipt, proposer_client).await;

    let deployer_balance_after_deploy = proposer_client
        .get_balance(deployer_address, BlockByNumber::Latest)
        .await?;

    assert_eq!(
        deployer_balance_after_deploy,
        deployer_balance_before_deploy - deploy_fees.total_fees,
        "Deployer L2 balance didn't decrease as expected after deploy"
    );

    let fee_vault_balance_after_deploy = proposer_client
        .get_balance(fees_vault(), BlockByNumber::Latest)
        .await?;

    assert_eq!(
        fee_vault_balance_after_deploy,
        fee_vault_balance_before_deploy + deploy_fees.recoverable_fees,
        "Fee vault balance didn't increase as expected after deploy"
    );

    let deployed_contract_balance = proposer_client
        .get_balance(contract_address, BlockByNumber::Latest)
        .await?;

    assert!(
        deployed_contract_balance.is_zero(),
        "Deployed contract balance should be zero after deploy"
    );

    Ok(contract_address)
}

async fn test_deploy_l1(
    init_code: &[u8],
    private_key: &SecretKey,
    client: &EthClient,
) -> Result<Address, Box<dyn std::error::Error>> {
    println!("Deploying contract on L1");

    let deployer_address = ethrex_l2_sdk::get_address_from_secret_key(private_key)?;

    let (deploy_tx_hash, contract_address) = client
        .deploy(
            deployer_address,
            *private_key,
            init_code.to_vec().into(),
            Overrides::default(),
        )
        .await?;

    ethrex_l2_sdk::wait_for_transaction_receipt(deploy_tx_hash, client, 5).await?;

    Ok(contract_address)
}

async fn test_call_to_contract_with_deposit(
    deployed_contract_address: Address,
    calldata_to_contract: Bytes,
    caller_private_key: &SecretKey,
    proposer_client: &EthClient,
    eth_client: &EthClient,
) -> Result<(), Box<dyn std::error::Error>> {
    let caller_address = ethrex_l2_sdk::get_address_from_secret_key(caller_private_key)
        .expect("Failed to get address");

    println!("Checking balances before call");

    let caller_l1_balance_before_call = eth_client
        .get_balance(caller_address, BlockByNumber::Latest)
        .await?;

    let deployed_contract_balance_before_call = proposer_client
        .get_balance(deployed_contract_address, BlockByNumber::Latest)
        .await?;

    let fee_vault_balance_before_call = proposer_client
        .get_balance(fees_vault(), BlockByNumber::Latest)
        .await?;

    println!("Calling contract on L2 with deposit");

    let l1_to_l2_tx_hash = ethrex_l2_sdk::send_l1_to_l2_tx(
        caller_address,
        Some(0),
        Some(21000 * 10),
        L1ToL2TransactionData::new(
            deployed_contract_address,
            21000 * 5,
            U256::zero(),
            calldata_to_contract.clone(),
        ),
        &l1_rich_wallet_private_key(),
        common_bridge_address(),
        eth_client,
    )
    .await?;

    println!("Waiting for L1 to L2 transaction receipt on L1");

    let l1_to_l2_tx_receipt = wait_for_transaction_receipt(l1_to_l2_tx_hash, eth_client, 5).await?;

    println!("Waiting for L1 to L2 transaction receipt on L2");

    let _ = wait_for_l2_deposit_receipt(
        l1_to_l2_tx_receipt.block_info.block_number,
        eth_client,
        proposer_client,
    )
    .await?;

    println!("Checking balances after call");

    let caller_l1_balance_after_call = eth_client
        .get_balance(caller_address, BlockByNumber::Latest)
        .await?;

    assert_eq!(
        caller_l1_balance_after_call,
        caller_l1_balance_before_call
            - l1_to_l2_tx_receipt.tx_info.gas_used
                * l1_to_l2_tx_receipt.tx_info.effective_gas_price,
        "Caller L1 balance didn't decrease as expected after call"
    );

    let fee_vault_balance_after_call = proposer_client
        .get_balance(fees_vault(), BlockByNumber::Latest)
        .await?;

    assert_eq!(
        fee_vault_balance_after_call, fee_vault_balance_before_call,
        "Fee vault balance increased unexpectedly after call"
    );

    let deployed_contract_balance_after_call = proposer_client
        .get_balance(deployed_contract_address, BlockByNumber::Latest)
        .await?;

    assert_eq!(
        deployed_contract_balance_after_call, deployed_contract_balance_before_call,
        "Deployed contract increased unexpectedly after call"
    );

    Ok(())
}

// FIXME: Remove this before merging
#[allow(dead_code)]
#[derive(Debug)]
struct FeesDetails {
    total_fees: U256,
    recoverable_fees: U256,
    burned_fees: U256,
}

async fn get_fees_details_l2(tx_receipt: RpcReceipt, proposer_client: &EthClient) -> FeesDetails {
    let total_fees: U256 =
        (tx_receipt.tx_info.gas_used * tx_receipt.tx_info.effective_gas_price).into();

    let effective_gas_price = tx_receipt.tx_info.effective_gas_price;
    let base_fee_per_gas = proposer_client
        .get_block_by_number(BlockByNumber::Number(tx_receipt.block_info.block_number))
        .await
        .unwrap()
        .header
        .base_fee_per_gas
        .unwrap();

    let max_priority_fee_per_gas_transfer: U256 = (effective_gas_price - base_fee_per_gas).into();

    let recoverable_fees = max_priority_fee_per_gas_transfer.mul(tx_receipt.tx_info.gas_used);

    FeesDetails {
        total_fees,
        recoverable_fees,
        burned_fees: total_fees - recoverable_fees,
    }
}

fn eth_client() -> EthClient {
    EthClient::new(
        &std::env::var("INTEGRATION_TEST_ETH_URL").unwrap_or(DEFAULT_ETH_URL.to_string()),
    )
    .unwrap()
}

fn proposer_client() -> EthClient {
    EthClient::new(
        &std::env::var("INTEGRATION_TEST_PROPOSER_URL").unwrap_or(DEFAULT_PROPOSER_URL.to_string()),
    )
    .unwrap()
}

fn common_bridge_address() -> Address {
    std::env::var("ETHREX_WATCHER_BRIDGE_ADDRESS")
        .expect("ETHREX_WATCHER_BRIDGE_ADDRESS env var not set")
        .parse()
        .unwrap_or_else(|_| {
            println!(
                "ETHREX_WATCHER_BRIDGE_ADDRESS env var not set, using default: {DEFAULT_BRIDGE_ADDRESS}"
            );
            DEFAULT_BRIDGE_ADDRESS
        })
}

fn fees_vault() -> Address {
    std::env::var("INTEGRATION_TEST_PROPOSER_COINBASE_ADDRESS")
        .map(|address| address.parse().expect("Invalid proposer coinbase address"))
        .unwrap_or(DEFAULT_PROPOSER_COINBASE_ADDRESS)
}

fn l1_rich_wallet_private_key() -> SecretKey {
    let l1_rich_wallet_pk = std::env::var("INTEGRATION_TEST_L1_RICH_WALLET_PRIVATE_KEY")
        .map(|pk| pk.parse().expect("Invalid l1 rich wallet pk"))
        .unwrap_or(DEFAULT_L1_RICH_WALLET_PRIVATE_KEY);
    SecretKey::from_slice(l1_rich_wallet_pk.as_bytes()).unwrap()
}

fn l2_return_transfer_private_key() -> SecretKey {
    let l2_return_deposit_private_key =
        std::env::var("INTEGRATION_TEST_RETURN_TRANSFER_PRIVATE_KEY")
            .map(|pk| pk.parse().expect("Invalid l1 rich wallet pk"))
            .unwrap_or(DEFAULT_L2_RETURN_TRANSFER_PRIVATE_KEY);
    SecretKey::from_slice(l2_return_deposit_private_key.as_bytes()).unwrap()
}

async fn wait_for_l2_deposit_receipt(
    l1_receipt_block_number: BlockNumber,
    eth_client: &EthClient,
    proposer_client: &EthClient,
) -> Result<RpcReceipt, Box<dyn std::error::Error>> {
    let topic = keccak(b"PrivilegedTxSent(address,address,uint256,uint256,uint256,bytes)");
    let logs = eth_client
        .get_logs(
            U256::from(l1_receipt_block_number),
            U256::from(l1_receipt_block_number),
            common_bridge_address(),
            topic,
        )
        .await?;
    let data = PrivilegedTransactionData::from_log(logs.first().unwrap().log.clone())?;

    let l2_deposit_tx_hash = data
        .into_tx(
            eth_client,
            proposer_client.get_chain_id().await?.try_into().unwrap(),
            0,
        )
        .await
        .unwrap()
        .get_privileged_hash()
        .unwrap();

    println!("Waiting for deposit transaction receipt on L2");

    Ok(
        ethrex_l2_sdk::wait_for_transaction_receipt(l2_deposit_tx_hash, proposer_client, 1000)
            .await?,
    )
}

pub fn read_env_file_by_config() {
    let env_file_path = PathBuf::from(env!("CARGO_MANIFEST_DIR")).join(".env");
    let reader = BufReader::new(File::open(env_file_path).expect("Failed to open .env file"));

    for line in reader.lines() {
        let line = line.expect("Failed to read line");
        if line.starts_with("#") {
            // Skip comments
            continue;
        };
        match line.split_once('=') {
            Some((key, value)) => {
                if std::env::vars().any(|(k, _)| k == key) {
                    continue;
                }
                unsafe { std::env::set_var(key, value) }
            }
            None => continue,
        };
    }
}

async fn get_rich_accounts_balance(
    proposer_client: &EthClient,
) -> Result<U256, Box<dyn std::error::Error>> {
    let mut total_balance = U256::zero();
    let private_keys_file_path = private_keys_file_path();

    let pks = read_to_string(private_keys_file_path)?;
    let private_keys: Vec<String> = pks
        .lines()
        .filter(|line| !line.trim().is_empty())
        .map(|line| line.trim().to_string())
        .collect();

    for pk in private_keys.iter() {
        let secret_key = parse_private_key(pk)?;
        let address = get_address_from_secret_key(&secret_key)?;
        let get_balance = proposer_client
            .get_balance(address, BlockByNumber::Latest)
            .await?;
        total_balance += get_balance;
    }
    Ok(total_balance)
}

fn private_keys_file_path() -> PathBuf {
    match std::env::var("ETHREX_DEPLOYER_PRIVATE_KEYS_FILE_PATH") {
        Ok(path) => PathBuf::from(path),
        Err(_) => {
            println!(
                "ETHREX_DEPLOYER_PRIVATE_KEYS_FILE_PATH not set, using default: {DEFAULT_PRIVATE_KEYS_FILE_PATH}",
            );
            PathBuf::from(DEFAULT_PRIVATE_KEYS_FILE_PATH)
        }
    }
}

pub fn parse_private_key(s: &str) -> Result<SecretKey, Box<dyn std::error::Error>> {
    Ok(SecretKey::from_slice(&parse_hex(s)?)?)
}

pub fn parse_hex(s: &str) -> Result<Bytes, FromHexError> {
    match s.strip_prefix("0x") {
        Some(s) => hex::decode(s).map(Into::into),
        None => hex::decode(s).map(Into::into),
    }
}<|MERGE_RESOLUTION|>--- conflicted
+++ resolved
@@ -109,13 +109,9 @@
     )
     .await?;
 
-<<<<<<< HEAD
+    test_gas_burning(&eth_client).await?;
+
     test_privileged_tx_with_contract_call(&proposer_client, &eth_client).await?;
-=======
-    test_gas_burning(&eth_client).await?;
-
-    test_deposit_with_contract_call(&proposer_client, &eth_client).await?;
->>>>>>> 416581dc
 
     test_privileged_tx_with_contract_call_revert(&proposer_client, &eth_client).await?;
 
@@ -623,9 +619,6 @@
     Ok(())
 }
 
-<<<<<<< HEAD
-async fn test_privileged_tx_not_enough_balance(
-=======
 async fn test_gas_burning(eth_client: &EthClient) -> Result<(), Box<dyn std::error::Error>> {
     println!("Transferring funds on L2 through a deposit");
     let rich_private_key = l1_rich_wallet_private_key();
@@ -653,8 +646,7 @@
     Ok(())
 }
 
-async fn test_deposit_not_enough_balance(
->>>>>>> 416581dc
+async fn test_privileged_tx_not_enough_balance(
     receiver_private_key: &SecretKey,
     eth_client: &EthClient,
     proposer_client: &EthClient,
