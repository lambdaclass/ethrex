--- conflicted
+++ resolved
@@ -215,14 +215,9 @@
     println!("Fetching initial balances on L1 and L2");
 
     let depositor = ethrex_l2_sdk::get_address_from_secret_key(depositor_private_key)?;
-<<<<<<< HEAD
-    let deposit_recipient_address = Address::random();
     let deposit_value = std::env::var("INTEGRATION_TEST_DEPOSIT_VALUE")
         .map(|value| U256::from_dec_str(&value).expect("Invalid deposit value"))
-        .unwrap_or(U256::from(100000000000000000000u128));
-=======
-    let deposit_value = U256::from(1000000000000000000000u128);
->>>>>>> c23e7838
+        .unwrap_or(U256::from(1000000000000000000000u128));
 
     let depositor_l1_initial_balance = eth_client
         .get_balance(depositor, BlockByNumber::Latest)
@@ -732,14 +727,9 @@
     let caller_address = ethrex_l2_sdk::get_address_from_secret_key(caller_private_key)
         .expect("Failed to get address");
 
-<<<<<<< HEAD
-    let deposit_recipient_address = Address::random();
     let deposit_value = std::env::var("INTEGRATION_TEST_DEPOSIT_VALUE")
         .map(|value| U256::from_dec_str(&value).expect("Invalid deposit value"))
         .unwrap_or(U256::from(100000000000000000000u128));
-=======
-    let deposit_value = U256::from(100000000000000000000u128);
->>>>>>> c23e7838
 
     println!("Checking balances before call");
 
