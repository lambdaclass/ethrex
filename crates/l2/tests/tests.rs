#![allow(clippy::unwrap_used)]
#![allow(clippy::expect_used)]
use bytes::Bytes;
use ethrex_common::types::BlockNumber;
use ethrex_common::{Address, H160, H256, U256};
use ethrex_l2::sequencer::l1_watcher::PrivilegedTransactionData;
use ethrex_l2_common::calldata::Value;
use ethrex_l2_rpc::{
    clients::{deploy, send_eip1559_transaction},
    signer::{LocalSigner, Signer},
};
use ethrex_l2_sdk::calldata::encode_calldata;
use ethrex_l2_sdk::l1_to_l2_tx_data::L1ToL2TransactionData;
use ethrex_l2_sdk::{
    COMMON_BRIDGE_L2_ADDRESS, bridge_address, claim_erc20withdraw, claim_withdraw,
    compile_contract, deposit_erc20, get_address_alias, get_address_from_secret_key,
    get_erc1967_slot, git_clone, wait_for_transaction_receipt,
};
use ethrex_rpc::{
    clients::eth::{EthClient, L1MessageProof, eth_sender::Overrides, from_hex_string_to_u256},
    types::{
        block_identifier::{BlockIdentifier, BlockTag},
        receipt::RpcReceipt,
    },
};
use hex::FromHexError;
use keccak_hash::keccak;
use secp256k1::SecretKey;
use std::{
    fs::{File, read_to_string},
    io::{BufRead, BufReader},
    ops::Mul,
    path::{Path, PathBuf},
    str::FromStr,
    time::Duration,
};

/// Test the full flow of depositing, depositing with contract call, transferring, and withdrawing funds
/// from L1 to L2 and back.
/// The test can be configured with the following environment variables
///
/// RPC urls:
/// INTEGRATION_TEST_L1_RPC: The url of the l1 rpc server
/// INTEGRATION_TEST_L2_RPC: The url of the l2 rpc server
///
/// Accounts private keys:
/// INTEGRATION_TEST_L1_RICH_WALLET_PRIVATE_KEY: The l1 private key that will make the deposit to the l2 and the transfer to the second l2 account
/// INTEGRATION_TEST_RETURN_TRANSFER_PRIVATE_KEY: The l2 private key that will receive the deposit and the transfer it back to the L1_RICH_WALLET_PRIVATE_KEY
/// ETHREX_DEPLOYER_PRIVATE_KEYS_FILE_PATH: The path to a file with pks that are rich accounts in the l2
///
/// Contract addresses:
/// ETHREX_WATCHER_BRIDGE_ADDRESS: The address of the l1 bridge contract
/// INTEGRATION_TEST_PROPOSER_COINBASE_ADDRESS: The address of the l2 coinbase
///
/// Test parameters:
///
/// INTEGRATION_TEST_DEPOSIT_VALUE: amount in wei to deposit from L1_RICH_WALLET_PRIVATE_KEY to the l2, this amount will be deposited 3 times over the course of the test
/// INTEGRATION_TEST_TRANSFER_VALUE: amount in wei to transfer to INTEGRATION_TEST_RETURN_TRANSFER_PRIVATE_KEY, this amount will be returned to the account
/// INTEGRATION_TEST_WITHDRAW_VALUE: amount in wei to withdraw from the l2 back to the l1 from L1_RICH_WALLET_PRIVATE_KEY this will be done INTEGRATION_TEST_WITHDRAW_COUNT times
/// INTEGRATION_TEST_WITHDRAW_COUNT: amount of withdraw transactions to send
/// INTEGRATION_TEST_SKIP_TEST_TOTAL_ETH: if set the integration test will not check for total eth in the chain, only to be used if we don't know all the accounts that exist in l2
const DEFAULT_L1_RPC: &str = "http://localhost:8545";
const DEFAULT_L2_RPC: &str = "http://localhost:1729";
// 0x941e103320615d394a55708be13e45994c7d93b932b064dbcb2b511fe3254e2e
const DEFAULT_L1_RICH_WALLET_PRIVATE_KEY: H256 = H256([
    0x94, 0x1e, 0x10, 0x33, 0x20, 0x61, 0x5d, 0x39, 0x4a, 0x55, 0x70, 0x8b, 0xe1, 0x3e, 0x45, 0x99,
    0x4c, 0x7d, 0x93, 0xb9, 0x32, 0xb0, 0x64, 0xdb, 0xcb, 0x2b, 0x51, 0x1f, 0xe3, 0x25, 0x4e, 0x2e,
]);
// 0xbcdf20249abf0ed6d944c0288fad489e33f66b3960d9e6229c1cd214ed3bbe31
const DEFAULT_L2_RETURN_TRANSFER_PRIVATE_KEY: H256 = H256([
    0xbc, 0xdf, 0x20, 0x24, 0x9a, 0xbf, 0x0e, 0xd6, 0xd9, 0x44, 0xc0, 0x28, 0x8f, 0xad, 0x48, 0x9e,
    0x33, 0xf6, 0x6b, 0x39, 0x60, 0xd9, 0xe6, 0x22, 0x9c, 0x1c, 0xd2, 0x14, 0xed, 0x3b, 0xbe, 0x31,
]);
// 0x0007a881CD95B1484fca47615B64803dad620C8d
const DEFAULT_PROPOSER_COINBASE_ADDRESS: Address = H160([
    0x00, 0x07, 0xa8, 0x81, 0xcd, 0x95, 0xb1, 0x48, 0x4f, 0xca, 0x47, 0x61, 0x5b, 0x64, 0x80, 0x3d,
    0xad, 0x62, 0x0c, 0x8d,
]);

const L2_GAS_COST_MAX_DELTA: U256 = U256([100_000_000_000_000, 0, 0, 0]);

const DEFAULT_PRIVATE_KEYS_FILE_PATH: &str = "../../fixtures/keys/private_keys_l1.txt";

#[tokio::test]
async fn l2_integration_test() -> Result<(), Box<dyn std::error::Error>> {
    read_env_file_by_config();

    let l1_client = l1_client();
    let l2_client = l2_client();
    let rich_wallet_private_key = l1_rich_wallet_private_key();
    let transfer_return_private_key = l2_return_transfer_private_key();
    let deposit_recipient_address = get_address_from_secret_key(&rich_wallet_private_key)
        .expect("Failed to get address from l1 rich wallet pk");

    test_upgrade(&l1_client, &l2_client).await?;

    test_deposit(
        &l1_client,
        &l2_client,
        &rich_wallet_private_key,
        deposit_recipient_address,
    )
    .await?;

    test_transfer(
        &l2_client,
        &rich_wallet_private_key,
        &transfer_return_private_key,
    )
    .await?;

    test_transfer_with_privileged_tx(
        &l1_client,
        &l2_client,
        &rich_wallet_private_key,
        &transfer_return_private_key,
    )
    .await?;

    test_gas_burning(&l1_client, &rich_wallet_private_key).await?;

    test_privileged_tx_with_contract_call(&l1_client, &l2_client, &rich_wallet_private_key).await?;

    test_privileged_tx_with_contract_call_revert(&l1_client, &l2_client, &rich_wallet_private_key)
        .await?;

    test_privileged_tx_not_enough_balance(
        &l1_client,
        &l2_client,
        &rich_wallet_private_key,
        &transfer_return_private_key,
    )
    .await?;

    test_aliasing(&l1_client, &l2_client, &rich_wallet_private_key).await?;

    test_erc20_roundtrip(&l1_client, &l2_client, &rich_wallet_private_key).await?;

    test_erc20_failed_deposit(&l1_client, &l2_client, &rich_wallet_private_key).await?;

    test_forced_withdrawal(&l1_client, &l2_client, &rich_wallet_private_key).await?;

    let withdrawals_count = std::env::var("INTEGRATION_TEST_WITHDRAW_COUNT")
        .map(|amount| amount.parse().expect("Invalid withdrawal amount value"))
        .unwrap_or(5);

    test_n_withdraws(
        &l1_client,
        &l2_client,
        &rich_wallet_private_key,
        withdrawals_count,
    )
    .await?;

    if std::env::var("INTEGRATION_TEST_SKIP_TEST_TOTAL_ETH").is_err() {
        test_total_eth_l2(&l1_client, &l2_client).await?;
    }

    println!("l2_integration_test is done");
    Ok(())
}

async fn test_upgrade(
    l1_client: &EthClient,
    l2_client: &EthClient,
) -> Result<(), Box<dyn std::error::Error>> {
    let private_key = l1_rich_wallet_private_key();

    let contracts_path = Path::new("contracts");
    get_contract_dependencies(contracts_path);
    let remappings = [(
        "@openzeppelin/contracts",
        contracts_path
            .join("lib/openzeppelin-contracts-upgradeable/lib/openzeppelin-contracts/contracts"),
    )];
    compile_contract(
        contracts_path,
        Path::new("contracts/src/l2/CommonBridgeL2.sol"),
        false,
        Some(&remappings),
    )?;

    let bridge_code = hex::decode(std::fs::read("contracts/solc_out/CommonBridgeL2.bin")?)?;
    let deploy_address = test_deploy(l2_client, &bridge_code, &private_key).await?;

    let impl_slot = get_erc1967_slot("eip1967.proxy.implementation");
    let initial_impl = l2_client
        .get_storage_at(
            COMMON_BRIDGE_L2_ADDRESS,
            impl_slot,
            BlockIdentifier::Tag(BlockTag::Latest),
        )
        .await?;
    let tx_receipt = test_send(
        l1_client,
        &private_key,
        bridge_address()?,
        "upgradeL2Contract(address,address,uint256,bytes)",
        &[
            Value::Address(COMMON_BRIDGE_L2_ADDRESS),
            Value::Address(deploy_address),
            Value::Uint(U256::from(100_000)),
            Value::Bytes(Bytes::new()),
        ],
    )
    .await;
    let _ = wait_for_l2_deposit_receipt(tx_receipt.block_info.block_number, l1_client, l2_client)
        .await?;
    let final_impl = l2_client
        .get_storage_at(
            COMMON_BRIDGE_L2_ADDRESS,
            impl_slot,
            BlockIdentifier::Tag(BlockTag::Latest),
        )
        .await?;
    println!("upgraded {initial_impl:#x} -> {final_impl:#x}");
    assert_ne!(initial_impl, final_impl);
    Ok(())
}

/// In this test we deploy a contract on L2 and call it from L1 using the CommonBridge contract.
/// We call the contract by making a deposit from L1 to L2 with the recipient being the rich account.
/// The deposit will trigger the call to the contract.
async fn test_privileged_tx_with_contract_call(
    l1_client: &EthClient,
    l2_client: &EthClient,
    rich_wallet_private_key: &SecretKey,
) -> Result<(), Box<dyn std::error::Error>> {
    // pragma solidity ^0.8.27;
    // contract Test {
    //     event NumberSet(uint256 indexed number);
    //     function emitNumber(uint256 _number) public {
    //         emit NumberSet(_number);
    //     }
    // }
    let init_code = hex::decode(
        "6080604052348015600e575f5ffd5b506101008061001c5f395ff3fe6080604052348015600e575f5ffd5b50600436106026575f3560e01c8063f15d140b14602a575b5f5ffd5b60406004803603810190603c919060a4565b6042565b005b807f9ec8254969d1974eac8c74afb0c03595b4ffe0a1d7ad8a7f82ed31b9c854259160405160405180910390a250565b5f5ffd5b5f819050919050565b6086816076565b8114608f575f5ffd5b50565b5f81359050609e81607f565b92915050565b5f6020828403121560b65760b56072565b5b5f60c1848285016092565b9150509291505056fea26469706673582212206f6d360696127c56e2d2a456f3db4a61e30eae0ea9b3af3c900c81ea062e8fe464736f6c634300081c0033",
    )?;

    let deployed_contract_address =
        test_deploy(l2_client, &init_code, rich_wallet_private_key).await?;

    let number_to_emit = U256::from(424242);
    let calldata_to_contract: Bytes =
        encode_calldata("emitNumber(uint256)", &[Value::Uint(number_to_emit)])?.into();

    // We need to get the block number before the deposit to search for logs later.
    let first_block = l2_client.get_block_number().await?;

    test_call_to_contract_with_deposit(
        l1_client,
        l2_client,
        deployed_contract_address,
        calldata_to_contract,
        rich_wallet_private_key,
    )
    .await?;

    println!("Waiting for event to be emitted");

    let mut block_number = first_block;

    let topic = keccak(b"NumberSet(uint256)");

    while l2_client
        .get_logs(
            first_block,
            block_number,
            deployed_contract_address,
            vec![topic],
        )
        .await
        .is_ok_and(|logs| logs.is_empty())
    {
        println!("Waiting for the event to be built");
        block_number += U256::one();
        tokio::time::sleep(std::time::Duration::from_secs(1)).await;
    }

    let logs = l2_client
        .get_logs(
            first_block,
            block_number,
            deployed_contract_address,
            vec![topic],
        )
        .await?;

    let number_emitted = U256::from_big_endian(
        &logs
            .first()
            .unwrap()
            .log
            .topics
            .get(1)
            .unwrap()
            .to_fixed_bytes(),
    );

    assert_eq!(
        number_emitted, number_to_emit,
        "Event emitted with wrong value. Expected 424242, got {number_emitted}"
    );

    Ok(())
}

/// Test the deployment of a contract on L2 and call it from L1 using the CommonBridge contract.
/// The call to the contract should revert but the deposit should be successful.
async fn test_privileged_tx_with_contract_call_revert(
    l1_client: &EthClient,
    l2_client: &EthClient,
    rich_wallet_private_key: &SecretKey,
) -> Result<(), Box<dyn std::error::Error>> {
    // pragma solidity ^0.8.27;
    // contract RevertTest {
    //     function revert_call() public {
    //         revert("Reverted");
    //     }
    // }
    let init_code = hex::decode(
        "6080604052348015600e575f5ffd5b506101138061001c5f395ff3fe6080604052348015600e575f5ffd5b50600436106026575f3560e01c806311ebce9114602a575b5f5ffd5b60306032565b005b6040517f08c379a000000000000000000000000000000000000000000000000000000000815260040160629060c1565b60405180910390fd5b5f82825260208201905092915050565b7f52657665727465640000000000000000000000000000000000000000000000005f82015250565b5f60ad600883606b565b915060b682607b565b602082019050919050565b5f6020820190508181035f83015260d68160a3565b905091905056fea2646970667358221220903f571921ce472f979989f9135b8637314b68e080fd70d0da6ede87ad8b5bd564736f6c634300081c0033",
    )?;

    let deployed_contract_address =
        test_deploy(l2_client, &init_code, rich_wallet_private_key).await?;

    let calldata_to_contract: Bytes = encode_calldata("revert_call()", &[])?.into();

    test_call_to_contract_with_deposit(
        l1_client,
        l2_client,
        deployed_contract_address,
        calldata_to_contract,
        rich_wallet_private_key,
    )
    .await?;

    Ok(())
}

async fn test_erc20_roundtrip(
    l1_client: &EthClient,
    l2_client: &EthClient,
    rich_wallet_private_key: &SecretKey,
) -> Result<(), Box<dyn std::error::Error>> {
    let token_amount: U256 = U256::from(100);

    let rich_wallet_signer: Signer = LocalSigner::new(*rich_wallet_private_key).into();
    let rich_address = rich_wallet_signer.address();

    let init_code_l1 = hex::decode(std::fs::read(
        "../../fixtures/contracts/ERC20/ERC20.bin/TestToken.bin",
    )?)?;
    let token_l1 = test_deploy_l1(l1_client, &init_code_l1, rich_wallet_private_key).await?;

    let contracts_path = Path::new("contracts");

    get_contract_dependencies(contracts_path);
    let remappings = [(
        "@openzeppelin/contracts",
        contracts_path
            .join("lib/openzeppelin-contracts-upgradeable/lib/openzeppelin-contracts/contracts"),
    )];
    compile_contract(
        contracts_path,
        &contracts_path.join("src/example/L2ERC20.sol"),
        false,
        Some(&remappings),
    )?;
    let init_code_l2_inner = hex::decode(String::from_utf8(std::fs::read(
        "contracts/solc_out/TestTokenL2.bin",
    )?)?)?;
    let init_code_l2 = [
        init_code_l2_inner,
        vec![0u8; 12],
        token_l1.to_fixed_bytes().to_vec(),
    ]
    .concat();
    let token_l2 = test_deploy(l2_client, &init_code_l2, rich_wallet_private_key).await?;

    println!("token l1={token_l1:x}, l2={token_l2:x}");
    test_send(
        l1_client,
        rich_wallet_private_key,
        token_l1,
        "freeMint()",
        &[],
    )
    .await;
    test_send(
        l1_client,
        rich_wallet_private_key,
        token_l1,
        "approve(address,uint256)",
        &[Value::Address(bridge_address()?), Value::Uint(token_amount)],
    )
    .await;
    let initial_balance = test_balance_of(l1_client, token_l1, rich_address).await;
    let deposit_tx = deposit_erc20(
        token_l1,
        token_l2,
        token_amount,
        rich_address,
        &rich_wallet_signer,
        l1_client,
    )
    .await
    .unwrap();
    let res = wait_for_transaction_receipt(deposit_tx, l1_client, 10)
        .await
        .unwrap();
    wait_for_l2_deposit_receipt(res.block_info.block_number, l1_client, l2_client)
        .await
        .unwrap();
    let remaining_l1_balance = test_balance_of(l1_client, token_l1, rich_address).await;
    let l2_balance = test_balance_of(l2_client, token_l2, rich_address).await;
    assert_eq!(initial_balance - remaining_l1_balance, token_amount);
    assert_eq!(l2_balance, token_amount);

    test_send(
        l2_client,
        rich_wallet_private_key,
        token_l2,
        "approve(address,uint256)",
        &[
            Value::Address(COMMON_BRIDGE_L2_ADDRESS),
            Value::Uint(token_amount),
        ],
    )
    .await;
    let res = test_send(
        l2_client,
        rich_wallet_private_key,
        COMMON_BRIDGE_L2_ADDRESS,
        "withdrawERC20(address,address,address,uint256)",
        &[
            Value::Address(token_l1),
            Value::Address(token_l2),
            Value::Address(rich_address),
            Value::Uint(token_amount),
        ],
    )
    .await;

    let proof = get_proof(l1_client, l2_client, res.tx_info.transaction_hash).await;

    let withdraw_claim_tx = claim_erc20withdraw(
        token_l1,
        token_l2,
        token_amount,
        &rich_wallet_signer,
        l1_client,
        &proof,
    )
    .await
    .expect("error while claiming");
    wait_for_transaction_receipt(withdraw_claim_tx, l1_client, 5).await?;
    let l1_final_balance = test_balance_of(l1_client, token_l1, rich_address).await;
    let l2_final_balance = test_balance_of(l2_client, token_l2, rich_address).await;
    assert_eq!(initial_balance, l1_final_balance);
    assert!(l2_final_balance.is_zero());
    Ok(())
}

async fn test_aliasing(
    l1_client: &EthClient,
    l2_client: &EthClient,
    rich_wallet_private_key: &SecretKey,
) -> Result<(), Box<dyn std::error::Error>> {
    let init_code_l1 = hex::decode(std::fs::read("../../fixtures/contracts/caller/Caller.bin")?)?;
    let caller_l1 = test_deploy_l1(l1_client, &init_code_l1, rich_wallet_private_key).await?;
    let send_to_l2_calldata = encode_calldata(
        "sendToL2((address,uint256,uint256,bytes))",
        &[Value::Tuple(vec![
            Value::Address(H160::zero()),
            Value::Uint(U256::from(100_000)),
            Value::Uint(U256::zero()),
            Value::Bytes(Bytes::new()),
        ])],
    )?;
    let receipt_l1 = test_send(
        l1_client,
        rich_wallet_private_key,
        caller_l1,
        "doCall(address,bytes)",
        &[
            Value::Address(bridge_address()?),
            Value::Bytes(send_to_l2_calldata.into()),
        ],
    )
    .await;
    let receipt_l2 =
        wait_for_l2_deposit_receipt(receipt_l1.block_info.block_number, l1_client, l2_client)
            .await
            .unwrap();
    println!(
        "alising {:#x} to {:#x}",
        get_address_alias(caller_l1),
        receipt_l2.tx_info.from
    );
    assert_eq!(receipt_l2.tx_info.from, get_address_alias(caller_l1));
    Ok(())
}

async fn test_erc20_failed_deposit(
    l1_client: &EthClient,
    l2_client: &EthClient,
    rich_wallet_private_key: &SecretKey,
) -> Result<(), Box<dyn std::error::Error>> {
    let token_amount: U256 = U256::from(100);

    let rich_wallet_signer: Signer = LocalSigner::new(*rich_wallet_private_key).into();
    let rich_address = rich_wallet_signer.address();

    let init_code_l1 = hex::decode(std::fs::read(
        "../../fixtures/contracts/ERC20/ERC20.bin/TestToken.bin",
    )?)?;
    let token_l1 = test_deploy_l1(l1_client, &init_code_l1, rich_wallet_private_key).await?;
    let token_l2 = Address::random(); // will cause deposit to fail

    test_send(
        l1_client,
        rich_wallet_private_key,
        token_l1,
        "freeMint()",
        &[],
    )
    .await;
    test_send(
        l1_client,
        rich_wallet_private_key,
        token_l1,
        "approve(address,uint256)",
        &[Value::Address(bridge_address()?), Value::Uint(token_amount)],
    )
    .await;
    let initial_balance = test_balance_of(l1_client, token_l1, rich_address).await;
    let deposit_tx = deposit_erc20(
        token_l1,
        token_l2,
        token_amount,
        rich_address,
        &rich_wallet_signer,
        l1_client,
    )
    .await
    .unwrap();
    let res = wait_for_transaction_receipt(deposit_tx, l1_client, 10)
        .await
        .unwrap();
    let res = wait_for_l2_deposit_receipt(res.block_info.block_number, l1_client, l2_client)
        .await
        .unwrap();

    let proof = get_proof(l1_client, l2_client, res.tx_info.transaction_hash).await;

    let withdraw_claim_tx = claim_erc20withdraw(
        token_l1,
        token_l2,
        token_amount,
        &rich_wallet_signer,
        l1_client,
        &proof,
    )
    .await
    .expect("error while claiming");
    wait_for_transaction_receipt(withdraw_claim_tx, l1_client, 5).await?;
    let l1_final_balance = test_balance_of(l1_client, token_l1, rich_address).await;
    assert_eq!(initial_balance, l1_final_balance);
    Ok(())
}

/// Tests that a withdrawal can be triggered by a privileged transaction
/// This ensures the sequencer can't censor withdrawals without stopping the network
async fn test_forced_withdrawal(
    l1_client: &EthClient,
    l2_client: &EthClient,
    rich_wallet_private_key: &SecretKey,
) -> Result<(), Box<dyn std::error::Error>> {
    let rich_address = ethrex_l2_sdk::get_address_from_secret_key(rich_wallet_private_key)
        .expect("Failed to get address");
    let l1_initial_balance = l1_client
        .get_balance(rich_address, BlockIdentifier::Tag(BlockTag::Latest))
        .await?;
    let l2_initial_balance = l2_client
        .get_balance(rich_address, BlockIdentifier::Tag(BlockTag::Latest))
        .await?;
    let transfer_value = U256::from(100);
    let mut l1_gas_costs = 0;

    let calldata = encode_calldata("withdraw(address)", &[Value::Address(rich_address)])?;

    let l1_to_l2_tx_hash = ethrex_l2_sdk::send_l1_to_l2_tx(
        rich_address,
        Some(0),
        None,
        L1ToL2TransactionData::new(
            COMMON_BRIDGE_L2_ADDRESS,
            21000 * 5,
            transfer_value,
            Bytes::from(calldata),
        ),
        &l1_rich_wallet_private_key(),
        bridge_address()?,
        l1_client,
    )
    .await?;

    println!("Waiting for L1 to L2 transaction receipt on L1");

    let l1_to_l2_tx_receipt = wait_for_transaction_receipt(l1_to_l2_tx_hash, l1_client, 5).await?;
    l1_gas_costs +=
        l1_to_l2_tx_receipt.tx_info.gas_used * l1_to_l2_tx_receipt.tx_info.effective_gas_price;
    println!("Waiting for L1 to L2 transaction receipt on L2");

    let res = wait_for_l2_deposit_receipt(
        l1_to_l2_tx_receipt.block_info.block_number,
        l1_client,
        l2_client,
    )
    .await?;

    let l2_final_balance = l2_client
        .get_balance(rich_address, BlockIdentifier::Tag(BlockTag::Latest))
        .await?;

    let proof = get_proof(l1_client, l2_client, res.tx_info.transaction_hash).await;

    let withdraw_claim_tx = claim_withdraw(
        transfer_value,
        rich_address,
        *rich_wallet_private_key,
        l1_client,
        &proof,
    )
    .await
    .expect("error while claiming");
    let res = wait_for_transaction_receipt(withdraw_claim_tx, l1_client, 5).await?;
    l1_gas_costs += res.tx_info.gas_used * res.tx_info.effective_gas_price;

    let l1_final_balance = l1_client
        .get_balance(rich_address, BlockIdentifier::Tag(BlockTag::Latest))
        .await?;
    assert_eq!(
        l1_initial_balance + transfer_value - l1_gas_costs,
        l1_final_balance
    );
    assert_eq!(l2_initial_balance - transfer_value, l2_final_balance);
    Ok(())
}

async fn test_balance_of(client: &EthClient, token: Address, user: Address) -> U256 {
    let res = client
        .call(
            token,
            encode_calldata("balanceOf(address)", &[Value::Address(user)])
                .unwrap()
                .into(),
            Default::default(),
        )
        .await
        .unwrap();
    from_hex_string_to_u256(&res).unwrap()
}

async fn test_send(
    client: &EthClient,
    private_key: &SecretKey,
    to: Address,
    signature: &str,
    data: &[Value],
) -> RpcReceipt {
    let signer: Signer = LocalSigner::new(*private_key).into();
    let tx = client
        .build_eip1559_transaction(
            to,
            signer.address(),
            encode_calldata(signature, data).unwrap().into(),
            Default::default(),
        )
        .await
        .unwrap();
    let tx_hash = send_eip1559_transaction(client, &tx, &signer)
        .await
        .unwrap();
    ethrex_l2_sdk::wait_for_transaction_receipt(tx_hash, client, 10)
        .await
        .unwrap()
}

async fn test_deposit(
    l1_client: &EthClient,
    l2_client: &EthClient,
    depositor_private_key: &SecretKey,
    deposit_recipient_address: Address,
) -> Result<(), Box<dyn std::error::Error>> {
    println!("Fetching initial balances on L1 and L2");

    let depositor = ethrex_l2_sdk::get_address_from_secret_key(depositor_private_key)?;
    let deposit_value = std::env::var("INTEGRATION_TEST_DEPOSIT_VALUE")
        .map(|value| U256::from_dec_str(&value).expect("Invalid deposit value"))
        .unwrap_or(U256::from(1000000000000000000000u128));

    let depositor_l1_initial_balance = l1_client
        .get_balance(depositor, BlockIdentifier::Tag(BlockTag::Latest))
        .await?;

    assert!(
        depositor_l1_initial_balance >= deposit_value,
        "L1 depositor doesn't have enough balance to deposit"
    );

    let deposit_recipient_l2_initial_balance = l2_client
        .get_balance(
            deposit_recipient_address,
            BlockIdentifier::Tag(BlockTag::Latest),
        )
        .await?;

    let bridge_initial_balance = l1_client
        .get_balance(bridge_address()?, BlockIdentifier::Tag(BlockTag::Latest))
        .await?;

    let fee_vault_balance_before_deposit = l2_client
        .get_balance(fees_vault(), BlockIdentifier::Tag(BlockTag::Latest))
        .await?;

    println!("Depositing funds from L1 to L2");

    let deposit_tx_hash = ethrex_l2_sdk::deposit_through_transfer(
        deposit_value,
        deposit_recipient_address,
        depositor_private_key,
        l1_client,
    )
    .await?;

    println!("Waiting for L1 deposit transaction receipt");

    let deposit_tx_receipt =
        ethrex_l2_sdk::wait_for_transaction_receipt(deposit_tx_hash, l1_client, 5).await?;

    let depositor_l1_balance_after_deposit = l1_client
        .get_balance(depositor, BlockIdentifier::Tag(BlockTag::Latest))
        .await?;

    assert_eq!(
        depositor_l1_balance_after_deposit,
        depositor_l1_initial_balance
            - deposit_value
            - deposit_tx_receipt.tx_info.gas_used * deposit_tx_receipt.tx_info.effective_gas_price,
        "Depositor L1 balance didn't decrease as expected after deposit"
    );

    let bridge_balance_after_deposit = l1_client
        .get_balance(bridge_address()?, BlockIdentifier::Tag(BlockTag::Latest))
        .await?;

    assert_eq!(
        bridge_balance_after_deposit,
        bridge_initial_balance + deposit_value,
        "Bridge balance didn't increase as expected after deposit"
    );

    println!("Waiting for L2 deposit tx receipt");

    let _ = wait_for_l2_deposit_receipt(
        deposit_tx_receipt.block_info.block_number,
        l1_client,
        l2_client,
    )
    .await?;

    let deposit_recipient_l2_balance_after_deposit = l2_client
        .get_balance(
            deposit_recipient_address,
            BlockIdentifier::Tag(BlockTag::Latest),
        )
        .await?;

    assert_eq!(
        deposit_recipient_l2_balance_after_deposit,
        deposit_recipient_l2_initial_balance + deposit_value,
        "Deposit recipient L2 balance didn't increase as expected after deposit"
    );

    let fee_vault_balance_after_deposit = l2_client
        .get_balance(fees_vault(), BlockIdentifier::Tag(BlockTag::Latest))
        .await?;

    assert_eq!(
        fee_vault_balance_after_deposit, fee_vault_balance_before_deposit,
        "Fee vault balance should not change after deposit"
    );

    Ok(())
}

async fn test_transfer(
    l2_client: &EthClient,
    transferer_private_key: &SecretKey,
    returnerer_private_key: &SecretKey,
) -> Result<(), Box<dyn std::error::Error>> {
    println!("Transferring funds on L2");
    let transferer_address = get_address_from_secret_key(transferer_private_key)?;
    let returner_address = get_address_from_secret_key(returnerer_private_key)?;

    perform_transfer(
        l2_client,
        transferer_private_key,
        returner_address,
        transfer_value(),
    )
    .await?;
    // Only return 99% of the transfer, other amount is for fees
    let return_amount = (transfer_value() * 99) / 100;

    perform_transfer(
        l2_client,
        returnerer_private_key,
        transferer_address,
        return_amount,
    )
    .await?;

    Ok(())
}

async fn test_transfer_with_privileged_tx(
    l1_client: &EthClient,
    l2_client: &EthClient,
    transferer_private_key: &SecretKey,
    receiver_private_key: &SecretKey,
) -> Result<(), Box<dyn std::error::Error>> {
    println!("Transferring funds on L2 through a deposit");
    let transferer_address = get_address_from_secret_key(transferer_private_key)?;
    let receiver_address = get_address_from_secret_key(receiver_private_key)?;

    let receiver_balance_before = l2_client
        .get_balance(receiver_address, BlockIdentifier::Tag(BlockTag::Latest))
        .await?;

    let l1_to_l2_tx_hash = ethrex_l2_sdk::send_l1_to_l2_tx(
        transferer_address,
        Some(0),
<<<<<<< HEAD
        Some(21000 * 15),
        L1ToL2TransactionData::new(receiver_address, 21000 * 5, transfer_value(), Bytes::new()),
        transferer_private_key,
=======
        None,
        L1ToL2TransactionData::new(receiver_address, 21000 * 5, transfer_value, Bytes::new()),
        &l1_rich_wallet_private_key(),
>>>>>>> aa04d3fc
        bridge_address()?,
        l1_client,
    )
    .await?;

    println!("Waiting for L1 to L2 transaction receipt on L1");

    let l1_to_l2_tx_receipt = wait_for_transaction_receipt(l1_to_l2_tx_hash, l1_client, 5).await?;
    println!("Waiting for L1 to L2 transaction receipt on L2");

    let _ = wait_for_l2_deposit_receipt(
        l1_to_l2_tx_receipt.block_info.block_number,
        l1_client,
        l2_client,
    )
    .await?;

    println!("Checking balances after transfer");

    let receiver_balance_after = l2_client
        .get_balance(receiver_address, BlockIdentifier::Tag(BlockTag::Latest))
        .await?;
    assert_eq!(
        receiver_balance_after,
        receiver_balance_before + transfer_value()
    );
    Ok(())
}

async fn test_gas_burning(
    l1_client: &EthClient,
    rich_wallet_private_key: &SecretKey,
) -> Result<(), Box<dyn std::error::Error>> {
    println!("Transferring funds on L2 through a deposit");
    let rich_address = get_address_from_secret_key(rich_wallet_private_key)?;
    let l2_gas_limit = 2_000_000;
    let l1_extra_gas_limit = 400_000;

    let l1_to_l2_tx_hash = ethrex_l2_sdk::send_l1_to_l2_tx(
        rich_address,
        Some(0),
        Some(l2_gas_limit + l1_extra_gas_limit),
        L1ToL2TransactionData::new(rich_address, l2_gas_limit, U256::zero(), Bytes::new()),
        rich_wallet_private_key,
        bridge_address()?,
        l1_client,
    )
    .await?;

    println!("Waiting for L1 to L2 transaction receipt on L1");

    let l1_to_l2_tx_receipt = wait_for_transaction_receipt(l1_to_l2_tx_hash, l1_client, 5).await?;

    assert!(l1_to_l2_tx_receipt.tx_info.gas_used > l2_gas_limit);
    assert!(l1_to_l2_tx_receipt.tx_info.gas_used < l2_gas_limit + l1_extra_gas_limit);
    Ok(())
}

async fn test_privileged_tx_not_enough_balance(
    l1_client: &EthClient,
    l2_client: &EthClient,
    rich_wallet_private_key: &SecretKey,
    receiver_private_key: &SecretKey,
) -> Result<(), Box<dyn std::error::Error>> {
    println!("Transferring funds on L2 through a deposit");
    let rich_address = get_address_from_secret_key(rich_wallet_private_key)?;
    let receiver_address = get_address_from_secret_key(receiver_private_key)?;

    let balance_sender = l2_client
        .get_balance(rich_address, BlockIdentifier::Tag(BlockTag::Latest))
        .await?;
    let balance_before = l2_client
        .get_balance(receiver_address, BlockIdentifier::Tag(BlockTag::Latest))
        .await?;

    let transfer_value = balance_sender + U256::one();

    let l1_to_l2_tx_hash = ethrex_l2_sdk::send_l1_to_l2_tx(
        rich_address,
        Some(0),
        None,
        L1ToL2TransactionData::new(receiver_address, 21000 * 5, transfer_value, Bytes::new()),
<<<<<<< HEAD
        rich_wallet_private_key,
=======
        &l1_rich_wallet_private_key(),
>>>>>>> aa04d3fc
        bridge_address()?,
        l1_client,
    )
    .await?;

    println!("Waiting for L1 to L2 transaction receipt on L1");

    let l1_to_l2_tx_receipt = wait_for_transaction_receipt(l1_to_l2_tx_hash, l1_client, 5).await?;
    println!("Waiting for L1 to L2 transaction receipt on L2");

    let _ = wait_for_l2_deposit_receipt(
        l1_to_l2_tx_receipt.block_info.block_number,
        l1_client,
        l2_client,
    )
    .await?;

    println!("Checking balances after transfer");

    let balance_after = l2_client
        .get_balance(receiver_address, BlockIdentifier::Tag(BlockTag::Latest))
        .await?;
    assert_eq!(balance_after, balance_before);
    Ok(())
}

async fn perform_transfer(
    l2_client: &EthClient,
    transferer_private_key: &SecretKey,
    transfer_recipient_address: Address,
    transfer_value: U256,
) -> Result<(), Box<dyn std::error::Error>> {
    let transferer_address = ethrex_l2_sdk::get_address_from_secret_key(transferer_private_key)?;

    let transferer_initial_l2_balance = l2_client
        .get_balance(transferer_address, BlockIdentifier::Tag(BlockTag::Latest))
        .await?;

    assert!(
        transferer_initial_l2_balance >= transfer_value,
        "L2 transferer doesn't have enough balance to transfer"
    );

    let transfer_recipient_initial_balance = l2_client
        .get_balance(
            transfer_recipient_address,
            BlockIdentifier::Tag(BlockTag::Latest),
        )
        .await?;

    let fee_vault_balance_before_transfer = l2_client
        .get_balance(fees_vault(), BlockIdentifier::Tag(BlockTag::Latest))
        .await?;

    let transfer_tx = ethrex_l2_sdk::transfer(
        transfer_value,
        transferer_address,
        transfer_recipient_address,
        transferer_private_key,
        l2_client,
    )
    .await?;

    let transfer_tx_receipt =
        ethrex_l2_sdk::wait_for_transaction_receipt(transfer_tx, l2_client, 1000).await?;

    let recoverable_fees_vault_balance = l2_client
        .get_balance(fees_vault(), BlockIdentifier::Tag(BlockTag::Latest))
        .await?;

    println!("Recoverable Fees Balance: {recoverable_fees_vault_balance}",);

    println!("Checking balances on L2 after transfer");

    let transferer_l2_balance_after_transfer = l2_client
        .get_balance(transferer_address, BlockIdentifier::Tag(BlockTag::Latest))
        .await?;

    assert!(
        (transferer_initial_l2_balance - transfer_value)
            .abs_diff(transferer_l2_balance_after_transfer)
            < L2_GAS_COST_MAX_DELTA,
        "L2 transferer balance didn't decrease as expected after transfer. Gas costs were {}/{L2_GAS_COST_MAX_DELTA}",
        (transferer_initial_l2_balance - transfer_value)
            .abs_diff(transferer_l2_balance_after_transfer)
    );

    let transfer_recipient_l2_balance_after_transfer = l2_client
        .get_balance(
            transfer_recipient_address,
            BlockIdentifier::Tag(BlockTag::Latest),
        )
        .await?;

    assert_eq!(
        transfer_recipient_l2_balance_after_transfer,
        transfer_recipient_initial_balance + transfer_value,
        "L2 transfer recipient balance didn't increase as expected after transfer"
    );

    let fee_vault_balance_after_transfer = l2_client
        .get_balance(fees_vault(), BlockIdentifier::Tag(BlockTag::Latest))
        .await?;

    let transfer_fees = get_fees_details_l2(transfer_tx_receipt, l2_client).await;

    assert_eq!(
        fee_vault_balance_after_transfer,
        fee_vault_balance_before_transfer + transfer_fees.recoverable_fees,
        "Fee vault balance didn't increase as expected after transfer"
    );

    Ok(())
}

async fn test_n_withdraws(
    l1_client: &EthClient,
    l2_client: &EthClient,
    withdrawer_private_key: &SecretKey,
    n: u64,
) -> Result<(), Box<dyn std::error::Error>> {
    // Withdraw funds from L2 to L1
    let withdrawer_address = ethrex_l2_sdk::get_address_from_secret_key(withdrawer_private_key)?;
    let withdraw_value = std::env::var("INTEGRATION_TEST_WITHDRAW_VALUE")
        .map(|value| U256::from_dec_str(&value).expect("Invalid withdraw value"))
        .unwrap_or(U256::from(100000000000000000000u128));

    println!("Checking balances on L1 and L2 before withdrawal");

    let withdrawer_l2_balance_before_withdrawal = l2_client
        .get_balance(withdrawer_address, BlockIdentifier::Tag(BlockTag::Latest))
        .await?;

    assert!(
        withdrawer_l2_balance_before_withdrawal >= withdraw_value,
        "L2 withdrawer doesn't have enough balance to withdraw"
    );

    let bridge_balance_before_withdrawal = l1_client
        .get_balance(bridge_address()?, BlockIdentifier::Tag(BlockTag::Latest))
        .await?;

    assert!(
        bridge_balance_before_withdrawal >= withdraw_value,
        "L1 bridge doesn't have enough balance to withdraw"
    );

    let withdrawer_l1_balance_before_withdrawal = l1_client
        .get_balance(withdrawer_address, BlockIdentifier::Tag(BlockTag::Latest))
        .await?;

    let fee_vault_balance_before_withdrawal = l2_client
        .get_balance(fees_vault(), BlockIdentifier::Tag(BlockTag::Latest))
        .await?;

    println!("Withdrawing funds from L2 to L1");

    let mut withdraw_txs = vec![];
    let mut receipts = vec![];

    for x in 1..n + 1 {
        println!("Sending withdraw {x}/{n}");
        let withdraw_tx = ethrex_l2_sdk::withdraw(
            withdraw_value,
            withdrawer_address,
            *withdrawer_private_key,
            l2_client,
        )
        .await?;

        withdraw_txs.push(withdraw_tx);

        let withdraw_tx_receipt =
            ethrex_l2_sdk::wait_for_transaction_receipt(withdraw_tx, l2_client, 1000)
                .await
                .expect("Withdraw tx receipt not found");

        receipts.push(withdraw_tx_receipt);
    }

    println!("Checking balances on L1 and L2 after withdrawal");

    let withdrawer_l2_balance_after_withdrawal = l2_client
        .get_balance(withdrawer_address, BlockIdentifier::Tag(BlockTag::Latest))
        .await?;

    assert!(
        (withdrawer_l2_balance_before_withdrawal - withdraw_value * n)
            .abs_diff(withdrawer_l2_balance_after_withdrawal)
            < L2_GAS_COST_MAX_DELTA * n,
        "Withdrawer L2 balance didn't decrease as expected after withdrawal"
    );

    let withdrawer_l1_balance_after_withdrawal = l1_client
        .get_balance(withdrawer_address, BlockIdentifier::Tag(BlockTag::Latest))
        .await?;

    assert_eq!(
        withdrawer_l1_balance_after_withdrawal, withdrawer_l1_balance_before_withdrawal,
        "Withdrawer L1 balance should not change after withdrawal"
    );

    let fee_vault_balance_after_withdrawal = l2_client
        .get_balance(fees_vault(), BlockIdentifier::Tag(BlockTag::Latest))
        .await?;

    let mut withdraw_fees = U256::zero();
    for receipt in receipts {
        withdraw_fees += get_fees_details_l2(receipt, l2_client)
            .await
            .recoverable_fees;
    }

    assert_eq!(
        fee_vault_balance_after_withdrawal,
        fee_vault_balance_before_withdrawal + withdraw_fees,
        "Fee vault balance didn't increase as expected after withdrawal"
    );

    // We need to wait for all the txs to be included in some batch
    let mut proofs = vec![];
    for (i, tx) in withdraw_txs.clone().into_iter().enumerate() {
<<<<<<< HEAD
        println!("Getting proof for withdrawal {i}/{n} ({tx:x})");
        proofs.push(get_proof(l1_client, l2_client, tx).await);
=======
        println!("Getting withdrawal proof {}/{n}", i + 1);
        let message_proof = l2_client.wait_for_message_proof(tx, 1000).await?;
        let withdrawal_proof = message_proof
            .into_iter()
            .next()
            .expect("no l1messages in withdrawal");
        proofs.push(withdrawal_proof);
    }

    let on_chain_proposer_address = Address::from_str(
        &std::env::var("ETHREX_COMMITTER_ON_CHAIN_PROPOSER_ADDRESS")
            .expect("ETHREX_COMMITTER_ON_CHAIN_PROPOSER_ADDRESS env var not set"),
    )
    .unwrap();
    for proof in &proofs {
        while l1_client
            .get_last_verified_batch(on_chain_proposer_address)
            .await
            .unwrap()
            < proof.batch_number
        {
            println!("Withdrawal is not verified on L1 yet");
            tokio::time::sleep(Duration::from_secs(2)).await;
        }
>>>>>>> aa04d3fc
    }

    let mut withdraw_claim_txs_receipts = vec![];

    for (x, proof) in proofs.iter().enumerate() {
        println!("Claiming withdrawal on L1 {x}/{n}");

        let withdraw_claim_tx = ethrex_l2_sdk::claim_withdraw(
            withdraw_value,
            withdrawer_address,
            *withdrawer_private_key,
            l1_client,
            proof,
        )
        .await?;
        let withdraw_claim_tx_receipt =
            wait_for_transaction_receipt(withdraw_claim_tx, l1_client, 5).await?;
        withdraw_claim_txs_receipts.push(withdraw_claim_tx_receipt);
    }

    println!("Checking balances on L1 and L2 after claim");

    let withdrawer_l1_balance_after_claim = l1_client
        .get_balance(withdrawer_address, BlockIdentifier::Tag(BlockTag::Latest))
        .await?;

    let gas_used_value: u64 = withdraw_claim_txs_receipts
        .iter()
        .map(|x| x.tx_info.gas_used * x.tx_info.effective_gas_price)
        .sum();

    assert_eq!(
        withdrawer_l1_balance_after_claim,
        withdrawer_l1_balance_after_withdrawal + withdraw_value * n - gas_used_value,
        "Withdrawer L1 balance wasn't updated as expected after claim"
    );

    let withdrawer_l2_balance_after_claim = l2_client
        .get_balance(withdrawer_address, BlockIdentifier::Tag(BlockTag::Latest))
        .await?;

    assert_eq!(
        withdrawer_l2_balance_after_claim, withdrawer_l2_balance_after_withdrawal,
        "Withdrawer L2 balance should not change after claim"
    );

    let bridge_balance_after_withdrawal = l1_client
        .get_balance(bridge_address()?, BlockIdentifier::Tag(BlockTag::Latest))
        .await?;

    assert_eq!(
        bridge_balance_after_withdrawal,
        bridge_balance_before_withdrawal - withdraw_value * n,
        "Bridge balance didn't decrease as expected after withdrawal"
    );

    Ok(())
}

async fn test_total_eth_l2(
    l1_client: &EthClient,
    l2_client: &EthClient,
) -> Result<(), Box<dyn std::error::Error>> {
    println!("Checking total ETH on L2");

    println!("Fetching rich accounts balance on L2");
    let rich_accounts_balance = get_rich_accounts_balance(l2_client)
        .await
        .expect("Failed to get rich accounts balance");

    let coinbase_balance = l2_client
        .get_balance(fees_vault(), BlockIdentifier::Tag(BlockTag::Latest))
        .await?;

    println!("Coinbase balance: {coinbase_balance}");

    let total_eth_on_l2 = rich_accounts_balance + coinbase_balance;

    println!("Total ETH on L2: {rich_accounts_balance} + {coinbase_balance} = {total_eth_on_l2}");

    println!("Checking locked ETH on CommonBridge");

    let bridge_address = bridge_address()?;
    let bridge_locked_eth = l1_client
        .get_balance(bridge_address, BlockIdentifier::Tag(BlockTag::Latest))
        .await?;

    println!("Bridge locked ETH: {bridge_locked_eth}");

    assert!(
        total_eth_on_l2 <= bridge_locked_eth,
        "Total ETH on L2 ({total_eth_on_l2}) is greater than bridge locked ETH ({bridge_locked_eth})"
    );

    Ok(())
}

async fn test_deploy(
    l2_client: &EthClient,
    init_code: &[u8],
    deployer_private_key: &SecretKey,
) -> Result<Address, Box<dyn std::error::Error>> {
    println!("Deploying contract on L2");

    let deployer: Signer = LocalSigner::new(*deployer_private_key).into();

    let deployer_balance_before_deploy = l2_client
        .get_balance(deployer.address(), BlockIdentifier::Tag(BlockTag::Latest))
        .await?;

    let fee_vault_balance_before_deploy = l2_client
        .get_balance(fees_vault(), BlockIdentifier::Tag(BlockTag::Latest))
        .await?;

    let (deploy_tx_hash, contract_address) = deploy(
        l2_client,
        &deployer,
        init_code.to_vec().into(),
        Overrides::default(),
    )
    .await?;

    let deploy_tx_receipt =
        ethrex_l2_sdk::wait_for_transaction_receipt(deploy_tx_hash, l2_client, 5).await?;

    let deploy_fees = get_fees_details_l2(deploy_tx_receipt, l2_client).await;

    let deployer_balance_after_deploy = l2_client
        .get_balance(deployer.address(), BlockIdentifier::Tag(BlockTag::Latest))
        .await?;

    assert_eq!(
        deployer_balance_after_deploy,
        deployer_balance_before_deploy - deploy_fees.total_fees,
        "Deployer L2 balance didn't decrease as expected after deploy"
    );

    let fee_vault_balance_after_deploy = l2_client
        .get_balance(fees_vault(), BlockIdentifier::Tag(BlockTag::Latest))
        .await?;

    assert_eq!(
        fee_vault_balance_after_deploy,
        fee_vault_balance_before_deploy + deploy_fees.recoverable_fees,
        "Fee vault balance didn't increase as expected after deploy"
    );

    let deployed_contract_balance = l2_client
        .get_balance(contract_address, BlockIdentifier::Tag(BlockTag::Latest))
        .await?;

    assert!(
        deployed_contract_balance.is_zero(),
        "Deployed contract balance should be zero after deploy"
    );

    Ok(contract_address)
}

async fn test_deploy_l1(
    client: &EthClient,
    init_code: &[u8],
    private_key: &SecretKey,
) -> Result<Address, Box<dyn std::error::Error>> {
    println!("Deploying contract on L1");

    let deployer_signer: Signer = LocalSigner::new(*private_key).into();

    let (deploy_tx_hash, contract_address) = deploy(
        client,
        &deployer_signer,
        init_code.to_vec().into(),
        Overrides::default(),
    )
    .await?;

    ethrex_l2_sdk::wait_for_transaction_receipt(deploy_tx_hash, client, 5).await?;

    Ok(contract_address)
}

async fn test_call_to_contract_with_deposit(
    l1_client: &EthClient,
    l2_client: &EthClient,
    deployed_contract_address: Address,
    calldata_to_contract: Bytes,
    caller_private_key: &SecretKey,
) -> Result<(), Box<dyn std::error::Error>> {
    let caller_address = ethrex_l2_sdk::get_address_from_secret_key(caller_private_key)
        .expect("Failed to get address");

    println!("Checking balances before call");

    let caller_l1_balance_before_call = l1_client
        .get_balance(caller_address, BlockIdentifier::Tag(BlockTag::Latest))
        .await?;

    let deployed_contract_balance_before_call = l2_client
        .get_balance(
            deployed_contract_address,
            BlockIdentifier::Tag(BlockTag::Latest),
        )
        .await?;

    let fee_vault_balance_before_call = l2_client
        .get_balance(fees_vault(), BlockIdentifier::Tag(BlockTag::Latest))
        .await?;

    println!("Calling contract on L2 with deposit");

    let l1_to_l2_tx_hash = ethrex_l2_sdk::send_l1_to_l2_tx(
        caller_address,
        Some(0),
        None,
        L1ToL2TransactionData::new(
            deployed_contract_address,
            21000 * 5,
            U256::zero(),
            calldata_to_contract.clone(),
        ),
<<<<<<< HEAD
        caller_private_key,
=======
        &l1_rich_wallet_private_key(),
>>>>>>> aa04d3fc
        bridge_address()?,
        l1_client,
    )
    .await?;

    println!("Waiting for L1 to L2 transaction receipt on L1");

    let l1_to_l2_tx_receipt = wait_for_transaction_receipt(l1_to_l2_tx_hash, l1_client, 5).await?;

    println!("Waiting for L1 to L2 transaction receipt on L2");

    let _ = wait_for_l2_deposit_receipt(
        l1_to_l2_tx_receipt.block_info.block_number,
        l1_client,
        l2_client,
    )
    .await?;

    println!("Checking balances after call");

    let caller_l1_balance_after_call = l1_client
        .get_balance(caller_address, BlockIdentifier::Tag(BlockTag::Latest))
        .await?;

    assert_eq!(
        caller_l1_balance_after_call,
        caller_l1_balance_before_call
            - l1_to_l2_tx_receipt.tx_info.gas_used
                * l1_to_l2_tx_receipt.tx_info.effective_gas_price,
        "Caller L1 balance didn't decrease as expected after call"
    );

    let fee_vault_balance_after_call = l2_client
        .get_balance(fees_vault(), BlockIdentifier::Tag(BlockTag::Latest))
        .await?;

    assert_eq!(
        fee_vault_balance_after_call, fee_vault_balance_before_call,
        "Fee vault balance increased unexpectedly after call"
    );

    let deployed_contract_balance_after_call = l2_client
        .get_balance(
            deployed_contract_address,
            BlockIdentifier::Tag(BlockTag::Latest),
        )
        .await?;

    assert_eq!(
        deployed_contract_balance_after_call, deployed_contract_balance_before_call,
        "Deployed contract increased unexpectedly after call"
    );

    Ok(())
}

// FIXME: Remove this before merging
#[allow(dead_code)]
#[derive(Debug)]
struct FeesDetails {
    total_fees: U256,
    recoverable_fees: U256,
    burned_fees: U256,
}

async fn get_fees_details_l2(tx_receipt: RpcReceipt, l2_client: &EthClient) -> FeesDetails {
    let total_fees: U256 =
        (tx_receipt.tx_info.gas_used * tx_receipt.tx_info.effective_gas_price).into();

    let effective_gas_price = tx_receipt.tx_info.effective_gas_price;
    let base_fee_per_gas = l2_client
        .get_block_by_number(BlockIdentifier::Number(tx_receipt.block_info.block_number))
        .await
        .unwrap()
        .header
        .base_fee_per_gas
        .unwrap();

    let max_priority_fee_per_gas_transfer: U256 = (effective_gas_price - base_fee_per_gas).into();

    let recoverable_fees = max_priority_fee_per_gas_transfer.mul(tx_receipt.tx_info.gas_used);

    FeesDetails {
        total_fees,
        recoverable_fees,
        burned_fees: total_fees - recoverable_fees,
    }
}

fn l1_client() -> EthClient {
    EthClient::new(&std::env::var("INTEGRATION_TEST_L1_RPC").unwrap_or(DEFAULT_L1_RPC.to_string()))
        .unwrap()
}

fn l2_client() -> EthClient {
    EthClient::new(&std::env::var("INTEGRATION_TEST_L2_RPC").unwrap_or(DEFAULT_L2_RPC.to_string()))
        .unwrap()
}

fn fees_vault() -> Address {
    std::env::var("INTEGRATION_TEST_PROPOSER_COINBASE_ADDRESS")
        .map(|address| address.parse().expect("Invalid proposer coinbase address"))
        .unwrap_or(DEFAULT_PROPOSER_COINBASE_ADDRESS)
}

fn l1_rich_wallet_private_key() -> SecretKey {
    let l1_rich_wallet_pk = std::env::var("INTEGRATION_TEST_L1_RICH_WALLET_PRIVATE_KEY")
        .map(|pk| pk.parse().expect("Invalid l1 rich wallet pk"))
        .unwrap_or(DEFAULT_L1_RICH_WALLET_PRIVATE_KEY);
    SecretKey::from_slice(l1_rich_wallet_pk.as_bytes()).unwrap()
}

fn l2_return_transfer_private_key() -> SecretKey {
    let l2_return_deposit_private_key =
        std::env::var("INTEGRATION_TEST_RETURN_TRANSFER_PRIVATE_KEY")
            .map(|pk| pk.parse().expect("Invalid l1 rich wallet pk"))
            .unwrap_or(DEFAULT_L2_RETURN_TRANSFER_PRIVATE_KEY);
    SecretKey::from_slice(l2_return_deposit_private_key.as_bytes()).unwrap()
}

async fn wait_for_l2_deposit_receipt(
    l1_receipt_block_number: BlockNumber,
    l1_client: &EthClient,
    l2_client: &EthClient,
) -> Result<RpcReceipt, Box<dyn std::error::Error>> {
    let topic = keccak(b"PrivilegedTxSent(address,address,address,uint256,uint256,uint256,bytes)");
    let logs = l1_client
        .get_logs(
            U256::from(l1_receipt_block_number),
            U256::from(l1_receipt_block_number),
            bridge_address()?,
            vec![topic],
        )
        .await?;
    let data = PrivilegedTransactionData::from_log(logs.first().unwrap().log.clone())?;

    let l2_deposit_tx_hash = data
        .into_tx(
            l1_client,
            l2_client.get_chain_id().await?.try_into().unwrap(),
            0,
        )
        .await
        .unwrap()
        .get_privileged_hash()
        .unwrap();

<<<<<<< HEAD
=======
    println!("Waiting for deposit transaction receipt on L2");

>>>>>>> aa04d3fc
    Ok(ethrex_l2_sdk::wait_for_transaction_receipt(l2_deposit_tx_hash, l2_client, 1000).await?)
}

pub fn read_env_file_by_config() {
    let env_file_path = PathBuf::from(env!("CARGO_MANIFEST_DIR")).join(".env");
    let reader = BufReader::new(File::open(env_file_path).expect("Failed to open .env file"));

    for line in reader.lines() {
        let line = line.expect("Failed to read line");
        if line.starts_with("#") {
            // Skip comments
            continue;
        };
        match line.split_once('=') {
            Some((key, value)) => {
                if std::env::vars().any(|(k, _)| k == key) {
                    continue;
                }
                unsafe { std::env::set_var(key, value) }
            }
            None => continue,
        };
    }
}

async fn get_rich_accounts_balance(
    l2_client: &EthClient,
) -> Result<U256, Box<dyn std::error::Error>> {
    let mut total_balance = U256::zero();
    let private_keys_file_path = private_keys_file_path();

    let pks = read_to_string(private_keys_file_path)?;
    let private_keys: Vec<String> = pks
        .lines()
        .filter(|line| !line.trim().is_empty())
        .map(|line| line.trim().to_string())
        .collect();

    for pk in private_keys.iter() {
        let secret_key = parse_private_key(pk)?;
        let address = get_address_from_secret_key(&secret_key)?;
        let get_balance = l2_client
            .get_balance(address, BlockIdentifier::Tag(BlockTag::Latest))
            .await?;
        total_balance += get_balance;
    }
    Ok(total_balance)
}

fn private_keys_file_path() -> PathBuf {
    match std::env::var("ETHREX_DEPLOYER_PRIVATE_KEYS_FILE_PATH") {
        Ok(path) => PathBuf::from(path),
        Err(_) => {
            println!(
                "ETHREX_DEPLOYER_PRIVATE_KEYS_FILE_PATH not set, using default: {DEFAULT_PRIVATE_KEYS_FILE_PATH}",
            );
            PathBuf::from(DEFAULT_PRIVATE_KEYS_FILE_PATH)
        }
    }
}

pub fn parse_private_key(s: &str) -> Result<SecretKey, Box<dyn std::error::Error>> {
    Ok(SecretKey::from_slice(&parse_hex(s)?)?)
}

pub fn parse_hex(s: &str) -> Result<Bytes, FromHexError> {
    match s.strip_prefix("0x") {
        Some(s) => hex::decode(s).map(Into::into),
        None => hex::decode(s).map(Into::into),
    }
}

<<<<<<< HEAD
fn transfer_value() -> U256 {
    std::env::var("INTEGRATION_TEST_TRANSFER_VALUE")
        .map(|value| U256::from_dec_str(&value).expect("Invalid transfer value"))
        .unwrap_or(U256::from(10_000_000_000u128))
}

fn on_chain_proposer_address() -> Address {
    Address::from_str(
        &std::env::var("ETHREX_COMMITTER_on_chain_proposer_address()")
            .expect("ETHREX_COMMITTER_on_chain_proposer_address() env var not set"),
    )
    .unwrap()
}

async fn get_proof(l1_client: &EthClient, l2_client: &EthClient, tx: H256) -> L1MessageProof {
    let proof = l2_client.wait_for_message_proof(tx, 1000).await;
    let proof = proof.unwrap().into_iter().next().expect("proof not found");

    while l1_client
        .get_last_verified_batch(on_chain_proposer_address())
        .await
        .unwrap()
        < proof.batch_number
    {
        println!("Withdrawal is not verified on L1 yet");
        tokio::time::sleep(Duration::from_secs(2)).await;
    }
    proof
=======
fn get_contract_dependencies(contracts_path: &Path) {
    std::fs::create_dir_all(contracts_path.join("lib")).expect("Failed to create contracts/lib");
    git_clone(
        "https://github.com/OpenZeppelin/openzeppelin-contracts-upgradeable.git",
        contracts_path
            .join("lib/openzeppelin-contracts-upgradeable")
            .to_str()
            .expect("Failed to convert path to str"),
        None,
        true,
    )
    .unwrap();
>>>>>>> aa04d3fc
}<|MERGE_RESOLUTION|>--- conflicted
+++ resolved
@@ -844,15 +844,9 @@
     let l1_to_l2_tx_hash = ethrex_l2_sdk::send_l1_to_l2_tx(
         transferer_address,
         Some(0),
-<<<<<<< HEAD
-        Some(21000 * 15),
+        None,
         L1ToL2TransactionData::new(receiver_address, 21000 * 5, transfer_value(), Bytes::new()),
         transferer_private_key,
-=======
-        None,
-        L1ToL2TransactionData::new(receiver_address, 21000 * 5, transfer_value, Bytes::new()),
-        &l1_rich_wallet_private_key(),
->>>>>>> aa04d3fc
         bridge_address()?,
         l1_client,
     )
@@ -935,11 +929,7 @@
         Some(0),
         None,
         L1ToL2TransactionData::new(receiver_address, 21000 * 5, transfer_value, Bytes::new()),
-<<<<<<< HEAD
         rich_wallet_private_key,
-=======
-        &l1_rich_wallet_private_key(),
->>>>>>> aa04d3fc
         bridge_address()?,
         l1_client,
     )
@@ -1162,35 +1152,8 @@
     // We need to wait for all the txs to be included in some batch
     let mut proofs = vec![];
     for (i, tx) in withdraw_txs.clone().into_iter().enumerate() {
-<<<<<<< HEAD
         println!("Getting proof for withdrawal {i}/{n} ({tx:x})");
         proofs.push(get_proof(l1_client, l2_client, tx).await);
-=======
-        println!("Getting withdrawal proof {}/{n}", i + 1);
-        let message_proof = l2_client.wait_for_message_proof(tx, 1000).await?;
-        let withdrawal_proof = message_proof
-            .into_iter()
-            .next()
-            .expect("no l1messages in withdrawal");
-        proofs.push(withdrawal_proof);
-    }
-
-    let on_chain_proposer_address = Address::from_str(
-        &std::env::var("ETHREX_COMMITTER_ON_CHAIN_PROPOSER_ADDRESS")
-            .expect("ETHREX_COMMITTER_ON_CHAIN_PROPOSER_ADDRESS env var not set"),
-    )
-    .unwrap();
-    for proof in &proofs {
-        while l1_client
-            .get_last_verified_batch(on_chain_proposer_address)
-            .await
-            .unwrap()
-            < proof.batch_number
-        {
-            println!("Withdrawal is not verified on L1 yet");
-            tokio::time::sleep(Duration::from_secs(2)).await;
-        }
->>>>>>> aa04d3fc
     }
 
     let mut withdraw_claim_txs_receipts = vec![];
@@ -1411,11 +1374,7 @@
             U256::zero(),
             calldata_to_contract.clone(),
         ),
-<<<<<<< HEAD
         caller_private_key,
-=======
-        &l1_rich_wallet_private_key(),
->>>>>>> aa04d3fc
         bridge_address()?,
         l1_client,
     )
@@ -1563,11 +1522,6 @@
         .get_privileged_hash()
         .unwrap();
 
-<<<<<<< HEAD
-=======
-    println!("Waiting for deposit transaction receipt on L2");
-
->>>>>>> aa04d3fc
     Ok(ethrex_l2_sdk::wait_for_transaction_receipt(l2_deposit_tx_hash, l2_client, 1000).await?)
 }
 
@@ -1640,7 +1594,20 @@
     }
 }
 
-<<<<<<< HEAD
+fn get_contract_dependencies(contracts_path: &Path) {
+    std::fs::create_dir_all(contracts_path.join("lib")).expect("Failed to create contracts/lib");
+    git_clone(
+        "https://github.com/OpenZeppelin/openzeppelin-contracts-upgradeable.git",
+        contracts_path
+            .join("lib/openzeppelin-contracts-upgradeable")
+            .to_str()
+            .expect("Failed to convert path to str"),
+        None,
+        true,
+    )
+    .unwrap();
+}
+
 fn transfer_value() -> U256 {
     std::env::var("INTEGRATION_TEST_TRANSFER_VALUE")
         .map(|value| U256::from_dec_str(&value).expect("Invalid transfer value"))
@@ -1649,8 +1616,8 @@
 
 fn on_chain_proposer_address() -> Address {
     Address::from_str(
-        &std::env::var("ETHREX_COMMITTER_on_chain_proposer_address()")
-            .expect("ETHREX_COMMITTER_on_chain_proposer_address() env var not set"),
+        &std::env::var("ETHREX_COMMITTER_ON_CHAIN_PROPOSER_ADDRESS()")
+            .expect("ETHREX_COMMITTER_ON_CHAIN_PROPOSER_ADDRESS() env var not set"),
     )
     .unwrap()
 }
@@ -1669,18 +1636,4 @@
         tokio::time::sleep(Duration::from_secs(2)).await;
     }
     proof
-=======
-fn get_contract_dependencies(contracts_path: &Path) {
-    std::fs::create_dir_all(contracts_path.join("lib")).expect("Failed to create contracts/lib");
-    git_clone(
-        "https://github.com/OpenZeppelin/openzeppelin-contracts-upgradeable.git",
-        contracts_path
-            .join("lib/openzeppelin-contracts-upgradeable")
-            .to_str()
-            .expect("Failed to convert path to str"),
-        None,
-        true,
-    )
-    .unwrap();
->>>>>>> aa04d3fc
 }