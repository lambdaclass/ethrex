--- conflicted
+++ resolved
@@ -57,10 +57,6 @@
     let l2_initial_balance = proposer_client
         .get_balance(l1_rich_wallet_address, BlockByNumber::Latest)
         .await?;
-<<<<<<< HEAD
-    assert_eq!(l2_initial_balance, U256::zero(), "L2 balance is not zero");
-=======
->>>>>>> d8427670
     let common_bridge_initial_balance = eth_client
         .get_balance(common_bridge_address(), BlockByNumber::Latest)
         .await?;
