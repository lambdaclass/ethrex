#![allow(clippy::unwrap_used)]
#![allow(clippy::expect_used)]
use anyhow::{Context, Result};
use bytes::Bytes;
use ethrex_common::types::TxType;
use ethrex_common::utils::keccak;
use ethrex_common::{Address, H160, H256, U256};
use ethrex_l2::monitor::widget::l2_to_l1_messages::{L2ToL1MessageKind, L2ToL1MessageStatus};
use ethrex_l2::monitor::widget::{L2ToL1MessagesTable, l2_to_l1_messages::L2ToL1MessageRow};
use ethrex_l2::sequencer::l1_watcher::PrivilegedTransactionData;
use ethrex_l2_common::calldata::Value;
use ethrex_l2_common::l1_messages::L1MessageProof;
use ethrex_l2_common::utils::get_address_from_secret_key;
use ethrex_l2_rpc::signer::{LocalSigner, Signer};
use ethrex_l2_sdk::{
    COMMON_BRIDGE_L2_ADDRESS, bridge_address, calldata::encode_calldata, claim_erc20withdraw,
    claim_withdraw, compile_contract, create_deploy, deposit_erc20, get_address_alias,
    get_erc1967_slot, git_clone, l1_to_l2_tx_data::L1ToL2TransactionData,
    wait_for_transaction_receipt,
};
use ethrex_l2_sdk::{
    build_generic_tx, get_last_verified_batch, send_generic_transaction, wait_for_message_proof,
};
use ethrex_rpc::{
    clients::eth::{EthClient, Overrides},
    types::{
        block_identifier::{BlockIdentifier, BlockTag},
        receipt::RpcReceipt,
    },
};
use hex::FromHexError;
use secp256k1::SecretKey;
use std::ops::{Add, AddAssign};
use std::{
    fs::{File, read_to_string},
    io::{BufRead, BufReader},
    ops::Mul,
    path::{Path, PathBuf},
    time::Duration,
};
use tokio::task::JoinSet;

/// Test the full flow of depositing, depositing with contract call, transferring, and withdrawing funds
/// from L1 to L2 and back.
/// The test can be configured with the following environment variables
///
/// RPC urls:
/// INTEGRATION_TEST_L1_RPC: The url of the l1 rpc server
/// INTEGRATION_TEST_L2_RPC: The url of the l2 rpc server
///
/// Accounts private keys:
/// ETHREX_DEPLOYER_PRIVATE_KEYS_FILE_PATH: The path to a file with pks that are rich accounts in the l2
/// INTEGRATION_TEST_PRIVATE_KEYS_FILE_PATH: The path to a file with pks that are used in the tests. (subset of the rich accounts)
/// INTEGRATION_TEST_BRIDGE_OWNER_PRIVATE_KEY: The private key of the l1 bridge owner
///
/// Contract addresses:
/// ETHREX_WATCHER_BRIDGE_ADDRESS: The address of the l1 bridge contract
/// INTEGRATION_TEST_PROPOSER_COINBASE_ADDRESS: The address of the l2 coinbase
/// INTEGRATION_TEST_PROPOSER_FEE_VAULT_ADDRESS: The address of the l2 fee_vault
///
/// Test parameters:
///
/// INTEGRATION_TEST_DEPOSIT_VALUE: amount in wei to deposit from L1_RICH_WALLET_PRIVATE_KEY to the l2, this amount will be deposited 3 times over the course of the test
/// INTEGRATION_TEST_TRANSFER_VALUE: amount in wei to transfer to INTEGRATION_TEST_RETURN_TRANSFER_PRIVATE_KEY, this amount will be returned to the account
/// INTEGRATION_TEST_WITHDRAW_VALUE: amount in wei to withdraw from the l2 back to the l1 from L1_RICH_WALLET_PRIVATE_KEY this will be done INTEGRATION_TEST_WITHDRAW_COUNT times
/// INTEGRATION_TEST_WITHDRAW_COUNT: amount of withdraw transactions to send
/// INTEGRATION_TEST_SKIP_TEST_TOTAL_ETH: if set the integration test will not check for total eth in the chain, only to be used if we don't know all the accounts that exist in l2
const DEFAULT_L1_RPC: &str = "http://localhost:8545";
const DEFAULT_L2_RPC: &str = "http://localhost:1729";

// 0x941e103320615d394a55708be13e45994c7d93b932b064dbcb2b511fe3254e2e
const DEFAULT_BRIDGE_OWNER_PRIVATE_KEY: H256 = H256([
    0x94, 0x1e, 0x10, 0x33, 0x20, 0x61, 0x5d, 0x39, 0x4a, 0x55, 0x70, 0x8b, 0xe1, 0x3e, 0x45, 0x99,
    0x4c, 0x7d, 0x93, 0xb9, 0x32, 0xb0, 0x64, 0xdb, 0xcb, 0x2b, 0x51, 0x1f, 0xe3, 0x25, 0x4e, 0x2e,
]);

// 0x0007a881CD95B1484fca47615B64803dad620C8d
const DEFAULT_PROPOSER_COINBASE_ADDRESS: Address = H160([
    0x00, 0x07, 0xa8, 0x81, 0xcd, 0x95, 0xb1, 0x48, 0x4f, 0xca, 0x47, 0x61, 0x5b, 0x64, 0x80, 0x3d,
    0xad, 0x62, 0x0c, 0x8d,
]);

// 0x44e09413ab37c3dae5663f2fd408e60ac2dbc7e2
const DEFAULT_ON_CHAIN_PROPOSER_ADDRESS: Address = H160([
    0x44, 0xe0, 0x94, 0x13, 0xab, 0x37, 0xc3, 0xda, 0xe5, 0x66, 0x3f, 0x2f, 0xd4, 0x08, 0xe6, 0x0a,
    0xc2, 0xdb, 0xc7, 0xe2,
]);

// 0x000c0d6b7c4516a5b274c51ea331a9410fe69127
// pk: 0xe9ea73e0ca433882aa9d4e2311ecc4e17286121e6bd8e600e5d25d4243b2baa3
const DEFAULT_PROPOSER_FEE_VAULT_ADDRESS: Address = H160([
    0x00, 0x0c, 0x0d, 0x6b, 0x7c, 0x45, 0x16, 0xa5, 0xb2, 0x74, 0xc5, 0x1e, 0xa3, 0x31, 0xa9, 0x41,
    0x0f, 0xe6, 0x91, 0x27,
]);

const L2_GAS_COST_MAX_DELTA: U256 = U256([100_000_000_000_000, 0, 0, 0]);

const DEFAULT_RICH_KEYS_FILE_PATH: &str = "../../fixtures/keys/private_keys_l1.txt";
const DEFAULT_TEST_KEYS_FILE_PATH: &str = "../../fixtures/keys/private_keys_tests.txt";

#[tokio::test]
async fn l2_integration_test() -> Result<(), Box<dyn std::error::Error>> {
    read_env_file_by_config();
    let mut private_keys = get_tests_private_keys();

    let l1_client = l1_client();
    let l2_client = l2_client();

    let withdrawals_count = std::env::var("INTEGRATION_TEST_WITHDRAW_COUNT")
        .map(|amount| amount.parse().expect("Invalid withdrawal amount value"))
        .unwrap_or(5);

    let native_token_l1_address = std::env::var("ETHREX_NATIVE_TOKEN_L1_ADDRESS")
        .map(|address| address.parse().expect("Invalid native token L1 address"))
        .unwrap_or(Address::zero());
    // Not thread-safe (coinbase and bridge balance checks).
    test_deposit(
        &l1_client,
        &l2_client,
        &private_keys.pop().unwrap(),
        native_token_l1_address,
    )
    .await?;

    let coinbase_balance_before_tests = l2_client
        .get_balance(coinbase(), BlockIdentifier::Tag(BlockTag::Latest))
        .await?;
    let fee_vault_balance_before_tests = l2_client
        .get_balance(fee_vault(), BlockIdentifier::Tag(BlockTag::Latest))
        .await?;

    let mut set = JoinSet::new();

    set.spawn(test_upgrade(l1_client.clone(), l2_client.clone()));

    set.spawn(test_transfer(
        l2_client.clone(),
        private_keys.pop().unwrap(),
        private_keys.pop().unwrap(),
    ));

    set.spawn(test_privileged_tx_with_contract_call(
        l1_client.clone(),
        l2_client.clone(),
        private_keys.pop().unwrap(),
    ));

    set.spawn(test_privileged_tx_with_contract_call_revert(
        l1_client.clone(),
        l2_client.clone(),
        private_keys.pop().unwrap(),
    ));

    // this test should go before the withdrawal ones
    // it's failure case is making a batch invalid due to invalid privileged transactions
    set.spawn(test_privileged_spammer(
        l1_client.clone(),
        private_keys.pop().unwrap(),
    ));

    set.spawn(test_transfer_with_privileged_tx(
        l1_client.clone(),
        l2_client.clone(),
        private_keys.pop().unwrap(),
        private_keys.pop().unwrap(),
    ));

    set.spawn(test_gas_burning(
        l1_client.clone(),
        private_keys.pop().unwrap(),
    ));

    set.spawn(test_privileged_tx_not_enough_balance(
        l1_client.clone(),
        l2_client.clone(),
        private_keys.pop().unwrap(),
        private_keys.pop().unwrap(),
    ));

    set.spawn(test_aliasing(
        l1_client.clone(),
        l2_client.clone(),
        private_keys.pop().unwrap(),
    ));

    set.spawn(test_erc20_failed_deposit(
        l1_client.clone(),
        l2_client.clone(),
        private_keys.pop().unwrap(),
    ));

    set.spawn(test_forced_withdrawal(
        l1_client.clone(),
        l2_client.clone(),
        private_keys.pop().unwrap(),
        native_token_l1_address,
    ));

    set.spawn(test_erc20_roundtrip(
        l1_client.clone(),
        l2_client.clone(),
        private_keys.pop().unwrap(),
    ));

    let mut acc_priority_fees = U256::zero();
    let mut acc_base_fees = U256::zero();
    while let Some(res) = set.join_next().await {
        let fees_details = res??;
        acc_priority_fees += fees_details.priority_fees;
        acc_base_fees += fees_details.total_fees - fees_details.priority_fees;
    }

    let coinbase_balance_after_tests = l2_client
        .get_balance(coinbase(), BlockIdentifier::Tag(BlockTag::Latest))
        .await?;

    let fee_vault_balance_after_tests = l2_client
        .get_balance(fee_vault(), BlockIdentifier::Tag(BlockTag::Latest))
        .await?;

    println!("Checking coinbase and fee vault balances");

    assert_eq!(
        coinbase_balance_after_tests,
        coinbase_balance_before_tests + acc_priority_fees,
        "Coinbase is not correct after tests"
    );

    if std::env::var("INTEGRATION_TEST_SKIP_FEE_VAULT_CHECK").is_err() {
        assert_eq!(
            fee_vault_balance_after_tests,
            fee_vault_balance_before_tests + acc_base_fees,
            "Fee vault is not correct after tests"
        );
    }

    // Not thread-safe (coinbase and bridge balance checks)
    test_n_withdraws(
        &l1_client,
        &l2_client,
        &private_keys.pop().unwrap(),
        withdrawals_count,
        native_token_l1_address,
    )
    .await?;

    if std::env::var("INTEGRATION_TEST_SKIP_TEST_TOTAL_ETH").is_err() {
        test_total_balance_l2(&l1_client, &l2_client, native_token_l1_address).await?;
    }

    clean_contracts_dir();

    println!("l2_integration_test is done");
    Ok(())
}

/// Test upgrading the CommonBridgeL2 contract
/// 1. Compiles the CommonBridgeL2 contract
/// 2. Deploys the new implementation on L2
/// 3. Calls the upgrade function on the L1 bridge contract
/// 4. Checks that the implementation address has changed
async fn test_upgrade(l1_client: EthClient, l2_client: EthClient) -> Result<FeesDetails> {
    println!("Testing upgrade");
    let bridge_owner_private_key = bridge_owner_private_key();

    println!("test_upgrade: Downloading openzeppelin contracts");

    let contracts_path = Path::new("contracts");
    get_contract_dependencies(contracts_path);
    let remappings = [(
        "@openzeppelin/contracts",
        contracts_path
            .join("lib/openzeppelin-contracts-upgradeable/lib/openzeppelin-contracts/contracts"),
    )];

    println!("test_upgrade: Compiling CommonBridgeL2 contract");
    compile_contract(
        contracts_path,
        Path::new("contracts/src/l2/CommonBridgeL2.sol"),
        false,
        Some(&remappings),
        &[contracts_path],
    )?;

    let bridge_code = hex::decode(std::fs::read("contracts/solc_out/CommonBridgeL2.bin")?)?;

    println!("test_upgrade: Deploying CommonBridgeL2 contract");
    let (deploy_address, fees_details) = test_deploy(
        &l2_client,
        &bridge_code,
        &bridge_owner_private_key,
        "test_upgrade",
    )
    .await?;

    let impl_slot = get_erc1967_slot("eip1967.proxy.implementation");
    let initial_impl = l2_client
        .get_storage_at(
            COMMON_BRIDGE_L2_ADDRESS,
            impl_slot,
            BlockIdentifier::Tag(BlockTag::Latest),
        )
        .await?;

    println!("test_upgrade: Upgrading CommonBridgeL2 contract");
    let tx_receipt = test_send(
        &l1_client,
        &bridge_owner_private_key,
        bridge_address()?,
        "upgradeL2Contract(address,address,uint256,bytes)",
        &[
            Value::Address(COMMON_BRIDGE_L2_ADDRESS),
            Value::Address(deploy_address),
            Value::Uint(U256::from(100_000)),
            Value::Bytes(Bytes::new()),
        ],
        "test_upgrade",
    )
    .await?;

    assert!(
        tx_receipt.receipt.status,
        "test_upgrade: Upgrade transaction failed"
    );

    let _ = wait_for_l2_deposit_receipt(&tx_receipt, &l1_client, &l2_client).await?;
    let final_impl = l2_client
        .get_storage_at(
            COMMON_BRIDGE_L2_ADDRESS,
            impl_slot,
            BlockIdentifier::Tag(BlockTag::Latest),
        )
        .await?;
    println!("test upgrade: upgraded {initial_impl:#x} -> {final_impl:#x}");
    assert_ne!(initial_impl, final_impl);
    Ok(fees_details)
}

/// In this test we deploy a contract on L2 and call it from L1 using the CommonBridge contract.
/// We call the contract by making a deposit from L1 to L2 with the recipient being the rich account.
/// The deposit will trigger the call to the contract.
async fn test_privileged_tx_with_contract_call(
    l1_client: EthClient,
    l2_client: EthClient,
    rich_wallet_private_key: SecretKey,
) -> Result<FeesDetails> {
    // pragma solidity ^0.8.27;
    // contract Test {
    //     event NumberSet(uint256 indexed number);
    //     function emitNumber(uint256 _number) public {
    //         emit NumberSet(_number);
    //     }
    // }
    let init_code = hex::decode(
        "6080604052348015600e575f5ffd5b506101008061001c5f395ff3fe6080604052348015600e575f5ffd5b50600436106026575f3560e01c8063f15d140b14602a575b5f5ffd5b60406004803603810190603c919060a4565b6042565b005b807f9ec8254969d1974eac8c74afb0c03595b4ffe0a1d7ad8a7f82ed31b9c854259160405160405180910390a250565b5f5ffd5b5f819050919050565b6086816076565b8114608f575f5ffd5b50565b5f81359050609e81607f565b92915050565b5f6020828403121560b65760b56072565b5b5f60c1848285016092565b9150509291505056fea26469706673582212206f6d360696127c56e2d2a456f3db4a61e30eae0ea9b3af3c900c81ea062e8fe464736f6c634300081c0033",
    )?;

    println!("ptx_with_contract_call: Deploying contract on L2");

    let (deployed_contract_address, fees_details) = test_deploy(
        &l2_client,
        &init_code,
        &rich_wallet_private_key,
        "ptx_with_contract_call",
    )
    .await?;

    let number_to_emit = U256::from(424242);
    let calldata_to_contract: Bytes =
        encode_calldata("emitNumber(uint256)", &[Value::Uint(number_to_emit)])?.into();

    // We need to get the block number before the deposit to search for logs later.
    let first_block = l2_client.get_block_number().await?;

    println!("ptx_with_contract_call: Calling contract with deposit");

    test_call_to_contract_with_deposit(
        &l1_client,
        &l2_client,
        deployed_contract_address,
        calldata_to_contract,
        &rich_wallet_private_key,
        "ptx_with_contract_call",
    )
    .await?;

    println!("ptx_with_contract_call: Waiting for event to be emitted");

    let mut block_number = first_block;

    let topic = keccak(b"NumberSet(uint256)");

    while l2_client
        .get_logs(
            first_block,
            block_number,
            deployed_contract_address,
            vec![topic],
        )
        .await
        .is_ok_and(|logs| logs.is_empty())
    {
        println!("ptx_with_contract_call: Waiting for the event to be built");
        block_number += U256::one();
        tokio::time::sleep(std::time::Duration::from_secs(1)).await;
    }

    println!("ptx_with_contract_call: Event found in block {block_number}");

    let logs = l2_client
        .get_logs(
            first_block,
            block_number,
            deployed_contract_address,
            vec![topic],
        )
        .await?;

    let number_emitted = U256::from_big_endian(
        &logs
            .first()
            .unwrap()
            .log
            .topics
            .get(1)
            .unwrap()
            .to_fixed_bytes(),
    );

    assert_eq!(
        number_emitted, number_to_emit,
        "ptx_with_contract_call: Event emitted with wrong value. Expected 424242, got {number_emitted}"
    );

    Ok(fees_details)
}

/// Test the deployment of a contract on L2 and call it from L1 using the CommonBridge contract.
/// The call to the contract should revert but the deposit should be successful.
async fn test_privileged_tx_with_contract_call_revert(
    l1_client: EthClient,
    l2_client: EthClient,
    rich_wallet_private_key: SecretKey,
) -> Result<FeesDetails> {
    // pragma solidity ^0.8.27;
    // contract RevertTest {
    //     function revert_call() public {
    //         revert("Reverted");
    //     }
    // }
    let init_code = hex::decode(
        "6080604052348015600e575f5ffd5b506101138061001c5f395ff3fe6080604052348015600e575f5ffd5b50600436106026575f3560e01c806311ebce9114602a575b5f5ffd5b60306032565b005b6040517f08c379a000000000000000000000000000000000000000000000000000000000815260040160629060c1565b60405180910390fd5b5f82825260208201905092915050565b7f52657665727465640000000000000000000000000000000000000000000000005f82015250565b5f60ad600883606b565b915060b682607b565b602082019050919050565b5f6020820190508181035f83015260d68160a3565b905091905056fea2646970667358221220903f571921ce472f979989f9135b8637314b68e080fd70d0da6ede87ad8b5bd564736f6c634300081c0033",
    )?;

    println!("ptx_with_contract_call_revert: Deploying contract on L2");

    let (deployed_contract_address, fees_details) = test_deploy(
        &l2_client,
        &init_code,
        &rich_wallet_private_key,
        "ptx_with_contract_call_revert",
    )
    .await?;

    let calldata_to_contract: Bytes = encode_calldata("revert_call()", &[])?.into();

    println!("ptx_with_contract_call_revert: Calling contract with deposit");

    test_call_to_contract_with_deposit(
        &l1_client,
        &l2_client,
        deployed_contract_address,
        calldata_to_contract,
        &rich_wallet_private_key,
        "ptx_with_contract_call_revert",
    )
    .await?;

    Ok(fees_details)
}

async fn find_withdrawal_with_widget(
    bridge_address: Address,
    l2tx: H256,
    l2_client: &EthClient,
    l1_client: &EthClient,
) -> Option<L2ToL1MessageRow> {
    let mut widget = L2ToL1MessagesTable::new(bridge_address);
    widget.on_tick(l1_client, l2_client).await.unwrap();
    widget
        .items
        .iter()
        .find(|row| row.l2_tx_hash == l2tx)
        .cloned()
}

/// Tests the full roundtrip of an ERC20 token from L1 to L2 and back
/// 1. Deploys an ERC20 token on L1
/// 2. Deploys an ERC20 token on L2 that points to the L1 token
/// 3. Mints some tokens on L1
/// 4. Deposits the tokens to L2 through the bridge
/// 5. Withdraws the tokens back to L1
/// 6. Checks that the balances are correct at each step
/// 7. Checks that the withdrawal is correctly recorded in the L2ToL1MessagesTable widget
async fn test_erc20_roundtrip(
    l1_client: EthClient,
    l2_client: EthClient,
    rich_wallet_private_key: SecretKey,
) -> Result<FeesDetails> {
    let token_amount: U256 = U256::from(100);

    let rich_wallet_signer: Signer = LocalSigner::new(rich_wallet_private_key).into();
    let rich_address = rich_wallet_signer.address();

    let init_code_l1 = hex::decode(std::fs::read(
        "../../fixtures/contracts/ERC20/ERC20.bin/TestToken.bin",
    )?)?;

    println!("test_erc20_roundtrip: Deploying ERC20 token on L1");
    let token_l1 = test_deploy_l1(&l1_client, &init_code_l1, &rich_wallet_private_key).await?;

    let contracts_path = Path::new("contracts");

    get_contract_dependencies(contracts_path);
    let remappings = [(
        "@openzeppelin/contracts",
        contracts_path
            .join("lib/openzeppelin-contracts-upgradeable/lib/openzeppelin-contracts/contracts"),
    )];
    compile_contract(
        contracts_path,
        &contracts_path.join("src/example/L2ERC20.sol"),
        false,
        Some(&remappings),
        &[contracts_path],
    )?;
    let init_code_l2_inner = hex::decode(String::from_utf8(std::fs::read(
        "contracts/solc_out/TestTokenL2.bin",
    )?)?)?;
    let init_code_l2 = [
        init_code_l2_inner,
        vec![0u8; 12],
        token_l1.to_fixed_bytes().to_vec(),
    ]
    .concat();

    let (token_l2, deploy_fees) = test_deploy(
        &l2_client,
        &init_code_l2,
        &rich_wallet_private_key,
        "test_erc20_roundtrip",
    )
    .await?;

    println!("test_erc20_roundtrip: token l1={token_l1:x}, l2={token_l2:x}");
    test_send(
        &l1_client,
        &rich_wallet_private_key,
        token_l1,
        "freeMint()",
        &[],
        "test_erc20_roundtrip",
    )
    .await?;
    test_send(
        &l1_client,
        &rich_wallet_private_key,
        token_l1,
        "approve(address,uint256)",
        &[Value::Address(bridge_address()?), Value::Uint(token_amount)],
        "test_erc20_roundtrip",
    )
    .await?;

    println!("test_erc20_roundtrip: Depositing ERC20 token from L1 to L2");
    let initial_balance = test_balance_of(&l1_client, token_l1, rich_address).await;
    let deposit_tx = deposit_erc20(
        token_l1,
        token_l2,
        token_amount,
        rich_address,
        &rich_wallet_signer,
        &l1_client,
    )
    .await
    .unwrap();

    println!("test_erc20_roundtrip: Waiting for deposit transaction receipt on L1");
    let res = wait_for_transaction_receipt(deposit_tx, &l1_client, 10)
        .await
        .unwrap();

    assert!(res.receipt.status);

    println!("test_erc20_roundtrip: Waiting for deposit transaction receipt on L2");
    wait_for_l2_deposit_receipt(&res, &l1_client, &l2_client)
        .await
        .unwrap();
    let remaining_l1_balance = test_balance_of(&l1_client, token_l1, rich_address).await;
    let l2_balance = test_balance_of(&l2_client, token_l2, rich_address).await;
    assert_eq!(initial_balance - remaining_l1_balance, token_amount);
    assert_eq!(l2_balance, token_amount);

    println!("test_erc20_roundtrip: Withdrawing ERC20 token from L2 to L1");

    let approve_receipt = test_send(
        &l2_client,
        &rich_wallet_private_key,
        token_l2,
        "approve(address,uint256)",
        &[
            Value::Address(COMMON_BRIDGE_L2_ADDRESS),
            Value::Uint(token_amount),
        ],
        "test_erc20_roundtrip",
    )
    .await?;

    let approve_fees = get_fees_details_l2(&approve_receipt, &l2_client).await;

    let withdraw_receipt = test_send(
        &l2_client,
        &rich_wallet_private_key,
        COMMON_BRIDGE_L2_ADDRESS,
        "withdrawERC20(address,address,address,uint256)",
        &[
            Value::Address(token_l1),
            Value::Address(token_l2),
            Value::Address(rich_address),
            Value::Uint(token_amount),
        ],
        "test_erc20_roundtrip",
    )
    .await?;

    let withdraw_fees = get_fees_details_l2(&withdraw_receipt, &l2_client).await;

    let withdrawal_tx_hash = withdraw_receipt.tx_info.transaction_hash;
    assert_eq!(
        find_withdrawal_with_widget(
            bridge_address()?,
            withdrawal_tx_hash,
            &l2_client,
            &l1_client,
        )
        .await
        .unwrap(),
        L2ToL1MessageRow {
            status: L2ToL1MessageStatus::WithdrawalInitiated,
            kind: L2ToL1MessageKind::ERC20Withdraw,
            receiver: rich_address,
            token_l1,
            token_l2,
            value: token_amount,
            l2_tx_hash: withdrawal_tx_hash
        }
    );

    let proof = wait_for_verified_proof(
        &l1_client,
        &l2_client,
        withdraw_receipt.tx_info.transaction_hash,
    )
    .await;

    println!("test_erc20_roundtrip: Claiming withdrawal on L1");

    let withdraw_claim_tx = claim_erc20withdraw(
        token_l1,
        token_l2,
        token_amount,
        &rich_wallet_signer,
        &l1_client,
        &proof,
    )
    .await
    .expect("error while claiming");
    wait_for_transaction_receipt(withdraw_claim_tx, &l1_client, 5).await?;
    assert_eq!(
        find_withdrawal_with_widget(
            bridge_address()?,
            withdrawal_tx_hash,
            &l2_client,
            &l1_client,
        )
        .await
        .unwrap(),
        L2ToL1MessageRow {
            status: L2ToL1MessageStatus::WithdrawalClaimed,
            kind: L2ToL1MessageKind::ERC20Withdraw,
            receiver: rich_address,
            token_l1,
            token_l2,
            value: token_amount,
            l2_tx_hash: withdrawal_tx_hash
        }
    );

    let l1_final_balance = test_balance_of(&l1_client, token_l1, rich_address).await;
    let l2_final_balance = test_balance_of(&l2_client, token_l2, rich_address).await;
    assert_eq!(initial_balance, l1_final_balance);
    assert!(l2_final_balance.is_zero());
    Ok(deploy_fees + approve_fees + withdraw_fees)
}

/// Tests that the aliasing is done correctly when calling from L1 to L2
/// 1. Deploys a contract on L1 that will call the CommonBridge contract sendToL2 function
/// 2. Calls the contract to send a message to L2
/// 3. Checks that the message was sent from the aliased address
async fn test_aliasing(
    l1_client: EthClient,
    l2_client: EthClient,
    rich_wallet_private_key: SecretKey,
) -> Result<FeesDetails> {
    println!("Testing aliasing");
    let init_code_l1 = hex::decode(std::fs::read("../../fixtures/contracts/caller/Caller.bin")?)?;
    let caller_l1 = test_deploy_l1(&l1_client, &init_code_l1, &rich_wallet_private_key).await?;
    let send_to_l2_calldata = encode_calldata(
        "sendToL2((address,uint256,uint256,bytes))",
        &[Value::Tuple(vec![
            Value::Address(H160::zero()),
            Value::Uint(U256::from(100_000)),
            Value::Uint(U256::zero()),
            Value::Bytes(Bytes::new()),
        ])],
    )?;

    println!("test_aliasing: Sending call to L2");
    let receipt_l1 = test_send(
        &l1_client,
        &rich_wallet_private_key,
        caller_l1,
        "doCall(address,bytes)",
        &[
            Value::Address(bridge_address()?),
            Value::Bytes(send_to_l2_calldata.into()),
        ],
        "test_aliasing",
    )
    .await?;

    assert!(receipt_l1.receipt.status);

    let receipt_l2 = wait_for_l2_deposit_receipt(&receipt_l1, &l1_client, &l2_client)
        .await
        .unwrap();
    println!(
        "test_aliasing: alising {:#x} to {:#x}",
        get_address_alias(caller_l1),
        receipt_l2.tx_info.from
    );
    assert_eq!(receipt_l2.tx_info.from, get_address_alias(caller_l1));
    Ok(FeesDetails::default())
}

/// Tests that a failed deposit can be withdrawn back to L1
/// 1. Deploys an ERC20 token on L1
/// 2. Attempts to deposit the token to an invalid address on L2
/// 3. Claims the withdrawal on L1
async fn test_erc20_failed_deposit(
    l1_client: EthClient,
    l2_client: EthClient,
    rich_wallet_private_key: SecretKey,
) -> Result<FeesDetails> {
    let token_amount: U256 = U256::from(100);

    let rich_wallet_signer: Signer = LocalSigner::new(rich_wallet_private_key).into();
    let rich_address = rich_wallet_signer.address();

    let init_code_l1 = hex::decode(std::fs::read(
        "../../fixtures/contracts/ERC20/ERC20.bin/TestToken.bin",
    )?)?;

    println!("test_erc20_failed_deposit: Deploying ERC20 token on L1");
    let token_l1 = test_deploy_l1(&l1_client, &init_code_l1, &rich_wallet_private_key).await?;
    let token_l2 = Address::random(); // will cause deposit to fail

    println!("test_erc20_failed_deposit: token l1={token_l1:x}, l2={token_l2:x}");

    test_send(
        &l1_client,
        &rich_wallet_private_key,
        token_l1,
        "freeMint()",
        &[],
        "test_erc20_failed_deposit",
    )
    .await?;
    test_send(
        &l1_client,
        &rich_wallet_private_key,
        token_l1,
        "approve(address,uint256)",
        &[Value::Address(bridge_address()?), Value::Uint(token_amount)],
        "test_erc20_failed_deposit",
    )
    .await?;

    println!("test_erc20_failed_deposit: Depositing ERC20 token from L1 to L2");

    let initial_balance = test_balance_of(&l1_client, token_l1, rich_address).await;
    let deposit_tx = deposit_erc20(
        token_l1,
        token_l2,
        token_amount,
        rich_address,
        &rich_wallet_signer,
        &l1_client,
    )
    .await
    .unwrap();

    println!("test_erc20_failed_deposit: Waiting for deposit transaction receipt on L1");

    let res = wait_for_transaction_receipt(deposit_tx, &l1_client, 10)
        .await
        .unwrap();

    assert!(res.receipt.status);

    println!("test_erc20_failed_deposit: Waiting for deposit transaction receipt on L2");

    let res = wait_for_l2_deposit_receipt(&res, &l1_client, &l2_client)
        .await
        .unwrap();

    let proof = wait_for_verified_proof(&l1_client, &l2_client, res.tx_info.transaction_hash).await;

    println!("test_erc20_failed_deposit: Claiming withdrawal on L1");

    let withdraw_claim_tx = claim_erc20withdraw(
        token_l1,
        token_l2,
        token_amount,
        &rich_wallet_signer,
        &l1_client,
        &proof,
    )
    .await
    .expect("error while claiming");
    wait_for_transaction_receipt(withdraw_claim_tx, &l1_client, 5).await?;
    let l1_final_balance = test_balance_of(&l1_client, token_l1, rich_address).await;
    assert_eq!(initial_balance, l1_final_balance);
    Ok(FeesDetails::default())
}

/// Tests that a withdrawal can be triggered by a privileged transaction
/// This ensures the sequencer can't censor withdrawals without stopping the network
async fn test_forced_withdrawal(
    l1_client: EthClient,
    l2_client: EthClient,
    rich_wallet_private_key: SecretKey,
    native_token_l1_address: Address,
) -> Result<FeesDetails> {
    let native_token_is_eth = native_token_l1_address == Address::zero();
    println!("forced_withdrawal: Testing forced withdrawal");
<<<<<<< HEAD
    let rich_address = get_address_from_secret_key(&rich_wallet_private_key.secret_bytes())
        .expect("Failed to get address");
    let l1_initial_balance = l1_client
=======
    let rich_address =
        get_address_from_secret_key(&rich_wallet_private_key).expect("Failed to get address");
    let l1_initial_native_balance = if native_token_is_eth {
        l1_client
            .get_balance(rich_address, BlockIdentifier::Tag(BlockTag::Latest))
            .await?
    } else {
        test_balance_of(&l1_client, native_token_l1_address, rich_address).await
    };
    // If native token is ETH, it will match `l1_initial_native_balance`
    let initial_l1_eth_balance = l1_client
>>>>>>> 1b604808
        .get_balance(rich_address, BlockIdentifier::Tag(BlockTag::Latest))
        .await?;
    let l2_initial_balance = l2_client
        .get_balance(rich_address, BlockIdentifier::Tag(BlockTag::Latest))
        .await?;
    let transfer_value = U256::from(100);
    let mut l1_gas_costs = 0;

    let calldata = encode_calldata("withdraw(address)", &[Value::Address(rich_address)])?;

    println!("forced_withdrawal: Sending L1 to L2 transaction");

    let l1_to_l2_tx_hash = ethrex_l2_sdk::send_l1_to_l2_tx(
        rich_address,
        Some(0),
        None,
        L1ToL2TransactionData::new(
            COMMON_BRIDGE_L2_ADDRESS,
            21000 * 5,
            transfer_value,
            Bytes::from(calldata),
        ),
        &rich_wallet_private_key,
        bridge_address()?,
        &l1_client,
    )
    .await?;

    println!("forced_withdrawal: Waiting for L1 to L2 transaction receipt on L1");

    let l1_to_l2_tx_receipt = wait_for_transaction_receipt(l1_to_l2_tx_hash, &l1_client, 5).await?;

    assert!(l1_to_l2_tx_receipt.receipt.status);

    l1_gas_costs +=
        l1_to_l2_tx_receipt.tx_info.gas_used * l1_to_l2_tx_receipt.tx_info.effective_gas_price;
    println!("forced_withdrawal: Waiting for L1 to L2 transaction receipt on L2");

    let res = wait_for_l2_deposit_receipt(&l1_to_l2_tx_receipt, &l1_client, &l2_client).await?;

    let withdrawal_tx_hash = res.tx_info.transaction_hash;
    assert_eq!(
        find_withdrawal_with_widget(
            bridge_address()?,
            withdrawal_tx_hash,
            &l2_client,
            &l1_client,
        )
        .await
        .unwrap(),
        L2ToL1MessageRow {
            status: L2ToL1MessageStatus::WithdrawalInitiated,
            kind: L2ToL1MessageKind::ETHWithdraw,
            receiver: rich_address,
            token_l1: Default::default(),
            token_l2: Default::default(),
            value: transfer_value,
            l2_tx_hash: withdrawal_tx_hash
        }
    );

    let l2_final_balance = l2_client
        .get_balance(rich_address, BlockIdentifier::Tag(BlockTag::Latest))
        .await?;

    println!("forced_withdrawal: Waiting for withdrawal proof on L2");
    let proof = wait_for_verified_proof(&l1_client, &l2_client, res.tx_info.transaction_hash).await;

    println!("forced_withdrawal: Claiming withdrawal on L1");

    let withdraw_claim_tx = claim_withdraw(
        transfer_value,
        rich_address,
        rich_wallet_private_key,
        &l1_client,
        &proof,
    )
    .await
    .expect("forced_withdrawal: error while claiming");
    let res = wait_for_transaction_receipt(withdraw_claim_tx, &l1_client, 5).await?;
    l1_gas_costs += res.tx_info.gas_used * res.tx_info.effective_gas_price;
    assert_eq!(
        find_withdrawal_with_widget(
            bridge_address()?,
            withdrawal_tx_hash,
            &l2_client,
            &l1_client
        )
        .await
        .unwrap(),
        L2ToL1MessageRow {
            status: L2ToL1MessageStatus::WithdrawalClaimed,
            kind: L2ToL1MessageKind::ETHWithdraw,
            receiver: rich_address,
            token_l1: Default::default(),
            token_l2: Default::default(),
            value: transfer_value,
            l2_tx_hash: withdrawal_tx_hash
        }
    );

    let l1_final_native_balance = if native_token_is_eth {
        l1_client
            .get_balance(rich_address, BlockIdentifier::Tag(BlockTag::Latest))
            .await?
    } else {
        test_balance_of(&l1_client, native_token_l1_address, rich_address).await
    };
    if native_token_is_eth {
        assert_eq!(
            l1_initial_native_balance + transfer_value - l1_gas_costs,
            l1_final_native_balance
        );
    } else {
        let l1_final_eth_balance = l1_client
            .get_balance(rich_address, BlockIdentifier::Tag(BlockTag::Latest))
            .await?;
        assert_eq!(
            l1_initial_native_balance + transfer_value,
            l1_final_native_balance
        );
        assert_eq!(initial_l1_eth_balance - l1_gas_costs, l1_final_eth_balance);
    }
    assert_eq!(l2_initial_balance - transfer_value, l2_final_balance);
    Ok(FeesDetails::default())
}

async fn test_balance_of(client: &EthClient, token: Address, user: Address) -> U256 {
    let res = client
        .call(
            token,
            encode_calldata("balanceOf(address)", &[Value::Address(user)])
                .unwrap()
                .into(),
            Default::default(),
        )
        .await
        .unwrap();
    U256::from_str_radix(res.trim_start_matches("0x"), 16).unwrap()
}

async fn test_send(
    client: &EthClient,
    private_key: &SecretKey,
    to: Address,
    signature: &str,
    data: &[Value],
    test: &str,
) -> Result<RpcReceipt> {
    let signer: Signer = LocalSigner::new(*private_key).into();
    let mut tx = build_generic_tx(
        client,
        TxType::EIP1559,
        to,
        signer.address(),
        encode_calldata(signature, data).unwrap().into(),
        Default::default(),
    )
    .await
    .with_context(|| format!("Failed to build tx for {test}"))?;
    tx.gas = tx.gas.map(|g| g * 2); // tx reverts in some cases otherwise
    let tx_hash = send_generic_transaction(client, tx, &signer).await.unwrap();
    ethrex_l2_sdk::wait_for_transaction_receipt(tx_hash, client, 10)
        .await
        .with_context(|| format!("Failed to get receipt for {test}"))
}

/// Test depositing ETH from L1 to L2
/// 1. Fetch initial balances of depositor on L1, recipient on L2, bridge on L1 and coinbase on L2.
/// 2. Perform deposit from L1 to L2
/// 3. Check final balances.
async fn test_deposit(
    l1_client: &EthClient,
    l2_client: &EthClient,
    rich_wallet_private_key: &SecretKey,
    native_token_l1_address: Address,
) -> Result<(), Box<dyn std::error::Error>> {
    let native_token_is_eth = native_token_l1_address == Address::zero();

    println!("test_deposit: Fetching initial balances on L1 and L2");
    let rich_wallet_address = get_address_from_secret_key(&rich_wallet_private_key.secret_bytes())
        .expect("Failed to get address from l1 rich wallet pk");

    let deposit_value = std::env::var("INTEGRATION_TEST_DEPOSIT_VALUE")
        .map(|value| U256::from_dec_str(&value).expect("Invalid deposit value"))
        .unwrap_or(U256::from(1000000000000000000000u128));

    let l1_initial_native_balance = if native_token_is_eth {
        l1_client
            .get_balance(rich_wallet_address, BlockIdentifier::Tag(BlockTag::Latest))
            .await?
    } else {
        test_balance_of(l1_client, native_token_l1_address, rich_wallet_address).await
    };
    // This is the ETH balance of the depositor, we want to track this for the fees paid in case the native
    // token is not ETH.
    let initial_eth_balance = l1_client
        .get_balance(rich_wallet_address, BlockIdentifier::Tag(BlockTag::Latest))
        .await?;

    assert!(
        l1_initial_native_balance >= deposit_value,
        "L1 depositor doesn't have enough balance to deposit"
    );

    let deposit_recipient_l2_initial_balance = l2_client
        .get_balance(rich_wallet_address, BlockIdentifier::Tag(BlockTag::Latest))
        .await?;

    let bridge_initial_eth_balance = if native_token_is_eth {
        l1_client
            .get_balance(bridge_address()?, BlockIdentifier::Tag(BlockTag::Latest))
            .await?
    } else {
        test_balance_of(l1_client, native_token_l1_address, bridge_address()?).await
    };

    let coinbase_balance_before_deposit = l2_client
        .get_balance(coinbase(), BlockIdentifier::Tag(BlockTag::Latest))
        .await?;

    println!("test_deposit: Depositing funds from L1 to L2");

    let calldata_values = vec![
        if native_token_is_eth {
            Value::Uint(U256::zero())
        } else {
            Value::Uint(deposit_value)
        },
        Value::Address(rich_wallet_address),
    ];

    let native_token_deposit_calldata =
        encode_calldata("deposit(uint256,address)", &calldata_values)?;

    let overrides = Overrides {
        value: if native_token_is_eth {
            Some(deposit_value)
        } else {
            None
        },
        from: Some(rich_wallet_address),
        gas_limit: Some(1_000_000u64),
        ..Overrides::default()
    };

    let generic_tx = build_generic_tx(
        l1_client,
        TxType::EIP1559,
        bridge_address()?,
        rich_wallet_address,
        native_token_deposit_calldata.into(),
        overrides,
    )
    .await?;

    let deposit_tx_hash = ethrex_l2_sdk::send_generic_transaction(
        l1_client,
        generic_tx,
        &(LocalSigner::new(*rich_wallet_private_key).into()),
    )
    .await?;

    println!("test_deposit: Waiting for L1 deposit transaction receipt");

    let deposit_tx_receipt =
        ethrex_l2_sdk::wait_for_transaction_receipt(deposit_tx_hash, l1_client, 5).await?;

    let gas_used = deposit_tx_receipt.tx_info.gas_used;

    assert!(
        deposit_tx_receipt.receipt.status,
        "Deposit transaction failed. Gas used: {gas_used}",
    );

    let l1_final_native_balance = if native_token_is_eth {
        l1_client
            .get_balance(rich_wallet_address, BlockIdentifier::Tag(BlockTag::Latest))
            .await?
    } else {
        test_balance_of(l1_client, native_token_l1_address, rich_wallet_address).await
    };

    if native_token_is_eth {
        assert_eq!(
            l1_final_native_balance,
            l1_initial_native_balance
                - deposit_value
                - deposit_tx_receipt.tx_info.gas_used
                    * deposit_tx_receipt.tx_info.effective_gas_price,
            "Depositor L1 balance didn't decrease as expected after deposit"
        );
    } else {
        let l1_final_eth_balance = l1_client
            .get_balance(rich_wallet_address, BlockIdentifier::Tag(BlockTag::Latest))
            .await?;
        assert_eq!(
            l1_final_native_balance,
            l1_initial_native_balance - deposit_value,
            "Depositor L1 balance didn't decrease as expected after deposit"
        );
        assert_eq!(
            l1_final_eth_balance,
            initial_eth_balance - gas_used * deposit_tx_receipt.tx_info.effective_gas_price,
            "Depositor ETH balance didn't decrease as expected after deposit"
        );
    }

    let bridge_native_balance_after_deposit = if native_token_is_eth {
        l1_client
            .get_balance(bridge_address()?, BlockIdentifier::Tag(BlockTag::Latest))
            .await?
    } else {
        test_balance_of(l1_client, native_token_l1_address, bridge_address()?).await
    };

    assert_eq!(
        bridge_native_balance_after_deposit,
        bridge_initial_eth_balance + deposit_value,
        "Bridge balance didn't increase as expected after deposit"
    );

    println!("test_deposit: Waiting for L2 deposit tx receipt");

    let _ = wait_for_l2_deposit_receipt(&deposit_tx_receipt, l1_client, l2_client).await?;

    let deposit_recipient_l2_balance_after_deposit = l2_client
        .get_balance(rich_wallet_address, BlockIdentifier::Tag(BlockTag::Latest))
        .await?;

    assert_eq!(
        deposit_recipient_l2_balance_after_deposit,
        deposit_recipient_l2_initial_balance + deposit_value,
        "Deposit recipient L2 balance didn't increase as expected after deposit"
    );

    let coinbase_balance_after_deposit = l2_client
        .get_balance(coinbase(), BlockIdentifier::Tag(BlockTag::Latest))
        .await?;

    assert_eq!(
        coinbase_balance_after_deposit, coinbase_balance_before_deposit,
        "Coinbase balance should not change after deposit"
    );

    Ok(())
}

async fn test_privileged_spammer(
    l1_client: EthClient,
    rich_wallet_private_key: SecretKey,
) -> Result<FeesDetails> {
    let init_code_l1 = hex::decode(std::fs::read(
        "../../fixtures/contracts/deposit_spammer/DepositSpammer.bin",
    )?)?;
    let caller_l1 = test_deploy_l1(&l1_client, &init_code_l1, &rich_wallet_private_key).await?;
    for _ in 0..50 {
        test_send(
            &l1_client,
            &rich_wallet_private_key,
            caller_l1,
            "spam(address,uint256)",
            &[Value::Address(bridge_address()?), Value::Uint(5.into())],
            "test_privileged_spammer",
        )
        .await?;
    }
    Ok(FeesDetails::default())
}

/// Test transferring ETH on L2
/// 1. Fetch initial balances of transferer and returner on L2.
/// 2. Perform transfer from transferer to returner.
/// 3. Perform return transfer from returner to transferer.
/// 4. Check final balances.
async fn test_transfer(
    l2_client: EthClient,
    transferer_private_key: SecretKey,
    returnerer_private_key: SecretKey,
) -> Result<FeesDetails> {
    println!("test_transfer: Transferring funds on L2");
    let transferer_address =
        get_address_from_secret_key(&transferer_private_key.secret_bytes()).unwrap();
    let returner_address =
        get_address_from_secret_key(&returnerer_private_key.secret_bytes()).unwrap();

    println!(
        "test_transfer: Performing transfer from {transferer_address:#x} to {returner_address:#x}"
    );

    let mut fees_details = perform_transfer(
        &l2_client,
        &transferer_private_key,
        returner_address,
        transfer_value(),
    )
    .await?;
    // Only return 99% of the transfer, other amount is for fees
    let return_amount = (transfer_value() * 99) / 100;

    println!(
        "test_transfer: Performing return transfer from {returner_address:#x} to {transferer_address:#x} with amount {return_amount}"
    );

    fees_details += perform_transfer(
        &l2_client,
        &returnerer_private_key,
        transferer_address,
        return_amount,
    )
    .await?;

    Ok(fees_details)
}

/// Test transferring ETH on L2 through a privileged transaction (deposit from L1)
/// 1. Fetch initial balance of receiver on L2.
/// 2. Perform transfer through a deposit.
/// 3. Check final balance of receiver on L2.
async fn test_transfer_with_privileged_tx(
    l1_client: EthClient,
    l2_client: EthClient,
    transferer_private_key: SecretKey,
    receiver_private_key: SecretKey,
) -> Result<FeesDetails> {
    println!("transfer_with_ptx: Transferring funds on L2 through a deposit");
    let transferer_address =
        get_address_from_secret_key(&transferer_private_key.secret_bytes()).unwrap();
    let receiver_address =
        get_address_from_secret_key(&receiver_private_key.secret_bytes()).unwrap();

    println!("transfer_with_ptx: Fetching receiver's initial balance on L2");

    let receiver_balance_before = l2_client
        .get_balance(receiver_address, BlockIdentifier::Tag(BlockTag::Latest))
        .await?;

    println!(
        "transfer_with_ptx: Performing transfer through deposit from {transferer_address:#x} to {receiver_address:#x}."
    );

    let l1_to_l2_tx_hash = ethrex_l2_sdk::send_l1_to_l2_tx(
        transferer_address,
        Some(0),
        None,
        L1ToL2TransactionData::new(receiver_address, 21000 * 5, transfer_value(), Bytes::new()),
        &transferer_private_key,
        bridge_address()?,
        &l1_client,
    )
    .await?;

    println!("transfer_with_ptx: Waiting for L1 to L2 transaction receipt on L1");

    let l1_to_l2_tx_receipt = wait_for_transaction_receipt(l1_to_l2_tx_hash, &l1_client, 5).await?;

    assert!(
        l1_to_l2_tx_receipt.receipt.status,
        "Transfer transaction failed"
    );

    println!("transfer_with_ptx: Waiting for L1 to L2 transaction receipt on L2");

    let _ = wait_for_l2_deposit_receipt(&l1_to_l2_tx_receipt, &l1_client, &l2_client).await?;

    println!("transfer_with_ptx: Checking balances after transfer");

    let receiver_balance_after = l2_client
        .get_balance(receiver_address, BlockIdentifier::Tag(BlockTag::Latest))
        .await?;
    assert_eq!(
        receiver_balance_after,
        receiver_balance_before + transfer_value()
    );
    Ok(FeesDetails::default())
}

/// Test that gas is burned from the L1 account when making a deposit with a specified L2 gas limit.
/// 1. Perform deposit with specified L2 gas limit.
/// 2. Check that the gas used on L1 is within expected range.
async fn test_gas_burning(
    l1_client: EthClient,
    rich_wallet_private_key: SecretKey,
) -> Result<FeesDetails> {
    println!("test_gas_burning: Transferring funds on L2 through a deposit");
    let rich_address =
        get_address_from_secret_key(&rich_wallet_private_key.secret_bytes()).unwrap();
    let l2_gas_limit = 2_000_000;
    let l1_extra_gas_limit = 400_000;

    let l1_to_l2_tx_hash = ethrex_l2_sdk::send_l1_to_l2_tx(
        rich_address,
        Some(0),
        Some(l2_gas_limit + l1_extra_gas_limit),
        L1ToL2TransactionData::new(rich_address, l2_gas_limit, U256::zero(), Bytes::new()),
        &rich_wallet_private_key,
        bridge_address()?,
        &l1_client,
    )
    .await?;

    println!("test_gas_burning: Waiting for L1 to L2 transaction receipt on L1");

    let l1_to_l2_tx_receipt = wait_for_transaction_receipt(l1_to_l2_tx_hash, &l1_client, 5).await?;

    assert!(l1_to_l2_tx_receipt.receipt.status);
    assert!(l1_to_l2_tx_receipt.tx_info.gas_used > l2_gas_limit);
    assert!(l1_to_l2_tx_receipt.tx_info.gas_used < l2_gas_limit + l1_extra_gas_limit);
    Ok(FeesDetails::default())
}

/// Test transferring ETH on L2 through a privileged transaction (deposit from L1) with insufficient balance
/// 1. Fetch initial balance of receiver on L2.
/// 2. Perform transfer through a deposit with value greater than sender's balance.
/// 3. Check final balance of receiver on L2 (should be unchanged).
async fn test_privileged_tx_not_enough_balance(
    l1_client: EthClient,
    l2_client: EthClient,
    rich_wallet_private_key: SecretKey,
    receiver_private_key: SecretKey,
) -> Result<FeesDetails> {
    println!(
        "ptx_not_enough_balance: Starting test for privileged transaction with insufficient balance"
    );
    let rich_address =
        get_address_from_secret_key(&rich_wallet_private_key.secret_bytes()).unwrap();
    let receiver_address =
        get_address_from_secret_key(&receiver_private_key.secret_bytes()).unwrap();

    println!("ptx_not_enough_balance: Fetching initial balances on L1 and L2");

    let balance_sender = l2_client
        .get_balance(rich_address, BlockIdentifier::Tag(BlockTag::Latest))
        .await?;
    let balance_before = l2_client
        .get_balance(receiver_address, BlockIdentifier::Tag(BlockTag::Latest))
        .await?;

    let transfer_value = balance_sender + U256::one();

    println!(
        "ptx_not_enough_balance: Attempting to transfer {transfer_value} from {rich_address:#x} to {receiver_address:#x}"
    );

    let l1_to_l2_tx_hash = ethrex_l2_sdk::send_l1_to_l2_tx(
        rich_address,
        Some(0),
        None,
        L1ToL2TransactionData::new(receiver_address, 21000 * 5, transfer_value, Bytes::new()),
        &rich_wallet_private_key,
        bridge_address()?,
        &l1_client,
    )
    .await?;

    println!("ptx_not_enough_balance: Waiting for L1 to L2 transaction receipt on L1");

    let l1_to_l2_tx_receipt = wait_for_transaction_receipt(l1_to_l2_tx_hash, &l1_client, 5).await?;

    assert!(
        l1_to_l2_tx_receipt.receipt.status,
        "Transfer transaction failed"
    );

    println!("ptx_not_enough_balance: Waiting for L1 to L2 transaction receipt on L2");

    let _ = wait_for_l2_deposit_receipt(&l1_to_l2_tx_receipt, &l1_client, &l2_client).await?;

    println!("ptx_not_enough_balance: Checking balances after transfer");

    let balance_after = l2_client
        .get_balance(receiver_address, BlockIdentifier::Tag(BlockTag::Latest))
        .await?;
    assert_eq!(balance_after, balance_before);
    Ok(FeesDetails::default())
}

/// Test helper
/// 1. Fetch initial balances of transferer and recipient on L2.
/// 2. Perform transfer on L2
/// 3. Check final balances.
async fn perform_transfer(
    l2_client: &EthClient,
    transferer_private_key: &SecretKey,
    transfer_recipient_address: Address,
    transfer_value: U256,
<<<<<<< HEAD
) -> Result<U256> {
    let transferer_address =
        get_address_from_secret_key(&transferer_private_key.secret_bytes()).unwrap();
=======
) -> Result<FeesDetails> {
    let transferer_address = get_address_from_secret_key(transferer_private_key).unwrap();
>>>>>>> 1b604808

    let transferer_initial_l2_balance = l2_client
        .get_balance(transferer_address, BlockIdentifier::Tag(BlockTag::Latest))
        .await?;

    assert!(
        transferer_initial_l2_balance >= transfer_value,
        "L2 transferer doesn't have enough balance to transfer"
    );

    let transfer_recipient_initial_balance = l2_client
        .get_balance(
            transfer_recipient_address,
            BlockIdentifier::Tag(BlockTag::Latest),
        )
        .await?;

    let transfer_tx = ethrex_l2_sdk::transfer(
        transfer_value,
        transferer_address,
        transfer_recipient_address,
        transferer_private_key,
        l2_client,
    )
    .await?;

    let transfer_tx_receipt =
        ethrex_l2_sdk::wait_for_transaction_receipt(transfer_tx, l2_client, 10000).await?;

    assert!(
        transfer_tx_receipt.receipt.status,
        "Transfer transaction failed"
    );

    println!("Checking balances on L2 after transfer");

    let transferer_l2_balance_after_transfer = l2_client
        .get_balance(transferer_address, BlockIdentifier::Tag(BlockTag::Latest))
        .await?;

    assert!(
        (transferer_initial_l2_balance - transfer_value)
            .abs_diff(transferer_l2_balance_after_transfer)
            < L2_GAS_COST_MAX_DELTA,
        "L2 transferer balance didn't decrease as expected after transfer. Gas costs were {}/{L2_GAS_COST_MAX_DELTA}",
        (transferer_initial_l2_balance - transfer_value)
            .abs_diff(transferer_l2_balance_after_transfer)
    );

    let transfer_recipient_l2_balance_after_transfer = l2_client
        .get_balance(
            transfer_recipient_address,
            BlockIdentifier::Tag(BlockTag::Latest),
        )
        .await?;

    assert_eq!(
        transfer_recipient_l2_balance_after_transfer,
        transfer_recipient_initial_balance + transfer_value,
        "L2 transfer recipient balance didn't increase as expected after transfer"
    );

    let transfer_fees = get_fees_details_l2(&transfer_tx_receipt, l2_client).await;

    Ok(transfer_fees)
}

async fn test_n_withdraws(
    l1_client: &EthClient,
    l2_client: &EthClient,
    withdrawer_private_key: &SecretKey,
    n: u64,
    native_token_l1_address: Address,
) -> Result<(), Box<dyn std::error::Error>> {
    let native_token_is_eth = native_token_l1_address == Address::zero();
    println!("test_n_withdraws: Withdrawing funds from L2 to L1");
    let withdrawer_address = get_address_from_secret_key(&withdrawer_private_key.secret_bytes())?;
    let withdraw_value = std::env::var("INTEGRATION_TEST_WITHDRAW_VALUE")
        .map(|value| U256::from_dec_str(&value).expect("Invalid withdraw value"))
        .unwrap_or(U256::from(100000000000000000000u128));

    println!("test_n_withdraws: Checking balances on L1 and L2 before withdrawal");

    let withdrawer_l2_balance_before_withdrawal = l2_client
        .get_balance(withdrawer_address, BlockIdentifier::Tag(BlockTag::Latest))
        .await?;

    assert!(
        withdrawer_l2_balance_before_withdrawal >= withdraw_value,
        "L2 withdrawer doesn't have enough balance to withdraw"
    );

    let bridge_initial_native_balance = if native_token_is_eth {
        l1_client
            .get_balance(bridge_address()?, BlockIdentifier::Tag(BlockTag::Latest))
            .await?
    } else {
        test_balance_of(l1_client, native_token_l1_address, bridge_address()?).await
    };

    assert!(
        bridge_initial_native_balance >= withdraw_value,
        "L1 bridge doesn't have enough balance to withdraw"
    );

    let withdrawer_native_balance_before_withdrawal = if native_token_is_eth {
        l1_client
            .get_balance(withdrawer_address, BlockIdentifier::Tag(BlockTag::Latest))
            .await?
    } else {
        test_balance_of(l1_client, native_token_l1_address, withdrawer_address).await
    };

    let coinbase_balance_before_withdrawal = l2_client
        .get_balance(coinbase(), BlockIdentifier::Tag(BlockTag::Latest))
        .await?;

    println!("test_n_withdraws: Withdrawing funds from L2 to L1");

    let mut withdraw_txs = vec![];
    let mut receipts = vec![];

    let account_nonce = l2_client
        .get_nonce(withdrawer_address, BlockIdentifier::Tag(BlockTag::Latest))
        .await?;

    for x in 1..n + 1 {
        println!("test_n_withdraws: Sending withdraw {x}/{n}");
        let withdraw_tx = ethrex_l2_sdk::withdraw(
            withdraw_value,
            withdrawer_address,
            *withdrawer_private_key,
            l2_client,
            Some(account_nonce + x - 1),
            Some(21000 * 10),
        )
        .await?;
        withdraw_txs.push(withdraw_tx);
    }

    for (i, tx) in withdraw_txs.iter().enumerate() {
        println!("test_n_withdraws: Waiting receipt {}/{n} ({tx:x})", i + 1);
        let r = ethrex_l2_sdk::wait_for_transaction_receipt(*tx, l2_client, 10000)
            .await
            .expect("Withdraw tx receipt not found");
        receipts.push(r);
    }

    println!("test_n_withdraws: Checking balances on L1 and L2 after withdrawal");

    let withdrawer_l2_balance_after_withdrawal = l2_client
        .get_balance(withdrawer_address, BlockIdentifier::Tag(BlockTag::Latest))
        .await?;

    // Compute actual total L2 gas paid by the withdrawer from receipts
    let mut total_withdraw_fees_l2 = U256::zero();
    for receipt in &receipts {
        total_withdraw_fees_l2 += get_fees_details_l2(receipt, l2_client).await.total_fees;
    }

    // Now assert exact balance movement on L2: value + gas
    let expected_l2_after =
        withdrawer_l2_balance_before_withdrawal - (withdraw_value * n) - total_withdraw_fees_l2;

    assert_eq!(
        withdrawer_l2_balance_after_withdrawal, expected_l2_after,
        "Withdrawer L2 balance didn't decrease by value + gas as expected"
    );

    let withdrawer_native_balance_after_withdrawal = if native_token_is_eth {
        l1_client
            .get_balance(withdrawer_address, BlockIdentifier::Tag(BlockTag::Latest))
            .await?
    } else {
        test_balance_of(l1_client, native_token_l1_address, withdrawer_address).await
    };
    // This balance will match to `withdrawer_native_balance_after_withdrawal` if the native token is ETH
    let withdrawer_eth_balance_after_withdrawal = l1_client
        .get_balance(withdrawer_address, BlockIdentifier::Tag(BlockTag::Latest))
        .await?;

    assert_eq!(
        withdrawer_native_balance_after_withdrawal, withdrawer_native_balance_before_withdrawal,
        "Withdrawer L1 balance should not change after withdrawal"
    );

    let coinbase_balance_after_withdrawal = l2_client
        .get_balance(coinbase(), BlockIdentifier::Tag(BlockTag::Latest))
        .await?;

    let mut priority_fees = U256::zero();
    for receipt in receipts {
        priority_fees += get_fees_details_l2(&receipt, l2_client).await.priority_fees;
    }

    assert_eq!(
        coinbase_balance_after_withdrawal,
        coinbase_balance_before_withdrawal + priority_fees,
        "Coinbase balance didn't increase as expected after withdrawal"
    );

    // We need to wait for all the txs to be included in some batch
    let mut proofs = vec![];
    for (i, tx) in withdraw_txs.iter().enumerate() {
        println!(
            "test_n_withdraws: Getting proof for withdrawal {}/{} ({:x})",
            i + 1,
            n,
            tx
        );
        proofs.push(wait_for_verified_proof(l1_client, l2_client, *tx).await);
    }

    let mut withdraw_claim_txs_receipts = vec![];
    for (x, proof) in proofs.iter().enumerate() {
        println!(
            "test_n_withdraws: Claiming withdrawal on L1 {}/{}",
            x + 1,
            n
        );
        let withdraw_claim_tx = ethrex_l2_sdk::claim_withdraw(
            withdraw_value,
            withdrawer_address,
            *withdrawer_private_key,
            l1_client,
            proof,
        )
        .await?;
        let withdraw_claim_tx_receipt =
            wait_for_transaction_receipt(withdraw_claim_tx, l1_client, 5).await?;
        withdraw_claim_txs_receipts.push(withdraw_claim_tx_receipt);
    }

    println!("test_n_withdraws: Checking balances on L1 and L2 after claim");

    let withdrawer_native_balance_after_claim = if native_token_is_eth {
        l1_client
            .get_balance(withdrawer_address, BlockIdentifier::Tag(BlockTag::Latest))
            .await?
    } else {
        test_balance_of(l1_client, native_token_l1_address, withdrawer_address).await
    };

    let gas_used_value: u64 = withdraw_claim_txs_receipts
        .iter()
        .map(|x| x.tx_info.gas_used * x.tx_info.effective_gas_price)
        .sum();

    if native_token_is_eth {
        assert_eq!(
            withdrawer_native_balance_after_claim,
            withdrawer_eth_balance_after_withdrawal + withdraw_value * n - gas_used_value,
            "Withdrawer L1 balance wasn't updated as expected after claim"
        );
    } else {
        assert_eq!(
            withdrawer_native_balance_after_claim,
            withdrawer_native_balance_after_withdrawal + withdraw_value * n,
            "Withdrawer L1 balance wasn't updated as expected after claim"
        );
        let withdrawer_eth_balance_after_claim = l1_client
            .get_balance(withdrawer_address, BlockIdentifier::Tag(BlockTag::Latest))
            .await?;
        // This exists since the fees are paid in ETH in the L1 and not in the native token for the L2
        assert_eq!(
            withdrawer_eth_balance_after_claim,
            withdrawer_eth_balance_after_withdrawal - gas_used_value,
            "Withdrawer ETH balance wasn't updated as expected after claim"
        );
    }

    let withdrawer_l2_balance_after_claim = l2_client
        .get_balance(withdrawer_address, BlockIdentifier::Tag(BlockTag::Latest))
        .await?;

    assert_eq!(
        withdrawer_l2_balance_after_claim, withdrawer_l2_balance_after_withdrawal,
        "Withdrawer L2 balance should not change after claim"
    );

    let bridge_native_balance_after_withdrawal = if native_token_is_eth {
        l1_client
            .get_balance(bridge_address()?, BlockIdentifier::Tag(BlockTag::Latest))
            .await?
    } else {
        test_balance_of(l1_client, native_token_l1_address, bridge_address()?).await
    };

    assert_eq!(
        bridge_native_balance_after_withdrawal,
        bridge_initial_native_balance - withdraw_value * n,
        "Bridge balance didn't decrease as expected after withdrawal"
    );

    Ok(())
}

async fn test_total_balance_l2(
    l1_client: &EthClient,
    l2_client: &EthClient,
    native_token_l1_address: Address,
) -> Result<(), Box<dyn std::error::Error>> {
    let native_token_is_eth = native_token_l1_address == Address::zero();
    println!("Checking total balance on L2");

    println!("Fetching rich accounts balance on L2");
    let rich_accounts_balance = get_rich_accounts_balance(l2_client)
        .await
        .expect("Failed to get rich accounts balance");

    let coinbase_balance = l2_client
        .get_balance(coinbase(), BlockIdentifier::Tag(BlockTag::Latest))
        .await?;

    println!("Coinbase balance: {coinbase_balance}");

    let fee_vault_balance = l2_client
        .get_balance(fee_vault(), BlockIdentifier::Tag(BlockTag::Latest))
        .await?;

    println!("Fee vault balance: {fee_vault_balance}");

    let total_balance_on_l2 = rich_accounts_balance + coinbase_balance + fee_vault_balance;

    println!(
        "Total balance on L2: {rich_accounts_balance} + {coinbase_balance} + {fee_vault_balance} = {total_balance_on_l2}"
    );
    println!("Checking native tokens locked on CommonBridge");

    let bridge_address = bridge_address()?;
    let bridge_native_locked = if native_token_is_eth {
        l1_client
            .get_balance(bridge_address, BlockIdentifier::Tag(BlockTag::Latest))
            .await?
    } else {
        test_balance_of(l1_client, native_token_l1_address, bridge_address).await
    };

    println!("Bridge has locked: {bridge_native_locked}");

    if std::env::var("INTEGRATION_TEST_SKIP_FEE_VAULT_CHECK").is_err() {
        assert!(
            total_balance_on_l2 == bridge_native_locked,
            "Total balance on L2 ({total_balance_on_l2}) differs from bridge native locked ({bridge_native_locked})"
        );
    } else {
        assert!(
            total_balance_on_l2 < bridge_native_locked,
            "Total balance on L2 ({total_balance_on_l2}) is greater than the assets locked by the bridge ({bridge_native_locked})"
        );
    }

    Ok(())
}

/// Test deploying a contract on L2
/// 1. Fetch initial balances of deployer on L2.
/// 2. Perform deploy on L2.
/// 3. Check final balances.
async fn test_deploy(
    l2_client: &EthClient,
    init_code: &[u8],
    deployer_private_key: &SecretKey,
    test_name: &str,
) -> Result<(Address, FeesDetails)> {
    println!("{test_name}: Deploying contract on L2");

    let deployer: Signer = LocalSigner::new(*deployer_private_key).into();

    let deployer_balance_before_deploy = l2_client
        .get_balance(deployer.address(), BlockIdentifier::Tag(BlockTag::Latest))
        .await?;

    let (deploy_tx_hash, contract_address) = create_deploy(
        l2_client,
        &deployer,
        init_code.to_vec().into(),
        Overrides::default(),
    )
    .await?;

    let deploy_tx_receipt =
        ethrex_l2_sdk::wait_for_transaction_receipt(deploy_tx_hash, l2_client, 5).await?;

    assert!(
        deploy_tx_receipt.receipt.status,
        "{test_name}: Deploy transaction failed"
    );

    let deploy_fees = get_fees_details_l2(&deploy_tx_receipt, l2_client).await;

    let deployer_balance_after_deploy = l2_client
        .get_balance(deployer.address(), BlockIdentifier::Tag(BlockTag::Latest))
        .await?;

    assert_eq!(
        deployer_balance_after_deploy,
        deployer_balance_before_deploy - deploy_fees.total_fees,
        "{test_name}: Deployer L2 balance didn't decrease as expected after deploy"
    );

    let deployed_contract_balance = l2_client
        .get_balance(contract_address, BlockIdentifier::Tag(BlockTag::Latest))
        .await?;

    assert!(
        deployed_contract_balance.is_zero(),
        "{test_name}: Deployed contract balance should be zero after deploy"
    );

    Ok((contract_address, deploy_fees))
}

async fn test_deploy_l1(
    client: &EthClient,
    init_code: &[u8],
    private_key: &SecretKey,
) -> Result<Address> {
    let deployer_signer: Signer = LocalSigner::new(*private_key).into();

    let (deploy_tx_hash, contract_address) = create_deploy(
        client,
        &deployer_signer,
        init_code.to_vec().into(),
        Overrides::default(),
    )
    .await?;

    ethrex_l2_sdk::wait_for_transaction_receipt(deploy_tx_hash, client, 5).await?;

    Ok(contract_address)
}

/// Coinbase must be 0
async fn test_call_to_contract_with_deposit(
    l1_client: &EthClient,
    l2_client: &EthClient,
    deployed_contract_address: Address,
    calldata_to_contract: Bytes,
    caller_private_key: &SecretKey,
    test: &str,
) -> Result<()> {
    let caller_address = get_address_from_secret_key(&caller_private_key.secret_bytes())
        .expect("Failed to get address");

    println!("{test}: Checking balances before call");

    let caller_l1_balance_before_call = l1_client
        .get_balance(caller_address, BlockIdentifier::Tag(BlockTag::Latest))
        .await?;

    let deployed_contract_balance_before_call = l2_client
        .get_balance(
            deployed_contract_address,
            BlockIdentifier::Tag(BlockTag::Latest),
        )
        .await?;

    println!("{test}: Calling contract on L2 with deposit");

    let l1_to_l2_tx_hash = ethrex_l2_sdk::send_l1_to_l2_tx(
        caller_address,
        Some(0),
        None,
        L1ToL2TransactionData::new(
            deployed_contract_address,
            21000 * 5,
            U256::zero(),
            calldata_to_contract.clone(),
        ),
        caller_private_key,
        bridge_address()?,
        l1_client,
    )
    .await?;

    println!("{test}: Waiting for L1 to L2 transaction receipt on L1");

    let l1_to_l2_tx_receipt = wait_for_transaction_receipt(l1_to_l2_tx_hash, l1_client, 5).await?;

    assert!(l1_to_l2_tx_receipt.receipt.status);

    println!("{test}: Waiting for L1 to L2 transaction receipt on L2");

    let _ = wait_for_l2_deposit_receipt(&l1_to_l2_tx_receipt, l1_client, l2_client).await?;

    println!("{test}: Checking balances after call");

    let caller_l1_balance_after_call = l1_client
        .get_balance(caller_address, BlockIdentifier::Tag(BlockTag::Latest))
        .await?;

    assert_eq!(
        caller_l1_balance_after_call,
        caller_l1_balance_before_call
            - l1_to_l2_tx_receipt.tx_info.gas_used
                * l1_to_l2_tx_receipt.tx_info.effective_gas_price,
        "{test}: Caller L1 balance didn't decrease as expected after call"
    );

    let deployed_contract_balance_after_call = l2_client
        .get_balance(
            deployed_contract_address,
            BlockIdentifier::Tag(BlockTag::Latest),
        )
        .await?;

    assert_eq!(
        deployed_contract_balance_after_call, deployed_contract_balance_before_call,
        "{test}: Deployed contract increased unexpectedly after call"
    );

    Ok(())
}

fn bridge_owner_private_key() -> SecretKey {
    let l1_rich_wallet_pk = std::env::var("INTEGRATION_TEST_BRIDGE_OWNER_PRIVATE_KEY")
        .map(|pk| pk.parse().expect("Invalid l1 rich wallet pk"))
        .unwrap_or(DEFAULT_BRIDGE_OWNER_PRIVATE_KEY);
    SecretKey::from_slice(l1_rich_wallet_pk.as_bytes()).unwrap()
}

#[derive(Debug, Default)]
struct FeesDetails {
    total_fees: U256,
    priority_fees: U256,
}

impl Add for FeesDetails {
    type Output = Self;

    fn add(self, other: Self) -> Self {
        Self {
            total_fees: self.total_fees + other.total_fees,
            priority_fees: self.priority_fees + other.priority_fees,
        }
    }
}

impl AddAssign for FeesDetails {
    fn add_assign(&mut self, other: Self) {
        self.total_fees += other.total_fees;
        self.priority_fees += other.priority_fees;
    }
}

async fn get_fees_details_l2(tx_receipt: &RpcReceipt, l2_client: &EthClient) -> FeesDetails {
    let total_fees: U256 =
        (tx_receipt.tx_info.gas_used * tx_receipt.tx_info.effective_gas_price).into();

    let effective_gas_price = tx_receipt.tx_info.effective_gas_price;
    let base_fee_per_gas = l2_client
        .get_block_by_number(
            BlockIdentifier::Number(tx_receipt.block_info.block_number),
            false,
        )
        .await
        .unwrap()
        .header
        .base_fee_per_gas
        .unwrap();

    let max_priority_fee_per_gas_transfer: U256 = (effective_gas_price - base_fee_per_gas).into();

    let priority_fees = max_priority_fee_per_gas_transfer.mul(tx_receipt.tx_info.gas_used);

    FeesDetails {
        total_fees,
        priority_fees,
    }
}

fn l1_client() -> EthClient {
    EthClient::new(&std::env::var("INTEGRATION_TEST_L1_RPC").unwrap_or(DEFAULT_L1_RPC.to_string()))
        .unwrap()
}

fn l2_client() -> EthClient {
    EthClient::new(&std::env::var("INTEGRATION_TEST_L2_RPC").unwrap_or(DEFAULT_L2_RPC.to_string()))
        .unwrap()
}

fn coinbase() -> Address {
    std::env::var("INTEGRATION_TEST_PROPOSER_COINBASE_ADDRESS")
        .map(|address| address.parse().expect("Invalid proposer coinbase address"))
        .unwrap_or(DEFAULT_PROPOSER_COINBASE_ADDRESS)
}

fn fee_vault() -> Address {
    std::env::var("INTEGRATION_TEST_PROPOSER_FEE_VAULT_ADDRESS")
        .map(|address| address.parse().expect("Invalid proposer coinbase address"))
        .unwrap_or(DEFAULT_PROPOSER_FEE_VAULT_ADDRESS)
}

async fn wait_for_l2_deposit_receipt(
    rpc_receipt: &RpcReceipt,
    l1_client: &EthClient,
    l2_client: &EthClient,
) -> Result<RpcReceipt> {
    let data = rpc_receipt
        .logs
        .iter()
        .find_map(|log| PrivilegedTransactionData::from_log(log.log.clone()).ok())
        .ok_or_else(|| {
            format!(
                "RpcReceipt for transaction {:?} contains no valid logs",
                rpc_receipt.tx_info.transaction_hash
            )
        })
        .unwrap();

    let l2_deposit_tx_hash = data
        .into_tx(
            l1_client,
            l2_client.get_chain_id().await?.try_into().unwrap(),
            0,
        )
        .await
        .unwrap()
        .get_privileged_hash()
        .unwrap();

    Ok(ethrex_l2_sdk::wait_for_transaction_receipt(l2_deposit_tx_hash, l2_client, 10000).await?)
}

pub fn read_env_file_by_config() {
    let env_file_path = PathBuf::from(env!("CARGO_MANIFEST_DIR")).join("../../cmd/.env");
    let Ok(env_file) = File::open(env_file_path) else {
        println!(".env file not found, skipping");
        return;
    };

    let reader = BufReader::new(env_file);

    for line in reader.lines() {
        let line = line.expect("Failed to read line");
        if line.starts_with("#") {
            // Skip comments
            continue;
        };
        match line.split_once('=') {
            Some((key, value)) => {
                if std::env::vars().any(|(k, _)| k == key) {
                    continue;
                }
                unsafe { std::env::set_var(key, value) }
            }
            None => continue,
        };
    }
}

fn get_tests_private_keys() -> Vec<SecretKey> {
    let private_keys_file_path = test_private_keys_path();
    let pks =
        read_to_string(private_keys_file_path).expect("Failed to read tests private keys file");
    let private_keys: Vec<String> = pks
        .lines()
        .filter(|line| !line.trim().is_empty())
        .map(|line| line.trim().to_string())
        .collect();

    private_keys
        .iter()
        .map(|pk| parse_private_key(pk).expect("Failed to parse private key"))
        .collect()
}

async fn get_rich_accounts_balance(
    l2_client: &EthClient,
) -> Result<U256, Box<dyn std::error::Error>> {
    let mut total_balance = U256::zero();
    let private_keys_file_path = rich_keys_file_path();

    let pks = read_to_string(private_keys_file_path)?;
    let private_keys: Vec<String> = pks
        .lines()
        .filter(|line| !line.trim().is_empty())
        .map(|line| line.trim().to_string())
        .collect();

    for pk in private_keys.iter() {
        let secret_key = parse_private_key(pk)?;
        let address = get_address_from_secret_key(&secret_key.secret_bytes())?;
        let get_balance = l2_client
            .get_balance(address, BlockIdentifier::Tag(BlockTag::Latest))
            .await?;
        total_balance += get_balance;
    }
    Ok(total_balance)
}

// Path to the file containing private keys for integration tests.
// These keys must be a subset of the deployer private keys,
// but they must not be used for anything other than these tests.
fn test_private_keys_path() -> PathBuf {
    match std::env::var("INTEGRATION_TEST_PRIVATE_KEYS_FILE_PATH") {
        Ok(path) => PathBuf::from(path),
        Err(_) => {
            println!(
                "INTEGRATION_TEST_PRIVATE_KEYS_FILE_PATH not set, using default: {DEFAULT_TEST_KEYS_FILE_PATH}",
            );
            PathBuf::from(DEFAULT_TEST_KEYS_FILE_PATH)
        }
    }
}

fn rich_keys_file_path() -> PathBuf {
    match std::env::var("ETHREX_DEPLOYER_PRIVATE_KEYS_FILE_PATH") {
        Ok(path) => PathBuf::from(path),
        Err(_) => {
            println!(
                "ETHREX_DEPLOYER_PRIVATE_KEYS_FILE_PATH not set, using default: {DEFAULT_RICH_KEYS_FILE_PATH}",
            );
            PathBuf::from(DEFAULT_RICH_KEYS_FILE_PATH)
        }
    }
}

pub fn parse_private_key(s: &str) -> Result<SecretKey, Box<dyn std::error::Error>> {
    Ok(SecretKey::from_slice(&parse_hex(s)?)?)
}

pub fn parse_hex(s: &str) -> Result<Bytes, FromHexError> {
    match s.strip_prefix("0x") {
        Some(s) => hex::decode(s).map(Into::into),
        None => hex::decode(s).map(Into::into),
    }
}

fn get_contract_dependencies(contracts_path: &Path) {
    std::fs::create_dir_all(contracts_path.join("lib")).expect("Failed to create contracts/lib");
    git_clone(
        "https://github.com/OpenZeppelin/openzeppelin-contracts-upgradeable.git",
        contracts_path
            .join("lib/openzeppelin-contracts-upgradeable")
            .to_str()
            .expect("Failed to convert path to str"),
        Some("release-v5.4"),
        true,
    )
    .unwrap();
}

// Removes the contracts/lib and contracts/solc_out directories
// generated by the tests.
fn clean_contracts_dir() {
    let lib_path = Path::new("contracts/lib");
    let solc_path = Path::new("contracts/solc_out");

    let _ = std::fs::remove_dir_all(lib_path).inspect_err(|e| {
        println!("Failed to remove {}: {}", lib_path.display(), e);
    });
    let _ = std::fs::remove_dir_all(solc_path).inspect_err(|e| {
        println!("Failed to remove {}: {}", solc_path.display(), e);
    });

    println!(
        "Cleaned up {} and {}",
        lib_path.display(),
        solc_path.display()
    );
}

fn transfer_value() -> U256 {
    std::env::var("INTEGRATION_TEST_TRANSFER_VALUE")
        .map(|value| U256::from_dec_str(&value).expect("Invalid transfer value"))
        .unwrap_or(U256::from(10_000_000_000u128))
}

fn on_chain_proposer_address() -> Address {
    std::env::var("ETHREX_COMMITTER_ON_CHAIN_PROPOSER_ADDRESS")
        .map(|address| address.parse().expect("Invalid proposer address"))
        .unwrap_or(DEFAULT_ON_CHAIN_PROPOSER_ADDRESS)
}

/// Waits until the batch containing L2->L1 message is verified on L1, and returns the proof for that message
async fn wait_for_verified_proof(
    l1_client: &EthClient,
    l2_client: &EthClient,
    tx: H256,
) -> L1MessageProof {
    let proof = wait_for_message_proof(l2_client, tx, 10000).await;
    let proof = proof.unwrap().into_iter().next().expect("proof not found");

    loop {
        let latest = get_last_verified_batch(l1_client, on_chain_proposer_address())
            .await
            .unwrap();

        if latest >= proof.batch_number {
            break;
        }

        println!(
            "Withdrawal is not verified yet. Latest verified batch: {}, waiting for: {}",
            latest, proof.batch_number
        );
        tokio::time::sleep(Duration::from_secs(2)).await;
    }

    proof
}<|MERGE_RESOLUTION|>--- conflicted
+++ resolved
@@ -854,13 +854,8 @@
 ) -> Result<FeesDetails> {
     let native_token_is_eth = native_token_l1_address == Address::zero();
     println!("forced_withdrawal: Testing forced withdrawal");
-<<<<<<< HEAD
     let rich_address = get_address_from_secret_key(&rich_wallet_private_key.secret_bytes())
         .expect("Failed to get address");
-    let l1_initial_balance = l1_client
-=======
-    let rich_address =
-        get_address_from_secret_key(&rich_wallet_private_key).expect("Failed to get address");
     let l1_initial_native_balance = if native_token_is_eth {
         l1_client
             .get_balance(rich_address, BlockIdentifier::Tag(BlockTag::Latest))
@@ -870,7 +865,6 @@
     };
     // If native token is ETH, it will match `l1_initial_native_balance`
     let initial_l1_eth_balance = l1_client
->>>>>>> 1b604808
         .get_balance(rich_address, BlockIdentifier::Tag(BlockTag::Latest))
         .await?;
     let l2_initial_balance = l2_client
@@ -1457,14 +1451,9 @@
     transferer_private_key: &SecretKey,
     transfer_recipient_address: Address,
     transfer_value: U256,
-<<<<<<< HEAD
-) -> Result<U256> {
+) -> Result<FeesDetails> {
     let transferer_address =
         get_address_from_secret_key(&transferer_private_key.secret_bytes()).unwrap();
-=======
-) -> Result<FeesDetails> {
-    let transferer_address = get_address_from_secret_key(transferer_private_key).unwrap();
->>>>>>> 1b604808
 
     let transferer_initial_l2_balance = l2_client
         .get_balance(transferer_address, BlockIdentifier::Tag(BlockTag::Latest))
