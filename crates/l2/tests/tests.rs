#![allow(clippy::unwrap_used)]
#![allow(clippy::expect_used)]
use bytes::Bytes;
use ethereum_types::{Address, U256};
use ethrex_common::H160;
use ethrex_common::types::BlockNumber;
use ethrex_l2::sequencer::l1_watcher::PrivilegedTransactionData;
use ethrex_l2_common::calldata::Value;
use ethrex_l2_rpc::{
    clients::{deploy, send_eip1559_transaction},
    signer::{LocalSigner, Signer},
};
use ethrex_l2_sdk::calldata::{self, encode_calldata};
use ethrex_l2_sdk::l1_to_l2_tx_data::L1ToL2TransactionData;
use ethrex_l2_sdk::{
    COMMON_BRIDGE_L2_ADDRESS, bridge_address, claim_erc20withdraw, claim_withdraw,
    compile_contract, deposit_erc20, download_contract_deps, get_address_alias,
    get_address_from_secret_key, get_erc1967_slot, wait_for_transaction_receipt,
};
use ethrex_rpc::{
    clients::eth::{EthClient, eth_sender::Overrides, from_hex_string_to_u256},
    types::{
        block_identifier::{BlockIdentifier, BlockTag},
        receipt::RpcReceipt,
    },
};
use hex::FromHexError;
use keccak_hash::{H256, keccak};
use secp256k1::SecretKey;
use std::{
    fs::{File, read_to_string},
    io::{BufRead, BufReader},
    ops::Mul,
    path::{Path, PathBuf},
    str::FromStr,
    time::Duration,
};

/// Test the full flow of depositing, depositing with contract call, transferring, and withdrawing funds
/// from L1 to L2 and back.
/// The test can be configured with the following environment variables
///
/// RPC urls:
/// INTEGRATION_TEST_ETH_URL: The url of the l1 rpc server
/// INTEGRATION_TEST_PROPOSER_URL: The url of the l2 rpc server
///
/// Accounts private keys:
/// INTEGRATION_TEST_L1_RICH_WALLET_PRIVATE_KEY: The l1 private key that will make the deposit to the l2 and the transfer to the second l2 account
/// INTEGRATION_TEST_RETURN_TRANSFER_PRIVATE_KEY: The l2 private key that will receive the deposit and the transfer it back to the L1_RICH_WALLET_PRIVATE_KEY
/// ETHREX_DEPLOYER_PRIVATE_KEYS_FILE_PATH: The path to a file with pks that are rich accounts in the l2
///
/// Contract addresses:
/// ETHREX_WATCHER_BRIDGE_ADDRESS: The address of the l1 bridge contract
/// INTEGRATION_TEST_PROPOSER_COINBASE_ADDRESS: The address of the l2 coinbase
///
/// Test parameters:
///
/// INTEGRATION_TEST_DEPOSIT_VALUE: amount in wei to deposit from L1_RICH_WALLET_PRIVATE_KEY to the l2, this amount will be deposited 3 times over the course of the test
/// INTEGRATION_TEST_TRANSFER_VALUE: amount in wei to transfer to INTEGRATION_TEST_RETURN_TRANSFER_PRIVATE_KEY, this amount will be returned to the account
/// INTEGRATION_TEST_WITHDRAW_VALUE: amount in wei to withdraw from the l2 back to the l1 from L1_RICH_WALLET_PRIVATE_KEY this will be done INTEGRATION_TEST_WITHDRAW_COUNT times
/// INTEGRATION_TEST_WITHDRAW_COUNT: amount of withdraw transactions to send
/// INTEGRATION_TEST_SKIP_TEST_TOTAL_ETH: if set the integration test will not check for total eth in the chain, only to be used if we don't know all the accounts that exist in l2
const DEFAULT_ETH_URL: &str = "http://localhost:8545";
const DEFAULT_PROPOSER_URL: &str = "http://localhost:1729";
// 0x941e103320615d394a55708be13e45994c7d93b932b064dbcb2b511fe3254e2e
const DEFAULT_L1_RICH_WALLET_PRIVATE_KEY: H256 = H256([
    0x94, 0x1e, 0x10, 0x33, 0x20, 0x61, 0x5d, 0x39, 0x4a, 0x55, 0x70, 0x8b, 0xe1, 0x3e, 0x45, 0x99,
    0x4c, 0x7d, 0x93, 0xb9, 0x32, 0xb0, 0x64, 0xdb, 0xcb, 0x2b, 0x51, 0x1f, 0xe3, 0x25, 0x4e, 0x2e,
]);
// 0xbcdf20249abf0ed6d944c0288fad489e33f66b3960d9e6229c1cd214ed3bbe31
const DEFAULT_L2_RETURN_TRANSFER_PRIVATE_KEY: H256 = H256([
    0xbc, 0xdf, 0x20, 0x24, 0x9a, 0xbf, 0x0e, 0xd6, 0xd9, 0x44, 0xc0, 0x28, 0x8f, 0xad, 0x48, 0x9e,
    0x33, 0xf6, 0x6b, 0x39, 0x60, 0xd9, 0xe6, 0x22, 0x9c, 0x1c, 0xd2, 0x14, 0xed, 0x3b, 0xbe, 0x31,
]);
// 0x8ccf74999c496e4d27a2b02941673f41dd0dab2a
const DEFAULT_BRIDGE_ADDRESS: Address = H160([
    0x8c, 0xcf, 0x74, 0x99, 0x9c, 0x49, 0x6e, 0x4d, 0x27, 0xa2, 0xb0, 0x29, 0x41, 0x67, 0x3f, 0x41,
    0xdd, 0x0d, 0xab, 0x2a,
]);
// 0x0007a881CD95B1484fca47615B64803dad620C8d
const DEFAULT_PROPOSER_COINBASE_ADDRESS: Address = H160([
    0x00, 0x07, 0xa8, 0x81, 0xcd, 0x95, 0xb1, 0x48, 0x4f, 0xca, 0x47, 0x61, 0x5b, 0x64, 0x80, 0x3d,
    0xad, 0x62, 0x0c, 0x8d,
]);

const L2_GAS_COST_MAX_DELTA: U256 = U256([100_000_000_000_000, 0, 0, 0]);

const DEFAULT_PRIVATE_KEYS_FILE_PATH: &str = "../../fixtures/keys/private_keys_l1.txt";

#[tokio::test]
async fn l2_integration_test() -> Result<(), Box<dyn std::error::Error>> {
    read_env_file_by_config();

    let eth_client = eth_client();
    let proposer_client = proposer_client();
    let rich_wallet_private_key = l1_rich_wallet_private_key();
    let transfer_return_private_key = l2_return_transfer_private_key();
    let bridge_address = common_bridge_address();
    let deposit_recipient_address = get_address_from_secret_key(&rich_wallet_private_key)
        .expect("Failed to get address from l1 rich wallet pk");

    test_upgrade(&eth_client, &proposer_client).await?;

    test_deposit(
        &rich_wallet_private_key,
        bridge_address,
        deposit_recipient_address,
        &eth_client,
        &proposer_client,
    )
    .await?;

    test_transfer(
        &rich_wallet_private_key,
        &transfer_return_private_key,
        &proposer_client,
    )
    .await?;

    test_transfer_with_privileged_tx(
        &rich_wallet_private_key,
        &transfer_return_private_key,
        &eth_client,
        &proposer_client,
    )
    .await?;

    test_gas_burning(&eth_client).await?;

    test_privileged_tx_with_contract_call(&proposer_client, &eth_client).await?;

    test_privileged_tx_with_contract_call_revert(&proposer_client, &eth_client).await?;

    test_privileged_tx_not_enough_balance(
        &transfer_return_private_key,
        &eth_client,
        &proposer_client,
    )
    .await?;

    test_aliasing(&proposer_client, &eth_client).await?;

    test_erc20_roundtrip(bridge_address, &proposer_client, &eth_client).await?;

    test_erc20_failed_deposit(bridge_address, &proposer_client, &eth_client).await?;

    test_forced_withdrawal(&proposer_client, &eth_client).await?;

    let withdrawals_count = std::env::var("INTEGRATION_TEST_WITHDRAW_COUNT")
        .map(|amount| amount.parse().expect("Invalid withdrawal amount value"))
        .unwrap_or(5);

    test_n_withdraws(
        &rich_wallet_private_key,
        &eth_client,
        &proposer_client,
        withdrawals_count,
    )
    .await?;

    if std::env::var("INTEGRATION_TEST_SKIP_TEST_TOTAL_ETH").is_err() {
        test_total_eth_l2(&eth_client, &proposer_client).await?;
    }

    println!("l2_integration_test is done");
    Ok(())
}

async fn test_upgrade(
    l1_client: &EthClient,
    l2_client: &EthClient,
) -> Result<(), Box<dyn std::error::Error>> {
    let private_key = l1_rich_wallet_private_key();

    let contracts_path = Path::new("contracts");
    download_contract_deps(contracts_path).unwrap();
    compile_contract(contracts_path, "src/l2/CommonBridgeL2.sol", false)?;

    let bridge_code = hex::decode(std::fs::read("contracts/solc_out/CommonBridgeL2.bin")?)?;
    let deploy_address = test_deploy(&bridge_code, &private_key, l2_client).await?;

    let impl_slot = get_erc1967_slot("eip1967.proxy.implementation");
    let initial_impl = l2_client
        .get_storage_at(
            COMMON_BRIDGE_L2_ADDRESS,
            impl_slot,
            BlockIdentifier::Tag(BlockTag::Latest),
        )
        .await?;
    let tx_receipt = test_send(
        l1_client,
        &private_key,
        common_bridge_address(),
        "upgradeL2Contract(address,address,uint256,bytes)",
        &[
            Value::Address(COMMON_BRIDGE_L2_ADDRESS),
            Value::Address(deploy_address),
            Value::Uint(U256::from(100_000)),
            Value::Bytes(Bytes::new()),
        ],
    )
    .await;
    let _ = wait_for_l2_deposit_receipt(tx_receipt.block_info.block_number, l1_client, l2_client)
        .await?;
    let final_impl = l2_client
        .get_storage_at(
            COMMON_BRIDGE_L2_ADDRESS,
            impl_slot,
            BlockIdentifier::Tag(BlockTag::Latest),
        )
        .await?;
    println!("upgraded {initial_impl:#x} -> {final_impl:#x}");
    assert_ne!(initial_impl, final_impl);
    Ok(())
}

/// In this test we deploy a contract on L2 and call it from L1 using the CommonBridge contract.
/// We call the contract by making a deposit from L1 to L2 with the recipient being the rich account.
/// The deposit will trigger the call to the contract.
async fn test_privileged_tx_with_contract_call(
    proposer_client: &EthClient,
    eth_client: &EthClient,
) -> Result<(), Box<dyn std::error::Error>> {
    let rich_wallet_private_key = l1_rich_wallet_private_key();

    // pragma solidity ^0.8.27;
    // contract Test {
    //     event NumberSet(uint256 indexed number);
    //     function emitNumber(uint256 _number) public {
    //         emit NumberSet(_number);
    //     }
    // }
    let init_code = hex::decode(
        "6080604052348015600e575f5ffd5b506101008061001c5f395ff3fe6080604052348015600e575f5ffd5b50600436106026575f3560e01c8063f15d140b14602a575b5f5ffd5b60406004803603810190603c919060a4565b6042565b005b807f9ec8254969d1974eac8c74afb0c03595b4ffe0a1d7ad8a7f82ed31b9c854259160405160405180910390a250565b5f5ffd5b5f819050919050565b6086816076565b8114608f575f5ffd5b50565b5f81359050609e81607f565b92915050565b5f6020828403121560b65760b56072565b5b5f60c1848285016092565b9150509291505056fea26469706673582212206f6d360696127c56e2d2a456f3db4a61e30eae0ea9b3af3c900c81ea062e8fe464736f6c634300081c0033",
    )?;

    let deployed_contract_address =
        test_deploy(&init_code, &rich_wallet_private_key, proposer_client).await?;

    let number_to_emit = U256::from(424242);
    let calldata_to_contract: Bytes =
        calldata::encode_calldata("emitNumber(uint256)", &[Value::Uint(number_to_emit)])?.into();

    // We need to get the block number before the deposit to search for logs later.
    let first_block = proposer_client.get_block_number().await?;

    test_call_to_contract_with_deposit(
        deployed_contract_address,
        calldata_to_contract,
        &rich_wallet_private_key,
        proposer_client,
        eth_client,
    )
    .await?;

    println!("Waiting for event to be emitted");

    let mut block_number = first_block;

    let topic = keccak(b"NumberSet(uint256)");

    while proposer_client
        .get_logs(
            first_block,
            block_number,
            deployed_contract_address,
            vec![topic],
        )
        .await
        .is_ok_and(|logs| logs.is_empty())
    {
        println!("Waiting for the event to be built");
        block_number += U256::one();
        tokio::time::sleep(std::time::Duration::from_secs(1)).await;
    }

    let logs = proposer_client
        .get_logs(
            first_block,
            block_number,
            deployed_contract_address,
            vec![topic],
        )
        .await?;

    let number_emitted = U256::from_big_endian(
        &logs
            .first()
            .unwrap()
            .log
            .topics
            .get(1)
            .unwrap()
            .to_fixed_bytes(),
    );

    assert_eq!(
        number_emitted, number_to_emit,
        "Event emitted with wrong value. Expected 424242, got {number_emitted}"
    );

    Ok(())
}

/// Test the deployment of a contract on L2 and call it from L1 using the CommonBridge contract.
/// The call to the contract should revert but the deposit should be successful.
async fn test_privileged_tx_with_contract_call_revert(
    proposer_client: &EthClient,
    eth_client: &EthClient,
) -> Result<(), Box<dyn std::error::Error>> {
    // pragma solidity ^0.8.27;
    // contract RevertTest {
    //     function revert_call() public {
    //         revert("Reverted");
    //     }
    // }
    let rich_wallet_private_key = l1_rich_wallet_private_key();
    let init_code = hex::decode(
        "6080604052348015600e575f5ffd5b506101138061001c5f395ff3fe6080604052348015600e575f5ffd5b50600436106026575f3560e01c806311ebce9114602a575b5f5ffd5b60306032565b005b6040517f08c379a000000000000000000000000000000000000000000000000000000000815260040160629060c1565b60405180910390fd5b5f82825260208201905092915050565b7f52657665727465640000000000000000000000000000000000000000000000005f82015250565b5f60ad600883606b565b915060b682607b565b602082019050919050565b5f6020820190508181035f83015260d68160a3565b905091905056fea2646970667358221220903f571921ce472f979989f9135b8637314b68e080fd70d0da6ede87ad8b5bd564736f6c634300081c0033",
    )?;

    let deployed_contract_address =
        test_deploy(&init_code, &rich_wallet_private_key, proposer_client).await?;

    let calldata_to_contract: Bytes = calldata::encode_calldata("revert_call()", &[])?.into();

    test_call_to_contract_with_deposit(
        deployed_contract_address,
        calldata_to_contract,
        &rich_wallet_private_key,
        proposer_client,
        eth_client,
    )
    .await?;

    Ok(())
}

async fn test_erc20_roundtrip(
    bridge_address: Address,
    l2_client: &EthClient,
    l1_client: &EthClient,
) -> Result<(), Box<dyn std::error::Error>> {
    let token_amount: U256 = U256::from(100);

    let rich_wallet_private_key = l1_rich_wallet_private_key();
    let rich_wallet_signer: Signer = LocalSigner::new(rich_wallet_private_key).into();
    let rich_address = rich_wallet_signer.address();

    let init_code_l1 = hex::decode(std::fs::read(
        "../../fixtures/contracts/ERC20/ERC20.bin/TestToken.bin",
    )?)?;
    let token_l1 = test_deploy_l1(&init_code_l1, &rich_wallet_private_key, l1_client).await?;

    let contracts_path = Path::new("contracts");
    ethrex_l2_sdk::download_contract_deps(contracts_path)?;
    compile_contract(contracts_path, "src/example/L2ERC20.sol", false)?;
    let init_code_l2_inner = hex::decode(String::from_utf8(std::fs::read(
        "contracts/solc_out/TestTokenL2.bin",
    )?)?)?;
    let init_code_l2 = [
        init_code_l2_inner,
        vec![0u8; 12],
        token_l1.to_fixed_bytes().to_vec(),
    ]
    .concat();
    let token_l2 = test_deploy(&init_code_l2, &rich_wallet_private_key, l2_client).await?;

    println!("token l1={token_l1:x}, l2={token_l2:x}");
    test_send(
        l1_client,
        &rich_wallet_private_key,
        token_l1,
        "freeMint()",
        &[],
    )
    .await;
    test_send(
        l1_client,
        &rich_wallet_private_key,
        token_l1,
        "approve(address,uint256)",
        &[Value::Address(bridge_address), Value::Uint(token_amount)],
    )
    .await;
    let initial_balance = test_balance_of(l1_client, token_l1, rich_address).await;
    let deposit_tx = deposit_erc20(
        token_l1,
        token_l2,
        token_amount,
        rich_address,
        &rich_wallet_signer,
        l1_client,
    )
    .await
    .unwrap();
    let res = wait_for_transaction_receipt(deposit_tx, l1_client, 10)
        .await
        .unwrap();
    wait_for_l2_deposit_receipt(res.block_info.block_number, l1_client, l2_client)
        .await
        .unwrap();
    let remaining_l1_balance = test_balance_of(l1_client, token_l1, rich_address).await;
    let l2_balance = test_balance_of(l2_client, token_l2, rich_address).await;
    assert_eq!(initial_balance - remaining_l1_balance, token_amount);
    assert_eq!(l2_balance, token_amount);

    test_send(
        l2_client,
        &rich_wallet_private_key,
        token_l2,
        "approve(address,uint256)",
        &[
            Value::Address(COMMON_BRIDGE_L2_ADDRESS),
            Value::Uint(token_amount),
        ],
    )
    .await;
    let res = test_send(
        l2_client,
        &rich_wallet_private_key,
        COMMON_BRIDGE_L2_ADDRESS,
        "withdrawERC20(address,address,address,uint256)",
        &[
            Value::Address(token_l1),
            Value::Address(token_l2),
            Value::Address(rich_address),
            Value::Uint(token_amount),
        ],
    )
    .await;
    let proof = l2_client
        .wait_for_message_proof(res.tx_info.transaction_hash, 1000)
        .await;
    let proof = proof.unwrap().into_iter().next().expect("proof not found");

    let on_chain_proposer_address = Address::from_str(
        &std::env::var("ETHREX_COMMITTER_ON_CHAIN_PROPOSER_ADDRESS")
            .expect("ETHREX_COMMITTER_ON_CHAIN_PROPOSER_ADDRESS env var not set"),
    )
    .unwrap();
    while l1_client
        .get_last_verified_batch(on_chain_proposer_address)
        .await
        .unwrap()
        < proof.batch_number
    {
        println!("Withdrawal is not verified on L1 yet");
        tokio::time::sleep(Duration::from_secs(2)).await;
    }

    let withdraw_claim_tx = claim_erc20withdraw(
        token_l1,
        token_l2,
        token_amount,
        &rich_wallet_signer,
        l1_client,
        &proof,
    )
    .await
    .expect("error while claiming");
    wait_for_transaction_receipt(withdraw_claim_tx, l1_client, 5).await?;
    let l1_final_balance = test_balance_of(l1_client, token_l1, rich_address).await;
    let l2_final_balance = test_balance_of(l2_client, token_l2, rich_address).await;
    assert_eq!(initial_balance, l1_final_balance);
    assert!(l2_final_balance.is_zero());
    Ok(())
}

async fn test_aliasing(
    l2_client: &EthClient,
    l1_client: &EthClient,
) -> Result<(), Box<dyn std::error::Error>> {
    let rich_wallet_private_key = l1_rich_wallet_private_key();
    let init_code_l1 = hex::decode(std::fs::read("../../fixtures/contracts/caller/Caller.bin")?)?;
    let caller_l1 = test_deploy_l1(&init_code_l1, &rich_wallet_private_key, l1_client).await?;
    let send_to_l2_calldata = encode_calldata(
        "sendToL2((address,uint256,uint256,bytes))",
        &[Value::Tuple(vec![
            Value::Address(H160::zero()),
            Value::Uint(U256::from(100_000)),
            Value::Uint(U256::zero()),
            Value::Bytes(Bytes::new()),
        ])],
    )?;
    let receipt_l1 = test_send(
        l1_client,
        &rich_wallet_private_key,
        caller_l1,
        "doCall(address,bytes)",
        &[
            Value::Address(bridge_address()?),
            Value::Bytes(send_to_l2_calldata.into()),
        ],
    )
    .await;
    let receipt_l2 =
        wait_for_l2_deposit_receipt(receipt_l1.block_info.block_number, l1_client, l2_client)
            .await
            .unwrap();
    println!(
        "alising {:#x} to {:#x}",
        get_address_alias(caller_l1),
        receipt_l2.tx_info.from
    );
    assert_eq!(receipt_l2.tx_info.from, get_address_alias(caller_l1));
    Ok(())
}

async fn test_erc20_failed_deposit(
    bridge_address: Address,
    l2_client: &EthClient,
    l1_client: &EthClient,
) -> Result<(), Box<dyn std::error::Error>> {
    let token_amount: U256 = U256::from(100);

    let rich_wallet_private_key = l1_rich_wallet_private_key();
    let rich_wallet_signer: Signer = LocalSigner::new(rich_wallet_private_key).into();
    let rich_address = rich_wallet_signer.address();

    let init_code_l1 = hex::decode(std::fs::read(
        "../../fixtures/contracts/ERC20/ERC20.bin/TestToken.bin",
    )?)?;
    let token_l1 = test_deploy_l1(&init_code_l1, &rich_wallet_private_key, l1_client).await?;
    let token_l2 = Address::random(); // will cause deposit to fail

    test_send(
        l1_client,
        &rich_wallet_private_key,
        token_l1,
        "freeMint()",
        &[],
    )
    .await;
    test_send(
        l1_client,
        &rich_wallet_private_key,
        token_l1,
        "approve(address,uint256)",
        &[Value::Address(bridge_address), Value::Uint(token_amount)],
    )
    .await;
    let initial_balance = test_balance_of(l1_client, token_l1, rich_address).await;
    let deposit_tx = deposit_erc20(
        token_l1,
        token_l2,
        token_amount,
        rich_address,
        &rich_wallet_signer,
        l1_client,
    )
    .await
    .unwrap();
    let res = wait_for_transaction_receipt(deposit_tx, l1_client, 10)
        .await
        .unwrap();
    let res = wait_for_l2_deposit_receipt(res.block_info.block_number, l1_client, l2_client)
        .await
        .unwrap();

    let proof = l2_client
        .wait_for_message_proof(res.tx_info.transaction_hash, 1000)
        .await;
    let proof = proof.unwrap().into_iter().next().expect("proof not found");

    let on_chain_proposer_address = Address::from_str(
        &std::env::var("ETHREX_COMMITTER_ON_CHAIN_PROPOSER_ADDRESS")
            .expect("ETHREX_COMMITTER_ON_CHAIN_PROPOSER_ADDRESS env var not set"),
    )
    .unwrap();
    while l1_client
        .get_last_verified_batch(on_chain_proposer_address)
        .await
        .unwrap()
        < proof.batch_number
    {
        println!("Withdrawal is not verified on L1 yet");
        tokio::time::sleep(Duration::from_secs(2)).await;
    }

    let withdraw_claim_tx = claim_erc20withdraw(
        token_l1,
        token_l2,
        token_amount,
        &rich_wallet_signer,
        l1_client,
        &proof,
    )
    .await
    .expect("error while claiming");
    wait_for_transaction_receipt(withdraw_claim_tx, l1_client, 5).await?;
    let l1_final_balance = test_balance_of(l1_client, token_l1, rich_address).await;
    assert_eq!(initial_balance, l1_final_balance);
    Ok(())
}

/// Tests that a withdrawal can be triggered by a privileged transaction
/// This ensures the sequencer can't censor withdrawals without stopping the network
async fn test_forced_withdrawal(
    l2_client: &EthClient,
    l1_client: &EthClient,
) -> Result<(), Box<dyn std::error::Error>> {
    let rich_wallet_private_key = l1_rich_wallet_private_key();
    let rich_address = ethrex_l2_sdk::get_address_from_secret_key(&rich_wallet_private_key)
        .expect("Failed to get address");
    let l1_initial_balance = l1_client
        .get_balance(rich_address, BlockIdentifier::Tag(BlockTag::Latest))
        .await?;
    let l2_initial_balance = l2_client
        .get_balance(rich_address, BlockIdentifier::Tag(BlockTag::Latest))
        .await?;
    let transfer_value = U256::from(100);
    let mut l1_gas_costs = 0;

    let calldata = encode_calldata("withdraw(address)", &[Value::Address(rich_address)])?;

    let l1_to_l2_tx_hash = ethrex_l2_sdk::send_l1_to_l2_tx(
        rich_address,
        Some(0),
        Some(21000 * 15),
        L1ToL2TransactionData::new(
            COMMON_BRIDGE_L2_ADDRESS,
            21000 * 5,
            transfer_value,
            Bytes::from(calldata),
        ),
        &l1_rich_wallet_private_key(),
        common_bridge_address(),
        l1_client,
    )
    .await?;

    println!("Waiting for L1 to L2 transaction receipt on L1");

    let l1_to_l2_tx_receipt = wait_for_transaction_receipt(l1_to_l2_tx_hash, l1_client, 5).await?;
    l1_gas_costs +=
        l1_to_l2_tx_receipt.tx_info.gas_used * l1_to_l2_tx_receipt.tx_info.effective_gas_price;
    println!("Waiting for L1 to L2 transaction receipt on L2");

    let res = wait_for_l2_deposit_receipt(
        l1_to_l2_tx_receipt.block_info.block_number,
        l1_client,
        l2_client,
    )
    .await?;

    let l2_final_balance = l2_client
        .get_balance(rich_address, BlockIdentifier::Tag(BlockTag::Latest))
        .await?;

    let proof = l2_client
        .wait_for_message_proof(res.tx_info.transaction_hash, 1000)
        .await;
    let proof = proof.unwrap().into_iter().next().expect("proof not found");

    let on_chain_proposer_address = Address::from_str(
        &std::env::var("ETHREX_COMMITTER_ON_CHAIN_PROPOSER_ADDRESS")
            .expect("ETHREX_COMMITTER_ON_CHAIN_PROPOSER_ADDRESS env var not set"),
    )
    .unwrap();
    while l1_client
        .get_last_verified_batch(on_chain_proposer_address)
        .await
        .unwrap()
        < proof.batch_number
    {
        println!("Withdrawal is not verified on L1 yet");
        tokio::time::sleep(Duration::from_secs(2)).await;
    }

    let withdraw_claim_tx = claim_withdraw(
        transfer_value,
        rich_address,
        rich_wallet_private_key,
        l1_client,
        &proof,
    )
    .await
    .expect("error while claiming");
    let res = wait_for_transaction_receipt(withdraw_claim_tx, l1_client, 5).await?;
    l1_gas_costs += res.tx_info.gas_used * res.tx_info.effective_gas_price;

    let l1_final_balance = l1_client
        .get_balance(rich_address, BlockIdentifier::Tag(BlockTag::Latest))
        .await?;
    assert_eq!(
        l1_initial_balance + transfer_value - l1_gas_costs,
        l1_final_balance
    );
    assert_eq!(l2_initial_balance - transfer_value, l2_final_balance);
    Ok(())
}

async fn test_balance_of(client: &EthClient, token: Address, user: Address) -> U256 {
    let res = client
        .call(
            token,
            ethrex_l2_sdk::calldata::encode_calldata("balanceOf(address)", &[Value::Address(user)])
                .unwrap()
                .into(),
            Default::default(),
        )
        .await
        .unwrap();
    from_hex_string_to_u256(&res).unwrap()
}

async fn test_send(
    client: &EthClient,
    private_key: &SecretKey,
    to: Address,
    signature: &str,
    data: &[Value],
) -> RpcReceipt {
    let signer: Signer = LocalSigner::new(*private_key).into();
    let tx = client
        .build_eip1559_transaction(
            to,
            signer.address(),
            ethrex_l2_sdk::calldata::encode_calldata(signature, data)
                .unwrap()
                .into(),
            Default::default(),
        )
        .await
        .unwrap();
    let tx_hash = send_eip1559_transaction(client, &tx, &signer)
        .await
        .unwrap();
    ethrex_l2_sdk::wait_for_transaction_receipt(tx_hash, client, 10)
        .await
        .unwrap()
}

async fn test_deposit(
    depositor_private_key: &SecretKey,
    bridge_address: Address,
    deposit_recipient_address: Address,
    eth_client: &EthClient,
    proposer_client: &EthClient,
) -> Result<(), Box<dyn std::error::Error>> {
    println!("Fetching initial balances on L1 and L2");

    let depositor = ethrex_l2_sdk::get_address_from_secret_key(depositor_private_key)?;
    let deposit_value = std::env::var("INTEGRATION_TEST_DEPOSIT_VALUE")
        .map(|value| U256::from_dec_str(&value).expect("Invalid deposit value"))
        .unwrap_or(U256::from(1000000000000000000000u128));

    let depositor_l1_initial_balance = eth_client
        .get_balance(depositor, BlockIdentifier::Tag(BlockTag::Latest))
        .await?;

    assert!(
        depositor_l1_initial_balance >= deposit_value,
        "L1 depositor doesn't have enough balance to deposit"
    );

    let deposit_recipient_l2_initial_balance = proposer_client
        .get_balance(
            deposit_recipient_address,
            BlockIdentifier::Tag(BlockTag::Latest),
        )
        .await?;

    let bridge_initial_balance = eth_client
        .get_balance(bridge_address, BlockIdentifier::Tag(BlockTag::Latest))
        .await?;

    let fee_vault_balance_before_deposit = proposer_client
        .get_balance(fees_vault(), BlockIdentifier::Tag(BlockTag::Latest))
        .await?;

    println!("Depositing funds from L1 to L2");

    let deposit_tx_hash = ethrex_l2_sdk::deposit_through_transfer(
        deposit_value,
        deposit_recipient_address,
        depositor_private_key,
        eth_client,
    )
    .await?;

    println!("Waiting for L1 deposit transaction receipt");

    let deposit_tx_receipt =
        ethrex_l2_sdk::wait_for_transaction_receipt(deposit_tx_hash, eth_client, 5).await?;

    let depositor_l1_balance_after_deposit = eth_client
        .get_balance(depositor, BlockIdentifier::Tag(BlockTag::Latest))
        .await?;

    assert_eq!(
        depositor_l1_balance_after_deposit,
        depositor_l1_initial_balance
            - deposit_value
            - deposit_tx_receipt.tx_info.gas_used * deposit_tx_receipt.tx_info.effective_gas_price,
        "Depositor L1 balance didn't decrease as expected after deposit"
    );

    let bridge_balance_after_deposit = eth_client
        .get_balance(bridge_address, BlockIdentifier::Tag(BlockTag::Latest))
        .await?;

    assert_eq!(
        bridge_balance_after_deposit,
        bridge_initial_balance + deposit_value,
        "Bridge balance didn't increase as expected after deposit"
    );

    println!("Waiting for L2 deposit tx receipt");

    let _ = wait_for_l2_deposit_receipt(
        deposit_tx_receipt.block_info.block_number,
        eth_client,
        proposer_client,
    )
    .await?;

    let deposit_recipient_l2_balance_after_deposit = proposer_client
        .get_balance(
            deposit_recipient_address,
            BlockIdentifier::Tag(BlockTag::Latest),
        )
        .await?;

    assert_eq!(
        deposit_recipient_l2_balance_after_deposit,
        deposit_recipient_l2_initial_balance + deposit_value,
        "Deposit recipient L2 balance didn't increase as expected after deposit"
    );

    let fee_vault_balance_after_deposit = proposer_client
        .get_balance(fees_vault(), BlockIdentifier::Tag(BlockTag::Latest))
        .await?;

    assert_eq!(
        fee_vault_balance_after_deposit, fee_vault_balance_before_deposit,
        "Fee vault balance should not change after deposit"
    );

    Ok(())
}

async fn test_transfer(
    transferer_private_key: &SecretKey,
    returnerer_private_key: &SecretKey,
    proposer_client: &EthClient,
) -> Result<(), Box<dyn std::error::Error>> {
    println!("Transferring funds on L2");
    let transfer_value = std::env::var("INTEGRATION_TEST_TRANSFER_VALUE")
        .map(|value| U256::from_dec_str(&value).expect("Invalid transfer value"))
        .unwrap_or(U256::from(10000000000u128));
    let transferer_address = get_address_from_secret_key(transferer_private_key)?;
    let returner_address = get_address_from_secret_key(returnerer_private_key)?;

    perform_transfer(
        proposer_client,
        transferer_private_key,
        returner_address,
        transfer_value,
    )
    .await?;
    // Only return 99% of the transfer, other amount is for fees
    let return_amount = (transfer_value * 99) / 100;

    perform_transfer(
        proposer_client,
        returnerer_private_key,
        transferer_address,
        return_amount,
    )
    .await?;

    Ok(())
}

async fn test_transfer_with_privileged_tx(
    transferer_private_key: &SecretKey,
    receiver_private_key: &SecretKey,
    eth_client: &EthClient,
    proposer_client: &EthClient,
) -> Result<(), Box<dyn std::error::Error>> {
    println!("Transferring funds on L2 through a deposit");
    let transfer_value = std::env::var("INTEGRATION_TEST_TRANSFER_VALUE")
        .map(|value| U256::from_dec_str(&value).expect("Invalid transfer value"))
        .unwrap_or(U256::from(10000000000u128));
    let transferer_address = get_address_from_secret_key(transferer_private_key)?;
    let receiver_address = get_address_from_secret_key(receiver_private_key)?;

    let receiver_balance_before = proposer_client
        .get_balance(receiver_address, BlockIdentifier::Tag(BlockTag::Latest))
        .await?;

    let l1_to_l2_tx_hash = ethrex_l2_sdk::send_l1_to_l2_tx(
        transferer_address,
        Some(0),
        Some(21000 * 15),
        L1ToL2TransactionData::new(receiver_address, 21000 * 5, transfer_value, Bytes::new()),
        &l1_rich_wallet_private_key(),
        common_bridge_address(),
        eth_client,
    )
    .await?;

    println!("Waiting for L1 to L2 transaction receipt on L1");

    let l1_to_l2_tx_receipt = wait_for_transaction_receipt(l1_to_l2_tx_hash, eth_client, 5).await?;
    println!("Waiting for L1 to L2 transaction receipt on L2");

    let _ = wait_for_l2_deposit_receipt(
        l1_to_l2_tx_receipt.block_info.block_number,
        eth_client,
        proposer_client,
    )
    .await?;

    println!("Checking balances after transfer");

    let receiver_balance_after = proposer_client
        .get_balance(receiver_address, BlockIdentifier::Tag(BlockTag::Latest))
        .await?;
    assert_eq!(
        receiver_balance_after,
        receiver_balance_before + transfer_value
    );
    Ok(())
}

async fn test_gas_burning(eth_client: &EthClient) -> Result<(), Box<dyn std::error::Error>> {
    println!("Transferring funds on L2 through a deposit");
    let rich_private_key = l1_rich_wallet_private_key();
    let rich_address = get_address_from_secret_key(&rich_private_key)?;
    let l2_gas_limit = 2_000_000;
    let l1_extra_gas_limit = 400_000;

    let l1_to_l2_tx_hash = ethrex_l2_sdk::send_l1_to_l2_tx(
        rich_address,
        Some(0),
        Some(l2_gas_limit + l1_extra_gas_limit),
        L1ToL2TransactionData::new(rich_address, l2_gas_limit, U256::zero(), Bytes::new()),
        &rich_private_key,
        common_bridge_address(),
        eth_client,
    )
    .await?;

    println!("Waiting for L1 to L2 transaction receipt on L1");

    let l1_to_l2_tx_receipt = wait_for_transaction_receipt(l1_to_l2_tx_hash, eth_client, 5).await?;

    assert!(l1_to_l2_tx_receipt.tx_info.gas_used > l2_gas_limit);
    assert!(l1_to_l2_tx_receipt.tx_info.gas_used < l2_gas_limit + l1_extra_gas_limit);
    Ok(())
}

async fn test_privileged_tx_not_enough_balance(
    receiver_private_key: &SecretKey,
    eth_client: &EthClient,
    proposer_client: &EthClient,
) -> Result<(), Box<dyn std::error::Error>> {
    println!("Transferring funds on L2 through a deposit");
    let rich_wallet_private_key = l1_rich_wallet_private_key();
    let rich_address = get_address_from_secret_key(&rich_wallet_private_key)?;
    let receiver_address = get_address_from_secret_key(receiver_private_key)?;

    let balance_sender = proposer_client
        .get_balance(rich_address, BlockIdentifier::Tag(BlockTag::Latest))
        .await?;
    let balance_before = proposer_client
        .get_balance(receiver_address, BlockIdentifier::Tag(BlockTag::Latest))
        .await?;

    let transfer_value = balance_sender + U256::one();

    let l1_to_l2_tx_hash = ethrex_l2_sdk::send_l1_to_l2_tx(
        rich_address,
        Some(0),
        Some(21000 * 10),
        L1ToL2TransactionData::new(receiver_address, 21000 * 5, transfer_value, Bytes::new()),
        &l1_rich_wallet_private_key(),
        common_bridge_address(),
        eth_client,
    )
    .await?;

    println!("Waiting for L1 to L2 transaction receipt on L1");

    let l1_to_l2_tx_receipt = wait_for_transaction_receipt(l1_to_l2_tx_hash, eth_client, 5).await?;
    println!("Waiting for L1 to L2 transaction receipt on L2");

    let _ = wait_for_l2_deposit_receipt(
        l1_to_l2_tx_receipt.block_info.block_number,
        eth_client,
        proposer_client,
    )
    .await?;

    println!("Checking balances after transfer");

    let balance_after = proposer_client
        .get_balance(receiver_address, BlockIdentifier::Tag(BlockTag::Latest))
        .await?;
    assert_eq!(balance_after, balance_before);
    Ok(())
}

async fn perform_transfer(
    proposer_client: &EthClient,
    transferer_private_key: &SecretKey,
    transfer_recipient_address: Address,
    transfer_value: U256,
) -> Result<(), Box<dyn std::error::Error>> {
    let transferer_address = ethrex_l2_sdk::get_address_from_secret_key(transferer_private_key)?;

    let transferer_initial_l2_balance = proposer_client
        .get_balance(transferer_address, BlockIdentifier::Tag(BlockTag::Latest))
        .await?;

    assert!(
        transferer_initial_l2_balance >= transfer_value,
        "L2 transferer doesn't have enough balance to transfer"
    );

    let transfer_recipient_initial_balance = proposer_client
        .get_balance(
            transfer_recipient_address,
            BlockIdentifier::Tag(BlockTag::Latest),
        )
        .await?;

    let fee_vault_balance_before_transfer = proposer_client
        .get_balance(fees_vault(), BlockIdentifier::Tag(BlockTag::Latest))
        .await?;

    let transfer_tx = ethrex_l2_sdk::transfer(
        transfer_value,
        transferer_address,
        transfer_recipient_address,
        transferer_private_key,
        proposer_client,
    )
    .await?;

    let transfer_tx_receipt =
        ethrex_l2_sdk::wait_for_transaction_receipt(transfer_tx, proposer_client, 1000).await?;

    let recoverable_fees_vault_balance = proposer_client
        .get_balance(fees_vault(), BlockIdentifier::Tag(BlockTag::Latest))
        .await?;

    println!("Recoverable Fees Balance: {recoverable_fees_vault_balance}",);

    println!("Checking balances on L2 after transfer");

    let transferer_l2_balance_after_transfer = proposer_client
        .get_balance(transferer_address, BlockIdentifier::Tag(BlockTag::Latest))
        .await?;

    assert!(
        (transferer_initial_l2_balance - transfer_value)
            .abs_diff(transferer_l2_balance_after_transfer)
            < L2_GAS_COST_MAX_DELTA,
        "L2 transferer balance didn't decrease as expected after transfer. Gas costs were {}/{L2_GAS_COST_MAX_DELTA}",
        (transferer_initial_l2_balance - transfer_value)
            .abs_diff(transferer_l2_balance_after_transfer)
    );

    let transfer_recipient_l2_balance_after_transfer = proposer_client
        .get_balance(
            transfer_recipient_address,
            BlockIdentifier::Tag(BlockTag::Latest),
        )
        .await?;

    assert_eq!(
        transfer_recipient_l2_balance_after_transfer,
        transfer_recipient_initial_balance + transfer_value,
        "L2 transfer recipient balance didn't increase as expected after transfer"
    );

    let fee_vault_balance_after_transfer = proposer_client
        .get_balance(fees_vault(), BlockIdentifier::Tag(BlockTag::Latest))
        .await?;

    let transfer_fees = get_fees_details_l2(transfer_tx_receipt, proposer_client).await;

    assert_eq!(
        fee_vault_balance_after_transfer,
        fee_vault_balance_before_transfer + transfer_fees.recoverable_fees,
        "Fee vault balance didn't increase as expected after transfer"
    );

    Ok(())
}

async fn test_n_withdraws(
    withdrawer_private_key: &SecretKey,
    eth_client: &EthClient,
    proposer_client: &EthClient,
    n: u64,
) -> Result<(), Box<dyn std::error::Error>> {
    // Withdraw funds from L2 to L1
    let withdrawer_address = ethrex_l2_sdk::get_address_from_secret_key(withdrawer_private_key)?;
    let withdraw_value = std::env::var("INTEGRATION_TEST_WITHDRAW_VALUE")
        .map(|value| U256::from_dec_str(&value).expect("Invalid withdraw value"))
        .unwrap_or(U256::from(100000000000000000000u128));

    println!("Checking balances on L1 and L2 before withdrawal");

    let withdrawer_l2_balance_before_withdrawal = proposer_client
        .get_balance(withdrawer_address, BlockIdentifier::Tag(BlockTag::Latest))
        .await?;

    assert!(
        withdrawer_l2_balance_before_withdrawal >= withdraw_value,
        "L2 withdrawer doesn't have enough balance to withdraw"
    );

    let bridge_balance_before_withdrawal = eth_client
        .get_balance(
            common_bridge_address(),
            BlockIdentifier::Tag(BlockTag::Latest),
        )
        .await?;

    assert!(
        bridge_balance_before_withdrawal >= withdraw_value,
        "L1 bridge doesn't have enough balance to withdraw"
    );

    let withdrawer_l1_balance_before_withdrawal = eth_client
        .get_balance(withdrawer_address, BlockIdentifier::Tag(BlockTag::Latest))
        .await?;

    let fee_vault_balance_before_withdrawal = proposer_client
        .get_balance(fees_vault(), BlockIdentifier::Tag(BlockTag::Latest))
        .await?;

    println!("Withdrawing funds from L2 to L1");

    let mut withdraw_txs = vec![];
    let mut receipts = vec![];

    for x in 1..n + 1 {
        println!("Sending withdraw {x}/{n}");
        let withdraw_tx = ethrex_l2_sdk::withdraw(
            withdraw_value,
            withdrawer_address,
            *withdrawer_private_key,
            proposer_client,
        )
        .await?;

        withdraw_txs.push(withdraw_tx);

        let withdraw_tx_receipt =
            ethrex_l2_sdk::wait_for_transaction_receipt(withdraw_tx, proposer_client, 1000)
                .await
                .expect("Withdraw tx receipt not found");

        receipts.push(withdraw_tx_receipt);
    }

    println!("Checking balances on L1 and L2 after withdrawal");

    let withdrawer_l2_balance_after_withdrawal = proposer_client
        .get_balance(withdrawer_address, BlockIdentifier::Tag(BlockTag::Latest))
        .await?;

    assert!(
        (withdrawer_l2_balance_before_withdrawal - withdraw_value * n)
            .abs_diff(withdrawer_l2_balance_after_withdrawal)
            < L2_GAS_COST_MAX_DELTA * n,
        "Withdrawer L2 balance didn't decrease as expected after withdrawal"
    );

    let withdrawer_l1_balance_after_withdrawal = eth_client
        .get_balance(withdrawer_address, BlockIdentifier::Tag(BlockTag::Latest))
        .await?;

    assert_eq!(
        withdrawer_l1_balance_after_withdrawal, withdrawer_l1_balance_before_withdrawal,
        "Withdrawer L1 balance should not change after withdrawal"
    );

    let fee_vault_balance_after_withdrawal = proposer_client
        .get_balance(fees_vault(), BlockIdentifier::Tag(BlockTag::Latest))
        .await?;

    let mut withdraw_fees = U256::zero();
    for receipt in receipts {
        withdraw_fees += get_fees_details_l2(receipt, proposer_client)
            .await
            .recoverable_fees;
    }

    assert_eq!(
        fee_vault_balance_after_withdrawal,
        fee_vault_balance_before_withdrawal + withdraw_fees,
        "Fee vault balance didn't increase as expected after withdrawal"
    );

    // We need to wait for all the txs to be included in some batch
    let mut proofs = vec![];
    for (i, tx) in withdraw_txs.clone().into_iter().enumerate() {
        println!("Getting withdrawal proof {}/{n}", i + 1);
        let message_proof = proposer_client.wait_for_message_proof(tx, 1000).await?;
        let withdrawal_proof = message_proof
            .into_iter()
            .next()
            .expect("no l1messages in withdrawal");
        proofs.push(withdrawal_proof);
    }

    let on_chain_proposer_address = Address::from_str(
        &std::env::var("ETHREX_COMMITTER_ON_CHAIN_PROPOSER_ADDRESS")
            .expect("ETHREX_COMMITTER_ON_CHAIN_PROPOSER_ADDRESS env var not set"),
    )
    .unwrap();
    for proof in &proofs {
        while eth_client
            .get_last_verified_batch(on_chain_proposer_address)
            .await
            .unwrap()
            < proof.batch_number
        {
            println!("Withdrawal is not verified on L1 yet");
            tokio::time::sleep(Duration::from_secs(2)).await;
        }
    }

    let mut withdraw_claim_txs_receipts = vec![];

    for (x, proof) in proofs.iter().enumerate() {
        println!("Claiming withdrawal on L1 {x}/{n}");

        let withdraw_claim_tx = ethrex_l2_sdk::claim_withdraw(
            withdraw_value,
            withdrawer_address,
            *withdrawer_private_key,
            eth_client,
            proof,
        )
        .await?;
        let withdraw_claim_tx_receipt =
            wait_for_transaction_receipt(withdraw_claim_tx, eth_client, 5).await?;
        withdraw_claim_txs_receipts.push(withdraw_claim_tx_receipt);
    }

    println!("Checking balances on L1 and L2 after claim");

    let withdrawer_l1_balance_after_claim = eth_client
        .get_balance(withdrawer_address, BlockIdentifier::Tag(BlockTag::Latest))
        .await?;

    let gas_used_value: u64 = withdraw_claim_txs_receipts
        .iter()
        .map(|x| x.tx_info.gas_used * x.tx_info.effective_gas_price)
        .sum();

    assert_eq!(
        withdrawer_l1_balance_after_claim,
        withdrawer_l1_balance_after_withdrawal + withdraw_value * n - gas_used_value,
        "Withdrawer L1 balance wasn't updated as expected after claim"
    );

    let withdrawer_l2_balance_after_claim = proposer_client
        .get_balance(withdrawer_address, BlockIdentifier::Tag(BlockTag::Latest))
        .await?;

    assert_eq!(
        withdrawer_l2_balance_after_claim, withdrawer_l2_balance_after_withdrawal,
        "Withdrawer L2 balance should not change after claim"
    );

    let bridge_balance_after_withdrawal = eth_client
        .get_balance(
            common_bridge_address(),
            BlockIdentifier::Tag(BlockTag::Latest),
        )
        .await?;

    assert_eq!(
        bridge_balance_after_withdrawal,
        bridge_balance_before_withdrawal - withdraw_value * n,
        "Bridge balance didn't decrease as expected after withdrawal"
    );

    Ok(())
}

async fn test_total_eth_l2(
    eth_client: &EthClient,
    proposer_client: &EthClient,
) -> Result<(), Box<dyn std::error::Error>> {
    println!("Checking total ETH on L2");

    println!("Fetching rich accounts balance on L2");
    let rich_accounts_balance = get_rich_accounts_balance(proposer_client)
        .await
        .expect("Failed to get rich accounts balance");

    let coinbase_balance = proposer_client
        .get_balance(fees_vault(), BlockIdentifier::Tag(BlockTag::Latest))
        .await?;

    println!("Coinbase balance: {coinbase_balance}");

    let total_eth_on_l2 = rich_accounts_balance + coinbase_balance;

    println!("Total ETH on L2: {rich_accounts_balance} + {coinbase_balance} = {total_eth_on_l2}");

    println!("Checking locked ETH on CommonBridge");

    let bridge_address = common_bridge_address();
    let bridge_locked_eth = eth_client
        .get_balance(bridge_address, BlockIdentifier::Tag(BlockTag::Latest))
        .await?;

    println!("Bridge locked ETH: {bridge_locked_eth}");

    assert!(
        total_eth_on_l2 <= bridge_locked_eth,
        "Total ETH on L2 ({total_eth_on_l2}) is greater than bridge locked ETH ({bridge_locked_eth})"
    );

    Ok(())
}

async fn test_deploy(
    init_code: &[u8],
    deployer_private_key: &SecretKey,
    proposer_client: &EthClient,
) -> Result<Address, Box<dyn std::error::Error>> {
    println!("Deploying contract on L2");

    let deployer: Signer = LocalSigner::new(*deployer_private_key).into();

    let deployer_balance_before_deploy = proposer_client
        .get_balance(deployer.address(), BlockIdentifier::Tag(BlockTag::Latest))
        .await?;

    let fee_vault_balance_before_deploy = proposer_client
        .get_balance(fees_vault(), BlockIdentifier::Tag(BlockTag::Latest))
        .await?;

    let (deploy_tx_hash, contract_address) = deploy(
        proposer_client,
        &deployer,
        init_code.to_vec().into(),
        Overrides::default(),
    )
    .await?;

    let deploy_tx_receipt =
        ethrex_l2_sdk::wait_for_transaction_receipt(deploy_tx_hash, proposer_client, 5).await?;

    let deploy_fees = get_fees_details_l2(deploy_tx_receipt, proposer_client).await;

    let deployer_balance_after_deploy = proposer_client
        .get_balance(deployer.address(), BlockIdentifier::Tag(BlockTag::Latest))
        .await?;

    assert_eq!(
        deployer_balance_after_deploy,
        deployer_balance_before_deploy - deploy_fees.total_fees,
        "Deployer L2 balance didn't decrease as expected after deploy"
    );

    let fee_vault_balance_after_deploy = proposer_client
        .get_balance(fees_vault(), BlockIdentifier::Tag(BlockTag::Latest))
        .await?;

    assert_eq!(
        fee_vault_balance_after_deploy,
        fee_vault_balance_before_deploy + deploy_fees.recoverable_fees,
        "Fee vault balance didn't increase as expected after deploy"
    );

    let deployed_contract_balance = proposer_client
        .get_balance(contract_address, BlockIdentifier::Tag(BlockTag::Latest))
        .await?;

    assert!(
        deployed_contract_balance.is_zero(),
        "Deployed contract balance should be zero after deploy"
    );

    Ok(contract_address)
}

async fn test_deploy_l1(
    init_code: &[u8],
    private_key: &SecretKey,
    client: &EthClient,
) -> Result<Address, Box<dyn std::error::Error>> {
    println!("Deploying contract on L1");

    let deployer_signer: Signer = LocalSigner::new(*private_key).into();

    let (deploy_tx_hash, contract_address) = deploy(
        client,
        &deployer_signer,
        init_code.to_vec().into(),
        Overrides::default(),
    )
    .await?;

    ethrex_l2_sdk::wait_for_transaction_receipt(deploy_tx_hash, client, 5).await?;

    Ok(contract_address)
}

async fn test_call_to_contract_with_deposit(
    deployed_contract_address: Address,
    calldata_to_contract: Bytes,
    caller_private_key: &SecretKey,
    proposer_client: &EthClient,
    eth_client: &EthClient,
) -> Result<(), Box<dyn std::error::Error>> {
    let caller_address = ethrex_l2_sdk::get_address_from_secret_key(caller_private_key)
        .expect("Failed to get address");

    println!("Checking balances before call");

    let caller_l1_balance_before_call = eth_client
        .get_balance(caller_address, BlockIdentifier::Tag(BlockTag::Latest))
        .await?;

    let deployed_contract_balance_before_call = proposer_client
        .get_balance(
            deployed_contract_address,
            BlockIdentifier::Tag(BlockTag::Latest),
        )
        .await?;

    let fee_vault_balance_before_call = proposer_client
        .get_balance(fees_vault(), BlockIdentifier::Tag(BlockTag::Latest))
        .await?;

    println!("Calling contract on L2 with deposit");

    let l1_to_l2_tx_hash = ethrex_l2_sdk::send_l1_to_l2_tx(
        caller_address,
        Some(0),
<<<<<<< HEAD
        None,
=======
        Some(21000 * 15),
>>>>>>> 894ac496
        L1ToL2TransactionData::new(
            deployed_contract_address,
            21000 * 5,
            U256::zero(),
            calldata_to_contract.clone(),
        ),
        &l1_rich_wallet_private_key(),
        common_bridge_address(),
        eth_client,
    )
    .await?;

    println!("Waiting for L1 to L2 transaction receipt on L1");

    let l1_to_l2_tx_receipt = wait_for_transaction_receipt(l1_to_l2_tx_hash, eth_client, 5).await?;

    println!("Waiting for L1 to L2 transaction receipt on L2");

    let _ = wait_for_l2_deposit_receipt(
        l1_to_l2_tx_receipt.block_info.block_number,
        eth_client,
        proposer_client,
    )
    .await?;

    println!("Checking balances after call");

    let caller_l1_balance_after_call = eth_client
        .get_balance(caller_address, BlockIdentifier::Tag(BlockTag::Latest))
        .await?;

    assert_eq!(
        caller_l1_balance_after_call,
        caller_l1_balance_before_call
            - l1_to_l2_tx_receipt.tx_info.gas_used
                * l1_to_l2_tx_receipt.tx_info.effective_gas_price,
        "Caller L1 balance didn't decrease as expected after call"
    );

    let fee_vault_balance_after_call = proposer_client
        .get_balance(fees_vault(), BlockIdentifier::Tag(BlockTag::Latest))
        .await?;

    assert_eq!(
        fee_vault_balance_after_call, fee_vault_balance_before_call,
        "Fee vault balance increased unexpectedly after call"
    );

    let deployed_contract_balance_after_call = proposer_client
        .get_balance(
            deployed_contract_address,
            BlockIdentifier::Tag(BlockTag::Latest),
        )
        .await?;

    assert_eq!(
        deployed_contract_balance_after_call, deployed_contract_balance_before_call,
        "Deployed contract increased unexpectedly after call"
    );

    Ok(())
}

// FIXME: Remove this before merging
#[allow(dead_code)]
#[derive(Debug)]
struct FeesDetails {
    total_fees: U256,
    recoverable_fees: U256,
    burned_fees: U256,
}

async fn get_fees_details_l2(tx_receipt: RpcReceipt, proposer_client: &EthClient) -> FeesDetails {
    let total_fees: U256 =
        (tx_receipt.tx_info.gas_used * tx_receipt.tx_info.effective_gas_price).into();

    let effective_gas_price = tx_receipt.tx_info.effective_gas_price;
    let base_fee_per_gas = proposer_client
        .get_block_by_number(BlockIdentifier::Number(tx_receipt.block_info.block_number))
        .await
        .unwrap()
        .header
        .base_fee_per_gas
        .unwrap();

    let max_priority_fee_per_gas_transfer: U256 = (effective_gas_price - base_fee_per_gas).into();

    let recoverable_fees = max_priority_fee_per_gas_transfer.mul(tx_receipt.tx_info.gas_used);

    FeesDetails {
        total_fees,
        recoverable_fees,
        burned_fees: total_fees - recoverable_fees,
    }
}

fn eth_client() -> EthClient {
    EthClient::new(
        &std::env::var("INTEGRATION_TEST_ETH_URL").unwrap_or(DEFAULT_ETH_URL.to_string()),
    )
    .unwrap()
}

fn proposer_client() -> EthClient {
    EthClient::new(
        &std::env::var("INTEGRATION_TEST_PROPOSER_URL").unwrap_or(DEFAULT_PROPOSER_URL.to_string()),
    )
    .unwrap()
}

fn common_bridge_address() -> Address {
    std::env::var("ETHREX_WATCHER_BRIDGE_ADDRESS")
        .expect("ETHREX_WATCHER_BRIDGE_ADDRESS env var not set")
        .parse()
        .unwrap_or_else(|_| {
            println!(
                "ETHREX_WATCHER_BRIDGE_ADDRESS env var not set, using default: {DEFAULT_BRIDGE_ADDRESS}"
            );
            DEFAULT_BRIDGE_ADDRESS
        })
}

fn fees_vault() -> Address {
    std::env::var("INTEGRATION_TEST_PROPOSER_COINBASE_ADDRESS")
        .map(|address| address.parse().expect("Invalid proposer coinbase address"))
        .unwrap_or(DEFAULT_PROPOSER_COINBASE_ADDRESS)
}

fn l1_rich_wallet_private_key() -> SecretKey {
    let l1_rich_wallet_pk = std::env::var("INTEGRATION_TEST_L1_RICH_WALLET_PRIVATE_KEY")
        .map(|pk| pk.parse().expect("Invalid l1 rich wallet pk"))
        .unwrap_or(DEFAULT_L1_RICH_WALLET_PRIVATE_KEY);
    SecretKey::from_slice(l1_rich_wallet_pk.as_bytes()).unwrap()
}

fn l2_return_transfer_private_key() -> SecretKey {
    let l2_return_deposit_private_key =
        std::env::var("INTEGRATION_TEST_RETURN_TRANSFER_PRIVATE_KEY")
            .map(|pk| pk.parse().expect("Invalid l1 rich wallet pk"))
            .unwrap_or(DEFAULT_L2_RETURN_TRANSFER_PRIVATE_KEY);
    SecretKey::from_slice(l2_return_deposit_private_key.as_bytes()).unwrap()
}

async fn wait_for_l2_deposit_receipt(
    l1_receipt_block_number: BlockNumber,
    eth_client: &EthClient,
    proposer_client: &EthClient,
) -> Result<RpcReceipt, Box<dyn std::error::Error>> {
    let topic = keccak(b"PrivilegedTxSent(address,address,address,uint256,uint256,uint256,bytes)");
    let logs = eth_client
        .get_logs(
            U256::from(l1_receipt_block_number),
            U256::from(l1_receipt_block_number),
            common_bridge_address(),
            vec![topic],
        )
        .await?;
    let data = PrivilegedTransactionData::from_log(logs.first().unwrap().log.clone())?;

    let l2_deposit_tx_hash = data
        .into_tx(
            eth_client,
            proposer_client.get_chain_id().await?.try_into().unwrap(),
            0,
        )
        .await
        .unwrap()
        .get_privileged_hash()
        .unwrap();

    println!("Waiting for deposit transaction receipt on L2");

    Ok(
        ethrex_l2_sdk::wait_for_transaction_receipt(l2_deposit_tx_hash, proposer_client, 1000)
            .await?,
    )
}

pub fn read_env_file_by_config() {
    let env_file_path = PathBuf::from(env!("CARGO_MANIFEST_DIR")).join(".env");
    let reader = BufReader::new(File::open(env_file_path).expect("Failed to open .env file"));

    for line in reader.lines() {
        let line = line.expect("Failed to read line");
        if line.starts_with("#") {
            // Skip comments
            continue;
        };
        match line.split_once('=') {
            Some((key, value)) => {
                if std::env::vars().any(|(k, _)| k == key) {
                    continue;
                }
                unsafe { std::env::set_var(key, value) }
            }
            None => continue,
        };
    }
}

async fn get_rich_accounts_balance(
    proposer_client: &EthClient,
) -> Result<U256, Box<dyn std::error::Error>> {
    let mut total_balance = U256::zero();
    let private_keys_file_path = private_keys_file_path();

    let pks = read_to_string(private_keys_file_path)?;
    let private_keys: Vec<String> = pks
        .lines()
        .filter(|line| !line.trim().is_empty())
        .map(|line| line.trim().to_string())
        .collect();

    for pk in private_keys.iter() {
        let secret_key = parse_private_key(pk)?;
        let address = get_address_from_secret_key(&secret_key)?;
        let get_balance = proposer_client
            .get_balance(address, BlockIdentifier::Tag(BlockTag::Latest))
            .await?;
        total_balance += get_balance;
    }
    Ok(total_balance)
}

fn private_keys_file_path() -> PathBuf {
    match std::env::var("ETHREX_DEPLOYER_PRIVATE_KEYS_FILE_PATH") {
        Ok(path) => PathBuf::from(path),
        Err(_) => {
            println!(
                "ETHREX_DEPLOYER_PRIVATE_KEYS_FILE_PATH not set, using default: {DEFAULT_PRIVATE_KEYS_FILE_PATH}",
            );
            PathBuf::from(DEFAULT_PRIVATE_KEYS_FILE_PATH)
        }
    }
}

pub fn parse_private_key(s: &str) -> Result<SecretKey, Box<dyn std::error::Error>> {
    Ok(SecretKey::from_slice(&parse_hex(s)?)?)
}

pub fn parse_hex(s: &str) -> Result<Bytes, FromHexError> {
    match s.strip_prefix("0x") {
        Some(s) => hex::decode(s).map(Into::into),
        None => hex::decode(s).map(Into::into),
    }
}<|MERGE_RESOLUTION|>--- conflicted
+++ resolved
@@ -1443,11 +1443,7 @@
     let l1_to_l2_tx_hash = ethrex_l2_sdk::send_l1_to_l2_tx(
         caller_address,
         Some(0),
-<<<<<<< HEAD
         None,
-=======
-        Some(21000 * 15),
->>>>>>> 894ac496
         L1ToL2TransactionData::new(
             deployed_contract_address,
             21000 * 5,
