--- conflicted
+++ resolved
@@ -6,18 +6,10 @@
 use ethrex_l2::sequencer::l1_watcher::PrivilegedTransactionData;
 use ethrex_l2_common::calldata::Value;
 use ethrex_l2_sdk::{
-<<<<<<< HEAD
     COMMON_BRIDGE_L2_ADDRESS, L1ToL2TransactionData,
-    calldata::{self},
-    claim_erc20withdraw, compile_contract, deposit_erc20, get_address_from_secret_key,
-=======
-    COMMON_BRIDGE_L2_ADDRESS,
     calldata::{self, encode_calldata},
     claim_erc20withdraw, claim_withdraw, compile_contract, deposit_erc20, download_contract_deps,
-    get_address_from_secret_key, get_erc1967_slot,
-    l1_to_l2_tx_data::L1ToL2TransactionData,
->>>>>>> 3ce704c7
-    wait_for_transaction_receipt,
+    get_address_from_secret_key, get_erc1967_slot, wait_for_transaction_receipt,
 };
 use ethrex_rpc::{
     clients::eth::{EthClient, eth_sender::Overrides, from_hex_string_to_u256},
