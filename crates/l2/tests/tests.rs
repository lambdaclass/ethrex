--- conflicted
+++ resolved
@@ -55,13 +55,8 @@
 /// Contract addresses:
 /// ETHREX_WATCHER_BRIDGE_ADDRESS: The address of the l1 bridge contract
 /// INTEGRATION_TEST_PROPOSER_COINBASE_ADDRESS: The address of the l2 coinbase
-<<<<<<< HEAD
 /// INTEGRATION_TEST_PROPOSER_BASE_FEE_VAULT_ADDRESS: The address of the l2 base_fee_vault
 /// INTEGRATION_TEST_PROPOSER_OPERATOR_FEE_VAULT_ADDRESS: The address of the l2 operator_fee_vault
-/// INTEGRATION_TEST_OPERATOR_FEE_VAULT_ADDRESS
-=======
-/// INTEGRATION_TEST_PROPOSER_FEE_VAULT_ADDRESS: The address of the l2 fee_vault
->>>>>>> 1b604808
 ///
 /// Test parameters:
 ///
@@ -94,25 +89,17 @@
 
 // 0x000c0d6b7c4516a5b274c51ea331a9410fe69127
 // pk: 0xe9ea73e0ca433882aa9d4e2311ecc4e17286121e6bd8e600e5d25d4243b2baa3
-<<<<<<< HEAD
 const DEFAULT_PROPOSER_BASE_FEE_VAULT_ADDRESS: Address = H160([
-=======
-const DEFAULT_PROPOSER_FEE_VAULT_ADDRESS: Address = H160([
->>>>>>> 1b604808
     0x00, 0x0c, 0x0d, 0x6b, 0x7c, 0x45, 0x16, 0xa5, 0xb2, 0x74, 0xc5, 0x1e, 0xa3, 0x31, 0xa9, 0x41,
     0x0f, 0xe6, 0x91, 0x27,
 ]);
 
-<<<<<<< HEAD
 // 0xd5d2a85751b6F158e5b9B8cD509206A865672362
 // pk: 0xb164d28d5a03910da40f9fe17ea4b8b76e89f45961cd75cfe6877381e35e3eb4
 const DEFAULT_OPERATOR_FEE_VAULT_ADDRESS: Address = H160([
     0xd5, 0xd2, 0xa8, 0x57, 0x51, 0xb6, 0xf1, 0x58, 0xe5, 0xb9, 0xb8, 0xcd, 0x50, 0x92, 0x06, 0xa8,
     0x65, 0x67, 0x23, 0x62,
 ]);
-=======
-const L2_GAS_COST_MAX_DELTA: U256 = U256([100_000_000_000_000, 0, 0, 0]);
->>>>>>> 1b604808
 
 const DEFAULT_RICH_KEYS_FILE_PATH: &str = "../../fixtures/keys/private_keys_l1.txt";
 const DEFAULT_TEST_KEYS_FILE_PATH: &str = "../../fixtures/keys/private_keys_tests.txt";
@@ -144,13 +131,8 @@
     let coinbase_balance_before_tests = l2_client
         .get_balance(coinbase(), BlockIdentifier::Tag(BlockTag::Latest))
         .await?;
-<<<<<<< HEAD
     let base_fee_vault_balance_before_tests = l2_client
         .get_balance(base_fee_vault(), BlockIdentifier::Tag(BlockTag::Latest))
-=======
-    let fee_vault_balance_before_tests = l2_client
-        .get_balance(fee_vault(), BlockIdentifier::Tag(BlockTag::Latest))
->>>>>>> 1b604808
         .await?;
     let operator_fee_vault_balance_before_tests = l2_client
         .get_balance(operator_fee_vault(), BlockIdentifier::Tag(BlockTag::Latest))
@@ -233,24 +215,16 @@
 
     let mut acc_priority_fees = U256::zero();
     let mut acc_base_fees = U256::zero();
-<<<<<<< HEAD
     let mut acc_operator_fee = U256::zero();
     while let Some(res) = set.join_next().await {
         let fees_details = res??;
         acc_priority_fees += fees_details.priority_fees;
         acc_base_fees += fees_details.base_fees;
         acc_operator_fee += fees_details.operator_fee;
-=======
-    while let Some(res) = set.join_next().await {
-        let fees_details = res??;
-        acc_priority_fees += fees_details.priority_fees;
-        acc_base_fees += fees_details.total_fees - fees_details.priority_fees;
->>>>>>> 1b604808
     }
 
     let coinbase_balance_after_tests = l2_client
         .get_balance(coinbase(), BlockIdentifier::Tag(BlockTag::Latest))
-<<<<<<< HEAD
         .await?;
 
     let base_fee_vault_balance_after_tests = l2_client
@@ -262,15 +236,6 @@
         .await?;
 
     println!("Checking coinbase, base and operator fee vault balances");
-=======
-        .await?;
-
-    let fee_vault_balance_after_tests = l2_client
-        .get_balance(fee_vault(), BlockIdentifier::Tag(BlockTag::Latest))
-        .await?;
-
-    println!("Checking coinbase and fee vault balances");
->>>>>>> 1b604808
 
     assert_eq!(
         coinbase_balance_after_tests,
@@ -278,7 +243,6 @@
         "Coinbase is not correct after tests"
     );
 
-<<<<<<< HEAD
     if std::env::var("INTEGRATION_TEST_SKIP_BASE_FEE_VAULT_CHECK").is_err() {
         assert_eq!(
             base_fee_vault_balance_after_tests,
@@ -293,16 +257,6 @@
         "Operator fee vault is not correct after tests"
     );
 
-=======
-    if std::env::var("INTEGRATION_TEST_SKIP_FEE_VAULT_CHECK").is_err() {
-        assert_eq!(
-            fee_vault_balance_after_tests,
-            fee_vault_balance_before_tests + acc_base_fees,
-            "Fee vault is not correct after tests"
-        );
-    }
-
->>>>>>> 1b604808
     // Not thread-safe (coinbase and bridge balance checks)
     test_n_withdraws(
         &l1_client,
@@ -1113,11 +1067,7 @@
 }
 
 /// Test depositing ETH from L1 to L2
-<<<<<<< HEAD
 /// 1. Fetch initial balances of depositor on L1, recipient on L2, bridge on L1 and coinbase, base and operator fee vault on L2
-=======
-/// 1. Fetch initial balances of depositor on L1, recipient on L2, bridge on L1 and coinbase on L2.
->>>>>>> 1b604808
 /// 2. Perform deposit from L1 to L2
 /// 3. Check final balances.
 async fn test_deposit(
@@ -1168,7 +1118,6 @@
 
     let coinbase_balance_before_deposit = l2_client
         .get_balance(coinbase(), BlockIdentifier::Tag(BlockTag::Latest))
-<<<<<<< HEAD
         .await?;
 
     let base_fee_vault_balance_before_deposit = l2_client
@@ -1177,8 +1126,6 @@
 
     let operator_vault_balance_before_deposit = l2_client
         .get_balance(operator_fee_vault(), BlockIdentifier::Tag(BlockTag::Latest))
-=======
->>>>>>> 1b604808
         .await?;
 
     println!("test_deposit: Depositing funds from L1 to L2");
@@ -1299,7 +1246,6 @@
 
     let coinbase_balance_after_deposit = l2_client
         .get_balance(coinbase(), BlockIdentifier::Tag(BlockTag::Latest))
-<<<<<<< HEAD
         .await?;
 
     let base_fee_vault_balance_after_deposit = l2_client
@@ -1308,14 +1254,11 @@
 
     let operator_fee_vault_balance_after_deposit = l2_client
         .get_balance(operator_fee_vault(), BlockIdentifier::Tag(BlockTag::Latest))
-=======
->>>>>>> 1b604808
         .await?;
 
     assert_eq!(
         coinbase_balance_after_deposit, coinbase_balance_before_deposit,
         "Coinbase balance should not change after deposit"
-<<<<<<< HEAD
     );
 
     assert_eq!(
@@ -1326,8 +1269,6 @@
     assert_eq!(
         operator_fee_vault_balance_after_deposit, operator_vault_balance_before_deposit,
         "Operator vault balance should not change after deposit"
-=======
->>>>>>> 1b604808
     );
 
     Ok(())
@@ -1364,10 +1305,7 @@
     l2_client: EthClient,
     transferer_private_key: SecretKey,
     returnerer_private_key: SecretKey,
-<<<<<<< HEAD
     operator_fee: U256,
-=======
->>>>>>> 1b604808
 ) -> Result<FeesDetails> {
     println!("test_transfer: Transferring funds on L2");
     let transferer_address = get_address_from_secret_key(&transferer_private_key).unwrap();
@@ -1574,11 +1512,8 @@
     transferer_private_key: &SecretKey,
     transfer_recipient_address: Address,
     transfer_value: U256,
-<<<<<<< HEAD
     operator_fee: U256,
     test: &str,
-=======
->>>>>>> 1b604808
 ) -> Result<FeesDetails> {
     let transferer_address = get_address_from_secret_key(transferer_private_key).unwrap();
 
@@ -1647,11 +1582,6 @@
     );
     println!("{test}: Transfer successful");
 
-<<<<<<< HEAD
-=======
-    let transfer_fees = get_fees_details_l2(&transfer_tx_receipt, l2_client).await;
-
->>>>>>> 1b604808
     Ok(transfer_fees)
 }
 
@@ -1704,7 +1634,6 @@
 
     let coinbase_balance_before_withdrawal = l2_client
         .get_balance(coinbase(), BlockIdentifier::Tag(BlockTag::Latest))
-<<<<<<< HEAD
         .await?;
 
     let base_fee_vault_balance_before_withdrawal = l2_client
@@ -1713,8 +1642,6 @@
 
     let operator_fee_vault_balance_before_withdrawal = l2_client
         .get_balance(operator_fee_vault(), BlockIdentifier::Tag(BlockTag::Latest))
-=======
->>>>>>> 1b604808
         .await?;
 
     println!("test_n_withdraws: Withdrawing funds from L2 to L1");
@@ -1791,7 +1718,6 @@
         .get_balance(coinbase(), BlockIdentifier::Tag(BlockTag::Latest))
         .await?;
 
-<<<<<<< HEAD
     let base_fee_vault_balance_after_withdrawal = l2_client
         .get_balance(base_fee_vault(), BlockIdentifier::Tag(BlockTag::Latest))
         .await?;
@@ -1816,16 +1742,6 @@
     assert_eq!(
         operator_fee_vault_balance_after_withdrawal,
         operator_fee_vault_balance_before_withdrawal + total_withdraw_fees_l2.operator_fee,
-=======
-    let mut priority_fees = U256::zero();
-    for receipt in receipts {
-        priority_fees += get_fees_details_l2(&receipt, l2_client).await.priority_fees;
-    }
-
-    assert_eq!(
-        coinbase_balance_after_withdrawal,
-        coinbase_balance_before_withdrawal + priority_fees,
->>>>>>> 1b604808
         "Coinbase balance didn't increase as expected after withdrawal"
     );
 
@@ -1944,7 +1860,6 @@
 
     println!("Coinbase balance: {coinbase_balance}");
 
-<<<<<<< HEAD
     let base_fee_vault_balance = l2_client
         .get_balance(base_fee_vault(), BlockIdentifier::Tag(BlockTag::Latest))
         .await?;
@@ -1964,18 +1879,6 @@
 
     println!(
         "Total balance on L2: {rich_accounts_balance} + {coinbase_balance} + {base_fee_vault_balance} + {operator_fee_vault_balance} = {total_balance_on_l2}"
-=======
-    let fee_vault_balance = l2_client
-        .get_balance(fee_vault(), BlockIdentifier::Tag(BlockTag::Latest))
-        .await?;
-
-    println!("Fee vault balance: {fee_vault_balance}");
-
-    let total_balance_on_l2 = rich_accounts_balance + coinbase_balance + fee_vault_balance;
-
-    println!(
-        "Total balance on L2: {rich_accounts_balance} + {coinbase_balance} + {fee_vault_balance} = {total_balance_on_l2}"
->>>>>>> 1b604808
     );
     println!("Checking native tokens locked on CommonBridge");
 
@@ -1990,11 +1893,7 @@
 
     println!("Bridge has locked: {bridge_native_locked}");
 
-<<<<<<< HEAD
     if std::env::var("INTEGRATION_TEST_SKIP_BASE_FEE_VAULT_CHECK").is_err() {
-=======
-    if std::env::var("INTEGRATION_TEST_SKIP_FEE_VAULT_CHECK").is_err() {
->>>>>>> 1b604808
         assert!(
             total_balance_on_l2 == bridge_native_locked,
             "Total balance on L2 ({total_balance_on_l2}) differs from bridge native locked ({bridge_native_locked})"
@@ -2018,10 +1917,7 @@
     init_code: &[u8],
     deployer_private_key: &SecretKey,
     test_name: &str,
-<<<<<<< HEAD
     operator_fee: U256,
-=======
->>>>>>> 1b604808
 ) -> Result<(Address, FeesDetails)> {
     println!("{test_name}: Deploying contract on L2");
 
@@ -2184,7 +2080,6 @@
 
 #[derive(Debug, Default)]
 struct FeesDetails {
-<<<<<<< HEAD
     base_fees: U256,
     priority_fees: U256,
     operator_fee: U256,
@@ -2194,10 +2089,6 @@
     fn total(&self) -> U256 {
         self.base_fees + self.priority_fees + self.operator_fee
     }
-=======
-    total_fees: U256,
-    priority_fees: U256,
->>>>>>> 1b604808
 }
 
 impl Add for FeesDetails {
@@ -2205,25 +2096,11 @@
 
     fn add(self, other: Self) -> Self {
         Self {
-<<<<<<< HEAD
             base_fees: self.base_fees + other.base_fees,
             priority_fees: self.priority_fees + other.priority_fees,
             operator_fee: self.operator_fee + other.operator_fee,
         }
     }
-=======
-            total_fees: self.total_fees + other.total_fees,
-            priority_fees: self.priority_fees + other.priority_fees,
-        }
-    }
-}
-
-impl AddAssign for FeesDetails {
-    fn add_assign(&mut self, other: Self) {
-        self.total_fees += other.total_fees;
-        self.priority_fees += other.priority_fees;
-    }
->>>>>>> 1b604808
 }
 
 impl AddAssign for FeesDetails {
@@ -2256,20 +2133,12 @@
 
     let base_fees: U256 = (base_fee_per_gas * gas_used).into();
 
-<<<<<<< HEAD
     let priority_fees: U256 = total_execution_fees - base_fees;
 
     FeesDetails {
         base_fees,
         priority_fees,
         operator_fee,
-=======
-    let priority_fees = max_priority_fee_per_gas_transfer.mul(tx_receipt.tx_info.gas_used);
-
-    FeesDetails {
-        total_fees,
-        priority_fees,
->>>>>>> 1b604808
     }
 }
 
@@ -2289,7 +2158,6 @@
         .unwrap_or(DEFAULT_PROPOSER_COINBASE_ADDRESS)
 }
 
-<<<<<<< HEAD
 fn base_fee_vault() -> Address {
     std::env::var("INTEGRATION_TEST_PROPOSER_BASE_FEE_VAULT_ADDRESS")
         .map(|address| address.parse().expect("Invalid proposer coinbase address"))
@@ -2300,12 +2168,6 @@
     std::env::var("INTEGRATION_TEST_PROPOSER_OPERATOR_FEE_VAULT_ADDRESS")
         .map(|address| address.parse().expect("Invalid proposer coinbase address"))
         .unwrap_or(DEFAULT_OPERATOR_FEE_VAULT_ADDRESS)
-=======
-fn fee_vault() -> Address {
-    std::env::var("INTEGRATION_TEST_PROPOSER_FEE_VAULT_ADDRESS")
-        .map(|address| address.parse().expect("Invalid proposer coinbase address"))
-        .unwrap_or(DEFAULT_PROPOSER_FEE_VAULT_ADDRESS)
->>>>>>> 1b604808
 }
 
 async fn wait_for_l2_deposit_receipt(
