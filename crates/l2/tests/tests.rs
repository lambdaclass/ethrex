#![allow(clippy::unwrap_used)]
#![allow(clippy::expect_used)]
use bytes::Bytes;
use ethereum_types::{Address, H160, U256};
use ethrex_l2::utils::config::read_env_file;
use ethrex_l2_sdk::calldata;
use ethrex_rpc::clients::eth::{
    eth_sender::Overrides, from_hex_string_to_u256, BlockByNumber, EthClient,
};
use ethrex_rpc::types::receipt::RpcReceipt;
use keccak_hash::H256;
use secp256k1::SecretKey;
use std::{ops::Mul, str::FromStr, time::Duration};

const DEFAULT_ETH_URL: &str = "http://localhost:8545";
const DEFAULT_PROPOSER_URL: &str = "http://localhost:1729";
// 0x8943545177806ed17b9f23f0a21ee5948ecaa776
const DEFAULT_L1_RICH_WALLET_ADDRESS: Address = H160([
    0x89, 0x43, 0x54, 0x51, 0x77, 0x80, 0x6e, 0xd1, 0x7b, 0x9f, 0x23, 0xf0, 0xa2, 0x1e, 0xe5, 0x94,
    0x8e, 0xca, 0xa7, 0x76,
]);
// 0xbcdf20249abf0ed6d944c0288fad489e33f66b3960d9e6229c1cd214ed3bbe31
const DEFAULT_L1_RICH_WALLET_PRIVATE_KEY: H256 = H256([
    0xbc, 0xdf, 0x20, 0x24, 0x9a, 0xbf, 0x0e, 0xd6, 0xd9, 0x44, 0xc0, 0x28, 0x8f, 0xad, 0x48, 0x9e,
    0x33, 0xf6, 0x6b, 0x39, 0x60, 0xd9, 0xe6, 0x22, 0x9c, 0x1c, 0xd2, 0x14, 0xed, 0x3b, 0xbe, 0x31,
]);

const L1_GAS_COST_MAX_DELTA: U256 = U256([1_000_000_000_000_000, 0, 0, 0]);
const L2_GAS_COST_MAX_DELTA: U256 = U256([100_000_000_000_000, 0, 0, 0]);

/// Test the full flow of depositing, transferring, and withdrawing funds
/// from L1 to L2 and back.
///
/// 1. Check balances on L1 and L2
/// 2. Deposit from L1 to L2
/// 3. Check balances on L1 and L2
/// 4. Transfer funds on L2
/// 5. Check balances on L2
/// 6. Withdraw funds from L2 to L1
/// 7. Check balances on L1 and L2
/// 8. Claim funds on L1
/// 9. Check balances on L1 and L2
#[tokio::test]
async fn l2_integration_test() -> Result<(), Box<dyn std::error::Error>> {
    let eth_client = eth_client();
    let proposer_client = proposer_client();

    read_env_file()?;

    // 1. Check balances on L1 and L2

    println!("Checking initial balances on L1 and L2");
    let l1_rich_wallet_address = l1_rich_wallet_address();

<<<<<<< HEAD
    let l1_initial_balance = eth_client.get_balance(l1_rich_wallet_address()).await?;
    let l2_initial_balance = proposer_client
        .get_balance(l1_rich_wallet_address())
        .await?;
    let common_bridge_initial_balance = eth_client.get_balance(common_bridge_address()).await?;
=======
    let l1_initial_balance = eth_client.get_balance(l1_rich_wallet_address).await?;
    let l2_initial_balance = proposer_client.get_balance(l1_rich_wallet_address).await?;
>>>>>>> 9d8c5515

    println!("L1 initial balance: {l1_initial_balance}");
    println!("L2 initial balance: {l2_initial_balance}");
    println!("Common Bridge initial balance: {common_bridge_initial_balance}");

    let recoverable_fees_vault_balance = proposer_client.get_balance(fees_vault()).await?;
    println!(
        "Recoverable Fees Balance: {}",
        recoverable_fees_vault_balance
    );

    // 2. Deposit from L1 to L2

    println!("Depositing funds from L1 to L2");

    let deposit_value = U256::from(1000000000000000000000u128);
    let deposit_tx = ethrex_l2_sdk::deposit(
        deposit_value,
        l1_rich_wallet_address,
        l1_rich_wallet_private_key(),
        &eth_client,
    )
    .await?;

    println!("Waiting for deposit transaction receipt");

    let _deposit_tx_receipt =
        ethrex_l2_sdk::wait_for_transaction_receipt(deposit_tx, &eth_client, 5).await?;

    let recoverable_fees_vault_balance = proposer_client.get_balance(fees_vault()).await?;
    println!(
        "Recoverable Fees Balance: {}",
        recoverable_fees_vault_balance
    );

    // 3. Check balances on L1 and L2

    println!("Checking balances on L1 and L2 after deposit");

    let l1_after_deposit_balance = eth_client.get_balance(l1_rich_wallet_address).await?;
    let mut l2_after_deposit_balance = proposer_client.get_balance(l1_rich_wallet_address).await?;

    println!("Waiting for L2 balance to update");

    // TODO: Improve this. Ideally, the L1 contract should return the L2 mint
    // tx hash for the user to wait for the receipt.
    let mut retries = 0;
    while retries < 30 && l2_after_deposit_balance < l2_initial_balance + deposit_value {
        std::thread::sleep(std::time::Duration::from_secs(2));
        println!("[{retries}/30] Waiting for L2 balance to update after deposit");
        l2_after_deposit_balance = proposer_client.get_balance(l1_rich_wallet_address).await?;
        retries += 1;
    }

    assert_ne!(retries, 30, "L2 balance did not update after deposit");

    let common_bridge_locked_balance = eth_client.get_balance(common_bridge_address()).await?;
    // Check that the deposit amount is the amount locked by the CommonBridge
    assert_eq!(
        common_bridge_locked_balance,
        common_bridge_initial_balance + deposit_value
    );

    println!("L2 deposit received");

    println!("L1 balance after deposit: {l1_after_deposit_balance}");
    println!("L2 balance after deposit: {l2_after_deposit_balance}");

    assert_eq!(
        l2_initial_balance + deposit_value,
        l2_after_deposit_balance,
        "L2 balance should increase with deposit value"
    );
    assert!(
        (l1_initial_balance - deposit_value).abs_diff(l1_after_deposit_balance)
            < L1_GAS_COST_MAX_DELTA,
        "L1 balance should decrease with deposit value + gas costs. Gas costs were {}/{L1_GAS_COST_MAX_DELTA}",
        (l1_initial_balance - deposit_value).abs_diff(l1_after_deposit_balance)
    );

    let first_deposit_recoverable_fees_vault_balance =
        proposer_client.get_balance(fees_vault()).await?;
    println!(
        "Recoverable Fees Balance: {}, This amount is given because of the L2 Privileged Transaction, a deposit shouldn't give a tip to the coinbase address if the gas sent as tip doesn't come from the L1.",
        first_deposit_recoverable_fees_vault_balance
    );
    // 4. Transfer funds on L2

    println!("Transferring funds on L2");

    let (random_account_address, _random_account_private_key) = random_account();
    let l2_random_account_initial_balance =
        proposer_client.get_balance(random_account_address).await?;
    assert!(l2_random_account_initial_balance.is_zero());
    let transfer_value = U256::from(10000000000u128);
    let transfer_tx = ethrex_l2_sdk::transfer(
        transfer_value,
        l1_rich_wallet_address,
        random_account_address,
        l1_rich_wallet_private_key(),
        &proposer_client,
    )
    .await?;
    let transfer_tx_receipt =
        ethrex_l2_sdk::wait_for_transaction_receipt(transfer_tx, &proposer_client, 30).await?;

    let recoverable_fees_vault_balance = proposer_client.get_balance(fees_vault()).await?;
    println!(
        "Recoverable Fees Balance: {}",
        recoverable_fees_vault_balance
    );

    // 5. Check balances on L2

    println!("Checking balances on L2 after transfer");

    let l2_balance_after_transfer = proposer_client.get_balance(l1_rich_wallet_address).await?;
    let l2_random_account_balance_after_transfer =
        proposer_client.get_balance(random_account_address).await?;

    println!("L2 balance after transfer: {l2_balance_after_transfer}");
    println!("Random account balance after transfer: {l2_random_account_balance_after_transfer}");

    assert!(
        (l2_after_deposit_balance - transfer_value).abs_diff(l2_balance_after_transfer)
            < L2_GAS_COST_MAX_DELTA,
        "L2 balance should be decrease with transfer value + gas costs. Gas costs were {}/{L2_GAS_COST_MAX_DELTA}",
        (l2_after_deposit_balance - transfer_value).abs_diff(l2_balance_after_transfer)
    );
    assert_eq!(
        l2_random_account_initial_balance + transfer_value,
        l2_random_account_balance_after_transfer,
        "Random account balance should increase with transfer value"
    );

    // 6. Withdraw funds from L2 to L1

    println!("Withdrawing funds from L2 to L1");
    let withdraw_value = U256::from(100000000000000000000u128);
    let withdraw_tx = ethrex_l2_sdk::withdraw(
        withdraw_value,
        l1_rich_wallet_address,
        l1_rich_wallet_private_key(),
        &proposer_client,
    )
    .await?;
    let withdraw_tx_receipt =
        ethrex_l2_sdk::wait_for_transaction_receipt(withdraw_tx, &proposer_client, 30)
            .await
            .expect("Withdraw tx receipt not found");

    // 7. Check balances on L1 and L2

    println!("Checking balances on L1 and L2 after withdrawal");

    let l1_after_withdrawal_balance = eth_client.get_balance(l1_rich_wallet_address).await?;
    let l2_after_withdrawal_balance = proposer_client.get_balance(l1_rich_wallet_address).await?;

    println!("L1 balance after withdrawal: {l1_after_withdrawal_balance}");
    println!("L2 balance after withdrawal: {l2_after_withdrawal_balance}");

    assert_eq!(
        l1_after_deposit_balance, l1_after_withdrawal_balance,
        "L1 balance should not change after withdrawal"
    );
    assert!(
        (l2_balance_after_transfer - withdraw_value).abs_diff(l2_after_withdrawal_balance)
            < L2_GAS_COST_MAX_DELTA,
        "L2 balance should decrease with withdraw value + gas costs"
    );

    // 8. Claim funds on L1

    println!("Claiming funds on L1");

    while u64::from_str_radix(
        eth_client
            .call(
                Address::from_str(
                    &std::env::var("COMMITTER_ON_CHAIN_PROPOSER_ADDRESS")
                        .expect("ON_CHAIN_PROPOSER env var not set"),
                )
                .unwrap(),
                // lastVerifiedBlock()
                Bytes::from_static(&[0x2f, 0xde, 0x80, 0xe5]),
                Overrides::default(),
            )
            .await?
            .get(2..)
            .unwrap(),
        16,
    )
    .unwrap()
        < withdraw_tx_receipt.block_info.block_number
    {
        println!("Withdrawal is not verified on L1 yet");
        std::thread::sleep(Duration::from_secs(2));
    }

    let claim_tx = ethrex_l2_sdk::claim_withdraw(
        withdraw_tx,
        withdraw_value,
        l1_rich_wallet_address,
        l1_rich_wallet_private_key(),
        &proposer_client,
        &eth_client,
    )
    .await?;

    let _claim_tx_receipt =
        ethrex_l2_sdk::wait_for_transaction_receipt(claim_tx, &eth_client, 15).await?;

    // 9. Check balances on L1 and L2

    println!("Checking balances on L1 and L2 after claim");

    let l1_after_claim_balance = eth_client.get_balance(l1_rich_wallet_address).await?;
    let l2_after_claim_balance = proposer_client.get_balance(l1_rich_wallet_address).await?;

    println!("L1 balance after claim: {l1_after_claim_balance}");
    println!("L2 balance after claim: {l2_after_claim_balance}");

    let common_bridge_locked_balance = eth_client.get_balance(common_bridge_address()).await?;
    let recoverable_fees_vault_balance = proposer_client.get_balance(fees_vault()).await?;
    println!(
        "Recoverable Fees Balance: {}",
        recoverable_fees_vault_balance
    );

    let fees_transfer = get_fees_details_l2(transfer_tx_receipt, &proposer_client).await;
    println!("transfer: {fees_transfer:?}");
    let fees_withdraw = get_fees_details_l2(withdraw_tx_receipt, &proposer_client).await;
    println!("withdraw: {fees_withdraw:?}");

    println!("Common Bridge Locked Balance: {common_bridge_locked_balance}");

    let total_locked_l2_value =
        deposit_value - withdraw_value - fees_transfer.total_fees - fees_withdraw.total_fees;
    let total_locked_l2_value_with_recoverable_fees =
        total_locked_l2_value + fees_transfer.recoverable_fees + fees_withdraw.recoverable_fees;

    let total_burned_fees = fees_transfer.burned_fees + fees_withdraw.burned_fees;
    println!("TOTAL Locked L2 value: {total_locked_l2_value}");
    println!(
        "TOTAL Locked L2 value with recoverable fees: {total_locked_l2_value_with_recoverable_fees}"
    );
    println!("BURNED FEES L2: {total_burned_fees}");

    println!("The total locked value by the CommonBridge contract doesn't take burned fees into account, also the deposit transactions \"gives\" some tokens (from fees) to the coinbase address. This behavior shouldn't happen.");

    // Check that we only have the amount left after the withdrawal
    assert_eq!(
        common_bridge_locked_balance,
        common_bridge_initial_balance + deposit_value - withdraw_value,
        "Amount after withdrawal differs"
    );

    // Check that the total_locked_l2_value_with_recoverable_fees matches the common_bridge_locked_balance - burned_fees
    // Check that we only have the amount left after the withdrawal
    assert_eq!(
        common_bridge_locked_balance,
        common_bridge_initial_balance
            + total_locked_l2_value_with_recoverable_fees
            + total_burned_fees,
        "Amount calculated after withdrawal differs"
    );

    // Check that the recoverable fees matches
    assert_eq!(
        recoverable_fees_vault_balance - first_deposit_recoverable_fees_vault_balance,
        fees_transfer.recoverable_fees + fees_withdraw.recoverable_fees,
        "Recoverable fees don't match"
    );

    assert!(
        (l1_after_withdrawal_balance + withdraw_value).abs_diff(l1_after_claim_balance)
            < L1_GAS_COST_MAX_DELTA,
        "L1 balance should have increased with withdraw value + gas costs"
    );
    assert_eq!(
        l2_after_withdrawal_balance, l2_after_claim_balance,
        "L2 balance should not change after claim"
    );

    println!("l2_integration_test is done");
    Ok(())
}

#[tokio::test]
async fn l2_sdk_deploy() -> Result<(), Box<dyn std::error::Error>> {
    let eth_client = eth_client();

    //pragma solidity ^0.8.27;
    //contract Test {
    //    uint256 public constant number = 37;
    //}
    let init_code = hex::decode("6080604052348015600e575f5ffd5b5060ac80601a5f395ff3fe6080604052348015600e575f5ffd5b50600436106026575f3560e01c80638381f58a14602a575b5f5ffd5b60306044565b604051603b9190605f565b60405180910390f35b602581565b5f819050919050565b6059816049565b82525050565b5f60208201905060705f8301846052565b9291505056fea2646970667358221220a6516c1bfca94ad11d1315b32cd08f115c050e098a0631d58ee55923e70bc36364736f6c634300081c0033")?;

    let (_, contract_address) = eth_client
        .deploy(
            l1_rich_wallet_address(),
            l1_rich_wallet_private_key(),
            init_code.into(),
            Overrides::default(),
        )
        .await?;

    let calldata: Bytes = calldata::encode_calldata("number()", &[])?.into();

    let hex_str = eth_client
        .call(contract_address, calldata, Overrides::default())
        .await?;
    let number = from_hex_string_to_u256(&hex_str)?.as_u64();

    assert_eq!(number, 37);
    Ok(())
}

#[derive(Debug)]
struct FeesDetails {
    total_fees: U256,
    recoverable_fees: U256,
    burned_fees: U256,
}

async fn get_fees_details_l2(tx_receipt: RpcReceipt, l2_client: &EthClient) -> FeesDetails {
    let total_fees: U256 =
        (tx_receipt.tx_info.gas_used * tx_receipt.tx_info.effective_gas_price).into();

    let effective_gas_price = tx_receipt.tx_info.effective_gas_price;
    let base_fee_per_gas = l2_client
        .get_block_by_number(BlockByNumber::Number(tx_receipt.block_info.block_number))
        .await
        .unwrap()
        .header
        .base_fee_per_gas
        .unwrap();

    let max_priority_fee_per_gas_transfer: U256 = (effective_gas_price - base_fee_per_gas).into();

    let recoverable_fees = max_priority_fee_per_gas_transfer.mul(tx_receipt.tx_info.gas_used);

    FeesDetails {
        total_fees,
        recoverable_fees,
        burned_fees: total_fees - recoverable_fees,
    }
}

fn eth_client() -> EthClient {
    EthClient::new(&std::env::var("ETH_URL").unwrap_or(DEFAULT_ETH_URL.to_owned()))
}

fn proposer_client() -> EthClient {
    EthClient::new(&std::env::var("PROPOSER_URL").unwrap_or(DEFAULT_PROPOSER_URL.to_owned()))
}

fn l1_rich_wallet_address() -> Address {
    std::env::var("L1_RICH_WALLET_ADDRESS")
        .unwrap_or(format!("{DEFAULT_L1_RICH_WALLET_ADDRESS:#x}"))
        .parse()
        .unwrap()
}

fn common_bridge_address() -> Address {
    std::env::var("L1_WATCHER_BRIDGE_ADDRESS")
        .expect("L1_WATCHER_BRIDGE_ADDRESS env var not set")
        .parse()
        .unwrap()
}

fn fees_vault() -> Address {
    std::env::var("PROPOSER_COINBASE_ADDRESS")
        .expect("PROPOSER_COINBASE_ADDRESS env var not set")
        .parse()
        .unwrap()
}

fn l1_rich_wallet_private_key() -> SecretKey {
    std::env::var("L1_RICH_WALLET_PRIVATE_KEY")
        .map(|s| SecretKey::from_slice(H256::from_str(&s).unwrap().as_bytes()).unwrap())
        .unwrap_or(SecretKey::from_slice(DEFAULT_L1_RICH_WALLET_PRIVATE_KEY.as_bytes()).unwrap())
}

fn random_account() -> (Address, SecretKey) {
    let (sk, pk) = secp256k1::generate_keypair(&mut rand::thread_rng());
    let address = Address::from(keccak_hash::keccak(&pk.serialize_uncompressed()[1..]));
    (address, sk)
}<|MERGE_RESOLUTION|>--- conflicted
+++ resolved
@@ -52,16 +52,9 @@
     println!("Checking initial balances on L1 and L2");
     let l1_rich_wallet_address = l1_rich_wallet_address();
 
-<<<<<<< HEAD
-    let l1_initial_balance = eth_client.get_balance(l1_rich_wallet_address()).await?;
-    let l2_initial_balance = proposer_client
-        .get_balance(l1_rich_wallet_address())
-        .await?;
-    let common_bridge_initial_balance = eth_client.get_balance(common_bridge_address()).await?;
-=======
     let l1_initial_balance = eth_client.get_balance(l1_rich_wallet_address).await?;
     let l2_initial_balance = proposer_client.get_balance(l1_rich_wallet_address).await?;
->>>>>>> 9d8c5515
+    let common_bridge_initial_balance = eth_client.get_balance(common_bridge_address()).await?;
 
     println!("L1 initial balance: {l1_initial_balance}");
     println!("L2 initial balance: {l2_initial_balance}");
