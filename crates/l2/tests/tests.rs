#![allow(clippy::unwrap_used)]
#![allow(clippy::expect_used)]
use anyhow::{Context, Result};
use bytes::Bytes;
use ethrex_common::constants::GAS_PER_BLOB;
use ethrex_common::types::account_diff::{AccountStateDiff, get_accounts_diff_size};
use ethrex_common::types::{SAFE_BYTES_PER_BLOB, TxType};
use ethrex_common::utils::keccak;
use ethrex_common::{Address, H160, H256, U256};
use ethrex_l2::monitor::widget::l2_to_l1_messages::{L2ToL1MessageKind, L2ToL1MessageStatus};
use ethrex_l2::monitor::widget::{L2ToL1MessagesTable, l2_to_l1_messages::L2ToL1MessageRow};
use ethrex_l2::sequencer::l1_watcher::PrivilegedTransactionData;
use ethrex_l2_common::calldata::Value;
use ethrex_l2_common::l1_messages::L1MessageProof;
use ethrex_l2_common::state_diff::SIMPLE_TX_STATE_DIFF_SIZE;
use ethrex_l2_common::utils::get_address_from_secret_key;
use ethrex_l2_rpc::clients::get_l1_blob_base_fee_per_gas;
use ethrex_l2_rpc::clients::get_operator_fee;
use ethrex_l2_rpc::signer::{LocalSigner, Signer};
use ethrex_l2_sdk::{
    COMMON_BRIDGE_L2_ADDRESS, bridge_address, calldata::encode_calldata, claim_erc20withdraw,
    claim_withdraw, compile_contract, create_deploy, deposit_erc20, get_address_alias,
    get_erc1967_slot, git_clone, l1_to_l2_tx_data::L1ToL2TransactionData,
    wait_for_transaction_receipt,
};
use ethrex_l2_sdk::{
<<<<<<< HEAD
    build_generic_tx, get_fee_token_ratio, get_last_verified_batch, send_generic_transaction,
    wait_for_message_proof,
=======
    FEE_TOKEN_REGISTRY_ADDRESS, REGISTER_FEE_TOKEN_SIGNATURE, build_generic_tx,
    get_last_verified_batch, send_generic_transaction, wait_for_message_proof,
>>>>>>> 2b64283d
};
use ethrex_rpc::{
    clients::eth::{EthClient, Overrides},
    types::{
        block_identifier::{BlockIdentifier, BlockTag},
        receipt::RpcReceipt,
    },
};
use hex::FromHexError;
use reqwest::Url;
use secp256k1::SecretKey;
use std::cmp::min;
use std::collections::{BTreeMap, HashMap};
use std::ops::{Add, AddAssign};
use std::time::Duration;
use std::{
    fs::{File, read_to_string},
    io::{BufRead, BufReader},
    path::{Path, PathBuf},
};
use tokio::task::JoinSet;
use tokio::time::sleep;

/// Test the full flow of depositing, depositing with contract call, transferring, and withdrawing funds
/// from L1 to L2 and back.
/// The test can be configured with the following environment variables
///
/// RPC urls:
/// INTEGRATION_TEST_L1_RPC: The url of the l1 rpc server
/// INTEGRATION_TEST_L2_RPC: The url of the l2 rpc server
///
/// Accounts private keys:
/// ETHREX_DEPLOYER_PRIVATE_KEYS_FILE_PATH: The path to a file with pks that are rich accounts in the l2
/// INTEGRATION_TEST_PRIVATE_KEYS_FILE_PATH: The path to a file with pks that are used in the tests. (subset of the rich accounts)
/// INTEGRATION_TEST_BRIDGE_OWNER_PRIVATE_KEY: The private key of the l1 bridge owner
///
/// Contract addresses:
/// ETHREX_WATCHER_BRIDGE_ADDRESS: The address of the l1 bridge contract
/// INTEGRATION_TEST_PROPOSER_COINBASE_ADDRESS: The address of the l2 coinbase
/// INTEGRATION_TEST_PROPOSER_BASE_FEE_VAULT_ADDRESS: The address of the l2 base_fee_vault
/// INTEGRATION_TEST_PROPOSER_OPERATOR_FEE_VAULT_ADDRESS: The address of the l2 operator_fee_vault
/// INTEGRATION_TEST_PROPOSER_L1_FEE_VAULT_ADDRESS: The address of the l2 l1_fee_vault
///
/// Test parameters:
///
/// INTEGRATION_TEST_DEPOSIT_VALUE: amount in wei to deposit from L1_RICH_WALLET_PRIVATE_KEY to the l2, this amount will be deposited 3 times over the course of the test
/// INTEGRATION_TEST_TRANSFER_VALUE: amount in wei to transfer to INTEGRATION_TEST_RETURN_TRANSFER_PRIVATE_KEY, this amount will be returned to the account
/// INTEGRATION_TEST_WITHDRAW_VALUE: amount in wei to withdraw from the l2 back to the l1 from L1_RICH_WALLET_PRIVATE_KEY this will be done INTEGRATION_TEST_WITHDRAW_COUNT times
/// INTEGRATION_TEST_WITHDRAW_COUNT: amount of withdraw transactions to send
/// INTEGRATION_TEST_SKIP_TEST_TOTAL_ETH: if set the integration test will not check for total eth in the chain, only to be used if we don't know all the accounts that exist in l2
const DEFAULT_L1_RPC: &str = "http://localhost:8545";
const DEFAULT_L2_RPC: &str = "http://localhost:1729";

// 0x941e103320615d394a55708be13e45994c7d93b932b064dbcb2b511fe3254e2e
const DEFAULT_BRIDGE_OWNER_PRIVATE_KEY: H256 = H256([
    0x94, 0x1e, 0x10, 0x33, 0x20, 0x61, 0x5d, 0x39, 0x4a, 0x55, 0x70, 0x8b, 0xe1, 0x3e, 0x45, 0x99,
    0x4c, 0x7d, 0x93, 0xb9, 0x32, 0xb0, 0x64, 0xdb, 0xcb, 0x2b, 0x51, 0x1f, 0xe3, 0x25, 0x4e, 0x2e,
]);

// 0x0007a881CD95B1484fca47615B64803dad620C8d
const DEFAULT_PROPOSER_COINBASE_ADDRESS: Address = H160([
    0x00, 0x07, 0xa8, 0x81, 0xcd, 0x95, 0xb1, 0x48, 0x4f, 0xca, 0x47, 0x61, 0x5b, 0x64, 0x80, 0x3d,
    0xad, 0x62, 0x0c, 0x8d,
]);

// 0x3e141f8f9f083024c6e1ec3de2509de5da47c354
const DEFAULT_ON_CHAIN_PROPOSER_ADDRESS: Address = H160([
    0x3e, 0x14, 0x1f, 0x8f, 0x9f, 0x08, 0x30, 0x24, 0xc6, 0xe1, 0xec, 0x3d, 0xe2, 0x50, 0x9d, 0xe5,
    0xda, 0x47, 0xc3, 0x54,
]);

// 0x000c0d6b7c4516a5b274c51ea331a9410fe69127
// pk: 0xe9ea73e0ca433882aa9d4e2311ecc4e17286121e6bd8e600e5d25d4243b2baa3
const DEFAULT_PROPOSER_BASE_FEE_VAULT_ADDRESS: Address = H160([
    0x00, 0x0c, 0x0d, 0x6b, 0x7c, 0x45, 0x16, 0xa5, 0xb2, 0x74, 0xc5, 0x1e, 0xa3, 0x31, 0xa9, 0x41,
    0x0f, 0xe6, 0x91, 0x27,
]);

// 0xd5d2a85751b6F158e5b9B8cD509206A865672362
// pk: 0xb164d28d5a03910da40f9fe17ea4b8b76e89f45961cd75cfe6877381e35e3eb4
const DEFAULT_OPERATOR_FEE_VAULT_ADDRESS: Address = H160([
    0xd5, 0xd2, 0xa8, 0x57, 0x51, 0xb6, 0xf1, 0x58, 0xe5, 0xb9, 0xb8, 0xcd, 0x50, 0x92, 0x06, 0xa8,
    0x65, 0x67, 0x23, 0x62,
]);

// 0x45681AE1768a8936FB87aB11453B4755e322ceec
// pk: 0x3a7b2002e24304d2dfa39e37a10b44585d10395d1c18f127dfa7b90232cfc5e4
const DEFAULT_L1_FEE_VAULT_ADDRESS: Address = H160([
    0x45, 0x68, 0x1a, 0xe1, 0x76, 0x8a, 0x89, 0x36, 0xfb, 0x87, 0xab, 0x11, 0x45, 0x3b, 0x47, 0x55,
    0xe3, 0x22, 0xce, 0xec,
]);

const DEFAULT_RICH_KEYS_FILE_PATH: &str = "../../fixtures/keys/private_keys_l1.txt";
const DEFAULT_TEST_KEYS_FILE_PATH: &str = "../../fixtures/keys/private_keys_tests.txt";

#[tokio::test]
async fn l2_integration_test() -> Result<(), Box<dyn std::error::Error>> {
    read_env_file_by_config();
    let mut private_keys = get_tests_private_keys();

    let l1_client = l1_client();
    let l2_client = l2_client();

    let withdrawals_count = std::env::var("INTEGRATION_TEST_WITHDRAW_COUNT")
        .map(|amount| amount.parse().expect("Invalid withdrawal amount value"))
        .unwrap_or(5);

    // Not thread-safe (fee vault and bridge balance checks).
    test_deposit(&l1_client, &l2_client, &private_keys.pop().unwrap()).await?;

    let coinbase_balance_before_tests = l2_client
        .get_balance(coinbase(), BlockIdentifier::Tag(BlockTag::Latest))
        .await?;
    let base_fee_vault_balance_before_tests = l2_client
        .get_balance(base_fee_vault(), BlockIdentifier::Tag(BlockTag::Latest))
        .await?;
    let operator_fee_vault_balance_before_tests = l2_client
        .get_balance(operator_fee_vault(), BlockIdentifier::Tag(BlockTag::Latest))
        .await?;
    let l1_fee_vault_balance_before_tests = l2_client
        .get_balance(l1_fee_vault(), BlockIdentifier::Tag(BlockTag::Latest))
        .await?;

    let mut acc_priority_fees = 0;
    let mut acc_base_fees = 0;
    let mut acc_operator_fee = 0;
    let mut acc_l1_fees = 0;

    // Non thread-safe uses owner address
    let fee_token_fees = test_fee_token(
        l2_client.clone(),
        private_keys.pop().unwrap(),
        private_keys.pop().unwrap(),
    )
    .await?;
    acc_priority_fees += fee_token_fees.priority_fees;
    acc_base_fees += fee_token_fees.base_fees;
    acc_operator_fee += fee_token_fees.operator_fees;
    acc_l1_fees += fee_token_fees.l1_fees;

    let mut set = JoinSet::new();

    set.spawn(test_upgrade(l1_client.clone(), l2_client.clone()));

    set.spawn(test_transfer(
        l2_client.clone(),
        private_keys.pop().unwrap(),
        private_keys.pop().unwrap(),
    ));

    set.spawn(test_privileged_tx_with_contract_call(
        l1_client.clone(),
        l2_client.clone(),
        private_keys.pop().unwrap(),
    ));

    set.spawn(test_privileged_tx_with_contract_call_revert(
        l1_client.clone(),
        l2_client.clone(),
        private_keys.pop().unwrap(),
    ));

    // this test should go before the withdrawal ones
    // it's failure case is making a batch invalid due to invalid privileged transactions
    set.spawn(test_privileged_spammer(
        l1_client.clone(),
        private_keys.pop().unwrap(),
    ));

    set.spawn(test_transfer_with_privileged_tx(
        l1_client.clone(),
        l2_client.clone(),
        private_keys.pop().unwrap(),
        private_keys.pop().unwrap(),
    ));

    set.spawn(test_gas_burning(
        l1_client.clone(),
        private_keys.pop().unwrap(),
    ));

    set.spawn(test_privileged_tx_not_enough_balance(
        l1_client.clone(),
        l2_client.clone(),
        private_keys.pop().unwrap(),
        private_keys.pop().unwrap(),
    ));

    set.spawn(test_aliasing(
        l1_client.clone(),
        l2_client.clone(),
        private_keys.pop().unwrap(),
    ));

    set.spawn(test_erc20_failed_deposit(
        l1_client.clone(),
        l2_client.clone(),
        private_keys.pop().unwrap(),
    ));

    set.spawn(test_forced_withdrawal(
        l1_client.clone(),
        l2_client.clone(),
        private_keys.pop().unwrap(),
    ));

    set.spawn(test_erc20_roundtrip(
        l1_client.clone(),
        l2_client.clone(),
        private_keys.pop().unwrap(),
    ));

    while let Some(res) = set.join_next().await {
        let fees_details = res??;
        acc_priority_fees += fees_details.priority_fees;
        acc_base_fees += fees_details.base_fees;
        acc_operator_fee += fees_details.operator_fees;
        acc_l1_fees += fees_details.l1_fees;
    }

    let coinbase_balance_after_tests = l2_client
        .get_balance(coinbase(), BlockIdentifier::Tag(BlockTag::Latest))
        .await?;

    let base_fee_vault_balance_after_tests = l2_client
        .get_balance(base_fee_vault(), BlockIdentifier::Tag(BlockTag::Latest))
        .await?;

    let operator_fee_vault_balance_after_tests = l2_client
        .get_balance(operator_fee_vault(), BlockIdentifier::Tag(BlockTag::Latest))
        .await?;

    let l1_fee_vault_balance_after_tests = l2_client
        .get_balance(l1_fee_vault(), BlockIdentifier::Tag(BlockTag::Latest))
        .await?;

    println!("Checking coinbase, base and operator fee vault balances");

    assert_eq!(
        coinbase_balance_after_tests,
        coinbase_balance_before_tests + acc_priority_fees,
        "Coinbase is not correct after tests"
    );

    if std::env::var("INTEGRATION_TEST_SKIP_BASE_FEE_VAULT_CHECK").is_err() {
        assert_eq!(
            base_fee_vault_balance_after_tests,
            base_fee_vault_balance_before_tests + acc_base_fees,
            "Base fee vault is not correct after tests"
        );
    }

    assert_eq!(
        operator_fee_vault_balance_after_tests,
        operator_fee_vault_balance_before_tests + acc_operator_fee,
        "Operator fee vault is not correct after tests"
    );

    assert_eq!(
        l1_fee_vault_balance_after_tests,
        l1_fee_vault_balance_before_tests + acc_l1_fees,
        "L1 fee vault is not correct after tests"
    );

    // Not thread-safe (coinbase and bridge balance checks)
    test_n_withdraws(
        &l1_client,
        &l2_client,
        &private_keys.pop().unwrap(),
        withdrawals_count,
    )
    .await?;

    if std::env::var("INTEGRATION_TEST_SKIP_TEST_TOTAL_ETH").is_err() {
        test_total_eth_l2(&l1_client, &l2_client).await?;
    }

    clean_contracts_dir();

    println!("l2_integration_test is done");
    Ok(())
}

/// Test upgrading the CommonBridgeL2 contract
/// 1. Compiles the CommonBridgeL2 contract
/// 2. Deploys the new implementation on L2
/// 3. Calls the upgrade function on the L1 bridge contract
/// 4. Checks that the implementation address has changed
async fn test_upgrade(l1_client: EthClient, l2_client: EthClient) -> Result<FeesDetails> {
    println!("Testing upgrade");
    let bridge_owner_private_key = bridge_owner_private_key();
    println!("test_upgrade: Downloading openzeppelin contracts");

    let contracts_path = Path::new("contracts");
    get_contract_dependencies(contracts_path);
    let remappings = [(
        "@openzeppelin/contracts",
        contracts_path
            .join("lib/openzeppelin-contracts-upgradeable/lib/openzeppelin-contracts/contracts"),
    )];

    println!("test_upgrade: Compiling CommonBridgeL2 contract");
    compile_contract(
        contracts_path,
        Path::new("contracts/src/l2/CommonBridgeL2.sol"),
        false,
        Some(&remappings),
        &[contracts_path],
    )?;

    let bridge_code = hex::decode(std::fs::read("contracts/solc_out/CommonBridgeL2.bin")?)?;

    println!("test_upgrade: Deploying CommonBridgeL2 contract");
    let (deploy_address, fees_details) = test_deploy(
        &l2_client,
        &bridge_code,
        &bridge_owner_private_key,
        "test_upgrade",
        dummy_modified_storage_slots(0),
    )
    .await?;

    let impl_slot = get_erc1967_slot("eip1967.proxy.implementation");
    let initial_impl = l2_client
        .get_storage_at(
            COMMON_BRIDGE_L2_ADDRESS,
            impl_slot,
            BlockIdentifier::Tag(BlockTag::Latest),
        )
        .await?;

    println!("test_upgrade: Upgrading CommonBridgeL2 contract");
    let tx_receipt = test_send(
        &l1_client,
        &bridge_owner_private_key,
        bridge_address()?,
        "upgradeL2Contract(address,address,uint256,bytes)",
        &[
            Value::Address(COMMON_BRIDGE_L2_ADDRESS),
            Value::Address(deploy_address),
            Value::Uint(U256::from(100_000)),
            Value::Bytes(Bytes::new()),
        ],
        "test_upgrade",
    )
    .await?;

    assert!(
        tx_receipt.receipt.status,
        "test_upgrade: Upgrade transaction failed"
    );

    let _ = wait_for_l2_deposit_receipt(&tx_receipt, &l1_client, &l2_client).await?;
    let final_impl = l2_client
        .get_storage_at(
            COMMON_BRIDGE_L2_ADDRESS,
            impl_slot,
            BlockIdentifier::Tag(BlockTag::Latest),
        )
        .await?;
    println!("test upgrade: upgraded {initial_impl:#x} -> {final_impl:#x}");
    assert_ne!(initial_impl, final_impl);
    Ok(fees_details)
}

/// In this test we deploy a contract on L2 and call it from L1 using the CommonBridge contract.
/// We call the contract by making a deposit from L1 to L2 with the recipient being the rich account.
/// The deposit will trigger the call to the contract.
async fn test_privileged_tx_with_contract_call(
    l1_client: EthClient,
    l2_client: EthClient,
    rich_wallet_private_key: SecretKey,
) -> Result<FeesDetails> {
    // pragma solidity ^0.8.27;
    // contract Test {
    //     event NumberSet(uint256 indexed number);
    //     function emitNumber(uint256 _number) public {
    //         emit NumberSet(_number);
    //     }
    // }
    let init_code = hex::decode(
        "6080604052348015600e575f5ffd5b506101008061001c5f395ff3fe6080604052348015600e575f5ffd5b50600436106026575f3560e01c8063f15d140b14602a575b5f5ffd5b60406004803603810190603c919060a4565b6042565b005b807f9ec8254969d1974eac8c74afb0c03595b4ffe0a1d7ad8a7f82ed31b9c854259160405160405180910390a250565b5f5ffd5b5f819050919050565b6086816076565b8114608f575f5ffd5b50565b5f81359050609e81607f565b92915050565b5f6020828403121560b65760b56072565b5b5f60c1848285016092565b9150509291505056fea26469706673582212206f6d360696127c56e2d2a456f3db4a61e30eae0ea9b3af3c900c81ea062e8fe464736f6c634300081c0033",
    )?;

    println!("ptx_with_contract_call: Deploying contract on L2");

    let (deployed_contract_address, fees_details) = test_deploy(
        &l2_client,
        &init_code,
        &rich_wallet_private_key,
        "ptx_with_contract_call",
        dummy_modified_storage_slots(0),
    )
    .await?;

    let number_to_emit = U256::from(424242);
    let calldata_to_contract: Bytes =
        encode_calldata("emitNumber(uint256)", &[Value::Uint(number_to_emit)])?.into();

    // We need to get the block number before the deposit to search for logs later.
    let first_block = l2_client.get_block_number().await?;

    println!("ptx_with_contract_call: Calling contract with deposit");

    test_call_to_contract_with_deposit(
        &l1_client,
        &l2_client,
        deployed_contract_address,
        calldata_to_contract,
        &rich_wallet_private_key,
        "ptx_with_contract_call",
    )
    .await?;

    println!("ptx_with_contract_call: Waiting for event to be emitted");

    let mut block_number = first_block;

    let topic = keccak(b"NumberSet(uint256)");

    while l2_client
        .get_logs(
            first_block,
            block_number,
            deployed_contract_address,
            vec![topic],
        )
        .await
        .is_ok_and(|logs| logs.is_empty())
    {
        println!("ptx_with_contract_call: Waiting for the event to be built");
        block_number += U256::one();
        tokio::time::sleep(std::time::Duration::from_secs(1)).await;
    }

    println!("ptx_with_contract_call: Event found in block {block_number}");

    let logs = l2_client
        .get_logs(
            first_block,
            block_number,
            deployed_contract_address,
            vec![topic],
        )
        .await?;

    let number_emitted = U256::from_big_endian(
        &logs
            .first()
            .unwrap()
            .log
            .topics
            .get(1)
            .unwrap()
            .to_fixed_bytes(),
    );

    assert_eq!(
        number_emitted, number_to_emit,
        "ptx_with_contract_call: Event emitted with wrong value. Expected 424242, got {number_emitted}"
    );

    Ok(fees_details)
}

/// Test the deployment of a contract on L2 and call it from L1 using the CommonBridge contract.
/// The call to the contract should revert but the deposit should be successful.
async fn test_privileged_tx_with_contract_call_revert(
    l1_client: EthClient,
    l2_client: EthClient,
    rich_wallet_private_key: SecretKey,
) -> Result<FeesDetails> {
    // pragma solidity ^0.8.27;
    // contract RevertTest {
    //     function revert_call() public {
    //         revert("Reverted");
    //     }
    // }
    let init_code = hex::decode(
        "6080604052348015600e575f5ffd5b506101138061001c5f395ff3fe6080604052348015600e575f5ffd5b50600436106026575f3560e01c806311ebce9114602a575b5f5ffd5b60306032565b005b6040517f08c379a000000000000000000000000000000000000000000000000000000000815260040160629060c1565b60405180910390fd5b5f82825260208201905092915050565b7f52657665727465640000000000000000000000000000000000000000000000005f82015250565b5f60ad600883606b565b915060b682607b565b602082019050919050565b5f6020820190508181035f83015260d68160a3565b905091905056fea2646970667358221220903f571921ce472f979989f9135b8637314b68e080fd70d0da6ede87ad8b5bd564736f6c634300081c0033",
    )?;

    println!("ptx_with_contract_call_revert: Deploying contract on L2");

    let (deployed_contract_address, fees_details) = test_deploy(
        &l2_client,
        &init_code,
        &rich_wallet_private_key,
        "ptx_with_contract_call_revert",
        dummy_modified_storage_slots(0),
    )
    .await?;

    let calldata_to_contract: Bytes = encode_calldata("revert_call()", &[])?.into();

    println!("ptx_with_contract_call_revert: Calling contract with deposit");

    test_call_to_contract_with_deposit(
        &l1_client,
        &l2_client,
        deployed_contract_address,
        calldata_to_contract,
        &rich_wallet_private_key,
        "ptx_with_contract_call_revert",
    )
    .await?;

    Ok(fees_details)
}

async fn find_withdrawal_with_widget(
    bridge_address: Address,
    l2tx: H256,
    l2_client: &EthClient,
    l1_client: &EthClient,
) -> Option<L2ToL1MessageRow> {
    let mut widget = L2ToL1MessagesTable::new(bridge_address);
    widget.on_tick(l1_client, l2_client).await.unwrap();
    widget
        .items
        .iter()
        .find(|row| row.l2_tx_hash == l2tx)
        .cloned()
}

/// Tests the full roundtrip of an ERC20 token from L1 to L2 and back
/// 1. Deploys an ERC20 token on L1
/// 2. Deploys an ERC20 token on L2 that points to the L1 token
/// 3. Mints some tokens on L1
/// 4. Deposits the tokens to L2 through the bridge
/// 5. Withdraws the tokens back to L1
/// 6. Checks that the balances are correct at each step
/// 7. Checks that the withdrawal is correctly recorded in the L2ToL1MessagesTable widget
async fn test_erc20_roundtrip(
    l1_client: EthClient,
    l2_client: EthClient,
    rich_wallet_private_key: SecretKey,
) -> Result<FeesDetails> {
    let token_amount: U256 = U256::from(100);

    let rich_wallet_signer: Signer = LocalSigner::new(rich_wallet_private_key).into();
    let rich_address = rich_wallet_signer.address();

    let init_code_l1 = hex::decode(std::fs::read(
        "../../fixtures/contracts/ERC20/ERC20.bin/TestToken.bin",
    )?)?;

    println!("test_erc20_roundtrip: Deploying ERC20 token on L1");
    let token_l1 = test_deploy_l1(&l1_client, &init_code_l1, &rich_wallet_private_key).await?;

    let contracts_path = Path::new("contracts");

    get_contract_dependencies(contracts_path);
    let remappings = [(
        "@openzeppelin/contracts",
        contracts_path
            .join("lib/openzeppelin-contracts-upgradeable/lib/openzeppelin-contracts/contracts"),
    )];
    compile_contract(
        contracts_path,
        &contracts_path.join("src/example/L2ERC20.sol"),
        false,
        Some(&remappings),
        &[contracts_path],
    )?;
    let init_code_l2_inner = hex::decode(String::from_utf8(std::fs::read(
        "contracts/solc_out/TestTokenL2.bin",
    )?)?)?;
    let init_code_l2 = [
        init_code_l2_inner,
        vec![0u8; 12],
        token_l1.to_fixed_bytes().to_vec(),
    ]
    .concat();

    let (token_l2, deploy_fees) = test_deploy(
        &l2_client,
        &init_code_l2,
        &rich_wallet_private_key,
        "test_erc20_roundtrip",
        dummy_modified_storage_slots(3),
    )
    .await?;

    println!("test_erc20_roundtrip: token l1={token_l1:x}, l2={token_l2:x}");
    test_send(
        &l1_client,
        &rich_wallet_private_key,
        token_l1,
        "freeMint()",
        &[],
        "test_erc20_roundtrip",
    )
    .await?;
    test_send(
        &l1_client,
        &rich_wallet_private_key,
        token_l1,
        "approve(address,uint256)",
        &[Value::Address(bridge_address()?), Value::Uint(token_amount)],
        "test_erc20_roundtrip",
    )
    .await?;

    println!("test_erc20_roundtrip: Depositing ERC20 token from L1 to L2");
    let initial_balance = test_balance_of(&l1_client, token_l1, rich_address).await;
    let deposit_tx = deposit_erc20(
        token_l1,
        token_l2,
        token_amount,
        rich_address,
        &rich_wallet_signer,
        &l1_client,
    )
    .await
    .unwrap();

    println!("test_erc20_roundtrip: Waiting for deposit transaction receipt on L1");
    let res = wait_for_transaction_receipt(deposit_tx, &l1_client, 10)
        .await
        .unwrap();

    assert!(res.receipt.status);

    println!("test_erc20_roundtrip: Waiting for deposit transaction receipt on L2");

    let l2_receipt = wait_for_l2_deposit_receipt(&res, &l1_client, &l2_client)
        .await
        .unwrap();

    assert!(l2_receipt.receipt.status);

    let remaining_l1_balance = test_balance_of(&l1_client, token_l1, rich_address).await;
    let l2_balance = test_balance_of(&l2_client, token_l2, rich_address).await;
    assert_eq!(initial_balance - remaining_l1_balance, token_amount);
    assert_eq!(l2_balance, token_amount);

    println!("test_erc20_roundtrip: Withdrawing ERC20 token from L2 to L1");

    let approve_receipt = test_send(
        &l2_client,
        &rich_wallet_private_key,
        token_l2,
        "approve(address,uint256)",
        &[
            Value::Address(COMMON_BRIDGE_L2_ADDRESS),
            Value::Uint(token_amount),
        ],
        "test_erc20_roundtrip",
    )
    .await?;

    let approve_fees = get_fees_details_l2(
        &approve_receipt,
        &l2_client,
        get_account_diff_size_for_erc20approve(),
    )
    .await?;

    let withdraw_receipt = test_send(
        &l2_client,
        &rich_wallet_private_key,
        COMMON_BRIDGE_L2_ADDRESS,
        "withdrawERC20(address,address,address,uint256)",
        &[
            Value::Address(token_l1),
            Value::Address(token_l2),
            Value::Address(rich_address),
            Value::Uint(token_amount),
        ],
        "test_erc20_roundtrip",
    )
    .await?;

    let withdraw_fees = get_fees_details_l2(
        &withdraw_receipt,
        &l2_client,
        get_account_diff_size_for_erc20withdraw(),
    )
    .await?;

    let withdrawal_tx_hash = withdraw_receipt.tx_info.transaction_hash;
    assert_eq!(
        find_withdrawal_with_widget(
            bridge_address()?,
            withdrawal_tx_hash,
            &l2_client,
            &l1_client,
        )
        .await
        .unwrap(),
        L2ToL1MessageRow {
            status: L2ToL1MessageStatus::WithdrawalInitiated,
            kind: L2ToL1MessageKind::ERC20Withdraw,
            receiver: rich_address,
            token_l1,
            token_l2,
            value: token_amount,
            l2_tx_hash: withdrawal_tx_hash
        }
    );

    let proof = wait_for_verified_proof(
        &l1_client,
        &l2_client,
        withdraw_receipt.tx_info.transaction_hash,
    )
    .await;

    println!("test_erc20_roundtrip: Claiming withdrawal on L1");

    let withdraw_claim_tx = claim_erc20withdraw(
        token_l1,
        token_l2,
        token_amount,
        &rich_wallet_signer,
        &l1_client,
        &proof,
    )
    .await
    .expect("error while claiming");
    wait_for_transaction_receipt(withdraw_claim_tx, &l1_client, 5).await?;
    assert_eq!(
        find_withdrawal_with_widget(
            bridge_address()?,
            withdrawal_tx_hash,
            &l2_client,
            &l1_client,
        )
        .await
        .unwrap(),
        L2ToL1MessageRow {
            status: L2ToL1MessageStatus::WithdrawalClaimed,
            kind: L2ToL1MessageKind::ERC20Withdraw,
            receiver: rich_address,
            token_l1,
            token_l2,
            value: token_amount,
            l2_tx_hash: withdrawal_tx_hash
        }
    );

    let l1_final_balance = test_balance_of(&l1_client, token_l1, rich_address).await;
    let l2_final_balance = test_balance_of(&l2_client, token_l2, rich_address).await;
    assert_eq!(initial_balance, l1_final_balance);
    assert!(l2_final_balance.is_zero());
    Ok(deploy_fees + approve_fees + withdraw_fees)
}

/// Tests that the aliasing is done correctly when calling from L1 to L2
/// 1. Deploys a contract on L1 that will call the CommonBridge contract sendToL2 function
/// 2. Calls the contract to send a message to L2
/// 3. Checks that the message was sent from the aliased address
async fn test_aliasing(
    l1_client: EthClient,
    l2_client: EthClient,
    rich_wallet_private_key: SecretKey,
) -> Result<FeesDetails> {
    println!("Testing aliasing");
    let init_code_l1 = hex::decode(std::fs::read("../../fixtures/contracts/caller/Caller.bin")?)?;
    let caller_l1 = test_deploy_l1(&l1_client, &init_code_l1, &rich_wallet_private_key).await?;
    let send_to_l2_calldata = encode_calldata(
        "sendToL2((address,uint256,uint256,bytes))",
        &[Value::Tuple(vec![
            Value::Address(H160::zero()),
            Value::Uint(U256::from(100_000)),
            Value::Uint(U256::zero()),
            Value::Bytes(Bytes::new()),
        ])],
    )?;

    println!("test_aliasing: Sending call to L2");
    let receipt_l1 = test_send(
        &l1_client,
        &rich_wallet_private_key,
        caller_l1,
        "doCall(address,bytes)",
        &[
            Value::Address(bridge_address()?),
            Value::Bytes(send_to_l2_calldata.into()),
        ],
        "test_aliasing",
    )
    .await?;

    assert!(receipt_l1.receipt.status);

    let receipt_l2 = wait_for_l2_deposit_receipt(&receipt_l1, &l1_client, &l2_client)
        .await
        .unwrap();
    println!(
        "test_aliasing: alising {:#x} to {:#x}",
        get_address_alias(caller_l1),
        receipt_l2.tx_info.from
    );
    assert_eq!(receipt_l2.tx_info.from, get_address_alias(caller_l1));
    Ok(FeesDetails::default())
}

/// Tests that a failed deposit can be withdrawn back to L1
/// 1. Deploys an ERC20 token on L1
/// 2. Attempts to deposit the token to an invalid address on L2
/// 3. Claims the withdrawal on L1
async fn test_erc20_failed_deposit(
    l1_client: EthClient,
    l2_client: EthClient,
    rich_wallet_private_key: SecretKey,
) -> Result<FeesDetails> {
    let token_amount: U256 = U256::from(100);

    let rich_wallet_signer: Signer = LocalSigner::new(rich_wallet_private_key).into();
    let rich_address = rich_wallet_signer.address();

    let init_code_l1 = hex::decode(std::fs::read(
        "../../fixtures/contracts/ERC20/ERC20.bin/TestToken.bin",
    )?)?;

    println!("test_erc20_failed_deposit: Deploying ERC20 token on L1");
    let token_l1 = test_deploy_l1(&l1_client, &init_code_l1, &rich_wallet_private_key).await?;
    let token_l2 = Address::random(); // will cause deposit to fail

    println!("test_erc20_failed_deposit: token l1={token_l1:x}, l2={token_l2:x}");

    test_send(
        &l1_client,
        &rich_wallet_private_key,
        token_l1,
        "freeMint()",
        &[],
        "test_erc20_failed_deposit",
    )
    .await?;
    test_send(
        &l1_client,
        &rich_wallet_private_key,
        token_l1,
        "approve(address,uint256)",
        &[Value::Address(bridge_address()?), Value::Uint(token_amount)],
        "test_erc20_failed_deposit",
    )
    .await?;

    println!("test_erc20_failed_deposit: Depositing ERC20 token from L1 to L2");

    let initial_balance = test_balance_of(&l1_client, token_l1, rich_address).await;
    let deposit_tx = deposit_erc20(
        token_l1,
        token_l2,
        token_amount,
        rich_address,
        &rich_wallet_signer,
        &l1_client,
    )
    .await
    .unwrap();

    println!("test_erc20_failed_deposit: Waiting for deposit transaction receipt on L1");

    let res = wait_for_transaction_receipt(deposit_tx, &l1_client, 10)
        .await
        .unwrap();

    assert!(res.receipt.status);

    println!("test_erc20_failed_deposit: Waiting for deposit transaction receipt on L2");

    let res = wait_for_l2_deposit_receipt(&res, &l1_client, &l2_client)
        .await
        .unwrap();

    let proof = wait_for_verified_proof(&l1_client, &l2_client, res.tx_info.transaction_hash).await;

    println!("test_erc20_failed_deposit: Claiming withdrawal on L1");

    let withdraw_claim_tx = claim_erc20withdraw(
        token_l1,
        token_l2,
        token_amount,
        &rich_wallet_signer,
        &l1_client,
        &proof,
    )
    .await
    .expect("error while claiming");
    wait_for_transaction_receipt(withdraw_claim_tx, &l1_client, 5).await?;
    let l1_final_balance = test_balance_of(&l1_client, token_l1, rich_address).await;
    assert_eq!(initial_balance, l1_final_balance);
    Ok(FeesDetails::default())
}

/// Tests that a withdrawal can be triggered by a privileged transaction
/// This ensures the sequencer can't censor withdrawals without stopping the network
async fn test_forced_withdrawal(
    l1_client: EthClient,
    l2_client: EthClient,
    rich_wallet_private_key: SecretKey,
) -> Result<FeesDetails> {
    println!("forced_withdrawal: Testing forced withdrawal");
    let rich_address =
        get_address_from_secret_key(&rich_wallet_private_key).expect("Failed to get address");
    let l1_initial_balance = l1_client
        .get_balance(rich_address, BlockIdentifier::Tag(BlockTag::Latest))
        .await?;
    let l2_initial_balance = l2_client
        .get_balance(rich_address, BlockIdentifier::Tag(BlockTag::Latest))
        .await?;
    let transfer_value = U256::from(100);
    let mut l1_gas_costs = 0;

    let calldata = encode_calldata("withdraw(address)", &[Value::Address(rich_address)])?;

    println!("forced_withdrawal: Sending L1 to L2 transaction");

    let l1_to_l2_tx_hash = ethrex_l2_sdk::send_l1_to_l2_tx(
        rich_address,
        Some(0),
        None,
        L1ToL2TransactionData::new(
            COMMON_BRIDGE_L2_ADDRESS,
            21000 * 5,
            transfer_value,
            Bytes::from(calldata),
        ),
        &rich_wallet_private_key,
        bridge_address()?,
        &l1_client,
    )
    .await?;

    println!("forced_withdrawal: Waiting for L1 to L2 transaction receipt on L1");

    let l1_to_l2_tx_receipt = wait_for_transaction_receipt(l1_to_l2_tx_hash, &l1_client, 5).await?;

    assert!(l1_to_l2_tx_receipt.receipt.status);

    l1_gas_costs +=
        l1_to_l2_tx_receipt.tx_info.gas_used * l1_to_l2_tx_receipt.tx_info.effective_gas_price;
    println!("forced_withdrawal: Waiting for L1 to L2 transaction receipt on L2");

    let res = wait_for_l2_deposit_receipt(&l1_to_l2_tx_receipt, &l1_client, &l2_client).await?;

    let withdrawal_tx_hash = res.tx_info.transaction_hash;
    assert_eq!(
        find_withdrawal_with_widget(
            bridge_address()?,
            withdrawal_tx_hash,
            &l2_client,
            &l1_client,
        )
        .await
        .unwrap(),
        L2ToL1MessageRow {
            status: L2ToL1MessageStatus::WithdrawalInitiated,
            kind: L2ToL1MessageKind::ETHWithdraw,
            receiver: rich_address,
            token_l1: Default::default(),
            token_l2: Default::default(),
            value: transfer_value,
            l2_tx_hash: withdrawal_tx_hash
        }
    );

    let l2_final_balance = l2_client
        .get_balance(rich_address, BlockIdentifier::Tag(BlockTag::Latest))
        .await?;

    println!("forced_withdrawal: Waiting for withdrawal proof on L2");
    let proof = wait_for_verified_proof(&l1_client, &l2_client, res.tx_info.transaction_hash).await;

    println!("forced_withdrawal: Claiming withdrawal on L1");

    let withdraw_claim_tx = claim_withdraw(
        transfer_value,
        rich_address,
        rich_wallet_private_key,
        &l1_client,
        &proof,
    )
    .await
    .expect("forced_withdrawal: error while claiming");
    let res = wait_for_transaction_receipt(withdraw_claim_tx, &l1_client, 5).await?;
    l1_gas_costs += res.tx_info.gas_used * res.tx_info.effective_gas_price;
    assert_eq!(
        find_withdrawal_with_widget(
            bridge_address()?,
            withdrawal_tx_hash,
            &l2_client,
            &l1_client
        )
        .await
        .unwrap(),
        L2ToL1MessageRow {
            status: L2ToL1MessageStatus::WithdrawalClaimed,
            kind: L2ToL1MessageKind::ETHWithdraw,
            receiver: rich_address,
            token_l1: Default::default(),
            token_l2: Default::default(),
            value: transfer_value,
            l2_tx_hash: withdrawal_tx_hash
        }
    );

    let l1_final_balance = l1_client
        .get_balance(rich_address, BlockIdentifier::Tag(BlockTag::Latest))
        .await?;
    assert_eq!(
        l1_initial_balance + transfer_value - l1_gas_costs,
        l1_final_balance
    );
    assert_eq!(l2_initial_balance - transfer_value, l2_final_balance);
    Ok(FeesDetails::default())
}

async fn test_balance_of(client: &EthClient, token: Address, user: Address) -> U256 {
    let res = client
        .call(
            token,
            encode_calldata("balanceOf(address)", &[Value::Address(user)])
                .unwrap()
                .into(),
            Default::default(),
        )
        .await
        .unwrap();
    U256::from_str_radix(res.trim_start_matches("0x"), 16).unwrap()
}

async fn test_send(
    client: &EthClient,
    private_key: &SecretKey,
    to: Address,
    signature: &str,
    data: &[Value],
    test: &str,
) -> Result<RpcReceipt> {
    let signer: Signer = LocalSigner::new(*private_key).into();
    let calldata = encode_calldata(signature, data).unwrap().into();
    let mut tx = build_generic_tx(
        client,
        TxType::EIP1559,
        to,
        signer.address(),
        calldata,
        Default::default(),
    )
    .await
    .with_context(|| format!("Failed to build tx for {test}"))?;
    tx.gas = tx.gas.map(|g| g * 6 / 5); // (+20%) tx reverts in some cases otherwise
    let tx_hash = send_generic_transaction(client, tx, &signer).await.unwrap();
    ethrex_l2_sdk::wait_for_transaction_receipt(tx_hash, client, 10)
        .await
        .with_context(|| format!("Failed to get receipt for {test}"))
}

/// Test depositing ETH from L1 to L2
/// 1. Fetch initial balances of depositor on L1, recipient on L2, bridge on L1 and coinbase, base and operator fee vault on L2
/// 2. Perform deposit from L1 to L2
/// 3. Check final balances.
async fn test_deposit(
    l1_client: &EthClient,
    l2_client: &EthClient,
    rich_wallet_private_key: &SecretKey,
) -> Result<(), Box<dyn std::error::Error>> {
    println!("test_deposit: Fetching initial balances on L1 and L2");
    let rich_wallet_address = get_address_from_secret_key(rich_wallet_private_key)
        .expect("Failed to get address from l1 rich wallet pk");

    let deposit_value = std::env::var("INTEGRATION_TEST_DEPOSIT_VALUE")
        .map(|value| U256::from_dec_str(&value).expect("Invalid deposit value"))
        .unwrap_or(U256::from(1000000000000000000000u128));

    let depositor_l1_initial_balance = l1_client
        .get_balance(rich_wallet_address, BlockIdentifier::Tag(BlockTag::Latest))
        .await?;

    assert!(
        depositor_l1_initial_balance >= deposit_value,
        "L1 depositor doesn't have enough balance to deposit"
    );

    let deposit_recipient_l2_initial_balance = l2_client
        .get_balance(rich_wallet_address, BlockIdentifier::Tag(BlockTag::Latest))
        .await?;

    let bridge_initial_balance = l1_client
        .get_balance(bridge_address()?, BlockIdentifier::Tag(BlockTag::Latest))
        .await?;

    let coinbase_balance_before_deposit = l2_client
        .get_balance(coinbase(), BlockIdentifier::Tag(BlockTag::Latest))
        .await?;

    let base_fee_vault_balance_before_deposit = l2_client
        .get_balance(base_fee_vault(), BlockIdentifier::Tag(BlockTag::Latest))
        .await?;

    let operator_vault_balance_before_deposit = l2_client
        .get_balance(operator_fee_vault(), BlockIdentifier::Tag(BlockTag::Latest))
        .await?;

    println!("test_deposit: Depositing funds from L1 to L2");

    let deposit_tx_hash = ethrex_l2_sdk::deposit_through_transfer(
        deposit_value,
        rich_wallet_address,
        rich_wallet_private_key,
        l1_client,
    )
    .await?;

    println!("test_deposit: Waiting for L1 deposit transaction receipt");

    let deposit_tx_receipt =
        ethrex_l2_sdk::wait_for_transaction_receipt(deposit_tx_hash, l1_client, 5).await?;

    let gas_used = deposit_tx_receipt.tx_info.gas_used;

    assert!(
        deposit_tx_receipt.receipt.status,
        "Deposit transaction failed. Gas used: {gas_used}",
    );

    let depositor_l1_balance_after_deposit = l1_client
        .get_balance(rich_wallet_address, BlockIdentifier::Tag(BlockTag::Latest))
        .await?;

    assert_eq!(
        depositor_l1_balance_after_deposit,
        depositor_l1_initial_balance
            - deposit_value
            - deposit_tx_receipt.tx_info.gas_used * deposit_tx_receipt.tx_info.effective_gas_price,
        "Depositor L1 balance didn't decrease as expected after deposit"
    );

    let bridge_balance_after_deposit = l1_client
        .get_balance(bridge_address()?, BlockIdentifier::Tag(BlockTag::Latest))
        .await?;

    assert_eq!(
        bridge_balance_after_deposit,
        bridge_initial_balance + deposit_value,
        "Bridge balance didn't increase as expected after deposit"
    );

    println!("test_deposit: Waiting for L2 deposit tx receipt");

    let l2_receipt = wait_for_l2_deposit_receipt(&deposit_tx_receipt, l1_client, l2_client).await?;
    assert!(l2_receipt.receipt.status, "L2 deposit transaction failed.");

    let deposit_recipient_l2_balance_after_deposit = l2_client
        .get_balance(rich_wallet_address, BlockIdentifier::Tag(BlockTag::Latest))
        .await?;

    assert_eq!(
        deposit_recipient_l2_balance_after_deposit,
        deposit_recipient_l2_initial_balance + deposit_value,
        "Deposit recipient L2 balance didn't increase as expected after deposit"
    );

    let coinbase_balance_after_deposit = l2_client
        .get_balance(coinbase(), BlockIdentifier::Tag(BlockTag::Latest))
        .await?;

    let base_fee_vault_balance_after_deposit = l2_client
        .get_balance(base_fee_vault(), BlockIdentifier::Tag(BlockTag::Latest))
        .await?;

    let operator_fee_vault_balance_after_deposit = l2_client
        .get_balance(operator_fee_vault(), BlockIdentifier::Tag(BlockTag::Latest))
        .await?;

    assert_eq!(
        coinbase_balance_after_deposit, coinbase_balance_before_deposit,
        "Coinbase balance should not change after deposit"
    );

    assert_eq!(
        base_fee_vault_balance_after_deposit, base_fee_vault_balance_before_deposit,
        "Base fee vault balance should not change after deposit"
    );

    assert_eq!(
        operator_fee_vault_balance_after_deposit, operator_vault_balance_before_deposit,
        "Operator vault balance should not change after deposit"
    );

    Ok(())
}

async fn test_privileged_spammer(
    l1_client: EthClient,
    rich_wallet_private_key: SecretKey,
) -> Result<FeesDetails> {
    let init_code_l1 = hex::decode(std::fs::read(
        "../../fixtures/contracts/deposit_spammer/DepositSpammer.bin",
    )?)?;
    let caller_l1 = test_deploy_l1(&l1_client, &init_code_l1, &rich_wallet_private_key).await?;
    for _ in 0..50 {
        test_send(
            &l1_client,
            &rich_wallet_private_key,
            caller_l1,
            "spam(address,uint256)",
            &[Value::Address(bridge_address()?), Value::Uint(5.into())],
            "test_privileged_spammer",
        )
        .await?;
    }
    Ok(FeesDetails::default())
}

/// Test transferring ETH on L2
/// 1. Fetch initial balances of transferer and returner on L2.
/// 2. Perform transfer from transferer to returner.
/// 3. Perform return transfer from returner to transferer.
/// 4. Check final balances.
async fn test_transfer(
    l2_client: EthClient,
    transferer_private_key: SecretKey,
    returnerer_private_key: SecretKey,
) -> Result<FeesDetails> {
    println!("test_transfer: Transferring funds on L2");
    let transferer_address = get_address_from_secret_key(&transferer_private_key).unwrap();
    let returner_address = get_address_from_secret_key(&returnerer_private_key).unwrap();

    println!(
        "test_transfer: Performing transfer from {transferer_address:#x} to {returner_address:#x}"
    );

    let mut fees_details = perform_transfer(
        &l2_client,
        &transferer_private_key,
        returner_address,
        transfer_value(),
        "test_transfer",
    )
    .await?;

    println!("test_transfer: Calculating return amount for return transfer");
    // Only return 99% of the transfer, other amount is for fees
    let return_amount = (transfer_value() * 99) / 100;

    println!(
        "test_transfer: Performing return transfer from {returner_address:#x} to {transferer_address:#x} with amount {return_amount}"
    );

    fees_details += perform_transfer(
        &l2_client,
        &returnerer_private_key,
        transferer_address,
        return_amount,
        "test_transfer",
    )
    .await?;

    Ok(fees_details)
}

/// Test transferring ETH on L2 through a privileged transaction (deposit from L1)
/// 1. Fetch initial balance of receiver on L2.
/// 2. Perform transfer through a deposit.
/// 3. Check final balance of receiver on L2.
async fn test_transfer_with_privileged_tx(
    l1_client: EthClient,
    l2_client: EthClient,
    transferer_private_key: SecretKey,
    receiver_private_key: SecretKey,
) -> Result<FeesDetails> {
    println!("transfer_with_ptx: Transferring funds on L2 through a deposit");
    let transferer_address = get_address_from_secret_key(&transferer_private_key).unwrap();
    let receiver_address = get_address_from_secret_key(&receiver_private_key).unwrap();

    println!("transfer_with_ptx: Fetching receiver's initial balance on L2");

    let receiver_balance_before = l2_client
        .get_balance(receiver_address, BlockIdentifier::Tag(BlockTag::Latest))
        .await?;

    println!(
        "transfer_with_ptx: Performing transfer through deposit from {transferer_address:#x} to {receiver_address:#x}."
    );

    let l1_to_l2_tx_hash = ethrex_l2_sdk::send_l1_to_l2_tx(
        transferer_address,
        Some(0),
        None,
        L1ToL2TransactionData::new(receiver_address, 21000 * 5, transfer_value(), Bytes::new()),
        &transferer_private_key,
        bridge_address()?,
        &l1_client,
    )
    .await?;

    println!("transfer_with_ptx: Waiting for L1 to L2 transaction receipt on L1");

    let l1_to_l2_tx_receipt = wait_for_transaction_receipt(l1_to_l2_tx_hash, &l1_client, 5).await?;

    assert!(
        l1_to_l2_tx_receipt.receipt.status,
        "Transfer transaction failed"
    );

    println!("transfer_with_ptx: Waiting for L1 to L2 transaction receipt on L2");

    let _ = wait_for_l2_deposit_receipt(&l1_to_l2_tx_receipt, &l1_client, &l2_client).await?;

    println!("transfer_with_ptx: Checking balances after transfer");

    let receiver_balance_after = l2_client
        .get_balance(receiver_address, BlockIdentifier::Tag(BlockTag::Latest))
        .await?;
    assert_eq!(
        receiver_balance_after,
        receiver_balance_before + transfer_value()
    );
    Ok(FeesDetails::default())
}

/// Test that gas is burned from the L1 account when making a deposit with a specified L2 gas limit.
/// 1. Perform deposit with specified L2 gas limit.
/// 2. Check that the gas used on L1 is within expected range.
async fn test_gas_burning(
    l1_client: EthClient,
    rich_wallet_private_key: SecretKey,
) -> Result<FeesDetails> {
    println!("test_gas_burning: Transferring funds on L2 through a deposit");
    let rich_address = get_address_from_secret_key(&rich_wallet_private_key).unwrap();
    let l2_gas_limit = 2_000_000;
    let l1_extra_gas_limit = 400_000;

    let l1_to_l2_tx_hash = ethrex_l2_sdk::send_l1_to_l2_tx(
        rich_address,
        Some(0),
        Some(l2_gas_limit + l1_extra_gas_limit),
        L1ToL2TransactionData::new(rich_address, l2_gas_limit, U256::zero(), Bytes::new()),
        &rich_wallet_private_key,
        bridge_address()?,
        &l1_client,
    )
    .await?;

    println!("test_gas_burning: Waiting for L1 to L2 transaction receipt on L1");

    let l1_to_l2_tx_receipt = wait_for_transaction_receipt(l1_to_l2_tx_hash, &l1_client, 5).await?;

    assert!(l1_to_l2_tx_receipt.receipt.status);
    assert!(l1_to_l2_tx_receipt.tx_info.gas_used > l2_gas_limit);
    assert!(l1_to_l2_tx_receipt.tx_info.gas_used < l2_gas_limit + l1_extra_gas_limit);
    Ok(FeesDetails::default())
}

/// Test transferring ETH on L2 through a privileged transaction (deposit from L1) with insufficient balance
/// 1. Fetch initial balance of receiver on L2.
/// 2. Perform transfer through a deposit with value greater than sender's balance.
/// 3. Check final balance of receiver on L2 (should be unchanged).
async fn test_privileged_tx_not_enough_balance(
    l1_client: EthClient,
    l2_client: EthClient,
    rich_wallet_private_key: SecretKey,
    receiver_private_key: SecretKey,
) -> Result<FeesDetails> {
    println!(
        "ptx_not_enough_balance: Starting test for privileged transaction with insufficient balance"
    );
    let rich_address = get_address_from_secret_key(&rich_wallet_private_key).unwrap();
    let receiver_address = get_address_from_secret_key(&receiver_private_key).unwrap();

    println!("ptx_not_enough_balance: Fetching initial balances on L1 and L2");

    let balance_sender = l2_client
        .get_balance(rich_address, BlockIdentifier::Tag(BlockTag::Latest))
        .await?;
    let balance_before = l2_client
        .get_balance(receiver_address, BlockIdentifier::Tag(BlockTag::Latest))
        .await?;

    let transfer_value = balance_sender + U256::one();

    println!(
        "ptx_not_enough_balance: Attempting to transfer {transfer_value} from {rich_address:#x} to {receiver_address:#x}"
    );

    let l1_to_l2_tx_hash = ethrex_l2_sdk::send_l1_to_l2_tx(
        rich_address,
        Some(0),
        None,
        L1ToL2TransactionData::new(receiver_address, 21000 * 5, transfer_value, Bytes::new()),
        &rich_wallet_private_key,
        bridge_address()?,
        &l1_client,
    )
    .await?;

    println!("ptx_not_enough_balance: Waiting for L1 to L2 transaction receipt on L1");

    let l1_to_l2_tx_receipt = wait_for_transaction_receipt(l1_to_l2_tx_hash, &l1_client, 5).await?;

    assert!(
        l1_to_l2_tx_receipt.receipt.status,
        "Transfer transaction failed"
    );

    println!("ptx_not_enough_balance: Waiting for L1 to L2 transaction receipt on L2");

    let _ = wait_for_l2_deposit_receipt(&l1_to_l2_tx_receipt, &l1_client, &l2_client).await?;

    println!("ptx_not_enough_balance: Checking balances after transfer");

    let balance_after = l2_client
        .get_balance(receiver_address, BlockIdentifier::Tag(BlockTag::Latest))
        .await?;
    assert_eq!(balance_after, balance_before);
    Ok(FeesDetails::default())
}

/// Test helper
/// 1. Fetch initial balances of transferer and recipient on L2.
/// 2. Perform transfer on L2
/// 3. Check final balances.
async fn perform_transfer(
    l2_client: &EthClient,
    transferer_private_key: &SecretKey,
    transfer_recipient_address: Address,
    transfer_value: U256,
    test: &str,
) -> Result<FeesDetails> {
    let transferer_address = get_address_from_secret_key(transferer_private_key).unwrap();

    let transferer_initial_l2_balance = l2_client
        .get_balance(transferer_address, BlockIdentifier::Tag(BlockTag::Latest))
        .await?;

    assert!(
        transferer_initial_l2_balance >= transfer_value,
        "L2 transferer doesn't have enough balance to transfer"
    );

    let transfer_recipient_initial_balance = l2_client
        .get_balance(
            transfer_recipient_address,
            BlockIdentifier::Tag(BlockTag::Latest),
        )
        .await?;

    let transfer_tx_hash = ethrex_l2_sdk::transfer(
        transfer_value,
        transferer_address,
        transfer_recipient_address,
        transferer_private_key,
        l2_client,
    )
    .await?;

    let transfer_tx_receipt =
        ethrex_l2_sdk::wait_for_transaction_receipt(transfer_tx_hash, l2_client, 10000).await?;

    assert!(
        transfer_tx_receipt.receipt.status,
        "Transfer transaction failed"
    );

    let transfer_fees =
        get_fees_details_l2(&transfer_tx_receipt, l2_client, SIMPLE_TX_STATE_DIFF_SIZE).await?;
    let total_fees = transfer_fees.total();

    println!("{test}: Checking balances on L2 after transfer");

    let transferer_l2_balance_after_transfer = l2_client
        .get_balance(transferer_address, BlockIdentifier::Tag(BlockTag::Latest))
        .await?;

    assert_eq!(
        transferer_initial_l2_balance - transfer_value - total_fees,
        transferer_l2_balance_after_transfer,
        "{test}: L2 transferer balance didn't decrease as expected after transfer. Gas costs were {total_fees}",
    );

    let transfer_recipient_l2_balance_after_transfer = l2_client
        .get_balance(
            transfer_recipient_address,
            BlockIdentifier::Tag(BlockTag::Latest),
        )
        .await?;

    println!("{test}: Checking recipient balance on L2 after transfer");

    assert_eq!(
        transfer_recipient_l2_balance_after_transfer,
        transfer_recipient_initial_balance + transfer_value,
        "L2 transfer recipient balance didn't increase as expected after transfer"
    );
    println!("{test}: Transfer successful");

    Ok(transfer_fees)
}

async fn test_n_withdraws(
    l1_client: &EthClient,
    l2_client: &EthClient,
    withdrawer_private_key: &SecretKey,
    n: u64,
) -> Result<(), Box<dyn std::error::Error>> {
    println!("test_n_withdraws: Withdrawing funds from L2 to L1");
    let withdrawer_address = get_address_from_secret_key(withdrawer_private_key)?;
    let withdraw_value = std::env::var("INTEGRATION_TEST_WITHDRAW_VALUE")
        .map(|value| U256::from_dec_str(&value).expect("Invalid withdraw value"))
        .unwrap_or(U256::from(100000000000000000000u128));

    println!("test_n_withdraws: Checking balances on L1 and L2 before withdrawal");

    let withdrawer_l2_balance_before_withdrawal = l2_client
        .get_balance(withdrawer_address, BlockIdentifier::Tag(BlockTag::Latest))
        .await?;

    assert!(
        withdrawer_l2_balance_before_withdrawal >= withdraw_value,
        "L2 withdrawer doesn't have enough balance to withdraw"
    );

    let bridge_balance_before_withdrawal = l1_client
        .get_balance(bridge_address()?, BlockIdentifier::Tag(BlockTag::Latest))
        .await?;

    assert!(
        bridge_balance_before_withdrawal >= withdraw_value,
        "L1 bridge doesn't have enough balance to withdraw"
    );

    let withdrawer_l1_balance_before_withdrawal = l1_client
        .get_balance(withdrawer_address, BlockIdentifier::Tag(BlockTag::Latest))
        .await?;

    let coinbase_balance_before_withdrawal = l2_client
        .get_balance(coinbase(), BlockIdentifier::Tag(BlockTag::Latest))
        .await?;

    let base_fee_vault_balance_before_withdrawal = l2_client
        .get_balance(base_fee_vault(), BlockIdentifier::Tag(BlockTag::Latest))
        .await?;

    let operator_fee_vault_balance_before_withdrawal = l2_client
        .get_balance(operator_fee_vault(), BlockIdentifier::Tag(BlockTag::Latest))
        .await?;

    let l1_fee_vault_balance_before_withdrawal = l2_client
        .get_balance(l1_fee_vault(), BlockIdentifier::Tag(BlockTag::Latest))
        .await?;

    println!("test_n_withdraws: Withdrawing funds from L2 to L1");

    let mut withdraw_txs = vec![];
    let mut receipts = vec![];

    let account_nonce = l2_client
        .get_nonce(withdrawer_address, BlockIdentifier::Tag(BlockTag::Latest))
        .await?;

    for x in 1..n + 1 {
        println!("test_n_withdraws: Sending withdraw {x}/{n}");
        let withdraw_tx = ethrex_l2_sdk::withdraw(
            withdraw_value,
            withdrawer_address,
            *withdrawer_private_key,
            l2_client,
            Some(account_nonce + x - 1),
            Some(21000 * 10),
        )
        .await?;
        withdraw_txs.push(withdraw_tx);
    }

    for (i, tx) in withdraw_txs.iter().enumerate() {
        println!("test_n_withdraws: Waiting receipt {}/{n} ({tx:x})", i + 1);
        let r = ethrex_l2_sdk::wait_for_transaction_receipt(*tx, l2_client, 10000)
            .await
            .expect("Withdraw tx receipt not found");
        receipts.push(r);
    }

    println!("test_n_withdraws: Checking balances on L1 and L2 after withdrawal");

    let withdrawer_l2_balance_after_withdrawal = l2_client
        .get_balance(withdrawer_address, BlockIdentifier::Tag(BlockTag::Latest))
        .await?;

    // Compute actual total L2 gas paid by the withdrawer from receipts
    let mut total_withdraw_fees_l2 = FeesDetails::default();
    let account_diff_size = get_account_diff_size_for_withdraw();
    for receipt in &receipts {
        total_withdraw_fees_l2 +=
            get_fees_details_l2(receipt, l2_client, account_diff_size).await?;
    }

    // Now assert exact balance movement on L2: value + gas
    let expected_l2_after = withdrawer_l2_balance_before_withdrawal
        - (withdraw_value * n)
        - total_withdraw_fees_l2.total();

    assert_eq!(
        withdrawer_l2_balance_after_withdrawal, expected_l2_after,
        "Withdrawer L2 balance didn't decrease by value + gas as expected"
    );

    let withdrawer_l1_balance_after_withdrawal = l1_client
        .get_balance(withdrawer_address, BlockIdentifier::Tag(BlockTag::Latest))
        .await?;

    assert_eq!(
        withdrawer_l1_balance_after_withdrawal, withdrawer_l1_balance_before_withdrawal,
        "Withdrawer L1 balance should not change after withdrawal"
    );

    let coinbase_balance_after_withdrawal = l2_client
        .get_balance(coinbase(), BlockIdentifier::Tag(BlockTag::Latest))
        .await?;

    let base_fee_vault_balance_after_withdrawal = l2_client
        .get_balance(base_fee_vault(), BlockIdentifier::Tag(BlockTag::Latest))
        .await?;

    let operator_fee_vault_balance_after_withdrawal = l2_client
        .get_balance(operator_fee_vault(), BlockIdentifier::Tag(BlockTag::Latest))
        .await?;

    let l1_fee_vault_balance_after_withdrawal = l2_client
        .get_balance(l1_fee_vault(), BlockIdentifier::Tag(BlockTag::Latest))
        .await?;

    assert_eq!(
        coinbase_balance_after_withdrawal,
        coinbase_balance_before_withdrawal + total_withdraw_fees_l2.priority_fees,
        "Coinbase balance didn't increase as expected after withdrawal"
    );

    if std::env::var("INTEGRATION_TEST_SKIP_BASE_FEE_VAULT_CHECK").is_err() {
        assert_eq!(
            base_fee_vault_balance_after_withdrawal,
            base_fee_vault_balance_before_withdrawal + total_withdraw_fees_l2.base_fees,
            "Base fee vault balance didn't increase as expected after withdrawal"
        );
    }

    assert_eq!(
        operator_fee_vault_balance_after_withdrawal,
        operator_fee_vault_balance_before_withdrawal + total_withdraw_fees_l2.operator_fees,
        "Operator balance didn't increase as expected after withdrawal"
    );

    assert_eq!(
        l1_fee_vault_balance_after_withdrawal,
        l1_fee_vault_balance_before_withdrawal + total_withdraw_fees_l2.l1_fees,
        "L1 fee vault balance didn't increase as expected after withdrawal"
    );

    // We need to wait for all the txs to be included in some batch
    let mut proofs = vec![];
    for (i, tx) in withdraw_txs.iter().enumerate() {
        println!(
            "test_n_withdraws: Getting proof for withdrawal {}/{} ({:x})",
            i + 1,
            n,
            tx
        );
        proofs.push(wait_for_verified_proof(l1_client, l2_client, *tx).await);
    }

    let mut withdraw_claim_txs_receipts = vec![];
    for (x, proof) in proofs.iter().enumerate() {
        println!(
            "test_n_withdraws: Claiming withdrawal on L1 {}/{}",
            x + 1,
            n
        );
        let withdraw_claim_tx = ethrex_l2_sdk::claim_withdraw(
            withdraw_value,
            withdrawer_address,
            *withdrawer_private_key,
            l1_client,
            proof,
        )
        .await?;
        let withdraw_claim_tx_receipt =
            wait_for_transaction_receipt(withdraw_claim_tx, l1_client, 5).await?;
        withdraw_claim_txs_receipts.push(withdraw_claim_tx_receipt);
    }

    println!("test_n_withdraws: Checking balances on L1 and L2 after claim");

    let withdrawer_l1_balance_after_claim = l1_client
        .get_balance(withdrawer_address, BlockIdentifier::Tag(BlockTag::Latest))
        .await?;

    let gas_used_value: u64 = withdraw_claim_txs_receipts
        .iter()
        .map(|x| x.tx_info.gas_used * x.tx_info.effective_gas_price)
        .sum();

    assert_eq!(
        withdrawer_l1_balance_after_claim,
        withdrawer_l1_balance_after_withdrawal + withdraw_value * n - gas_used_value,
        "Withdrawer L1 balance wasn't updated as expected after claim"
    );

    let withdrawer_l2_balance_after_claim = l2_client
        .get_balance(withdrawer_address, BlockIdentifier::Tag(BlockTag::Latest))
        .await?;

    assert_eq!(
        withdrawer_l2_balance_after_claim, withdrawer_l2_balance_after_withdrawal,
        "Withdrawer L2 balance should not change after claim"
    );

    let bridge_balance_after_withdrawal = l1_client
        .get_balance(bridge_address()?, BlockIdentifier::Tag(BlockTag::Latest))
        .await?;

    assert_eq!(
        bridge_balance_after_withdrawal,
        bridge_balance_before_withdrawal - withdraw_value * n,
        "Bridge balance didn't decrease as expected after withdrawal"
    );

    Ok(())
}

async fn test_total_eth_l2(
    l1_client: &EthClient,
    l2_client: &EthClient,
) -> Result<(), Box<dyn std::error::Error>> {
    println!("Checking total ETH on L2");

    println!("Fetching rich accounts balance on L2");
    let rich_accounts_balance = get_rich_accounts_balance(l2_client)
        .await
        .expect("Failed to get rich accounts balance");

    let coinbase_balance = l2_client
        .get_balance(coinbase(), BlockIdentifier::Tag(BlockTag::Latest))
        .await?;

    println!("Coinbase balance: {coinbase_balance}");

    let base_fee_vault_balance = l2_client
        .get_balance(base_fee_vault(), BlockIdentifier::Tag(BlockTag::Latest))
        .await?;

    println!("Base fee vault balance: {base_fee_vault_balance}");

    let operator_fee_vault_balance = l2_client
        .get_balance(operator_fee_vault(), BlockIdentifier::Tag(BlockTag::Latest))
        .await?;

    println!("Operator fee vault balance: {operator_fee_vault_balance}");

    let l1_fee_vault_balance = l2_client
        .get_balance(l1_fee_vault(), BlockIdentifier::Tag(BlockTag::Latest))
        .await?;

    println!("L1 fee vault balance: {l1_fee_vault_balance}");

    let total_balance_on_l2 = rich_accounts_balance
        + coinbase_balance
        + base_fee_vault_balance
        + operator_fee_vault_balance
        + l1_fee_vault_balance;

    println!(
        "Total balance on L2: {rich_accounts_balance} + {coinbase_balance} + {base_fee_vault_balance} + {operator_fee_vault_balance} + {l1_fee_vault_balance} = {total_balance_on_l2}"
    );
    println!("Checking native tokens locked on CommonBridge");

    let bridge_address = bridge_address()?;
    let bridge_locked_eth = l1_client
        .get_balance(bridge_address, BlockIdentifier::Tag(BlockTag::Latest))
        .await?;

    println!("Bridge locked ETH: {bridge_locked_eth}");

    if std::env::var("INTEGRATION_TEST_SKIP_BASE_FEE_VAULT_CHECK").is_err() {
        assert!(
            total_balance_on_l2 == bridge_locked_eth,
            "Total balance on L2 ({total_balance_on_l2}) differs from bridge native locked ({bridge_locked_eth})"
        );
    } else {
        assert!(
            total_balance_on_l2 < bridge_locked_eth,
            "Total balance on L2 ({total_balance_on_l2}) is greater than the assets locked by the bridge ({bridge_locked_eth})"
        );
    }

    Ok(())
}

/// Test deploying a contract on L2
/// 1. Fetch initial balances of deployer on L2.
/// 2. Perform deploy on L2.
/// 3. Check final balances.
async fn test_deploy(
    l2_client: &EthClient,
    init_code: &[u8],
    deployer_private_key: &SecretKey,
    test_name: &str,
    storage_after_deploy: BTreeMap<H256, U256>,
) -> Result<(Address, FeesDetails)> {
    println!("{test_name}: Deploying contract on L2");

    let deployer: Signer = LocalSigner::new(*deployer_private_key).into();

    let deployer_balance_before_deploy = l2_client
        .get_balance(deployer.address(), BlockIdentifier::Tag(BlockTag::Latest))
        .await?;

    let (deploy_tx_hash, contract_address) = create_deploy(
        l2_client,
        &deployer,
        init_code.to_vec().into(),
        Overrides::default(),
    )
    .await?;

    let deploy_tx_receipt =
        ethrex_l2_sdk::wait_for_transaction_receipt(deploy_tx_hash, l2_client, 5).await?;

    assert!(
        deploy_tx_receipt.receipt.status,
        "{test_name}: Deploy transaction failed"
    );

    let contract_bytecode = l2_client
        .get_code(contract_address, BlockIdentifier::Tag(BlockTag::Latest))
        .await?;

    let account_diff_size =
        get_account_diff_size_for_deploy(&contract_bytecode, storage_after_deploy);

    let deploy_fees = get_fees_details_l2(&deploy_tx_receipt, l2_client, account_diff_size).await?;

    let deployer_balance_after_deploy = l2_client
        .get_balance(deployer.address(), BlockIdentifier::Tag(BlockTag::Latest))
        .await?;

    let total_fees = deploy_fees.total();

    assert_eq!(
        deployer_balance_after_deploy,
        deployer_balance_before_deploy - total_fees,
        "{test_name}: Deployer L2 balance didn't decrease as expected after deploy"
    );

    let deployed_contract_balance = l2_client
        .get_balance(contract_address, BlockIdentifier::Tag(BlockTag::Latest))
        .await?;

    assert!(
        deployed_contract_balance.is_zero(),
        "{test_name}: Deployed contract balance should be zero after deploy"
    );

    Ok((contract_address, deploy_fees))
}

async fn test_deploy_l1(
    client: &EthClient,
    init_code: &[u8],
    private_key: &SecretKey,
) -> Result<Address> {
    let deployer_signer: Signer = LocalSigner::new(*private_key).into();

    let (deploy_tx_hash, contract_address) = create_deploy(
        client,
        &deployer_signer,
        init_code.to_vec().into(),
        Overrides::default(),
    )
    .await?;

    ethrex_l2_sdk::wait_for_transaction_receipt(deploy_tx_hash, client, 5).await?;

    Ok(contract_address)
}

/// Coinbase must be 0
async fn test_call_to_contract_with_deposit(
    l1_client: &EthClient,
    l2_client: &EthClient,
    deployed_contract_address: Address,
    calldata_to_contract: Bytes,
    caller_private_key: &SecretKey,
    test: &str,
) -> Result<()> {
    let caller_address =
        get_address_from_secret_key(caller_private_key).expect("Failed to get address");

    println!("{test}: Checking balances before call");

    let caller_l1_balance_before_call = l1_client
        .get_balance(caller_address, BlockIdentifier::Tag(BlockTag::Latest))
        .await?;

    let deployed_contract_balance_before_call = l2_client
        .get_balance(
            deployed_contract_address,
            BlockIdentifier::Tag(BlockTag::Latest),
        )
        .await?;

    println!("{test}: Calling contract on L2 with deposit");

    let l1_to_l2_tx_hash = ethrex_l2_sdk::send_l1_to_l2_tx(
        caller_address,
        Some(0),
        None,
        L1ToL2TransactionData::new(
            deployed_contract_address,
            21000 * 5,
            U256::zero(),
            calldata_to_contract.clone(),
        ),
        caller_private_key,
        bridge_address()?,
        l1_client,
    )
    .await?;

    println!("{test}: Waiting for L1 to L2 transaction receipt on L1");

    let l1_to_l2_tx_receipt = wait_for_transaction_receipt(l1_to_l2_tx_hash, l1_client, 5).await?;

    assert!(l1_to_l2_tx_receipt.receipt.status);

    println!("{test}: Waiting for L1 to L2 transaction receipt on L2");

    let _ = wait_for_l2_deposit_receipt(&l1_to_l2_tx_receipt, l1_client, l2_client).await?;

    println!("{test}: Checking balances after call");

    let caller_l1_balance_after_call = l1_client
        .get_balance(caller_address, BlockIdentifier::Tag(BlockTag::Latest))
        .await?;

    assert_eq!(
        caller_l1_balance_after_call,
        caller_l1_balance_before_call
            - l1_to_l2_tx_receipt.tx_info.gas_used
                * l1_to_l2_tx_receipt.tx_info.effective_gas_price,
        "{test}: Caller L1 balance didn't decrease as expected after call"
    );

    let deployed_contract_balance_after_call = l2_client
        .get_balance(
            deployed_contract_address,
            BlockIdentifier::Tag(BlockTag::Latest),
        )
        .await?;

    assert_eq!(
        deployed_contract_balance_after_call, deployed_contract_balance_before_call,
        "{test}: Deployed contract increased unexpectedly after call"
    );

    Ok(())
}

async fn test_fee_token(
    l2_client: EthClient,
    rich_wallet_private_key: SecretKey,
    recipient_private_key: SecretKey,
) -> Result<FeesDetails> {
    let test = "test_fee_token";
    let rich_wallet_address = get_address_from_secret_key(&rich_wallet_private_key).unwrap();
    let l1_client = l1_client();
    println!("{test}: Rich wallet address: {rich_wallet_address:#x}");

    let contracts_path = Path::new("contracts");
    get_contract_dependencies(contracts_path);

    let fee_token_path = Path::new("../../crates/l2/contracts/src/example");
    let interfaces_path = Path::new("../../crates/l2/contracts/src/l2");
    let remappings = [(
        "@openzeppelin/contracts",
        contracts_path
            .join("lib/openzeppelin-contracts-upgradeable/lib/openzeppelin-contracts/contracts"),
    )];
    let allow_paths = [fee_token_path, interfaces_path, contracts_path];

    compile_contract(
        fee_token_path,
        &fee_token_path.join("FeeToken.sol"),
        false,
        Some(&remappings),
        &allow_paths,
    )?;

    let mut fee_token_contract =
        hex::decode(std::fs::read(fee_token_path.join("solc_out/FeeToken.bin"))?)?;
    fee_token_contract.extend_from_slice(&[0u8; 32]); // constructor argument: address(0), we don't want now an L1 fee token
    let (fee_token_address, deploy_fees) = test_deploy(
        &l2_client,
        &fee_token_contract,
        &rich_wallet_private_key,
        "test_fee_token",
        dummy_modified_storage_slots(0),
    )
    .await?;

    let owner_pk = bridge_owner_private_key();
    let owner_signer: Signer = LocalSigner::new(owner_pk).into();
    let calldata = encode_calldata(
        REGISTER_FEE_TOKEN_SIGNATURE,
        &[Value::Address(fee_token_address)],
    )
    .unwrap();
    let register_tx = build_generic_tx(
        &l1_client,
        TxType::EIP1559,
        bridge_address().unwrap(),
        owner_signer.address(),
        calldata.into(),
        Overrides {
            gas_limit: Some(21000 * 20),
            ..Default::default()
        },
    )
    .await
    .unwrap();

    // Register fee token contract
    let register_tx_hash = send_generic_transaction(&l1_client, register_tx, &owner_signer)
        .await
        .unwrap();
    wait_for_transaction_receipt(register_tx_hash, &l1_client, 1000)
        .await
        .unwrap();

    let sender_balance_before_transfer = l2_client
        .get_balance(rich_wallet_address, BlockIdentifier::Tag(BlockTag::Latest))
        .await?;
    let sender_token_balance_before_transfer =
        test_balance_of(&l2_client, fee_token_address, rich_wallet_address).await;
    println!("{test}: Fee token address: {fee_token_address:#x}");
    println!("{test}: Sender balance before transfer: {sender_balance_before_transfer}");
    println!("{test}: Sender fee balance before transfer: {sender_token_balance_before_transfer}");

    let recipient_address = get_address_from_secret_key(&recipient_private_key).unwrap();
    let recipient_balance_before_transfer = l2_client
        .get_balance(recipient_address, BlockIdentifier::Tag(BlockTag::Latest))
        .await?;

    println!("{test}: Recipient address: {recipient_address:#x}");
    println!("{test}: Recipient balance before transfer: {recipient_balance_before_transfer}");

    let coinbase_address = coinbase();
    let coinbase_token_balance_before_transfer =
        test_balance_of(&l2_client, fee_token_address, coinbase_address).await;
    println!(
        "{test}: Coinbase address fee token balance before transfer: {coinbase_token_balance_before_transfer}"
    );

    let fee_vault = base_fee_vault();
    let fee_vault_address_token_balance_before_transfer =
        test_balance_of(&l2_client, fee_token_address, fee_vault).await;
    println!(
        "{test}: Fee vault address fee token balance before transfer: {fee_vault_address_token_balance_before_transfer}"
    );

    let operator_fee_vault = operator_fee_vault();
    let operator_fee_vault_token_balance_before_transfer =
        test_balance_of(&l2_client, fee_token_address, operator_fee_vault).await;
    println!(
        "{test}: Operator fee vault address fee token balance before transfer: {operator_fee_vault_token_balance_before_transfer}"
    );

    let l1_fee_vault = l1_fee_vault();
    let l1_fee_vault_token_balance_before_transfer =
        test_balance_of(&l2_client, fee_token_address, l1_fee_vault).await;
    println!(
        "{test}: L1 fee vault address fee token balance before transfer: {l1_fee_vault_token_balance_before_transfer}"
    );

    let cd = encode_calldata("isFeeToken(address)", &[Value::Address(fee_token_address)]).unwrap();
    let expected = "0x0000000000000000000000000000000000000000000000000000000000000001";
    for attempt in 1..=100 {
        let is_registered = l2_client
            .call(
                FEE_TOKEN_REGISTRY_ADDRESS,
                cd.clone().into(),
                Overrides::default(),
            )
            .await
            .unwrap();
        if is_registered == expected {
            break;
        }
        if attempt == 100 {
            return Err(anyhow::anyhow!(
                "{test}: fee token not registered after {attempt} attempts (last value: {is_registered})"
            ));
        }
        sleep(Duration::from_secs(1)).await;
    }
    let value_to_transfer = 100_000;
    let mut generic_tx = build_generic_tx(
        &l2_client,
        TxType::FeeToken,
        recipient_address,
        rich_wallet_address,
        Bytes::new(),
        Overrides {
            fee_token: Some(fee_token_address),
            value: Some(U256::from(value_to_transfer)),
            ..Default::default()
        },
    )
    .await?;

    let signer = Signer::Local(LocalSigner::new(rich_wallet_private_key));
    generic_tx.gas = generic_tx.gas.map(|g| g * 2); // tx reverts in some cases otherwise
    let tx_hash = send_generic_transaction(&l2_client, generic_tx, &signer).await?;
    let transfer_receipt =
        ethrex_l2_sdk::wait_for_transaction_receipt(tx_hash, &l2_client, 1000).await?;

    let sender_balance_after_transfer = l2_client
        .get_balance(rich_wallet_address, BlockIdentifier::Tag(BlockTag::Latest))
        .await?;
    println!("{test}: Sender balance after transfer: {sender_balance_after_transfer}");
    let recipient_balance_after_transfer = l2_client
        .get_balance(recipient_address, BlockIdentifier::Tag(BlockTag::Latest))
        .await?;
    println!("{test}: Recipient balance after transfer: {recipient_balance_after_transfer}");

    assert_eq!(
        sender_balance_after_transfer,
        sender_balance_before_transfer - value_to_transfer,
        "Sender balance did not decrease"
    );

    println!("{test}: Sender balance decrease correctly");

    assert_eq!(
        recipient_balance_after_transfer,
        recipient_balance_before_transfer + value_to_transfer,
        "Recipient balance did not increase"
    );
    println!("{test}: Recipient balance increased correctly");

    let sender_token_balance_after_transfer =
        test_balance_of(&l2_client, fee_token_address, rich_wallet_address).await;
    println!(
        "{test}: Sender fee token balance after transfer: {sender_token_balance_after_transfer}"
    );

    let transfer_fees =
        get_fees_details_l2(&transfer_receipt, &l2_client, get_fee_token_diff_size()).await?;
    let fee_token_ratio = get_fee_token_ratio(&fee_token_address, &l2_client)
        .await
        .unwrap();

    let sender_fee_token_spent = sender_token_balance_before_transfer
        .checked_sub(sender_token_balance_after_transfer)
        .expect("Sender fee token balance increased unexpectedly");
    assert_eq!(
        sender_fee_token_spent,
        U256::from(transfer_fees.total()) * fee_token_ratio,
        "{test}: Sender fee token spend mismatch"
    );

    let coinbase_token_balance_after_transfer =
        test_balance_of(&l2_client, fee_token_address, coinbase_address).await;
    let coinbase_delta = coinbase_token_balance_after_transfer
        .checked_sub(coinbase_token_balance_before_transfer)
        .expect("Coinbase fee token balance decreased");
    assert_eq!(
        coinbase_delta,
        U256::from(transfer_fees.priority_fees) * fee_token_ratio,
        "{test}: Priority fee mismatch"
    );

    if std::env::var("INTEGRATION_TEST_SKIP_BASE_FEE_VAULT_CHECK").is_err() {
        let fee_vault_address_token_balance_after_transfer =
            test_balance_of(&l2_client, fee_token_address, fee_vault).await;
        println!(
            "{test}: Fee vault address fee token balance after transfer: {fee_vault_address_token_balance_after_transfer}"
        );
        let base_fee_vault_delta = fee_vault_address_token_balance_after_transfer
            .checked_sub(fee_vault_address_token_balance_before_transfer)
            .expect("Base fee vault balance decreased");
        assert_eq!(
            base_fee_vault_delta,
            U256::from(transfer_fees.base_fees) * fee_token_ratio,
            "{test}: Base fee vault mismatch"
        );
    }
    let operator_fee_vault_address_token_balance_after_transfer =
        test_balance_of(&l2_client, fee_token_address, operator_fee_vault).await;
    println!(
        "{test}: Operator fee vault address fee token balance after transfer: {operator_fee_vault_address_token_balance_after_transfer}"
    );
    let l1_fee_vault_address_token_balance_after_transfer =
        test_balance_of(&l2_client, fee_token_address, l1_fee_vault).await;
    println!(
        "{test}: L1 fee vault address fee token balance after transfer: {l1_fee_vault_address_token_balance_after_transfer}"
    );

    let operator_fee_vault_delta = operator_fee_vault_address_token_balance_after_transfer
        .checked_sub(operator_fee_vault_token_balance_before_transfer)
        .expect("Operator fee vault balance decreased");
    assert_eq!(
        operator_fee_vault_delta,
        U256::from(transfer_fees.operator_fees) * fee_token_ratio,
        "{test}: Operator fee vault mismatch"
    );

    let l1_fee_vault_delta = l1_fee_vault_address_token_balance_after_transfer
        .checked_sub(l1_fee_vault_token_balance_before_transfer)
        .expect("L1 fee vault balance decreased");
    assert_eq!(
        l1_fee_vault_delta,
        U256::from(transfer_fees.l1_fees) * fee_token_ratio,
        "{test}: L1 fee vault mismatch"
    );

    Ok(deploy_fees)
}

fn bridge_owner_private_key() -> SecretKey {
    let l1_rich_wallet_pk = std::env::var("INTEGRATION_TEST_BRIDGE_OWNER_PRIVATE_KEY")
        .map(|pk| pk.parse().expect("Invalid l1 rich wallet pk"))
        .unwrap_or(DEFAULT_BRIDGE_OWNER_PRIVATE_KEY);
    SecretKey::from_slice(l1_rich_wallet_pk.as_bytes()).unwrap()
}

#[derive(Debug, Default)]
struct FeesDetails {
    base_fees: u64,
    priority_fees: u64,
    operator_fees: u64,
    l1_fees: u64,
}

impl FeesDetails {
    fn total(&self) -> u64 {
        self.base_fees + self.priority_fees + self.operator_fees + self.l1_fees
    }
}

impl Add for FeesDetails {
    type Output = Self;

    fn add(self, other: Self) -> Self {
        Self {
            base_fees: self.base_fees + other.base_fees,
            priority_fees: self.priority_fees + other.priority_fees,
            operator_fees: self.operator_fees + other.operator_fees,
            l1_fees: self.l1_fees + other.l1_fees,
        }
    }
}

impl AddAssign for FeesDetails {
    fn add_assign(&mut self, other: Self) {
        self.base_fees += other.base_fees;
        self.priority_fees += other.priority_fees;
        self.operator_fees += other.operator_fees;
        self.l1_fees += other.l1_fees;
    }
}

fn calculate_tx_gas_price(
    max_fee_per_gas: u64,
    max_priority_fee_per_gas: u64,
    base_fee_per_gas: u64,
    operator_fee_per_gas: u64,
) -> u64 {
    let fee_per_gas = base_fee_per_gas + operator_fee_per_gas;
    min(max_priority_fee_per_gas + fee_per_gas, max_fee_per_gas)
}

async fn get_fees_details_l2(
    tx_receipt: &RpcReceipt,
    l2_client: &EthClient,
    tx_account_diff_size: u64,
) -> Result<FeesDetails> {
    let rpc_tx = l2_client
        .get_transaction_by_hash(tx_receipt.tx_info.transaction_hash)
        .await
        .unwrap()
        .unwrap();
    let tx_gas_used = tx_receipt.tx_info.gas_used;
    let max_fee_per_gas = rpc_tx.tx.max_fee_per_gas().unwrap();
    let max_priority_fee_per_gas: u64 = rpc_tx.tx.max_priority_fee().unwrap();
    let block_number = tx_receipt.block_info.block_number;

    let l1_blob_base_fee_per_gas = get_l1_blob_base_fee_per_gas(l2_client, block_number).await?;
    let l1_fee_per_blob: u64 = l1_blob_base_fee_per_gas * u64::from(GAS_PER_BLOB);
    let l1_fee_per_blob_byte = l1_fee_per_blob / u64::try_from(SAFE_BYTES_PER_BLOB).unwrap();
    let calculated_l1_fee = l1_fee_per_blob_byte * tx_account_diff_size;

    let base_fee_per_gas = l2_client
        .get_block_by_number(
            BlockIdentifier::Number(tx_receipt.block_info.block_number),
            false,
        )
        .await
        .unwrap()
        .header
        .base_fee_per_gas
        .unwrap();

    let operator_fee_per_gas: u64 = get_operator_fee(
        l2_client,
        BlockIdentifier::Number(tx_receipt.block_info.block_number),
    )
    .await
    .unwrap()
    .try_into()
    .unwrap();

    let gas_price = calculate_tx_gas_price(
        max_fee_per_gas,
        max_priority_fee_per_gas,
        base_fee_per_gas,
        operator_fee_per_gas,
    );

    let mut l1_gas = calculated_l1_fee / gas_price;

    if l1_gas == 0 && calculated_l1_fee > 0 {
        l1_gas = 1;
    }

    let actual_gas_used = tx_gas_used - l1_gas;

    let priority_fees = min(
        max_priority_fee_per_gas,
        max_fee_per_gas - base_fee_per_gas - operator_fee_per_gas,
    ) * actual_gas_used;

    let operator_fees = operator_fee_per_gas * actual_gas_used;
    let base_fees = base_fee_per_gas * actual_gas_used;
    let l1_fees = l1_gas * gas_price;

    Ok(FeesDetails {
        base_fees,
        priority_fees,
        operator_fees,
        l1_fees,
    })
}

fn l1_client() -> EthClient {
    EthClient::new(
        std::env::var("INTEGRATION_TEST_L1_RPC")
            .map(|val| Url::parse(&val).expect("Error parsing URL (INTEGRATION_TEST_L1_RPC)"))
            .unwrap_or(Url::parse(DEFAULT_L1_RPC).unwrap()),
    )
    .unwrap()
}

fn l2_client() -> EthClient {
    EthClient::new(
        std::env::var("INTEGRATION_TEST_L2_RPC")
            .map(|val| Url::parse(&val).expect("Error parsing URL (INTEGRATION_TEST_L2_RPC)"))
            .unwrap_or(Url::parse(DEFAULT_L2_RPC).unwrap()),
    )
    .unwrap()
}

fn coinbase() -> Address {
    std::env::var("INTEGRATION_TEST_PROPOSER_COINBASE_ADDRESS")
        .map(|address| address.parse().expect("Invalid proposer coinbase address"))
        .unwrap_or(DEFAULT_PROPOSER_COINBASE_ADDRESS)
}

fn base_fee_vault() -> Address {
    std::env::var("INTEGRATION_TEST_PROPOSER_BASE_FEE_VAULT_ADDRESS")
        .map(|address| address.parse().expect("Invalid proposer coinbase address"))
        .unwrap_or(DEFAULT_PROPOSER_BASE_FEE_VAULT_ADDRESS)
}

fn operator_fee_vault() -> Address {
    std::env::var("INTEGRATION_TEST_PROPOSER_OPERATOR_FEE_VAULT_ADDRESS")
        .map(|address| address.parse().expect("Invalid proposer coinbase address"))
        .unwrap_or(DEFAULT_OPERATOR_FEE_VAULT_ADDRESS)
}

fn l1_fee_vault() -> Address {
    std::env::var("INTEGRATION_TEST_PROPOSER_L1_FEE_VAULT_ADDRESS")
        .map(|address| address.parse().expect("Invalid proposer coinbase address"))
        .unwrap_or(DEFAULT_L1_FEE_VAULT_ADDRESS)
}

async fn wait_for_l2_deposit_receipt(
    rpc_receipt: &RpcReceipt,
    l1_client: &EthClient,
    l2_client: &EthClient,
) -> Result<RpcReceipt> {
    let data = rpc_receipt
        .logs
        .iter()
        .find_map(|log| PrivilegedTransactionData::from_log(log.log.clone()).ok())
        .ok_or_else(|| {
            format!(
                "RpcReceipt for transaction {:?} contains no valid logs",
                rpc_receipt.tx_info.transaction_hash
            )
        })
        .unwrap();

    let l2_deposit_tx_hash = data
        .into_tx(
            l1_client,
            l2_client.get_chain_id().await?.try_into().unwrap(),
            0,
        )
        .await
        .unwrap()
        .get_privileged_hash()
        .unwrap();

    Ok(ethrex_l2_sdk::wait_for_transaction_receipt(l2_deposit_tx_hash, l2_client, 10000).await?)
}

pub fn read_env_file_by_config() {
    let env_file_path = PathBuf::from(env!("CARGO_MANIFEST_DIR")).join("../../cmd/.env");
    let Ok(env_file) = File::open(env_file_path) else {
        println!(".env file not found, skipping");
        return;
    };

    let reader = BufReader::new(env_file);

    for line in reader.lines() {
        let line = line.expect("Failed to read line");
        if line.starts_with("#") {
            // Skip comments
            continue;
        };
        match line.split_once('=') {
            Some((key, value)) => {
                if std::env::vars().any(|(k, _)| k == key) {
                    continue;
                }
                unsafe { std::env::set_var(key, value) }
            }
            None => continue,
        };
    }
}

fn get_tests_private_keys() -> Vec<SecretKey> {
    let private_keys_file_path = test_private_keys_path();
    let pks =
        read_to_string(private_keys_file_path).expect("Failed to read tests private keys file");
    let private_keys: Vec<String> = pks
        .lines()
        .filter(|line| !line.trim().is_empty())
        .map(|line| line.trim().to_string())
        .collect();

    private_keys
        .iter()
        .map(|pk| parse_private_key(pk).expect("Failed to parse private key"))
        .collect()
}

async fn get_rich_accounts_balance(
    l2_client: &EthClient,
) -> Result<U256, Box<dyn std::error::Error>> {
    let mut total_balance = U256::zero();
    let private_keys_file_path = rich_keys_file_path();

    let pks = read_to_string(private_keys_file_path)?;
    let private_keys: Vec<String> = pks
        .lines()
        .filter(|line| !line.trim().is_empty())
        .map(|line| line.trim().to_string())
        .collect();

    for pk in private_keys.iter() {
        let secret_key = parse_private_key(pk)?;
        let address = get_address_from_secret_key(&secret_key)?;
        let get_balance = l2_client
            .get_balance(address, BlockIdentifier::Tag(BlockTag::Latest))
            .await?;
        total_balance += get_balance;
    }
    Ok(total_balance)
}

// Path to the file containing private keys for integration tests.
// These keys must be a subset of the deployer private keys,
// but they must not be used for anything other than these tests.
fn test_private_keys_path() -> PathBuf {
    match std::env::var("INTEGRATION_TEST_PRIVATE_KEYS_FILE_PATH") {
        Ok(path) => PathBuf::from(path),
        Err(_) => {
            println!(
                "INTEGRATION_TEST_PRIVATE_KEYS_FILE_PATH not set, using default: {DEFAULT_TEST_KEYS_FILE_PATH}",
            );
            PathBuf::from(DEFAULT_TEST_KEYS_FILE_PATH)
        }
    }
}

fn rich_keys_file_path() -> PathBuf {
    match std::env::var("ETHREX_DEPLOYER_PRIVATE_KEYS_FILE_PATH") {
        Ok(path) => PathBuf::from(path),
        Err(_) => {
            println!(
                "ETHREX_DEPLOYER_PRIVATE_KEYS_FILE_PATH not set, using default: {DEFAULT_RICH_KEYS_FILE_PATH}",
            );
            PathBuf::from(DEFAULT_RICH_KEYS_FILE_PATH)
        }
    }
}

pub fn parse_private_key(s: &str) -> Result<SecretKey, Box<dyn std::error::Error>> {
    Ok(SecretKey::from_slice(&parse_hex(s)?)?)
}

pub fn parse_hex(s: &str) -> Result<Bytes, FromHexError> {
    match s.strip_prefix("0x") {
        Some(s) => hex::decode(s).map(Into::into),
        None => hex::decode(s).map(Into::into),
    }
}

fn get_contract_dependencies(contracts_path: &Path) {
    std::fs::create_dir_all(contracts_path.join("lib")).expect("Failed to create contracts/lib");
    git_clone(
        "https://github.com/OpenZeppelin/openzeppelin-contracts-upgradeable.git",
        contracts_path
            .join("lib/openzeppelin-contracts-upgradeable")
            .to_str()
            .expect("Failed to convert path to str"),
        Some("release-v5.4"),
        true,
    )
    .unwrap();
}

// Removes the contracts/lib and contracts/solc_out directories
// generated by the tests.
fn clean_contracts_dir() {
    let lib_path = Path::new("contracts/lib");
    let solc_path = Path::new("contracts/solc_out");

    let _ = std::fs::remove_dir_all(lib_path).inspect_err(|e| {
        println!("Failed to remove {}: {}", lib_path.display(), e);
    });
    let _ = std::fs::remove_dir_all(solc_path).inspect_err(|e| {
        println!("Failed to remove {}: {}", solc_path.display(), e);
    });

    println!(
        "Cleaned up {} and {}",
        lib_path.display(),
        solc_path.display()
    );
}

fn transfer_value() -> U256 {
    std::env::var("INTEGRATION_TEST_TRANSFER_VALUE")
        .map(|value| U256::from_dec_str(&value).expect("Invalid transfer value"))
        .unwrap_or(U256::from(10_000_000_000u128))
}

fn on_chain_proposer_address() -> Address {
    std::env::var("ETHREX_COMMITTER_ON_CHAIN_PROPOSER_ADDRESS")
        .map(|address| address.parse().expect("Invalid proposer address"))
        .unwrap_or(DEFAULT_ON_CHAIN_PROPOSER_ADDRESS)
}

/// Waits until the batch containing L2->L1 message is verified on L1, and returns the proof for that message
async fn wait_for_verified_proof(
    l1_client: &EthClient,
    l2_client: &EthClient,
    tx: H256,
) -> L1MessageProof {
    let proof = wait_for_message_proof(l2_client, tx, 10000).await;
    let proof = proof.unwrap().into_iter().next().expect("proof not found");

    loop {
        let latest = get_last_verified_batch(l1_client, on_chain_proposer_address())
            .await
            .unwrap();

        if latest >= proof.batch_number {
            break;
        }

        println!(
            "Withdrawal is not verified yet. Latest verified batch: {}, waiting for: {}",
            latest, proof.batch_number
        );
        tokio::time::sleep(Duration::from_secs(2)).await;
    }

    proof
}

// ======================================================================
// Auxiliary functions to calculate account diff size for different tx
// ======================================================================

fn get_account_diff_size_for_deploy(
    bytecode: &Bytes,
    storage_after_deploy: BTreeMap<H256, U256>,
) -> u64 {
    let mut account_diffs = HashMap::new();
    // tx sender
    account_diffs.insert(Address::random(), sender_account_diff());
    // Deployed contract account
    account_diffs.insert(
        Address::random(),
        AccountStateDiff {
            nonce_diff: 1,
            bytecode: Some(bytecode.clone()),
            storage: storage_after_deploy,
            ..Default::default()
        },
    );
    get_accounts_diff_size(&account_diffs).unwrap()
}

fn get_account_diff_size_for_withdraw() -> u64 {
    let mut account_diffs = HashMap::new();
    // tx sender
    account_diffs.insert(Address::random(), sender_account_diff());
    // L2_TO_L1_MESSENGER
    account_diffs.insert(
        Address::random(),
        AccountStateDiff {
            storage: dummy_modified_storage_slots(1),
            ..Default::default()
        },
    );
    // zero address
    account_diffs.insert(
        Address::zero(),
        AccountStateDiff {
            new_balance: Some(U256::zero()),
            ..Default::default()
        },
    );
    get_accounts_diff_size(&account_diffs).unwrap()
}

fn get_account_diff_size_for_erc20withdraw() -> u64 {
    let mut account_diffs = HashMap::new();
    // tx sender
    account_diffs.insert(Address::random(), sender_account_diff());
    // L2_TO_L1_MESSENGER
    account_diffs.insert(
        Address::random(),
        AccountStateDiff {
            storage: dummy_modified_storage_slots(1),
            ..Default::default()
        },
    );
    // ERC20 contract
    account_diffs.insert(
        Address::random(),
        AccountStateDiff {
            storage: dummy_modified_storage_slots(2),
            ..Default::default()
        },
    );
    get_accounts_diff_size(&account_diffs).unwrap()
}

fn get_account_diff_size_for_erc20approve() -> u64 {
    let mut account_diffs = HashMap::new();
    // tx sender
    account_diffs.insert(Address::random(), sender_account_diff());

    // ERC20 contract
    account_diffs.insert(
        Address::random(),
        AccountStateDiff {
            storage: dummy_modified_storage_slots(1),
            ..Default::default()
        },
    );

    get_accounts_diff_size(&account_diffs).unwrap()
}

fn get_fee_token_diff_size() -> u64 {
    let mut account_diffs = HashMap::new();
    // tx sender
    account_diffs.insert(Address::random(), sender_account_diff());
    // tx receiver
    account_diffs.insert(Address::random(), sender_account_diff());

    account_diffs.insert(
        Address::random(),
        AccountStateDiff {
            storage: dummy_modified_storage_slots(4),
            ..Default::default()
        },
    );
    get_accounts_diff_size(&account_diffs).unwrap()
}

// Account diff for the sender of the transaction
fn sender_account_diff() -> AccountStateDiff {
    AccountStateDiff {
        nonce_diff: 1,
        new_balance: Some(U256::zero()),
        ..Default::default()
    }
}

fn dummy_modified_storage_slots(modified_storage_slots: u64) -> BTreeMap<H256, U256> {
    let mut storage = BTreeMap::new();
    for _ in 0..modified_storage_slots {
        storage.insert(H256::random(), U256::zero());
    }
    storage
}<|MERGE_RESOLUTION|>--- conflicted
+++ resolved
@@ -24,13 +24,8 @@
     wait_for_transaction_receipt,
 };
 use ethrex_l2_sdk::{
-<<<<<<< HEAD
-    build_generic_tx, get_fee_token_ratio, get_last_verified_batch, send_generic_transaction,
-    wait_for_message_proof,
-=======
     FEE_TOKEN_REGISTRY_ADDRESS, REGISTER_FEE_TOKEN_SIGNATURE, build_generic_tx,
-    get_last_verified_batch, send_generic_transaction, wait_for_message_proof,
->>>>>>> 2b64283d
+    get_fee_token_ratio, get_last_verified_batch, send_generic_transaction, wait_for_message_proof,
 };
 use ethrex_rpc::{
     clients::eth::{EthClient, Overrides},
