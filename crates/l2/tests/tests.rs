#![allow(clippy::unwrap_used)]
#![allow(clippy::expect_used)]
use anyhow::{Context, Result};
use bytes::Bytes;
use ethrex_common::types::TxType;
use ethrex_common::utils::keccak;
use ethrex_common::{Address, H160, H256, U256};
use ethrex_l2::monitor::widget::l2_to_l1_messages::{L2ToL1MessageKind, L2ToL1MessageStatus};
use ethrex_l2::monitor::widget::{L2ToL1MessagesTable, l2_to_l1_messages::L2ToL1MessageRow};
use ethrex_l2::sequencer::l1_watcher::PrivilegedTransactionData;
use ethrex_l2_common::calldata::Value;
use ethrex_l2_common::l1_messages::L1MessageProof;
use ethrex_l2_common::utils::get_address_from_secret_key;
use ethrex_l2_rpc::signer::{LocalSigner, Signer};
use ethrex_l2_sdk::{
    COMMON_BRIDGE_L2_ADDRESS, bridge_address, calldata::encode_calldata, claim_erc20withdraw,
    claim_withdraw, compile_contract, create_deploy, deposit_erc20, get_address_alias,
    get_erc1967_slot, git_clone, l1_to_l2_tx_data::L1ToL2TransactionData,
    wait_for_transaction_receipt,
};
use ethrex_l2_sdk::{
    build_generic_tx, get_last_verified_batch, send_generic_transaction, wait_for_message_proof,
};
use ethrex_rpc::{
    clients::eth::{EthClient, Overrides},
    types::{
        block_identifier::{BlockIdentifier, BlockTag},
        receipt::RpcReceipt,
    },
};
use hex::FromHexError;
use secp256k1::SecretKey;
use std::ops::{Add, AddAssign};
use std::{
    fs::{File, read_to_string},
    io::{BufRead, BufReader},
    ops::Mul,
    path::{Path, PathBuf},
    time::Duration,
};
use tokio::task::JoinSet;

/// Test the full flow of depositing, depositing with contract call, transferring, and withdrawing funds
/// from L1 to L2 and back.
/// The test can be configured with the following environment variables
///
/// RPC urls:
/// INTEGRATION_TEST_L1_RPC: The url of the l1 rpc server
/// INTEGRATION_TEST_L2_RPC: The url of the l2 rpc server
///
/// Accounts private keys:
/// ETHREX_DEPLOYER_PRIVATE_KEYS_FILE_PATH: The path to a file with pks that are rich accounts in the l2
/// INTEGRATION_TEST_PRIVATE_KEYS_FILE_PATH: The path to a file with pks that are used in the tests. (subset of the rich accounts)
/// INTEGRATION_TEST_BRIDGE_OWNER_PRIVATE_KEY: The private key of the l1 bridge owner
///
/// Contract addresses:
/// ETHREX_WATCHER_BRIDGE_ADDRESS: The address of the l1 bridge contract
/// INTEGRATION_TEST_PROPOSER_COINBASE_ADDRESS: The address of the l2 coinbase
/// INTEGRATION_TEST_PROPOSER_FEE_VAULT_ADDRESS: The address of the l2 fee_vault
///
/// Test parameters:
///
/// INTEGRATION_TEST_DEPOSIT_VALUE: amount in wei to deposit from L1_RICH_WALLET_PRIVATE_KEY to the l2, this amount will be deposited 3 times over the course of the test
/// INTEGRATION_TEST_TRANSFER_VALUE: amount in wei to transfer to INTEGRATION_TEST_RETURN_TRANSFER_PRIVATE_KEY, this amount will be returned to the account
/// INTEGRATION_TEST_WITHDRAW_VALUE: amount in wei to withdraw from the l2 back to the l1 from L1_RICH_WALLET_PRIVATE_KEY this will be done INTEGRATION_TEST_WITHDRAW_COUNT times
/// INTEGRATION_TEST_WITHDRAW_COUNT: amount of withdraw transactions to send
/// INTEGRATION_TEST_SKIP_TEST_TOTAL_ETH: if set the integration test will not check for total eth in the chain, only to be used if we don't know all the accounts that exist in l2
const DEFAULT_L1_RPC: &str = "http://localhost:8545";
const DEFAULT_L2_RPC: &str = "http://localhost:1729";

// 0x941e103320615d394a55708be13e45994c7d93b932b064dbcb2b511fe3254e2e
const DEFAULT_BRIDGE_OWNER_PRIVATE_KEY: H256 = H256([
    0x94, 0x1e, 0x10, 0x33, 0x20, 0x61, 0x5d, 0x39, 0x4a, 0x55, 0x70, 0x8b, 0xe1, 0x3e, 0x45, 0x99,
    0x4c, 0x7d, 0x93, 0xb9, 0x32, 0xb0, 0x64, 0xdb, 0xcb, 0x2b, 0x51, 0x1f, 0xe3, 0x25, 0x4e, 0x2e,
]);

// 0x0007a881CD95B1484fca47615B64803dad620C8d
const DEFAULT_PROPOSER_COINBASE_ADDRESS: Address = H160([
    0x00, 0x07, 0xa8, 0x81, 0xcd, 0x95, 0xb1, 0x48, 0x4f, 0xca, 0x47, 0x61, 0x5b, 0x64, 0x80, 0x3d,
    0xad, 0x62, 0x0c, 0x8d,
]);

// 0x44e09413ab37c3dae5663f2fd408e60ac2dbc7e2
const DEFAULT_ON_CHAIN_PROPOSER_ADDRESS: Address = H160([
    0x44, 0xe0, 0x94, 0x13, 0xab, 0x37, 0xc3, 0xda, 0xe5, 0x66, 0x3f, 0x2f, 0xd4, 0x08, 0xe6, 0x0a,
    0xc2, 0xdb, 0xc7, 0xe2,
]);

// 0x000c0d6b7c4516a5b274c51ea331a9410fe69127
// pk: 0xe9ea73e0ca433882aa9d4e2311ecc4e17286121e6bd8e600e5d25d4243b2baa3
const DEFAULT_PROPOSER_FEE_VAULT_ADDRESS: Address = H160([
    0x00, 0x0c, 0x0d, 0x6b, 0x7c, 0x45, 0x16, 0xa5, 0xb2, 0x74, 0xc5, 0x1e, 0xa3, 0x31, 0xa9, 0x41,
    0x0f, 0xe6, 0x91, 0x27,
]);

const L2_GAS_COST_MAX_DELTA: U256 = U256([100_000_000_000_000, 0, 0, 0]);

const DEFAULT_RICH_KEYS_FILE_PATH: &str = "../../fixtures/keys/private_keys_l1.txt";
const DEFAULT_TEST_KEYS_FILE_PATH: &str = "../../fixtures/keys/private_keys_tests.txt";

#[tokio::test]
async fn l2_integration_test() -> Result<(), Box<dyn std::error::Error>> {
    read_env_file_by_config();
    let mut private_keys = get_tests_private_keys();

    let l1_client = l1_client();
    let l2_client = l2_client();

    let withdrawals_count = std::env::var("INTEGRATION_TEST_WITHDRAW_COUNT")
        .map(|amount| amount.parse().expect("Invalid withdrawal amount value"))
        .unwrap_or(5);

<<<<<<< HEAD
    // Not thread-safe (coinbase and bridge balance checks).
    test_deposit(&l1_client, &l2_client, &private_keys.pop().unwrap()).await?;
=======
    let native_token_l1_address = std::env::var("ETHREX_NATIVE_TOKEN_L1_ADDRESS")
        .map(|address| address.parse().expect("Invalid native token L1 address"))
        .unwrap_or(Address::zero());
    // Not thread-safe (fee vault and bridge balance checks).
    test_deposit(
        &l1_client,
        &l2_client,
        &private_keys.pop().unwrap(),
        native_token_l1_address,
    )
    .await?;
>>>>>>> 4c64af42

    let coinbase_balance_before_tests = l2_client
        .get_balance(coinbase(), BlockIdentifier::Tag(BlockTag::Latest))
        .await?;
    let fee_vault_balance_before_tests = l2_client
        .get_balance(fee_vault(), BlockIdentifier::Tag(BlockTag::Latest))
        .await?;

    let mut set = JoinSet::new();

    set.spawn(test_upgrade(l1_client.clone(), l2_client.clone()));

    set.spawn(test_transfer(
        l2_client.clone(),
        private_keys.pop().unwrap(),
        private_keys.pop().unwrap(),
    ));

    set.spawn(test_privileged_tx_with_contract_call(
        l1_client.clone(),
        l2_client.clone(),
        private_keys.pop().unwrap(),
    ));

    set.spawn(test_privileged_tx_with_contract_call_revert(
        l1_client.clone(),
        l2_client.clone(),
        private_keys.pop().unwrap(),
    ));

    // this test should go before the withdrawal ones
    // it's failure case is making a batch invalid due to invalid privileged transactions
    set.spawn(test_privileged_spammer(
        l1_client.clone(),
        private_keys.pop().unwrap(),
    ));

    set.spawn(test_transfer_with_privileged_tx(
        l1_client.clone(),
        l2_client.clone(),
        private_keys.pop().unwrap(),
        private_keys.pop().unwrap(),
    ));

    set.spawn(test_gas_burning(
        l1_client.clone(),
        private_keys.pop().unwrap(),
    ));

    set.spawn(test_privileged_tx_not_enough_balance(
        l1_client.clone(),
        l2_client.clone(),
        private_keys.pop().unwrap(),
        private_keys.pop().unwrap(),
    ));

    set.spawn(test_aliasing(
        l1_client.clone(),
        l2_client.clone(),
        private_keys.pop().unwrap(),
    ));

    set.spawn(test_erc20_failed_deposit(
        l1_client.clone(),
        l2_client.clone(),
        private_keys.pop().unwrap(),
    ));

    set.spawn(test_forced_withdrawal(
        l1_client.clone(),
        l2_client.clone(),
        private_keys.pop().unwrap(),
        native_token_l1_address,
    ));

    set.spawn(test_erc20_roundtrip(
        l1_client.clone(),
        l2_client.clone(),
        private_keys.pop().unwrap(),
    ));

    let mut acc_priority_fees = U256::zero();
    let mut acc_base_fees = U256::zero();
    while let Some(res) = set.join_next().await {
        let fees_details = res??;
        acc_priority_fees += fees_details.priority_fees;
        acc_base_fees += fees_details.total_fees - fees_details.priority_fees;
    }

    let coinbase_balance_after_tests = l2_client
        .get_balance(coinbase(), BlockIdentifier::Tag(BlockTag::Latest))
        .await?;

    let fee_vault_balance_after_tests = l2_client
        .get_balance(fee_vault(), BlockIdentifier::Tag(BlockTag::Latest))
        .await?;

    println!("Checking coinbase and fee vault balances");

    assert_eq!(
        coinbase_balance_after_tests,
        coinbase_balance_before_tests + acc_priority_fees,
        "Coinbase is not correct after tests"
    );

    if std::env::var("INTEGRATION_TEST_SKIP_FEE_VAULT_CHECK").is_err() {
        assert_eq!(
            fee_vault_balance_after_tests,
            fee_vault_balance_before_tests + acc_base_fees,
            "Fee vault is not correct after tests"
        );
    }

    // Not thread-safe (coinbase and bridge balance checks)
    test_n_withdraws(
        &l1_client,
        &l2_client,
        &private_keys.pop().unwrap(),
        withdrawals_count,
        native_token_l1_address,
    )
    .await?;

    if std::env::var("INTEGRATION_TEST_SKIP_TEST_TOTAL_ETH").is_err() {
        test_total_balance_l2(&l1_client, &l2_client, native_token_l1_address).await?;
    }

    clean_contracts_dir();

    println!("l2_integration_test is done");
    Ok(())
}

/// Test upgrading the CommonBridgeL2 contract
/// 1. Compiles the CommonBridgeL2 contract
/// 2. Deploys the new implementation on L2
/// 3. Calls the upgrade function on the L1 bridge contract
/// 4. Checks that the implementation address has changed
async fn test_upgrade(l1_client: EthClient, l2_client: EthClient) -> Result<FeesDetails> {
    println!("Testing upgrade");
    let bridge_owner_private_key = bridge_owner_private_key();

    println!("test_upgrade: Downloading openzeppelin contracts");

    let contracts_path = Path::new("contracts");
    get_contract_dependencies(contracts_path);
    let remappings = [(
        "@openzeppelin/contracts",
        contracts_path
            .join("lib/openzeppelin-contracts-upgradeable/lib/openzeppelin-contracts/contracts"),
    )];

    println!("test_upgrade: Compiling CommonBridgeL2 contract");
    compile_contract(
        contracts_path,
        Path::new("contracts/src/l2/CommonBridgeL2.sol"),
        false,
        Some(&remappings),
        &[contracts_path],
    )?;

    let bridge_code = hex::decode(std::fs::read("contracts/solc_out/CommonBridgeL2.bin")?)?;

    println!("test_upgrade: Deploying CommonBridgeL2 contract");
    let (deploy_address, fees_details) = test_deploy(
        &l2_client,
        &bridge_code,
        &bridge_owner_private_key,
        "test_upgrade",
    )
    .await?;

    let impl_slot = get_erc1967_slot("eip1967.proxy.implementation");
    let initial_impl = l2_client
        .get_storage_at(
            COMMON_BRIDGE_L2_ADDRESS,
            impl_slot,
            BlockIdentifier::Tag(BlockTag::Latest),
        )
        .await?;

    println!("test_upgrade: Upgrading CommonBridgeL2 contract");
    let tx_receipt = test_send(
        &l1_client,
        &bridge_owner_private_key,
        bridge_address()?,
        "upgradeL2Contract(address,address,uint256,bytes)",
        &[
            Value::Address(COMMON_BRIDGE_L2_ADDRESS),
            Value::Address(deploy_address),
            Value::Uint(U256::from(100_000)),
            Value::Bytes(Bytes::new()),
        ],
        "test_upgrade",
    )
    .await?;

    assert!(
        tx_receipt.receipt.status,
        "test_upgrade: Upgrade transaction failed"
    );

    let _ = wait_for_l2_deposit_receipt(&tx_receipt, &l1_client, &l2_client).await?;
    let final_impl = l2_client
        .get_storage_at(
            COMMON_BRIDGE_L2_ADDRESS,
            impl_slot,
            BlockIdentifier::Tag(BlockTag::Latest),
        )
        .await?;
    println!("test upgrade: upgraded {initial_impl:#x} -> {final_impl:#x}");
    assert_ne!(initial_impl, final_impl);
    Ok(fees_details)
}

/// In this test we deploy a contract on L2 and call it from L1 using the CommonBridge contract.
/// We call the contract by making a deposit from L1 to L2 with the recipient being the rich account.
/// The deposit will trigger the call to the contract.
async fn test_privileged_tx_with_contract_call(
    l1_client: EthClient,
    l2_client: EthClient,
    rich_wallet_private_key: SecretKey,
) -> Result<FeesDetails> {
    // pragma solidity ^0.8.27;
    // contract Test {
    //     event NumberSet(uint256 indexed number);
    //     function emitNumber(uint256 _number) public {
    //         emit NumberSet(_number);
    //     }
    // }
    let init_code = hex::decode(
        "6080604052348015600e575f5ffd5b506101008061001c5f395ff3fe6080604052348015600e575f5ffd5b50600436106026575f3560e01c8063f15d140b14602a575b5f5ffd5b60406004803603810190603c919060a4565b6042565b005b807f9ec8254969d1974eac8c74afb0c03595b4ffe0a1d7ad8a7f82ed31b9c854259160405160405180910390a250565b5f5ffd5b5f819050919050565b6086816076565b8114608f575f5ffd5b50565b5f81359050609e81607f565b92915050565b5f6020828403121560b65760b56072565b5b5f60c1848285016092565b9150509291505056fea26469706673582212206f6d360696127c56e2d2a456f3db4a61e30eae0ea9b3af3c900c81ea062e8fe464736f6c634300081c0033",
    )?;

    println!("ptx_with_contract_call: Deploying contract on L2");

    let (deployed_contract_address, fees_details) = test_deploy(
        &l2_client,
        &init_code,
        &rich_wallet_private_key,
        "ptx_with_contract_call",
    )
    .await?;

    let number_to_emit = U256::from(424242);
    let calldata_to_contract: Bytes =
        encode_calldata("emitNumber(uint256)", &[Value::Uint(number_to_emit)])?.into();

    // We need to get the block number before the deposit to search for logs later.
    let first_block = l2_client.get_block_number().await?;

    println!("ptx_with_contract_call: Calling contract with deposit");

    test_call_to_contract_with_deposit(
        &l1_client,
        &l2_client,
        deployed_contract_address,
        calldata_to_contract,
        &rich_wallet_private_key,
        "ptx_with_contract_call",
    )
    .await?;

    println!("ptx_with_contract_call: Waiting for event to be emitted");

    let mut block_number = first_block;

    let topic = keccak(b"NumberSet(uint256)");

    while l2_client
        .get_logs(
            first_block,
            block_number,
            deployed_contract_address,
            vec![topic],
        )
        .await
        .is_ok_and(|logs| logs.is_empty())
    {
        println!("ptx_with_contract_call: Waiting for the event to be built");
        block_number += U256::one();
        tokio::time::sleep(std::time::Duration::from_secs(1)).await;
    }

    println!("ptx_with_contract_call: Event found in block {block_number}");

    let logs = l2_client
        .get_logs(
            first_block,
            block_number,
            deployed_contract_address,
            vec![topic],
        )
        .await?;

    let number_emitted = U256::from_big_endian(
        &logs
            .first()
            .unwrap()
            .log
            .topics
            .get(1)
            .unwrap()
            .to_fixed_bytes(),
    );

    assert_eq!(
        number_emitted, number_to_emit,
        "ptx_with_contract_call: Event emitted with wrong value. Expected 424242, got {number_emitted}"
    );

    Ok(fees_details)
}

/// Test the deployment of a contract on L2 and call it from L1 using the CommonBridge contract.
/// The call to the contract should revert but the deposit should be successful.
async fn test_privileged_tx_with_contract_call_revert(
    l1_client: EthClient,
    l2_client: EthClient,
    rich_wallet_private_key: SecretKey,
) -> Result<FeesDetails> {
    // pragma solidity ^0.8.27;
    // contract RevertTest {
    //     function revert_call() public {
    //         revert("Reverted");
    //     }
    // }
    let init_code = hex::decode(
        "6080604052348015600e575f5ffd5b506101138061001c5f395ff3fe6080604052348015600e575f5ffd5b50600436106026575f3560e01c806311ebce9114602a575b5f5ffd5b60306032565b005b6040517f08c379a000000000000000000000000000000000000000000000000000000000815260040160629060c1565b60405180910390fd5b5f82825260208201905092915050565b7f52657665727465640000000000000000000000000000000000000000000000005f82015250565b5f60ad600883606b565b915060b682607b565b602082019050919050565b5f6020820190508181035f83015260d68160a3565b905091905056fea2646970667358221220903f571921ce472f979989f9135b8637314b68e080fd70d0da6ede87ad8b5bd564736f6c634300081c0033",
    )?;

    println!("ptx_with_contract_call_revert: Deploying contract on L2");

    let (deployed_contract_address, fees_details) = test_deploy(
        &l2_client,
        &init_code,
        &rich_wallet_private_key,
        "ptx_with_contract_call_revert",
    )
    .await?;

    let calldata_to_contract: Bytes = encode_calldata("revert_call()", &[])?.into();

    println!("ptx_with_contract_call_revert: Calling contract with deposit");

    test_call_to_contract_with_deposit(
        &l1_client,
        &l2_client,
        deployed_contract_address,
        calldata_to_contract,
        &rich_wallet_private_key,
        "ptx_with_contract_call_revert",
    )
    .await?;

    Ok(fees_details)
}

async fn find_withdrawal_with_widget(
    bridge_address: Address,
    l2tx: H256,
    l2_client: &EthClient,
    l1_client: &EthClient,
) -> Option<L2ToL1MessageRow> {
    let mut widget = L2ToL1MessagesTable::new(bridge_address);
    widget.on_tick(l1_client, l2_client).await.unwrap();
    widget
        .items
        .iter()
        .find(|row| row.l2_tx_hash == l2tx)
        .cloned()
}

/// Tests the full roundtrip of an ERC20 token from L1 to L2 and back
/// 1. Deploys an ERC20 token on L1
/// 2. Deploys an ERC20 token on L2 that points to the L1 token
/// 3. Mints some tokens on L1
/// 4. Deposits the tokens to L2 through the bridge
/// 5. Withdraws the tokens back to L1
/// 6. Checks that the balances are correct at each step
/// 7. Checks that the withdrawal is correctly recorded in the L2ToL1MessagesTable widget
async fn test_erc20_roundtrip(
    l1_client: EthClient,
    l2_client: EthClient,
    rich_wallet_private_key: SecretKey,
) -> Result<FeesDetails> {
    let token_amount: U256 = U256::from(100);

    let rich_wallet_signer: Signer = LocalSigner::new(rich_wallet_private_key).into();
    let rich_address = rich_wallet_signer.address();

    let init_code_l1 = hex::decode(std::fs::read(
        "../../fixtures/contracts/ERC20/ERC20.bin/TestToken.bin",
    )?)?;

    println!("test_erc20_roundtrip: Deploying ERC20 token on L1");
    let token_l1 = test_deploy_l1(&l1_client, &init_code_l1, &rich_wallet_private_key).await?;

    let contracts_path = Path::new("contracts");

    get_contract_dependencies(contracts_path);
    let remappings = [(
        "@openzeppelin/contracts",
        contracts_path
            .join("lib/openzeppelin-contracts-upgradeable/lib/openzeppelin-contracts/contracts"),
    )];
    compile_contract(
        contracts_path,
        &contracts_path.join("src/example/L2ERC20.sol"),
        false,
        Some(&remappings),
        &[contracts_path],
    )?;
    let init_code_l2_inner = hex::decode(String::from_utf8(std::fs::read(
        "contracts/solc_out/TestTokenL2.bin",
    )?)?)?;
    let init_code_l2 = [
        init_code_l2_inner,
        vec![0u8; 12],
        token_l1.to_fixed_bytes().to_vec(),
    ]
    .concat();

    let (token_l2, deploy_fees) = test_deploy(
        &l2_client,
        &init_code_l2,
        &rich_wallet_private_key,
        "test_erc20_roundtrip",
    )
    .await?;

    println!("test_erc20_roundtrip: token l1={token_l1:x}, l2={token_l2:x}");
    test_send(
        &l1_client,
        &rich_wallet_private_key,
        token_l1,
        "freeMint()",
        &[],
        "test_erc20_roundtrip",
    )
    .await?;
    test_send(
        &l1_client,
        &rich_wallet_private_key,
        token_l1,
        "approve(address,uint256)",
        &[Value::Address(bridge_address()?), Value::Uint(token_amount)],
        "test_erc20_roundtrip",
    )
    .await?;

    println!("test_erc20_roundtrip: Depositing ERC20 token from L1 to L2");
    let initial_balance = test_balance_of(&l1_client, token_l1, rich_address).await;
    let deposit_tx = deposit_erc20(
        token_l1,
        token_l2,
        token_amount,
        rich_address,
        &rich_wallet_signer,
        &l1_client,
    )
    .await
    .unwrap();

    println!("test_erc20_roundtrip: Waiting for deposit transaction receipt on L1");
    let res = wait_for_transaction_receipt(deposit_tx, &l1_client, 10)
        .await
        .unwrap();

    assert!(res.receipt.status);

    println!("test_erc20_roundtrip: Waiting for deposit transaction receipt on L2");
    wait_for_l2_deposit_receipt(&res, &l1_client, &l2_client)
        .await
        .unwrap();
    let remaining_l1_balance = test_balance_of(&l1_client, token_l1, rich_address).await;
    let l2_balance = test_balance_of(&l2_client, token_l2, rich_address).await;
    assert_eq!(initial_balance - remaining_l1_balance, token_amount);
    assert_eq!(l2_balance, token_amount);

    println!("test_erc20_roundtrip: Withdrawing ERC20 token from L2 to L1");

    let approve_receipt = test_send(
        &l2_client,
        &rich_wallet_private_key,
        token_l2,
        "approve(address,uint256)",
        &[
            Value::Address(COMMON_BRIDGE_L2_ADDRESS),
            Value::Uint(token_amount),
        ],
        "test_erc20_roundtrip",
    )
    .await?;

    let approve_fees = get_fees_details_l2(&approve_receipt, &l2_client).await;

    let withdraw_receipt = test_send(
        &l2_client,
        &rich_wallet_private_key,
        COMMON_BRIDGE_L2_ADDRESS,
        "withdrawERC20(address,address,address,uint256)",
        &[
            Value::Address(token_l1),
            Value::Address(token_l2),
            Value::Address(rich_address),
            Value::Uint(token_amount),
        ],
        "test_erc20_roundtrip",
    )
    .await?;

    let withdraw_fees = get_fees_details_l2(&withdraw_receipt, &l2_client).await;

    let withdrawal_tx_hash = withdraw_receipt.tx_info.transaction_hash;
    assert_eq!(
        find_withdrawal_with_widget(
            bridge_address()?,
            withdrawal_tx_hash,
            &l2_client,
            &l1_client,
        )
        .await
        .unwrap(),
        L2ToL1MessageRow {
            status: L2ToL1MessageStatus::WithdrawalInitiated,
            kind: L2ToL1MessageKind::ERC20Withdraw,
            receiver: rich_address,
            token_l1,
            token_l2,
            value: token_amount,
            l2_tx_hash: withdrawal_tx_hash
        }
    );

    let proof = wait_for_verified_proof(
        &l1_client,
        &l2_client,
        withdraw_receipt.tx_info.transaction_hash,
    )
    .await;

    println!("test_erc20_roundtrip: Claiming withdrawal on L1");

    let withdraw_claim_tx = claim_erc20withdraw(
        token_l1,
        token_l2,
        token_amount,
        &rich_wallet_signer,
        &l1_client,
        &proof,
    )
    .await
    .expect("error while claiming");
    wait_for_transaction_receipt(withdraw_claim_tx, &l1_client, 5).await?;
    assert_eq!(
        find_withdrawal_with_widget(
            bridge_address()?,
            withdrawal_tx_hash,
            &l2_client,
            &l1_client,
        )
        .await
        .unwrap(),
        L2ToL1MessageRow {
            status: L2ToL1MessageStatus::WithdrawalClaimed,
            kind: L2ToL1MessageKind::ERC20Withdraw,
            receiver: rich_address,
            token_l1,
            token_l2,
            value: token_amount,
            l2_tx_hash: withdrawal_tx_hash
        }
    );

    let l1_final_balance = test_balance_of(&l1_client, token_l1, rich_address).await;
    let l2_final_balance = test_balance_of(&l2_client, token_l2, rich_address).await;
    assert_eq!(initial_balance, l1_final_balance);
    assert!(l2_final_balance.is_zero());
    Ok(deploy_fees + approve_fees + withdraw_fees)
}

/// Tests that the aliasing is done correctly when calling from L1 to L2
/// 1. Deploys a contract on L1 that will call the CommonBridge contract sendToL2 function
/// 2. Calls the contract to send a message to L2
/// 3. Checks that the message was sent from the aliased address
async fn test_aliasing(
    l1_client: EthClient,
    l2_client: EthClient,
    rich_wallet_private_key: SecretKey,
) -> Result<FeesDetails> {
    println!("Testing aliasing");
    let init_code_l1 = hex::decode(std::fs::read("../../fixtures/contracts/caller/Caller.bin")?)?;
    let caller_l1 = test_deploy_l1(&l1_client, &init_code_l1, &rich_wallet_private_key).await?;
    let send_to_l2_calldata = encode_calldata(
        "sendToL2((address,uint256,uint256,bytes))",
        &[Value::Tuple(vec![
            Value::Address(H160::zero()),
            Value::Uint(U256::from(100_000)),
            Value::Uint(U256::zero()),
            Value::Bytes(Bytes::new()),
        ])],
    )?;

    println!("test_aliasing: Sending call to L2");
    let receipt_l1 = test_send(
        &l1_client,
        &rich_wallet_private_key,
        caller_l1,
        "doCall(address,bytes)",
        &[
            Value::Address(bridge_address()?),
            Value::Bytes(send_to_l2_calldata.into()),
        ],
        "test_aliasing",
    )
    .await?;

    assert!(receipt_l1.receipt.status);

    let receipt_l2 = wait_for_l2_deposit_receipt(&receipt_l1, &l1_client, &l2_client)
        .await
        .unwrap();
    println!(
        "test_aliasing: alising {:#x} to {:#x}",
        get_address_alias(caller_l1),
        receipt_l2.tx_info.from
    );
    assert_eq!(receipt_l2.tx_info.from, get_address_alias(caller_l1));
    Ok(FeesDetails::default())
}

/// Tests that a failed deposit can be withdrawn back to L1
/// 1. Deploys an ERC20 token on L1
/// 2. Attempts to deposit the token to an invalid address on L2
/// 3. Claims the withdrawal on L1
async fn test_erc20_failed_deposit(
    l1_client: EthClient,
    l2_client: EthClient,
    rich_wallet_private_key: SecretKey,
) -> Result<FeesDetails> {
    let token_amount: U256 = U256::from(100);

    let rich_wallet_signer: Signer = LocalSigner::new(rich_wallet_private_key).into();
    let rich_address = rich_wallet_signer.address();

    let init_code_l1 = hex::decode(std::fs::read(
        "../../fixtures/contracts/ERC20/ERC20.bin/TestToken.bin",
    )?)?;

    println!("test_erc20_failed_deposit: Deploying ERC20 token on L1");
    let token_l1 = test_deploy_l1(&l1_client, &init_code_l1, &rich_wallet_private_key).await?;
    let token_l2 = Address::random(); // will cause deposit to fail

    println!("test_erc20_failed_deposit: token l1={token_l1:x}, l2={token_l2:x}");

    test_send(
        &l1_client,
        &rich_wallet_private_key,
        token_l1,
        "freeMint()",
        &[],
        "test_erc20_failed_deposit",
    )
    .await?;
    test_send(
        &l1_client,
        &rich_wallet_private_key,
        token_l1,
        "approve(address,uint256)",
        &[Value::Address(bridge_address()?), Value::Uint(token_amount)],
        "test_erc20_failed_deposit",
    )
    .await?;

    println!("test_erc20_failed_deposit: Depositing ERC20 token from L1 to L2");

    let initial_balance = test_balance_of(&l1_client, token_l1, rich_address).await;
    let deposit_tx = deposit_erc20(
        token_l1,
        token_l2,
        token_amount,
        rich_address,
        &rich_wallet_signer,
        &l1_client,
    )
    .await
    .unwrap();

    println!("test_erc20_failed_deposit: Waiting for deposit transaction receipt on L1");

    let res = wait_for_transaction_receipt(deposit_tx, &l1_client, 10)
        .await
        .unwrap();

    assert!(res.receipt.status);

    println!("test_erc20_failed_deposit: Waiting for deposit transaction receipt on L2");

    let res = wait_for_l2_deposit_receipt(&res, &l1_client, &l2_client)
        .await
        .unwrap();

    let proof = wait_for_verified_proof(&l1_client, &l2_client, res.tx_info.transaction_hash).await;

    println!("test_erc20_failed_deposit: Claiming withdrawal on L1");

    let withdraw_claim_tx = claim_erc20withdraw(
        token_l1,
        token_l2,
        token_amount,
        &rich_wallet_signer,
        &l1_client,
        &proof,
    )
    .await
    .expect("error while claiming");
    wait_for_transaction_receipt(withdraw_claim_tx, &l1_client, 5).await?;
    let l1_final_balance = test_balance_of(&l1_client, token_l1, rich_address).await;
    assert_eq!(initial_balance, l1_final_balance);
    Ok(FeesDetails::default())
}

/// Tests that a withdrawal can be triggered by a privileged transaction
/// This ensures the sequencer can't censor withdrawals without stopping the network
async fn test_forced_withdrawal(
    l1_client: EthClient,
    l2_client: EthClient,
    rich_wallet_private_key: SecretKey,
<<<<<<< HEAD
) -> Result<FeesDetails> {
=======
    native_token_l1_address: Address,
) -> Result<U256> {
    let native_token_is_eth = native_token_l1_address == Address::zero();
>>>>>>> 4c64af42
    println!("forced_withdrawal: Testing forced withdrawal");
    let rich_address =
        get_address_from_secret_key(&rich_wallet_private_key).expect("Failed to get address");
    let l1_initial_native_balance = if native_token_is_eth {
        l1_client
            .get_balance(rich_address, BlockIdentifier::Tag(BlockTag::Latest))
            .await?
    } else {
        test_balance_of(&l1_client, native_token_l1_address, rich_address).await
    };
    // If native token is ETH, it will match `l1_initial_native_balance`
    let initial_l1_eth_balance = l1_client
        .get_balance(rich_address, BlockIdentifier::Tag(BlockTag::Latest))
        .await?;
    let l2_initial_balance = l2_client
        .get_balance(rich_address, BlockIdentifier::Tag(BlockTag::Latest))
        .await?;
    let transfer_value = U256::from(100);
    let mut l1_gas_costs = 0;

    let calldata = encode_calldata("withdraw(address)", &[Value::Address(rich_address)])?;

    println!("forced_withdrawal: Sending L1 to L2 transaction");

    let l1_to_l2_tx_hash = ethrex_l2_sdk::send_l1_to_l2_tx(
        rich_address,
        Some(0),
        None,
        L1ToL2TransactionData::new(
            COMMON_BRIDGE_L2_ADDRESS,
            21000 * 5,
            transfer_value,
            Bytes::from(calldata),
        ),
        &rich_wallet_private_key,
        bridge_address()?,
        &l1_client,
    )
    .await?;

    println!("forced_withdrawal: Waiting for L1 to L2 transaction receipt on L1");

    let l1_to_l2_tx_receipt = wait_for_transaction_receipt(l1_to_l2_tx_hash, &l1_client, 5).await?;

    assert!(l1_to_l2_tx_receipt.receipt.status);

    l1_gas_costs +=
        l1_to_l2_tx_receipt.tx_info.gas_used * l1_to_l2_tx_receipt.tx_info.effective_gas_price;
    println!("forced_withdrawal: Waiting for L1 to L2 transaction receipt on L2");

    let res = wait_for_l2_deposit_receipt(&l1_to_l2_tx_receipt, &l1_client, &l2_client).await?;

    let withdrawal_tx_hash = res.tx_info.transaction_hash;
    assert_eq!(
        find_withdrawal_with_widget(
            bridge_address()?,
            withdrawal_tx_hash,
            &l2_client,
            &l1_client,
        )
        .await
        .unwrap(),
        L2ToL1MessageRow {
            status: L2ToL1MessageStatus::WithdrawalInitiated,
            kind: L2ToL1MessageKind::ETHWithdraw,
            receiver: rich_address,
            token_l1: Default::default(),
            token_l2: Default::default(),
            value: transfer_value,
            l2_tx_hash: withdrawal_tx_hash
        }
    );

    let l2_final_balance = l2_client
        .get_balance(rich_address, BlockIdentifier::Tag(BlockTag::Latest))
        .await?;

    println!("forced_withdrawal: Waiting for withdrawal proof on L2");
    let proof = wait_for_verified_proof(&l1_client, &l2_client, res.tx_info.transaction_hash).await;

    println!("forced_withdrawal: Claiming withdrawal on L1");

    let withdraw_claim_tx = claim_withdraw(
        transfer_value,
        rich_address,
        rich_wallet_private_key,
        &l1_client,
        &proof,
    )
    .await
    .expect("forced_withdrawal: error while claiming");
    let res = wait_for_transaction_receipt(withdraw_claim_tx, &l1_client, 5).await?;
    l1_gas_costs += res.tx_info.gas_used * res.tx_info.effective_gas_price;
    assert_eq!(
        find_withdrawal_with_widget(
            bridge_address()?,
            withdrawal_tx_hash,
            &l2_client,
            &l1_client
        )
        .await
        .unwrap(),
        L2ToL1MessageRow {
            status: L2ToL1MessageStatus::WithdrawalClaimed,
            kind: L2ToL1MessageKind::ETHWithdraw,
            receiver: rich_address,
            token_l1: Default::default(),
            token_l2: Default::default(),
            value: transfer_value,
            l2_tx_hash: withdrawal_tx_hash
        }
    );

    let l1_final_native_balance = if native_token_is_eth {
        l1_client
            .get_balance(rich_address, BlockIdentifier::Tag(BlockTag::Latest))
            .await?
    } else {
        test_balance_of(&l1_client, native_token_l1_address, rich_address).await
    };
    if native_token_is_eth {
        assert_eq!(
            l1_initial_native_balance + transfer_value - l1_gas_costs,
            l1_final_native_balance
        );
    } else {
        let l1_final_eth_balance = l1_client
            .get_balance(rich_address, BlockIdentifier::Tag(BlockTag::Latest))
            .await?;
        assert_eq!(
            l1_initial_native_balance + transfer_value,
            l1_final_native_balance
        );
        assert_eq!(initial_l1_eth_balance - l1_gas_costs, l1_final_eth_balance);
    }
    assert_eq!(l2_initial_balance - transfer_value, l2_final_balance);
    Ok(FeesDetails::default())
}

async fn test_balance_of(client: &EthClient, token: Address, user: Address) -> U256 {
    let res = client
        .call(
            token,
            encode_calldata("balanceOf(address)", &[Value::Address(user)])
                .unwrap()
                .into(),
            Default::default(),
        )
        .await
        .unwrap();
    U256::from_str_radix(res.trim_start_matches("0x"), 16).unwrap()
}

async fn test_send(
    client: &EthClient,
    private_key: &SecretKey,
    to: Address,
    signature: &str,
    data: &[Value],
    test: &str,
) -> Result<RpcReceipt> {
    let signer: Signer = LocalSigner::new(*private_key).into();
    let mut tx = build_generic_tx(
        client,
        TxType::EIP1559,
        to,
        signer.address(),
        encode_calldata(signature, data).unwrap().into(),
        Default::default(),
    )
    .await
    .with_context(|| format!("Failed to build tx for {test}"))?;
    tx.gas = tx.gas.map(|g| g * 2); // tx reverts in some cases otherwise
    let tx_hash = send_generic_transaction(client, tx, &signer).await.unwrap();
    ethrex_l2_sdk::wait_for_transaction_receipt(tx_hash, client, 10)
        .await
        .with_context(|| format!("Failed to get receipt for {test}"))
}

/// Test depositing ETH from L1 to L2
/// 1. Fetch initial balances of depositor on L1, recipient on L2, bridge on L1 and coinbase on L2.
/// 2. Perform deposit from L1 to L2
/// 3. Check final balances.
async fn test_deposit(
    l1_client: &EthClient,
    l2_client: &EthClient,
    rich_wallet_private_key: &SecretKey,
    native_token_l1_address: Address,
) -> Result<(), Box<dyn std::error::Error>> {
    let native_token_is_eth = native_token_l1_address == Address::zero();

    println!("test_deposit: Fetching initial balances on L1 and L2");
    let rich_wallet_address = get_address_from_secret_key(rich_wallet_private_key)
        .expect("Failed to get address from l1 rich wallet pk");

    let deposit_value = std::env::var("INTEGRATION_TEST_DEPOSIT_VALUE")
        .map(|value| U256::from_dec_str(&value).expect("Invalid deposit value"))
        .unwrap_or(U256::from(1000000000000000000000u128));

    let l1_initial_native_balance = if native_token_is_eth {
        l1_client
            .get_balance(rich_wallet_address, BlockIdentifier::Tag(BlockTag::Latest))
            .await?
    } else {
        test_balance_of(l1_client, native_token_l1_address, rich_wallet_address).await
    };
    // This is the ETH balance of the depositor, we want to track this for the fees paid in case the native
    // token is not ETH.
    let initial_eth_balance = l1_client
        .get_balance(rich_wallet_address, BlockIdentifier::Tag(BlockTag::Latest))
        .await?;

    assert!(
        l1_initial_native_balance >= deposit_value,
        "L1 depositor doesn't have enough balance to deposit"
    );

    let deposit_recipient_l2_initial_balance = l2_client
        .get_balance(rich_wallet_address, BlockIdentifier::Tag(BlockTag::Latest))
        .await?;

    let bridge_initial_eth_balance = if native_token_is_eth {
        l1_client
            .get_balance(bridge_address()?, BlockIdentifier::Tag(BlockTag::Latest))
            .await?
    } else {
        test_balance_of(l1_client, native_token_l1_address, bridge_address()?).await
    };

    let coinbase_balance_before_deposit = l2_client
        .get_balance(coinbase(), BlockIdentifier::Tag(BlockTag::Latest))
        .await?;

    println!("test_deposit: Depositing funds from L1 to L2");

    let calldata_values = vec![
        if native_token_is_eth {
            Value::Uint(U256::zero())
        } else {
            Value::Uint(deposit_value)
        },
        Value::Address(rich_wallet_address),
    ];

    let native_token_deposit_calldata =
        encode_calldata("deposit(uint256,address)", &calldata_values)?;

    let overrides = Overrides {
        value: if native_token_is_eth {
            Some(deposit_value)
        } else {
            None
        },
        from: Some(rich_wallet_address),
        gas_limit: Some(1_000_000u64),
        ..Overrides::default()
    };

    let generic_tx = build_generic_tx(
        l1_client,
        TxType::EIP1559,
        bridge_address()?,
        rich_wallet_address,
        native_token_deposit_calldata.into(),
        overrides,
    )
    .await?;

    let deposit_tx_hash = ethrex_l2_sdk::send_generic_transaction(
        l1_client,
        generic_tx,
        &(LocalSigner::new(*rich_wallet_private_key).into()),
    )
    .await?;

    println!("test_deposit: Waiting for L1 deposit transaction receipt");

    let deposit_tx_receipt =
        ethrex_l2_sdk::wait_for_transaction_receipt(deposit_tx_hash, l1_client, 5).await?;

    let gas_used = deposit_tx_receipt.tx_info.gas_used;

    assert!(
        deposit_tx_receipt.receipt.status,
        "Deposit transaction failed. Gas used: {gas_used}",
    );

    let l1_final_native_balance = if native_token_is_eth {
        l1_client
            .get_balance(rich_wallet_address, BlockIdentifier::Tag(BlockTag::Latest))
            .await?
    } else {
        test_balance_of(l1_client, native_token_l1_address, rich_wallet_address).await
    };

    if native_token_is_eth {
        assert_eq!(
            l1_final_native_balance,
            l1_initial_native_balance
                - deposit_value
                - deposit_tx_receipt.tx_info.gas_used
                    * deposit_tx_receipt.tx_info.effective_gas_price,
            "Depositor L1 balance didn't decrease as expected after deposit"
        );
    } else {
        let l1_final_eth_balance = l1_client
            .get_balance(rich_wallet_address, BlockIdentifier::Tag(BlockTag::Latest))
            .await?;
        assert_eq!(
            l1_final_native_balance,
            l1_initial_native_balance - deposit_value,
            "Depositor L1 balance didn't decrease as expected after deposit"
        );
        assert_eq!(
            l1_final_eth_balance,
            initial_eth_balance - gas_used * deposit_tx_receipt.tx_info.effective_gas_price,
            "Depositor ETH balance didn't decrease as expected after deposit"
        );
    }

    let bridge_native_balance_after_deposit = if native_token_is_eth {
        l1_client
            .get_balance(bridge_address()?, BlockIdentifier::Tag(BlockTag::Latest))
            .await?
    } else {
        test_balance_of(l1_client, native_token_l1_address, bridge_address()?).await
    };

    assert_eq!(
        bridge_native_balance_after_deposit,
        bridge_initial_eth_balance + deposit_value,
        "Bridge balance didn't increase as expected after deposit"
    );

    println!("test_deposit: Waiting for L2 deposit tx receipt");

    let _ = wait_for_l2_deposit_receipt(&deposit_tx_receipt, l1_client, l2_client).await?;

    let deposit_recipient_l2_balance_after_deposit = l2_client
        .get_balance(rich_wallet_address, BlockIdentifier::Tag(BlockTag::Latest))
        .await?;

    assert_eq!(
        deposit_recipient_l2_balance_after_deposit,
        deposit_recipient_l2_initial_balance + deposit_value,
        "Deposit recipient L2 balance didn't increase as expected after deposit"
    );

    let coinbase_balance_after_deposit = l2_client
        .get_balance(coinbase(), BlockIdentifier::Tag(BlockTag::Latest))
        .await?;

    assert_eq!(
        coinbase_balance_after_deposit, coinbase_balance_before_deposit,
        "Coinbase balance should not change after deposit"
    );

    Ok(())
}

async fn test_privileged_spammer(
    l1_client: EthClient,
    rich_wallet_private_key: SecretKey,
) -> Result<FeesDetails> {
    let init_code_l1 = hex::decode(std::fs::read(
        "../../fixtures/contracts/deposit_spammer/DepositSpammer.bin",
    )?)?;
    let caller_l1 = test_deploy_l1(&l1_client, &init_code_l1, &rich_wallet_private_key).await?;
    for _ in 0..50 {
        test_send(
            &l1_client,
            &rich_wallet_private_key,
            caller_l1,
            "spam(address,uint256)",
            &[Value::Address(bridge_address()?), Value::Uint(5.into())],
            "test_privileged_spammer",
        )
        .await?;
    }
    Ok(FeesDetails::default())
}

/// Test transferring ETH on L2
/// 1. Fetch initial balances of transferer and returner on L2.
/// 2. Perform transfer from transferer to returner.
/// 3. Perform return transfer from returner to transferer.
/// 4. Check final balances.
async fn test_transfer(
    l2_client: EthClient,
    transferer_private_key: SecretKey,
    returnerer_private_key: SecretKey,
) -> Result<FeesDetails> {
    println!("test_transfer: Transferring funds on L2");
    let transferer_address = get_address_from_secret_key(&transferer_private_key).unwrap();
    let returner_address = get_address_from_secret_key(&returnerer_private_key).unwrap();

    println!(
        "test_transfer: Performing transfer from {transferer_address:#x} to {returner_address:#x}"
    );

    let mut fees_details = perform_transfer(
        &l2_client,
        &transferer_private_key,
        returner_address,
        transfer_value(),
    )
    .await?;
    // Only return 99% of the transfer, other amount is for fees
    let return_amount = (transfer_value() * 99) / 100;

    println!(
        "test_transfer: Performing return transfer from {returner_address:#x} to {transferer_address:#x} with amount {return_amount}"
    );

    fees_details += perform_transfer(
        &l2_client,
        &returnerer_private_key,
        transferer_address,
        return_amount,
    )
    .await?;

    Ok(fees_details)
}

/// Test transferring ETH on L2 through a privileged transaction (deposit from L1)
/// 1. Fetch initial balance of receiver on L2.
/// 2. Perform transfer through a deposit.
/// 3. Check final balance of receiver on L2.
async fn test_transfer_with_privileged_tx(
    l1_client: EthClient,
    l2_client: EthClient,
    transferer_private_key: SecretKey,
    receiver_private_key: SecretKey,
) -> Result<FeesDetails> {
    println!("transfer_with_ptx: Transferring funds on L2 through a deposit");
    let transferer_address = get_address_from_secret_key(&transferer_private_key).unwrap();
    let receiver_address = get_address_from_secret_key(&receiver_private_key).unwrap();

    println!("transfer_with_ptx: Fetching receiver's initial balance on L2");

    let receiver_balance_before = l2_client
        .get_balance(receiver_address, BlockIdentifier::Tag(BlockTag::Latest))
        .await?;

    println!(
        "transfer_with_ptx: Performing transfer through deposit from {transferer_address:#x} to {receiver_address:#x}."
    );

    let l1_to_l2_tx_hash = ethrex_l2_sdk::send_l1_to_l2_tx(
        transferer_address,
        Some(0),
        None,
        L1ToL2TransactionData::new(receiver_address, 21000 * 5, transfer_value(), Bytes::new()),
        &transferer_private_key,
        bridge_address()?,
        &l1_client,
    )
    .await?;

    println!("transfer_with_ptx: Waiting for L1 to L2 transaction receipt on L1");

    let l1_to_l2_tx_receipt = wait_for_transaction_receipt(l1_to_l2_tx_hash, &l1_client, 5).await?;

    assert!(
        l1_to_l2_tx_receipt.receipt.status,
        "Transfer transaction failed"
    );

    println!("transfer_with_ptx: Waiting for L1 to L2 transaction receipt on L2");

    let _ = wait_for_l2_deposit_receipt(&l1_to_l2_tx_receipt, &l1_client, &l2_client).await?;

    println!("transfer_with_ptx: Checking balances after transfer");

    let receiver_balance_after = l2_client
        .get_balance(receiver_address, BlockIdentifier::Tag(BlockTag::Latest))
        .await?;
    assert_eq!(
        receiver_balance_after,
        receiver_balance_before + transfer_value()
    );
    Ok(FeesDetails::default())
}

/// Test that gas is burned from the L1 account when making a deposit with a specified L2 gas limit.
/// 1. Perform deposit with specified L2 gas limit.
/// 2. Check that the gas used on L1 is within expected range.
async fn test_gas_burning(
    l1_client: EthClient,
    rich_wallet_private_key: SecretKey,
) -> Result<FeesDetails> {
    println!("test_gas_burning: Transferring funds on L2 through a deposit");
    let rich_address = get_address_from_secret_key(&rich_wallet_private_key).unwrap();
    let l2_gas_limit = 2_000_000;
    let l1_extra_gas_limit = 400_000;

    let l1_to_l2_tx_hash = ethrex_l2_sdk::send_l1_to_l2_tx(
        rich_address,
        Some(0),
        Some(l2_gas_limit + l1_extra_gas_limit),
        L1ToL2TransactionData::new(rich_address, l2_gas_limit, U256::zero(), Bytes::new()),
        &rich_wallet_private_key,
        bridge_address()?,
        &l1_client,
    )
    .await?;

    println!("test_gas_burning: Waiting for L1 to L2 transaction receipt on L1");

    let l1_to_l2_tx_receipt = wait_for_transaction_receipt(l1_to_l2_tx_hash, &l1_client, 5).await?;

    assert!(l1_to_l2_tx_receipt.receipt.status);
    assert!(l1_to_l2_tx_receipt.tx_info.gas_used > l2_gas_limit);
    assert!(l1_to_l2_tx_receipt.tx_info.gas_used < l2_gas_limit + l1_extra_gas_limit);
    Ok(FeesDetails::default())
}

/// Test transferring ETH on L2 through a privileged transaction (deposit from L1) with insufficient balance
/// 1. Fetch initial balance of receiver on L2.
/// 2. Perform transfer through a deposit with value greater than sender's balance.
/// 3. Check final balance of receiver on L2 (should be unchanged).
async fn test_privileged_tx_not_enough_balance(
    l1_client: EthClient,
    l2_client: EthClient,
    rich_wallet_private_key: SecretKey,
    receiver_private_key: SecretKey,
) -> Result<FeesDetails> {
    println!(
        "ptx_not_enough_balance: Starting test for privileged transaction with insufficient balance"
    );
    let rich_address = get_address_from_secret_key(&rich_wallet_private_key).unwrap();
    let receiver_address = get_address_from_secret_key(&receiver_private_key).unwrap();

    println!("ptx_not_enough_balance: Fetching initial balances on L1 and L2");

    let balance_sender = l2_client
        .get_balance(rich_address, BlockIdentifier::Tag(BlockTag::Latest))
        .await?;
    let balance_before = l2_client
        .get_balance(receiver_address, BlockIdentifier::Tag(BlockTag::Latest))
        .await?;

    let transfer_value = balance_sender + U256::one();

    println!(
        "ptx_not_enough_balance: Attempting to transfer {transfer_value} from {rich_address:#x} to {receiver_address:#x}"
    );

    let l1_to_l2_tx_hash = ethrex_l2_sdk::send_l1_to_l2_tx(
        rich_address,
        Some(0),
        None,
        L1ToL2TransactionData::new(receiver_address, 21000 * 5, transfer_value, Bytes::new()),
        &rich_wallet_private_key,
        bridge_address()?,
        &l1_client,
    )
    .await?;

    println!("ptx_not_enough_balance: Waiting for L1 to L2 transaction receipt on L1");

    let l1_to_l2_tx_receipt = wait_for_transaction_receipt(l1_to_l2_tx_hash, &l1_client, 5).await?;

    assert!(
        l1_to_l2_tx_receipt.receipt.status,
        "Transfer transaction failed"
    );

    println!("ptx_not_enough_balance: Waiting for L1 to L2 transaction receipt on L2");

    let _ = wait_for_l2_deposit_receipt(&l1_to_l2_tx_receipt, &l1_client, &l2_client).await?;

    println!("ptx_not_enough_balance: Checking balances after transfer");

    let balance_after = l2_client
        .get_balance(receiver_address, BlockIdentifier::Tag(BlockTag::Latest))
        .await?;
    assert_eq!(balance_after, balance_before);
    Ok(FeesDetails::default())
}

/// Test helper
/// 1. Fetch initial balances of transferer and recipient on L2.
/// 2. Perform transfer on L2
/// 3. Check final balances.
async fn perform_transfer(
    l2_client: &EthClient,
    transferer_private_key: &SecretKey,
    transfer_recipient_address: Address,
    transfer_value: U256,
) -> Result<FeesDetails> {
    let transferer_address = get_address_from_secret_key(transferer_private_key).unwrap();

    let transferer_initial_l2_balance = l2_client
        .get_balance(transferer_address, BlockIdentifier::Tag(BlockTag::Latest))
        .await?;

    assert!(
        transferer_initial_l2_balance >= transfer_value,
        "L2 transferer doesn't have enough balance to transfer"
    );

    let transfer_recipient_initial_balance = l2_client
        .get_balance(
            transfer_recipient_address,
            BlockIdentifier::Tag(BlockTag::Latest),
        )
        .await?;

    let transfer_tx = ethrex_l2_sdk::transfer(
        transfer_value,
        transferer_address,
        transfer_recipient_address,
        transferer_private_key,
        l2_client,
    )
    .await?;

    let transfer_tx_receipt =
        ethrex_l2_sdk::wait_for_transaction_receipt(transfer_tx, l2_client, 10000).await?;

    assert!(
        transfer_tx_receipt.receipt.status,
        "Transfer transaction failed"
    );

    println!("Checking balances on L2 after transfer");

    let transferer_l2_balance_after_transfer = l2_client
        .get_balance(transferer_address, BlockIdentifier::Tag(BlockTag::Latest))
        .await?;

    assert!(
        (transferer_initial_l2_balance - transfer_value)
            .abs_diff(transferer_l2_balance_after_transfer)
            < L2_GAS_COST_MAX_DELTA,
        "L2 transferer balance didn't decrease as expected after transfer. Gas costs were {}/{L2_GAS_COST_MAX_DELTA}",
        (transferer_initial_l2_balance - transfer_value)
            .abs_diff(transferer_l2_balance_after_transfer)
    );

    let transfer_recipient_l2_balance_after_transfer = l2_client
        .get_balance(
            transfer_recipient_address,
            BlockIdentifier::Tag(BlockTag::Latest),
        )
        .await?;

    assert_eq!(
        transfer_recipient_l2_balance_after_transfer,
        transfer_recipient_initial_balance + transfer_value,
        "L2 transfer recipient balance didn't increase as expected after transfer"
    );

    let transfer_fees = get_fees_details_l2(&transfer_tx_receipt, l2_client).await;

    Ok(transfer_fees)
}

async fn test_n_withdraws(
    l1_client: &EthClient,
    l2_client: &EthClient,
    withdrawer_private_key: &SecretKey,
    n: u64,
    native_token_l1_address: Address,
) -> Result<(), Box<dyn std::error::Error>> {
    let native_token_is_eth = native_token_l1_address == Address::zero();
    println!("test_n_withdraws: Withdrawing funds from L2 to L1");
    let withdrawer_address = get_address_from_secret_key(withdrawer_private_key)?;
    let withdraw_value = std::env::var("INTEGRATION_TEST_WITHDRAW_VALUE")
        .map(|value| U256::from_dec_str(&value).expect("Invalid withdraw value"))
        .unwrap_or(U256::from(100000000000000000000u128));

    println!("test_n_withdraws: Checking balances on L1 and L2 before withdrawal");

    let withdrawer_l2_balance_before_withdrawal = l2_client
        .get_balance(withdrawer_address, BlockIdentifier::Tag(BlockTag::Latest))
        .await?;

    assert!(
        withdrawer_l2_balance_before_withdrawal >= withdraw_value,
        "L2 withdrawer doesn't have enough balance to withdraw"
    );

    let bridge_initial_native_balance = if native_token_is_eth {
        l1_client
            .get_balance(bridge_address()?, BlockIdentifier::Tag(BlockTag::Latest))
            .await?
    } else {
        test_balance_of(l1_client, native_token_l1_address, bridge_address()?).await
    };

    assert!(
        bridge_initial_native_balance >= withdraw_value,
        "L1 bridge doesn't have enough balance to withdraw"
    );

    let withdrawer_native_balance_before_withdrawal = if native_token_is_eth {
        l1_client
            .get_balance(withdrawer_address, BlockIdentifier::Tag(BlockTag::Latest))
            .await?
    } else {
        test_balance_of(l1_client, native_token_l1_address, withdrawer_address).await
    };

    let coinbase_balance_before_withdrawal = l2_client
        .get_balance(coinbase(), BlockIdentifier::Tag(BlockTag::Latest))
        .await?;

    println!("test_n_withdraws: Withdrawing funds from L2 to L1");

    let mut withdraw_txs = vec![];
    let mut receipts = vec![];

    let account_nonce = l2_client
        .get_nonce(withdrawer_address, BlockIdentifier::Tag(BlockTag::Latest))
        .await?;

    for x in 1..n + 1 {
        println!("test_n_withdraws: Sending withdraw {x}/{n}");
        let withdraw_tx = ethrex_l2_sdk::withdraw(
            withdraw_value,
            withdrawer_address,
            *withdrawer_private_key,
            l2_client,
            Some(account_nonce + x - 1),
            Some(21000 * 10),
        )
        .await?;
        withdraw_txs.push(withdraw_tx);
    }

    for (i, tx) in withdraw_txs.iter().enumerate() {
        println!("test_n_withdraws: Waiting receipt {}/{n} ({tx:x})", i + 1);
        let r = ethrex_l2_sdk::wait_for_transaction_receipt(*tx, l2_client, 10000)
            .await
            .expect("Withdraw tx receipt not found");
        receipts.push(r);
    }

    println!("test_n_withdraws: Checking balances on L1 and L2 after withdrawal");

    let withdrawer_l2_balance_after_withdrawal = l2_client
        .get_balance(withdrawer_address, BlockIdentifier::Tag(BlockTag::Latest))
        .await?;

    // Compute actual total L2 gas paid by the withdrawer from receipts
    let mut total_withdraw_fees_l2 = U256::zero();
    for receipt in &receipts {
        total_withdraw_fees_l2 += get_fees_details_l2(receipt, l2_client).await.total_fees;
    }

    // Now assert exact balance movement on L2: value + gas
    let expected_l2_after =
        withdrawer_l2_balance_before_withdrawal - (withdraw_value * n) - total_withdraw_fees_l2;

    assert_eq!(
        withdrawer_l2_balance_after_withdrawal, expected_l2_after,
        "Withdrawer L2 balance didn't decrease by value + gas as expected"
    );

    let withdrawer_native_balance_after_withdrawal = if native_token_is_eth {
        l1_client
            .get_balance(withdrawer_address, BlockIdentifier::Tag(BlockTag::Latest))
            .await?
    } else {
        test_balance_of(l1_client, native_token_l1_address, withdrawer_address).await
    };
    // This balance will match to `withdrawer_native_balance_after_withdrawal` if the native token is ETH
    let withdrawer_eth_balance_after_withdrawal = l1_client
        .get_balance(withdrawer_address, BlockIdentifier::Tag(BlockTag::Latest))
        .await?;

    assert_eq!(
        withdrawer_native_balance_after_withdrawal, withdrawer_native_balance_before_withdrawal,
        "Withdrawer L1 balance should not change after withdrawal"
    );

    let coinbase_balance_after_withdrawal = l2_client
        .get_balance(coinbase(), BlockIdentifier::Tag(BlockTag::Latest))
        .await?;

    let mut priority_fees = U256::zero();
    for receipt in receipts {
        priority_fees += get_fees_details_l2(&receipt, l2_client).await.priority_fees;
    }

    assert_eq!(
        coinbase_balance_after_withdrawal,
        coinbase_balance_before_withdrawal + priority_fees,
        "Coinbase balance didn't increase as expected after withdrawal"
    );

    // We need to wait for all the txs to be included in some batch
    let mut proofs = vec![];
    for (i, tx) in withdraw_txs.iter().enumerate() {
        println!(
            "test_n_withdraws: Getting proof for withdrawal {}/{} ({:x})",
            i + 1,
            n,
            tx
        );
        proofs.push(wait_for_verified_proof(l1_client, l2_client, *tx).await);
    }

    let mut withdraw_claim_txs_receipts = vec![];
    for (x, proof) in proofs.iter().enumerate() {
        println!(
            "test_n_withdraws: Claiming withdrawal on L1 {}/{}",
            x + 1,
            n
        );
        let withdraw_claim_tx = ethrex_l2_sdk::claim_withdraw(
            withdraw_value,
            withdrawer_address,
            *withdrawer_private_key,
            l1_client,
            proof,
        )
        .await?;
        let withdraw_claim_tx_receipt =
            wait_for_transaction_receipt(withdraw_claim_tx, l1_client, 5).await?;
        withdraw_claim_txs_receipts.push(withdraw_claim_tx_receipt);
    }

    println!("test_n_withdraws: Checking balances on L1 and L2 after claim");

    let withdrawer_native_balance_after_claim = if native_token_is_eth {
        l1_client
            .get_balance(withdrawer_address, BlockIdentifier::Tag(BlockTag::Latest))
            .await?
    } else {
        test_balance_of(l1_client, native_token_l1_address, withdrawer_address).await
    };

    let gas_used_value: u64 = withdraw_claim_txs_receipts
        .iter()
        .map(|x| x.tx_info.gas_used * x.tx_info.effective_gas_price)
        .sum();

    if native_token_is_eth {
        assert_eq!(
            withdrawer_native_balance_after_claim,
            withdrawer_eth_balance_after_withdrawal + withdraw_value * n - gas_used_value,
            "Withdrawer L1 balance wasn't updated as expected after claim"
        );
    } else {
        assert_eq!(
            withdrawer_native_balance_after_claim,
            withdrawer_native_balance_after_withdrawal + withdraw_value * n,
            "Withdrawer L1 balance wasn't updated as expected after claim"
        );
        let withdrawer_eth_balance_after_claim = l1_client
            .get_balance(withdrawer_address, BlockIdentifier::Tag(BlockTag::Latest))
            .await?;
        // This exists since the fees are paid in ETH in the L1 and not in the native token for the L2
        assert_eq!(
            withdrawer_eth_balance_after_claim,
            withdrawer_eth_balance_after_withdrawal - gas_used_value,
            "Withdrawer ETH balance wasn't updated as expected after claim"
        );
    }

    let withdrawer_l2_balance_after_claim = l2_client
        .get_balance(withdrawer_address, BlockIdentifier::Tag(BlockTag::Latest))
        .await?;

    assert_eq!(
        withdrawer_l2_balance_after_claim, withdrawer_l2_balance_after_withdrawal,
        "Withdrawer L2 balance should not change after claim"
    );

    let bridge_native_balance_after_withdrawal = if native_token_is_eth {
        l1_client
            .get_balance(bridge_address()?, BlockIdentifier::Tag(BlockTag::Latest))
            .await?
    } else {
        test_balance_of(l1_client, native_token_l1_address, bridge_address()?).await
    };

    assert_eq!(
        bridge_native_balance_after_withdrawal,
        bridge_initial_native_balance - withdraw_value * n,
        "Bridge balance didn't decrease as expected after withdrawal"
    );

    Ok(())
}

async fn test_total_balance_l2(
    l1_client: &EthClient,
    l2_client: &EthClient,
    native_token_l1_address: Address,
) -> Result<(), Box<dyn std::error::Error>> {
    let native_token_is_eth = native_token_l1_address == Address::zero();
    println!("Checking total balance on L2");

    println!("Fetching rich accounts balance on L2");
    let rich_accounts_balance = get_rich_accounts_balance(l2_client)
        .await
        .expect("Failed to get rich accounts balance");

    let coinbase_balance = l2_client
        .get_balance(coinbase(), BlockIdentifier::Tag(BlockTag::Latest))
        .await?;

    println!("Coinbase balance: {coinbase_balance}");

<<<<<<< HEAD
    let fee_vault_balance = l2_client
        .get_balance(fee_vault(), BlockIdentifier::Tag(BlockTag::Latest))
        .await?;

    println!("Fee vault balance: {fee_vault_balance}");

    let total_eth_on_l2 = rich_accounts_balance + coinbase_balance + fee_vault_balance;

    println!(
        "Total ETH on L2: {rich_accounts_balance} + {coinbase_balance} + {fee_vault_balance} = {total_eth_on_l2}"
    );
    println!("Checking locked ETH on CommonBridge");
=======
    let total_balance_on_l2 = rich_accounts_balance + coinbase_balance;

    println!(
        "Total balance on L2: {rich_accounts_balance} + {coinbase_balance} = {total_balance_on_l2}"
    );

    println!("Checking native tokens locked on CommonBridge");
>>>>>>> 4c64af42

    let bridge_address = bridge_address()?;
    let bridge_native_locked = if native_token_is_eth {
        l1_client
            .get_balance(bridge_address, BlockIdentifier::Tag(BlockTag::Latest))
            .await?
    } else {
        test_balance_of(l1_client, native_token_l1_address, bridge_address).await
    };

    println!("Bridge has locked: {bridge_native_locked}");

<<<<<<< HEAD
    if std::env::var("INTEGRATION_TEST_SKIP_FEE_VAULT_CHECK").is_err() {
        assert!(
            total_eth_on_l2 == bridge_locked_eth,
            "Total ETH on L2 ({total_eth_on_l2}) differs from bridge locked ETH ({bridge_locked_eth})"
        );
    } else {
        assert!(
            total_eth_on_l2 < bridge_locked_eth,
            "Total ETH on L2 ({total_eth_on_l2}) is greater than bridge locked ETH ({bridge_locked_eth})"
        );
    }
=======
    assert!(
        total_balance_on_l2 <= bridge_native_locked,
        "Total balance on L2 ({total_balance_on_l2}) is greater than the assets locked by the bridge ({bridge_native_locked})"
    );
>>>>>>> 4c64af42

    Ok(())
}

/// Test deploying a contract on L2
/// 1. Fetch initial balances of deployer on L2.
/// 2. Perform deploy on L2.
/// 3. Check final balances.
async fn test_deploy(
    l2_client: &EthClient,
    init_code: &[u8],
    deployer_private_key: &SecretKey,
    test_name: &str,
) -> Result<(Address, FeesDetails)> {
    println!("{test_name}: Deploying contract on L2");

    let deployer: Signer = LocalSigner::new(*deployer_private_key).into();

    let deployer_balance_before_deploy = l2_client
        .get_balance(deployer.address(), BlockIdentifier::Tag(BlockTag::Latest))
        .await?;

    let (deploy_tx_hash, contract_address) = create_deploy(
        l2_client,
        &deployer,
        init_code.to_vec().into(),
        Overrides::default(),
    )
    .await?;

    let deploy_tx_receipt =
        ethrex_l2_sdk::wait_for_transaction_receipt(deploy_tx_hash, l2_client, 5).await?;

    assert!(
        deploy_tx_receipt.receipt.status,
        "{test_name}: Deploy transaction failed"
    );

    let deploy_fees = get_fees_details_l2(&deploy_tx_receipt, l2_client).await;

    let deployer_balance_after_deploy = l2_client
        .get_balance(deployer.address(), BlockIdentifier::Tag(BlockTag::Latest))
        .await?;

    assert_eq!(
        deployer_balance_after_deploy,
        deployer_balance_before_deploy - deploy_fees.total_fees,
        "{test_name}: Deployer L2 balance didn't decrease as expected after deploy"
    );

    let deployed_contract_balance = l2_client
        .get_balance(contract_address, BlockIdentifier::Tag(BlockTag::Latest))
        .await?;

    assert!(
        deployed_contract_balance.is_zero(),
        "{test_name}: Deployed contract balance should be zero after deploy"
    );

    Ok((contract_address, deploy_fees))
}

async fn test_deploy_l1(
    client: &EthClient,
    init_code: &[u8],
    private_key: &SecretKey,
) -> Result<Address> {
    let deployer_signer: Signer = LocalSigner::new(*private_key).into();

    let (deploy_tx_hash, contract_address) = create_deploy(
        client,
        &deployer_signer,
        init_code.to_vec().into(),
        Overrides::default(),
    )
    .await?;

    ethrex_l2_sdk::wait_for_transaction_receipt(deploy_tx_hash, client, 5).await?;

    Ok(contract_address)
}

/// Coinbase must be 0
async fn test_call_to_contract_with_deposit(
    l1_client: &EthClient,
    l2_client: &EthClient,
    deployed_contract_address: Address,
    calldata_to_contract: Bytes,
    caller_private_key: &SecretKey,
    test: &str,
) -> Result<()> {
    let caller_address =
        get_address_from_secret_key(caller_private_key).expect("Failed to get address");

    println!("{test}: Checking balances before call");

    let caller_l1_balance_before_call = l1_client
        .get_balance(caller_address, BlockIdentifier::Tag(BlockTag::Latest))
        .await?;

    let deployed_contract_balance_before_call = l2_client
        .get_balance(
            deployed_contract_address,
            BlockIdentifier::Tag(BlockTag::Latest),
        )
        .await?;

    println!("{test}: Calling contract on L2 with deposit");

    let l1_to_l2_tx_hash = ethrex_l2_sdk::send_l1_to_l2_tx(
        caller_address,
        Some(0),
        None,
        L1ToL2TransactionData::new(
            deployed_contract_address,
            21000 * 5,
            U256::zero(),
            calldata_to_contract.clone(),
        ),
        caller_private_key,
        bridge_address()?,
        l1_client,
    )
    .await?;

    println!("{test}: Waiting for L1 to L2 transaction receipt on L1");

    let l1_to_l2_tx_receipt = wait_for_transaction_receipt(l1_to_l2_tx_hash, l1_client, 5).await?;

    assert!(l1_to_l2_tx_receipt.receipt.status);

    println!("{test}: Waiting for L1 to L2 transaction receipt on L2");

    let _ = wait_for_l2_deposit_receipt(&l1_to_l2_tx_receipt, l1_client, l2_client).await?;

    println!("{test}: Checking balances after call");

    let caller_l1_balance_after_call = l1_client
        .get_balance(caller_address, BlockIdentifier::Tag(BlockTag::Latest))
        .await?;

    assert_eq!(
        caller_l1_balance_after_call,
        caller_l1_balance_before_call
            - l1_to_l2_tx_receipt.tx_info.gas_used
                * l1_to_l2_tx_receipt.tx_info.effective_gas_price,
        "{test}: Caller L1 balance didn't decrease as expected after call"
    );

    let deployed_contract_balance_after_call = l2_client
        .get_balance(
            deployed_contract_address,
            BlockIdentifier::Tag(BlockTag::Latest),
        )
        .await?;

    assert_eq!(
        deployed_contract_balance_after_call, deployed_contract_balance_before_call,
        "{test}: Deployed contract increased unexpectedly after call"
    );

    Ok(())
}

fn bridge_owner_private_key() -> SecretKey {
    let l1_rich_wallet_pk = std::env::var("INTEGRATION_TEST_BRIDGE_OWNER_PRIVATE_KEY")
        .map(|pk| pk.parse().expect("Invalid l1 rich wallet pk"))
        .unwrap_or(DEFAULT_BRIDGE_OWNER_PRIVATE_KEY);
    SecretKey::from_slice(l1_rich_wallet_pk.as_bytes()).unwrap()
}

#[derive(Debug, Default)]
struct FeesDetails {
    total_fees: U256,
    priority_fees: U256,
}

impl Add for FeesDetails {
    type Output = Self;

    fn add(self, other: Self) -> Self {
        Self {
            total_fees: self.total_fees + other.total_fees,
            priority_fees: self.priority_fees + other.priority_fees,
        }
    }
}

impl AddAssign for FeesDetails {
    fn add_assign(&mut self, other: Self) {
        self.total_fees += other.total_fees;
        self.priority_fees += other.priority_fees;
    }
}

async fn get_fees_details_l2(tx_receipt: &RpcReceipt, l2_client: &EthClient) -> FeesDetails {
    let total_fees: U256 =
        (tx_receipt.tx_info.gas_used * tx_receipt.tx_info.effective_gas_price).into();

    let effective_gas_price = tx_receipt.tx_info.effective_gas_price;
    let base_fee_per_gas = l2_client
        .get_block_by_number(
            BlockIdentifier::Number(tx_receipt.block_info.block_number),
            false,
        )
        .await
        .unwrap()
        .header
        .base_fee_per_gas
        .unwrap();

    let max_priority_fee_per_gas_transfer: U256 = (effective_gas_price - base_fee_per_gas).into();

    let priority_fees = max_priority_fee_per_gas_transfer.mul(tx_receipt.tx_info.gas_used);

    FeesDetails {
        total_fees,
        priority_fees,
    }
}

fn l1_client() -> EthClient {
    EthClient::new(&std::env::var("INTEGRATION_TEST_L1_RPC").unwrap_or(DEFAULT_L1_RPC.to_string()))
        .unwrap()
}

fn l2_client() -> EthClient {
    EthClient::new(&std::env::var("INTEGRATION_TEST_L2_RPC").unwrap_or(DEFAULT_L2_RPC.to_string()))
        .unwrap()
}

fn coinbase() -> Address {
    std::env::var("INTEGRATION_TEST_PROPOSER_COINBASE_ADDRESS")
        .map(|address| address.parse().expect("Invalid proposer coinbase address"))
        .unwrap_or(DEFAULT_PROPOSER_COINBASE_ADDRESS)
}

fn fee_vault() -> Address {
    std::env::var("INTEGRATION_TEST_PROPOSER_FEE_VAULT_ADDRESS")
        .map(|address| address.parse().expect("Invalid proposer coinbase address"))
        .unwrap_or(DEFAULT_PROPOSER_FEE_VAULT_ADDRESS)
}

async fn wait_for_l2_deposit_receipt(
    rpc_receipt: &RpcReceipt,
    l1_client: &EthClient,
    l2_client: &EthClient,
) -> Result<RpcReceipt> {
    let data = rpc_receipt
        .logs
        .iter()
        .find_map(|log| PrivilegedTransactionData::from_log(log.log.clone()).ok())
        .ok_or_else(|| {
            format!(
                "RpcReceipt for transaction {:?} contains no valid logs",
                rpc_receipt.tx_info.transaction_hash
            )
        })
        .unwrap();

    let l2_deposit_tx_hash = data
        .into_tx(
            l1_client,
            l2_client.get_chain_id().await?.try_into().unwrap(),
            0,
        )
        .await
        .unwrap()
        .get_privileged_hash()
        .unwrap();

    Ok(ethrex_l2_sdk::wait_for_transaction_receipt(l2_deposit_tx_hash, l2_client, 10000).await?)
}

pub fn read_env_file_by_config() {
    let env_file_path = PathBuf::from(env!("CARGO_MANIFEST_DIR")).join("../../cmd/.env");
    let Ok(env_file) = File::open(env_file_path) else {
        println!(".env file not found, skipping");
        return;
    };

    let reader = BufReader::new(env_file);

    for line in reader.lines() {
        let line = line.expect("Failed to read line");
        if line.starts_with("#") {
            // Skip comments
            continue;
        };
        match line.split_once('=') {
            Some((key, value)) => {
                if std::env::vars().any(|(k, _)| k == key) {
                    continue;
                }
                unsafe { std::env::set_var(key, value) }
            }
            None => continue,
        };
    }
}

fn get_tests_private_keys() -> Vec<SecretKey> {
    let private_keys_file_path = test_private_keys_path();
    let pks =
        read_to_string(private_keys_file_path).expect("Failed to read tests private keys file");
    let private_keys: Vec<String> = pks
        .lines()
        .filter(|line| !line.trim().is_empty())
        .map(|line| line.trim().to_string())
        .collect();

    private_keys
        .iter()
        .map(|pk| parse_private_key(pk).expect("Failed to parse private key"))
        .collect()
}

async fn get_rich_accounts_balance(
    l2_client: &EthClient,
) -> Result<U256, Box<dyn std::error::Error>> {
    let mut total_balance = U256::zero();
    let private_keys_file_path = rich_keys_file_path();

    let pks = read_to_string(private_keys_file_path)?;
    let private_keys: Vec<String> = pks
        .lines()
        .filter(|line| !line.trim().is_empty())
        .map(|line| line.trim().to_string())
        .collect();

    for pk in private_keys.iter() {
        let secret_key = parse_private_key(pk)?;
        let address = get_address_from_secret_key(&secret_key)?;
        let get_balance = l2_client
            .get_balance(address, BlockIdentifier::Tag(BlockTag::Latest))
            .await?;
        total_balance += get_balance;
    }
    Ok(total_balance)
}

// Path to the file containing private keys for integration tests.
// These keys must be a subset of the deployer private keys,
// but they must not be used for anything other than these tests.
fn test_private_keys_path() -> PathBuf {
    match std::env::var("INTEGRATION_TEST_PRIVATE_KEYS_FILE_PATH") {
        Ok(path) => PathBuf::from(path),
        Err(_) => {
            println!(
                "INTEGRATION_TEST_PRIVATE_KEYS_FILE_PATH not set, using default: {DEFAULT_TEST_KEYS_FILE_PATH}",
            );
            PathBuf::from(DEFAULT_TEST_KEYS_FILE_PATH)
        }
    }
}

fn rich_keys_file_path() -> PathBuf {
    match std::env::var("ETHREX_DEPLOYER_PRIVATE_KEYS_FILE_PATH") {
        Ok(path) => PathBuf::from(path),
        Err(_) => {
            println!(
                "ETHREX_DEPLOYER_PRIVATE_KEYS_FILE_PATH not set, using default: {DEFAULT_RICH_KEYS_FILE_PATH}",
            );
            PathBuf::from(DEFAULT_RICH_KEYS_FILE_PATH)
        }
    }
}

pub fn parse_private_key(s: &str) -> Result<SecretKey, Box<dyn std::error::Error>> {
    Ok(SecretKey::from_slice(&parse_hex(s)?)?)
}

pub fn parse_hex(s: &str) -> Result<Bytes, FromHexError> {
    match s.strip_prefix("0x") {
        Some(s) => hex::decode(s).map(Into::into),
        None => hex::decode(s).map(Into::into),
    }
}

fn get_contract_dependencies(contracts_path: &Path) {
    std::fs::create_dir_all(contracts_path.join("lib")).expect("Failed to create contracts/lib");
    git_clone(
        "https://github.com/OpenZeppelin/openzeppelin-contracts-upgradeable.git",
        contracts_path
            .join("lib/openzeppelin-contracts-upgradeable")
            .to_str()
            .expect("Failed to convert path to str"),
        Some("release-v5.4"),
        true,
    )
    .unwrap();
}

// Removes the contracts/lib and contracts/solc_out directories
// generated by the tests.
fn clean_contracts_dir() {
    let lib_path = Path::new("contracts/lib");
    let solc_path = Path::new("contracts/solc_out");

    let _ = std::fs::remove_dir_all(lib_path).inspect_err(|e| {
        println!("Failed to remove {}: {}", lib_path.display(), e);
    });
    let _ = std::fs::remove_dir_all(solc_path).inspect_err(|e| {
        println!("Failed to remove {}: {}", solc_path.display(), e);
    });

    println!(
        "Cleaned up {} and {}",
        lib_path.display(),
        solc_path.display()
    );
}

fn transfer_value() -> U256 {
    std::env::var("INTEGRATION_TEST_TRANSFER_VALUE")
        .map(|value| U256::from_dec_str(&value).expect("Invalid transfer value"))
        .unwrap_or(U256::from(10_000_000_000u128))
}

fn on_chain_proposer_address() -> Address {
    std::env::var("ETHREX_COMMITTER_ON_CHAIN_PROPOSER_ADDRESS")
        .map(|address| address.parse().expect("Invalid proposer address"))
        .unwrap_or(DEFAULT_ON_CHAIN_PROPOSER_ADDRESS)
}

/// Waits until the batch containing L2->L1 message is verified on L1, and returns the proof for that message
async fn wait_for_verified_proof(
    l1_client: &EthClient,
    l2_client: &EthClient,
    tx: H256,
) -> L1MessageProof {
    let proof = wait_for_message_proof(l2_client, tx, 10000).await;
    let proof = proof.unwrap().into_iter().next().expect("proof not found");

    loop {
        let latest = get_last_verified_batch(l1_client, on_chain_proposer_address())
            .await
            .unwrap();

        if latest >= proof.batch_number {
            break;
        }

        println!(
            "Withdrawal is not verified yet. Latest verified batch: {}, waiting for: {}",
            latest, proof.batch_number
        );
        tokio::time::sleep(Duration::from_secs(2)).await;
    }

    proof
}<|MERGE_RESOLUTION|>--- conflicted
+++ resolved
@@ -110,14 +110,10 @@
         .map(|amount| amount.parse().expect("Invalid withdrawal amount value"))
         .unwrap_or(5);
 
-<<<<<<< HEAD
-    // Not thread-safe (coinbase and bridge balance checks).
-    test_deposit(&l1_client, &l2_client, &private_keys.pop().unwrap()).await?;
-=======
     let native_token_l1_address = std::env::var("ETHREX_NATIVE_TOKEN_L1_ADDRESS")
         .map(|address| address.parse().expect("Invalid native token L1 address"))
         .unwrap_or(Address::zero());
-    // Not thread-safe (fee vault and bridge balance checks).
+    // Not thread-safe (coinbase and bridge balance checks).
     test_deposit(
         &l1_client,
         &l2_client,
@@ -125,7 +121,6 @@
         native_token_l1_address,
     )
     .await?;
->>>>>>> 4c64af42
 
     let coinbase_balance_before_tests = l2_client
         .get_balance(coinbase(), BlockIdentifier::Tag(BlockTag::Latest))
@@ -855,13 +850,9 @@
     l1_client: EthClient,
     l2_client: EthClient,
     rich_wallet_private_key: SecretKey,
-<<<<<<< HEAD
+    native_token_l1_address: Address,
 ) -> Result<FeesDetails> {
-=======
-    native_token_l1_address: Address,
-) -> Result<U256> {
     let native_token_is_eth = native_token_l1_address == Address::zero();
->>>>>>> 4c64af42
     println!("forced_withdrawal: Testing forced withdrawal");
     let rich_address =
         get_address_from_secret_key(&rich_wallet_private_key).expect("Failed to get address");
@@ -1771,28 +1762,18 @@
 
     println!("Coinbase balance: {coinbase_balance}");
 
-<<<<<<< HEAD
     let fee_vault_balance = l2_client
         .get_balance(fee_vault(), BlockIdentifier::Tag(BlockTag::Latest))
         .await?;
 
     println!("Fee vault balance: {fee_vault_balance}");
 
-    let total_eth_on_l2 = rich_accounts_balance + coinbase_balance + fee_vault_balance;
+    let total_balance_on_l2 = rich_accounts_balance + coinbase_balance + fee_vault_balance;
 
     println!(
-        "Total ETH on L2: {rich_accounts_balance} + {coinbase_balance} + {fee_vault_balance} = {total_eth_on_l2}"
-    );
-    println!("Checking locked ETH on CommonBridge");
-=======
-    let total_balance_on_l2 = rich_accounts_balance + coinbase_balance;
-
-    println!(
-        "Total balance on L2: {rich_accounts_balance} + {coinbase_balance} = {total_balance_on_l2}"
-    );
-
+        "Total balance on L2: {rich_accounts_balance} + {coinbase_balance} + {fee_vault_balance} = {total_balance_on_l2}"
+    );
     println!("Checking native tokens locked on CommonBridge");
->>>>>>> 4c64af42
 
     let bridge_address = bridge_address()?;
     let bridge_native_locked = if native_token_is_eth {
@@ -1805,24 +1786,17 @@
 
     println!("Bridge has locked: {bridge_native_locked}");
 
-<<<<<<< HEAD
     if std::env::var("INTEGRATION_TEST_SKIP_FEE_VAULT_CHECK").is_err() {
         assert!(
-            total_eth_on_l2 == bridge_locked_eth,
-            "Total ETH on L2 ({total_eth_on_l2}) differs from bridge locked ETH ({bridge_locked_eth})"
+            total_balance_on_l2 == bridge_native_locked,
+            "Total balance on L2 ({total_balance_on_l2}) differs from bridge native locked ({bridge_native_locked})"
         );
     } else {
         assert!(
-            total_eth_on_l2 < bridge_locked_eth,
-            "Total ETH on L2 ({total_eth_on_l2}) is greater than bridge locked ETH ({bridge_locked_eth})"
+            total_balance_on_l2 < bridge_native_locked,
+            "Total balance on L2 ({total_balance_on_l2}) is greater than the assets locked by the bridge ({bridge_native_locked})"
         );
     }
-=======
-    assert!(
-        total_balance_on_l2 <= bridge_native_locked,
-        "Total balance on L2 ({total_balance_on_l2}) is greater than the assets locked by the bridge ({bridge_native_locked})"
-    );
->>>>>>> 4c64af42
 
     Ok(())
 }
