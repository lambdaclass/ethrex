--- conflicted
+++ resolved
@@ -7,15 +7,10 @@
 use ethrex_l2_common::calldata::Value;
 use ethrex_l2_sdk::{
     COMMON_BRIDGE_L2_ADDRESS,
-<<<<<<< HEAD
-    calldata::{self},
-    claim_erc20withdraw, compile_contract, deposit_erc20, download_contract_deps,
-    get_address_from_secret_key, get_erc1967_slot,
-=======
     calldata::{self, encode_calldata},
     claim_erc20withdraw, claim_withdraw, compile_contract, deposit_erc20,
-    get_address_from_secret_key,
->>>>>>> 187e8c27
+    download_contract_deps,
+    get_address_from_secret_key, get_erc1967_slot,
     l1_to_l2_tx_data::L1ToL2TransactionData,
     wait_for_transaction_receipt,
 };
