--- conflicted
+++ resolved
@@ -14,11 +14,8 @@
 use ethrex_l2_common::l1_messages::L1MessageProof;
 use ethrex_l2_common::state_diff::SIMPLE_TX_STATE_DIFF_SIZE;
 use ethrex_l2_common::utils::get_address_from_secret_key;
-<<<<<<< HEAD
 use ethrex_l2_rpc::clients::get_l1_blob_base_fee_per_gas;
-=======
 use ethrex_l2_rpc::clients::get_operator_fee;
->>>>>>> 64be8db5
 use ethrex_l2_rpc::signer::{LocalSigner, Signer};
 use ethrex_l2_sdk::{
     COMMON_BRIDGE_L2_ADDRESS, bridge_address, calldata::encode_calldata, claim_erc20withdraw,
@@ -38,11 +35,8 @@
 };
 use hex::FromHexError;
 use secp256k1::SecretKey;
-<<<<<<< HEAD
+use std::cmp::min;
 use std::collections::{BTreeMap, HashMap};
-=======
-use std::cmp::min;
->>>>>>> 64be8db5
 use std::ops::{Add, AddAssign};
 use std::{
     fs::{File, read_to_string},
@@ -155,13 +149,9 @@
     let operator_fee_vault_balance_before_tests = l2_client
         .get_balance(operator_fee_vault(), BlockIdentifier::Tag(BlockTag::Latest))
         .await?;
-<<<<<<< HEAD
     let l1_fee_vault_balance_before_tests = l2_client
         .get_balance(l1_fee_vault(), BlockIdentifier::Tag(BlockTag::Latest))
         .await?;
-    let operator_fee = get_operator_fee(&l1_client, on_chain_proposer_address()).await?;
-=======
->>>>>>> 64be8db5
 
     let mut set = JoinSet::new();
 
@@ -236,27 +226,16 @@
         private_keys.pop().unwrap(),
     ));
 
-<<<<<<< HEAD
-    let mut acc_priority_fees = U256::zero();
-    let mut acc_base_fees = U256::zero();
-    let mut acc_operator_fee = U256::zero();
-    let mut acc_l1_fee = U256::zero();
+    let mut acc_priority_fees = 0;
+    let mut acc_base_fees = 0;
+    let mut acc_operator_fee = 0;
+    let mut acc_l1_fee = 0;
     while let Some(res) = set.join_next().await {
         let fees_details = res??;
         acc_priority_fees += fees_details.priority_fee;
         acc_base_fees += fees_details.base_fee;
-        acc_operator_fee += fees_details.operator_fee;
+        acc_operator_fee += fees_details.operator_fees;
         acc_l1_fee += fees_details.l1_fee;
-=======
-    let mut acc_priority_fees = 0;
-    let mut acc_base_fees = 0;
-    let mut acc_operator_fee = 0;
-    while let Some(res) = set.join_next().await {
-        let fees_details = res??;
-        acc_priority_fees += fees_details.priority_fees;
-        acc_base_fees += fees_details.base_fees;
-        acc_operator_fee += fees_details.operator_fees;
->>>>>>> 64be8db5
     }
 
     let coinbase_balance_after_tests = l2_client
@@ -358,11 +337,7 @@
         &bridge_code,
         &bridge_owner_private_key,
         "test_upgrade",
-<<<<<<< HEAD
-        operator_fee,
         dummy_modified_storage_slots(0),
-=======
->>>>>>> 64be8db5
     )
     .await?;
 
@@ -435,11 +410,7 @@
         &init_code,
         &rich_wallet_private_key,
         "ptx_with_contract_call",
-<<<<<<< HEAD
-        operator_fee,
         dummy_modified_storage_slots(0),
-=======
->>>>>>> 64be8db5
     )
     .await?;
 
@@ -537,11 +508,7 @@
         &init_code,
         &rich_wallet_private_key,
         "ptx_with_contract_call_revert",
-<<<<<<< HEAD
-        operator_fee,
         dummy_modified_storage_slots(0),
-=======
->>>>>>> 64be8db5
     )
     .await?;
 
@@ -632,11 +599,7 @@
         &init_code_l2,
         &rich_wallet_private_key,
         "test_erc20_roundtrip",
-<<<<<<< HEAD
-        operator_fee,
         dummy_modified_storage_slots(3),
-=======
->>>>>>> 64be8db5
     )
     .await?;
 
@@ -708,17 +671,12 @@
     )
     .await?;
 
-<<<<<<< HEAD
     let approve_fees = get_fees_details_l2(
         &approve_receipt,
         &l2_client,
-        operator_fee,
         get_account_diff_size_for_erc20approve(),
     )
     .await?;
-=======
-    let approve_fees = get_fees_details_l2(&approve_receipt, &l2_client).await;
->>>>>>> 64be8db5
 
     let withdraw_receipt = test_send(
         &l2_client,
@@ -735,17 +693,12 @@
     )
     .await?;
 
-<<<<<<< HEAD
     let withdraw_fees = get_fees_details_l2(
         &withdraw_receipt,
         &l2_client,
-        operator_fee,
         get_account_diff_size_for_erc20withdraw(),
     )
     .await?;
-=======
-    let withdraw_fees = get_fees_details_l2(&withdraw_receipt, &l2_client).await;
->>>>>>> 64be8db5
 
     let withdrawal_tx_hash = withdraw_receipt.tx_info.transaction_hash;
     assert_eq!(
@@ -1625,17 +1578,8 @@
         "Transfer transaction failed"
     );
 
-<<<<<<< HEAD
-    let transfer_fees = get_fees_details_l2(
-        &transfer_tx_receipt,
-        l2_client,
-        operator_fee,
-        SIMPLE_TX_STATE_DIFF_SIZE,
-    )
-    .await?;
-=======
-    let transfer_fees = get_fees_details_l2(&transfer_tx_receipt, l2_client).await;
->>>>>>> 64be8db5
+    let transfer_fees =
+        get_fees_details_l2(&transfer_tx_receipt, l2_client, SIMPLE_TX_STATE_DIFF_SIZE).await?;
     let total_fees = transfer_fees.total();
 
     println!("{test}: Checking balances on L2 after transfer");
@@ -1772,12 +1716,8 @@
     let mut total_withdraw_fees_l2 = FeesDetails::default();
     let account_diff_size = get_account_diff_size_for_withdraw();
     for receipt in &receipts {
-<<<<<<< HEAD
         total_withdraw_fees_l2 +=
-            get_fees_details_l2(receipt, l2_client, operator_fee, account_diff_size).await?;
-=======
-        total_withdraw_fees_l2 += get_fees_details_l2(receipt, l2_client).await;
->>>>>>> 64be8db5
+            get_fees_details_l2(receipt, l2_client, account_diff_size).await?;
     }
 
     // Now assert exact balance movement on L2: value + gas
@@ -1839,8 +1779,7 @@
 
     assert_eq!(
         operator_fee_vault_balance_after_withdrawal,
-<<<<<<< HEAD
-        operator_fee_vault_balance_before_withdrawal + total_withdraw_fees_l2.operator_fee,
+        operator_fee_vault_balance_before_withdrawal + total_withdraw_fees_l2.operator_fees,
         "Operator balance didn't increase as expected after withdrawal"
     );
 
@@ -1848,10 +1787,6 @@
         l1_fee_vault_balance_after_withdrawal,
         l1_fee_vault_balance_before_withdrawal + total_withdraw_fees_l2.l1_fee,
         "L1 fee vault balance didn't increase as expected after withdrawal"
-=======
-        operator_fee_vault_balance_before_withdrawal + total_withdraw_fees_l2.operator_fees,
-        "Coinbase balance didn't increase as expected after withdrawal"
->>>>>>> 64be8db5
     );
 
     // We need to wait for all the txs to be included in some batch
@@ -1981,28 +1916,20 @@
 
     println!("Operator fee vault balance: {operator_fee_vault_balance}");
 
-<<<<<<< HEAD
     let l1_fee_vault_balance = l2_client
         .get_balance(l1_fee_vault(), BlockIdentifier::Tag(BlockTag::Latest))
         .await?;
 
     println!("L1 fee vault balance: {l1_fee_vault_balance}");
 
-    let total_eth_on_l2 = rich_accounts_balance
-=======
     let total_balance_on_l2 = rich_accounts_balance
->>>>>>> 64be8db5
         + coinbase_balance
         + base_fee_vault_balance
         + operator_fee_vault_balance
         + l1_fee_vault_balance;
 
     println!(
-<<<<<<< HEAD
-        "Total ETH on L2: {rich_accounts_balance} + {coinbase_balance} + {base_fee_vault_balance} + {operator_fee_vault_balance} + {l1_fee_vault_balance} = {total_eth_on_l2}"
-=======
-        "Total balance on L2: {rich_accounts_balance} + {coinbase_balance} + {base_fee_vault_balance} + {operator_fee_vault_balance} = {total_balance_on_l2}"
->>>>>>> 64be8db5
+        "Total balance on L2: {rich_accounts_balance} + {coinbase_balance} + {base_fee_vault_balance} + {operator_fee_vault_balance} + {l1_fee_vault_balance} = {total_balance_on_l2}"
     );
     println!("Checking native tokens locked on CommonBridge");
 
@@ -2041,11 +1968,7 @@
     init_code: &[u8],
     deployer_private_key: &SecretKey,
     test_name: &str,
-<<<<<<< HEAD
-    operator_fee: U256,
     storage_after_deploy: BTreeMap<H256, U256>,
-=======
->>>>>>> 64be8db5
 ) -> Result<(Address, FeesDetails)> {
     println!("{test_name}: Deploying contract on L2");
 
@@ -2071,7 +1994,6 @@
         "{test_name}: Deploy transaction failed"
     );
 
-<<<<<<< HEAD
     let contract_bytecode = l2_client
         .get_code(contract_address, BlockIdentifier::Tag(BlockTag::Latest))
         .await?;
@@ -2079,16 +2001,7 @@
     let account_diff_size =
         get_account_diff_size_for_deploy(&contract_bytecode, storage_after_deploy);
 
-    let deploy_fees = get_fees_details_l2(
-        &deploy_tx_receipt,
-        l2_client,
-        operator_fee,
-        account_diff_size,
-    )
-    .await?;
-=======
-    let deploy_fees = get_fees_details_l2(&deploy_tx_receipt, l2_client).await;
->>>>>>> 64be8db5
+    let deploy_fees = get_fees_details_l2(&deploy_tx_receipt, l2_client, account_diff_size).await?;
 
     let deployer_balance_after_deploy = l2_client
         .get_balance(deployer.address(), BlockIdentifier::Tag(BlockTag::Latest))
@@ -2225,26 +2138,15 @@
 
 #[derive(Debug, Default)]
 struct FeesDetails {
-<<<<<<< HEAD
-    base_fee: U256,
-    priority_fee: U256,
-    operator_fee: U256,
-    l1_fee: U256,
-}
-
-impl FeesDetails {
-    fn total(&self) -> U256 {
-        self.base_fee + self.priority_fee + self.operator_fee + self.l1_fee
-=======
-    base_fees: u64,
-    priority_fees: u64,
+    base_fee: u64,
+    priority_fee: u64,
     operator_fees: u64,
+    l1_fee: u64,
 }
 
 impl FeesDetails {
     fn total(&self) -> u64 {
-        self.base_fees + self.priority_fees + self.operator_fees
->>>>>>> 64be8db5
+        self.base_fee + self.priority_fee + self.operator_fees + self.l1_fee
     }
 }
 
@@ -2253,26 +2155,19 @@
 
     fn add(self, other: Self) -> Self {
         Self {
-<<<<<<< HEAD
             base_fee: self.base_fee + other.base_fee,
             priority_fee: self.priority_fee + other.priority_fee,
-            operator_fee: self.operator_fee + other.operator_fee,
+            operator_fees: self.operator_fees + other.operator_fees,
             l1_fee: self.l1_fee + other.l1_fee,
-=======
-            base_fees: self.base_fees + other.base_fees,
-            priority_fees: self.priority_fees + other.priority_fees,
-            operator_fees: self.operator_fees + other.operator_fees,
->>>>>>> 64be8db5
         }
     }
 }
 
 impl AddAssign for FeesDetails {
     fn add_assign(&mut self, other: Self) {
-<<<<<<< HEAD
         self.base_fee += other.base_fee;
         self.priority_fee += other.priority_fee;
-        self.operator_fee += other.operator_fee;
+        self.operator_fees += other.operator_fees;
         self.l1_fee += other.l1_fee;
     }
 }
@@ -2280,26 +2175,8 @@
 async fn get_fees_details_l2(
     tx_receipt: &RpcReceipt,
     l2_client: &EthClient,
-    operator_fee: U256,
     tx_account_diff_size: u64,
 ) -> Result<FeesDetails> {
-    let gas_used = tx_receipt.tx_info.gas_used;
-    let effective_gas_price = tx_receipt.tx_info.effective_gas_price;
-    let total_execution_fees: U256 = (effective_gas_price * gas_used).into();
-    let block_number = tx_receipt.block_info.block_number;
-
-    let l1_blob_base_fee_per_gas = get_l1_blob_base_fee_per_gas(l2_client, block_number).await?;
-    let l1_fee_per_blob: u64 = l1_blob_base_fee_per_gas * u64::from(GAS_PER_BLOB);
-    let l1_fee_per_blob_byte = l1_fee_per_blob / u64::try_from(SAFE_BYTES_PER_BLOB).unwrap();
-    let l1_fee = l1_fee_per_blob_byte * tx_account_diff_size;
-=======
-        self.base_fees += other.base_fees;
-        self.priority_fees += other.priority_fees;
-        self.operator_fees += other.operator_fees;
-    }
-}
-
-async fn get_fees_details_l2(tx_receipt: &RpcReceipt, l2_client: &EthClient) -> FeesDetails {
     let rpc_tx = l2_client
         .get_transaction_by_hash(tx_receipt.tx_info.transaction_hash)
         .await
@@ -2308,7 +2185,12 @@
     let gas_used = tx_receipt.tx_info.gas_used;
     let max_fee_per_gas = rpc_tx.tx.max_fee_per_gas().unwrap();
     let max_priority_fee_per_gas: u64 = rpc_tx.tx.max_priority_fee().unwrap();
->>>>>>> 64be8db5
+    let block_number = tx_receipt.block_info.block_number;
+
+    let l1_blob_base_fee_per_gas = get_l1_blob_base_fee_per_gas(l2_client, block_number).await?;
+    let l1_fee_per_blob: u64 = l1_blob_base_fee_per_gas * u64::from(GAS_PER_BLOB);
+    let l1_fee_per_blob_byte = l1_fee_per_blob / u64::try_from(SAFE_BYTES_PER_BLOB).unwrap();
+    let l1_fee = l1_fee_per_blob_byte * tx_account_diff_size;
 
     let base_fee_per_gas = l2_client
         .get_block_by_number(
@@ -2321,18 +2203,6 @@
         .base_fee_per_gas
         .unwrap();
 
-<<<<<<< HEAD
-    let base_fee: U256 = (base_fee_per_gas * gas_used).into();
-
-    let priority_fee: U256 = total_execution_fees - base_fee;
-
-    Ok(FeesDetails {
-        base_fee,
-        priority_fee,
-        operator_fee,
-        l1_fee: l1_fee.into(),
-    })
-=======
     let operator_fee_per_gas: u64 = get_operator_fee(
         l2_client,
         BlockIdentifier::Number(tx_receipt.block_info.block_number),
@@ -2342,20 +2212,20 @@
     .try_into()
     .unwrap();
 
-    let priority_fees = min(
+    let priority_fee = min(
         max_priority_fee_per_gas,
         max_fee_per_gas - base_fee_per_gas - operator_fee_per_gas,
     ) * gas_used;
 
     let operator_fees = operator_fee_per_gas * gas_used;
-    let base_fees = base_fee_per_gas * gas_used;
-
-    FeesDetails {
-        base_fees,
-        priority_fees,
+    let base_fee = base_fee_per_gas * gas_used;
+
+    Ok(FeesDetails {
+        base_fee,
+        priority_fee,
         operator_fees,
-    }
->>>>>>> 64be8db5
+        l1_fee,
+    })
 }
 
 fn l1_client() -> EthClient {
@@ -2600,14 +2470,6 @@
     }
 
     proof
-<<<<<<< HEAD
-}
-
-async fn get_operator_fee(l1_client: &EthClient, proposer_address: Address) -> Result<U256> {
-    if std::env::var("INTEGRATION_TEST_OPERATOR_FEE_DISABLED").is_err() {
-        return Ok(ethrex_l2_sdk::get_operator_fee(l1_client, proposer_address).await?);
-    }
-    Ok(U256::zero())
 }
 
 // ======================================================================
@@ -2712,6 +2574,4 @@
         storage.insert(H256::random(), U256::zero());
     }
     storage
-=======
->>>>>>> 64be8db5
 }