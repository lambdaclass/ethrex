#![allow(clippy::unwrap_used)]
#![allow(clippy::expect_used)]
use bytes::Bytes;
use ethrex_common::types::BlockNumber;
<<<<<<< HEAD
use ethrex_common::{Address, H160, H256, U256};
=======
use ethrex_l2::monitor::widget::l2_to_l1_messages::{L2ToL1MessageKind, L2ToL1MessageStatus};
use ethrex_l2::monitor::widget::{L2ToL1MessagesTable, l2_to_l1_messages::L2ToL1MessageRow};
>>>>>>> 0d5a4927
use ethrex_l2::sequencer::l1_watcher::PrivilegedTransactionData;
use ethrex_l2_common::calldata::Value;
use ethrex_l2_rpc::{
    clients::{deploy, send_eip1559_transaction},
    signer::{LocalSigner, Signer},
};
use ethrex_l2_sdk::calldata::encode_calldata;
use ethrex_l2_sdk::l1_to_l2_tx_data::L1ToL2TransactionData;
use ethrex_l2_sdk::{
    COMMON_BRIDGE_L2_ADDRESS, bridge_address, claim_erc20withdraw, claim_withdraw,
    compile_contract, deposit_erc20, get_address_alias, get_address_from_secret_key,
    get_erc1967_slot, git_clone, wait_for_transaction_receipt,
};
use ethrex_rpc::{
    clients::eth::{EthClient, L1MessageProof, eth_sender::Overrides, from_hex_string_to_u256},
    types::{
        block_identifier::{BlockIdentifier, BlockTag},
        receipt::RpcReceipt,
    },
};
use hex::FromHexError;
use keccak_hash::keccak;
use secp256k1::SecretKey;
use std::{
    fs::{File, read_to_string},
    io::{BufRead, BufReader},
    ops::Mul,
    path::{Path, PathBuf},
    str::FromStr,
    time::Duration,
};

/// Test the full flow of depositing, depositing with contract call, transferring, and withdrawing funds
/// from L1 to L2 and back.
/// The test can be configured with the following environment variables
///
/// RPC urls:
/// INTEGRATION_TEST_L1_RPC: The url of the l1 rpc server
/// INTEGRATION_TEST_L2_RPC: The url of the l2 rpc server
///
/// Accounts private keys:
/// INTEGRATION_TEST_L1_RICH_WALLET_PRIVATE_KEY: The l1 private key that will make the deposit to the l2 and the transfer to the second l2 account
/// INTEGRATION_TEST_RETURN_TRANSFER_PRIVATE_KEY: The l2 private key that will receive the deposit and the transfer it back to the L1_RICH_WALLET_PRIVATE_KEY
/// ETHREX_DEPLOYER_PRIVATE_KEYS_FILE_PATH: The path to a file with pks that are rich accounts in the l2
///
/// Contract addresses:
/// ETHREX_WATCHER_BRIDGE_ADDRESS: The address of the l1 bridge contract
/// INTEGRATION_TEST_PROPOSER_COINBASE_ADDRESS: The address of the l2 coinbase
///
/// Test parameters:
///
/// INTEGRATION_TEST_DEPOSIT_VALUE: amount in wei to deposit from L1_RICH_WALLET_PRIVATE_KEY to the l2, this amount will be deposited 3 times over the course of the test
/// INTEGRATION_TEST_TRANSFER_VALUE: amount in wei to transfer to INTEGRATION_TEST_RETURN_TRANSFER_PRIVATE_KEY, this amount will be returned to the account
/// INTEGRATION_TEST_WITHDRAW_VALUE: amount in wei to withdraw from the l2 back to the l1 from L1_RICH_WALLET_PRIVATE_KEY this will be done INTEGRATION_TEST_WITHDRAW_COUNT times
/// INTEGRATION_TEST_WITHDRAW_COUNT: amount of withdraw transactions to send
/// INTEGRATION_TEST_SKIP_TEST_TOTAL_ETH: if set the integration test will not check for total eth in the chain, only to be used if we don't know all the accounts that exist in l2
const DEFAULT_L1_RPC: &str = "http://localhost:8545";
const DEFAULT_L2_RPC: &str = "http://localhost:1729";
// 0x941e103320615d394a55708be13e45994c7d93b932b064dbcb2b511fe3254e2e
const DEFAULT_L1_RICH_WALLET_PRIVATE_KEY: H256 = H256([
    0x94, 0x1e, 0x10, 0x33, 0x20, 0x61, 0x5d, 0x39, 0x4a, 0x55, 0x70, 0x8b, 0xe1, 0x3e, 0x45, 0x99,
    0x4c, 0x7d, 0x93, 0xb9, 0x32, 0xb0, 0x64, 0xdb, 0xcb, 0x2b, 0x51, 0x1f, 0xe3, 0x25, 0x4e, 0x2e,
]);
// 0xbcdf20249abf0ed6d944c0288fad489e33f66b3960d9e6229c1cd214ed3bbe31
const DEFAULT_L2_RETURN_TRANSFER_PRIVATE_KEY: H256 = H256([
    0xbc, 0xdf, 0x20, 0x24, 0x9a, 0xbf, 0x0e, 0xd6, 0xd9, 0x44, 0xc0, 0x28, 0x8f, 0xad, 0x48, 0x9e,
    0x33, 0xf6, 0x6b, 0x39, 0x60, 0xd9, 0xe6, 0x22, 0x9c, 0x1c, 0xd2, 0x14, 0xed, 0x3b, 0xbe, 0x31,
]);
// 0x0007a881CD95B1484fca47615B64803dad620C8d
const DEFAULT_PROPOSER_COINBASE_ADDRESS: Address = H160([
    0x00, 0x07, 0xa8, 0x81, 0xcd, 0x95, 0xb1, 0x48, 0x4f, 0xca, 0x47, 0x61, 0x5b, 0x64, 0x80, 0x3d,
    0xad, 0x62, 0x0c, 0x8d,
]);

const L2_GAS_COST_MAX_DELTA: U256 = U256([100_000_000_000_000, 0, 0, 0]);

const DEFAULT_PRIVATE_KEYS_FILE_PATH: &str = "../../fixtures/keys/private_keys_l1.txt";

#[tokio::test]
async fn l2_integration_test() -> Result<(), Box<dyn std::error::Error>> {
    read_env_file_by_config();

    let l1_client = l1_client();
    let l2_client = l2_client();
    let rich_wallet_private_key = l1_rich_wallet_private_key();
    let transfer_return_private_key = l2_return_transfer_private_key();
    let deposit_recipient_address = get_address_from_secret_key(&rich_wallet_private_key)
        .expect("Failed to get address from l1 rich wallet pk");

    test_upgrade(&l1_client, &l2_client).await?;

    test_deposit(
        &l1_client,
        &l2_client,
        &rich_wallet_private_key,
        deposit_recipient_address,
    )
    .await?;

    // this test should go before the withdrawal ones
    // it's failure case is making a batch invalid due to invalid privileged transactions
    test_privileged_spammer(&l1_client).await?;

    test_transfer(
        &l2_client,
        &rich_wallet_private_key,
        &transfer_return_private_key,
    )
    .await?;

    test_transfer_with_privileged_tx(
        &l1_client,
        &l2_client,
        &rich_wallet_private_key,
        &transfer_return_private_key,
    )
    .await?;

    test_gas_burning(&l1_client, &rich_wallet_private_key).await?;

    test_privileged_tx_with_contract_call(&l1_client, &l2_client, &rich_wallet_private_key).await?;

    test_privileged_tx_with_contract_call_revert(&l1_client, &l2_client, &rich_wallet_private_key)
        .await?;

    test_privileged_tx_not_enough_balance(
        &l1_client,
        &l2_client,
        &rich_wallet_private_key,
        &transfer_return_private_key,
    )
    .await?;

    test_aliasing(&l1_client, &l2_client, &rich_wallet_private_key).await?;

    test_erc20_roundtrip(&l1_client, &l2_client, &rich_wallet_private_key).await?;

    test_erc20_failed_deposit(&l1_client, &l2_client, &rich_wallet_private_key).await?;

    test_forced_withdrawal(&l1_client, &l2_client, &rich_wallet_private_key).await?;

    let withdrawals_count = std::env::var("INTEGRATION_TEST_WITHDRAW_COUNT")
        .map(|amount| amount.parse().expect("Invalid withdrawal amount value"))
        .unwrap_or(5);

    test_n_withdraws(
        &l1_client,
        &l2_client,
        &rich_wallet_private_key,
        withdrawals_count,
    )
    .await?;

    if std::env::var("INTEGRATION_TEST_SKIP_TEST_TOTAL_ETH").is_err() {
        test_total_eth_l2(&l1_client, &l2_client).await?;
    }

    println!("l2_integration_test is done");
    Ok(())
}

async fn test_upgrade(
    l1_client: &EthClient,
    l2_client: &EthClient,
) -> Result<(), Box<dyn std::error::Error>> {
    println!("Testing upgrade");
    let private_key = l1_rich_wallet_private_key();

    println!("test upgrade: Downloading openzeppelin contracts");

    let contracts_path = Path::new("contracts");
    get_contract_dependencies(contracts_path);
    let remappings = [(
        "@openzeppelin/contracts",
        contracts_path
            .join("lib/openzeppelin-contracts-upgradeable/lib/openzeppelin-contracts/contracts"),
    )];

    println!("test upgrade: Compiling CommonBridgeL2 contract");
    compile_contract(
        contracts_path,
        Path::new("contracts/src/l2/CommonBridgeL2.sol"),
        false,
        Some(&remappings),
    )?;

    let bridge_code = hex::decode(std::fs::read("contracts/solc_out/CommonBridgeL2.bin")?)?;

    println!("test upgrade: Deploying CommonBridgeL2 contract");
    let deploy_address = test_deploy(l2_client, &bridge_code, &private_key).await?;

    let impl_slot = get_erc1967_slot("eip1967.proxy.implementation");
    let initial_impl = l2_client
        .get_storage_at(
            COMMON_BRIDGE_L2_ADDRESS,
            impl_slot,
            BlockIdentifier::Tag(BlockTag::Latest),
        )
        .await?;

    println!("test upgrade: Upgrading CommonBridgeL2 contract");
    let tx_receipt = test_send(
        l1_client,
        &private_key,
        bridge_address()?,
        "upgradeL2Contract(address,address,uint256,bytes)",
        &[
            Value::Address(COMMON_BRIDGE_L2_ADDRESS),
            Value::Address(deploy_address),
            Value::Uint(U256::from(100_000)),
            Value::Bytes(Bytes::new()),
        ],
    )
    .await;

    assert!(tx_receipt.receipt.status, "Upgrade transaction failed");

    let _ = wait_for_l2_deposit_receipt(tx_receipt.block_info.block_number, l1_client, l2_client)
        .await?;
    let final_impl = l2_client
        .get_storage_at(
            COMMON_BRIDGE_L2_ADDRESS,
            impl_slot,
            BlockIdentifier::Tag(BlockTag::Latest),
        )
        .await?;
    println!("test upgrade: upgraded {initial_impl:#x} -> {final_impl:#x}");
    assert_ne!(initial_impl, final_impl);
    Ok(())
}

/// In this test we deploy a contract on L2 and call it from L1 using the CommonBridge contract.
/// We call the contract by making a deposit from L1 to L2 with the recipient being the rich account.
/// The deposit will trigger the call to the contract.
async fn test_privileged_tx_with_contract_call(
    l1_client: &EthClient,
    l2_client: &EthClient,
    rich_wallet_private_key: &SecretKey,
) -> Result<(), Box<dyn std::error::Error>> {
    // pragma solidity ^0.8.27;
    // contract Test {
    //     event NumberSet(uint256 indexed number);
    //     function emitNumber(uint256 _number) public {
    //         emit NumberSet(_number);
    //     }
    // }
    let init_code = hex::decode(
        "6080604052348015600e575f5ffd5b506101008061001c5f395ff3fe6080604052348015600e575f5ffd5b50600436106026575f3560e01c8063f15d140b14602a575b5f5ffd5b60406004803603810190603c919060a4565b6042565b005b807f9ec8254969d1974eac8c74afb0c03595b4ffe0a1d7ad8a7f82ed31b9c854259160405160405180910390a250565b5f5ffd5b5f819050919050565b6086816076565b8114608f575f5ffd5b50565b5f81359050609e81607f565b92915050565b5f6020828403121560b65760b56072565b5b5f60c1848285016092565b9150509291505056fea26469706673582212206f6d360696127c56e2d2a456f3db4a61e30eae0ea9b3af3c900c81ea062e8fe464736f6c634300081c0033",
    )?;

    println!("ptx_with_contract_call: Deploying contract on L2");

    let deployed_contract_address =
        test_deploy(l2_client, &init_code, rich_wallet_private_key).await?;

    let number_to_emit = U256::from(424242);
    let calldata_to_contract: Bytes =
        encode_calldata("emitNumber(uint256)", &[Value::Uint(number_to_emit)])?.into();

    // We need to get the block number before the deposit to search for logs later.
    let first_block = l2_client.get_block_number().await?;

    println!("ptx_with_contract_call: Calling contract with deposit");

    test_call_to_contract_with_deposit(
        l1_client,
        l2_client,
        deployed_contract_address,
        calldata_to_contract,
        rich_wallet_private_key,
    )
    .await?;

    println!("ptx_with_contract_call: Waiting for event to be emitted");

    let mut block_number = first_block;

    let topic = keccak(b"NumberSet(uint256)");

    while l2_client
        .get_logs(
            first_block,
            block_number,
            deployed_contract_address,
            vec![topic],
        )
        .await
        .is_ok_and(|logs| logs.is_empty())
    {
        println!("ptx_with_contract_call: Waiting for the event to be built");
        block_number += U256::one();
        tokio::time::sleep(std::time::Duration::from_secs(1)).await;
    }

    println!("ptx_with_contract_call: Event found in block {block_number}");

    let logs = l2_client
        .get_logs(
            first_block,
            block_number,
            deployed_contract_address,
            vec![topic],
        )
        .await?;

    let number_emitted = U256::from_big_endian(
        &logs
            .first()
            .unwrap()
            .log
            .topics
            .get(1)
            .unwrap()
            .to_fixed_bytes(),
    );

    assert_eq!(
        number_emitted, number_to_emit,
        "Event emitted with wrong value. Expected 424242, got {number_emitted}"
    );

    Ok(())
}

/// Test the deployment of a contract on L2 and call it from L1 using the CommonBridge contract.
/// The call to the contract should revert but the deposit should be successful.
async fn test_privileged_tx_with_contract_call_revert(
    l1_client: &EthClient,
    l2_client: &EthClient,
    rich_wallet_private_key: &SecretKey,
) -> Result<(), Box<dyn std::error::Error>> {
    // pragma solidity ^0.8.27;
    // contract RevertTest {
    //     function revert_call() public {
    //         revert("Reverted");
    //     }
    // }
    let init_code = hex::decode(
        "6080604052348015600e575f5ffd5b506101138061001c5f395ff3fe6080604052348015600e575f5ffd5b50600436106026575f3560e01c806311ebce9114602a575b5f5ffd5b60306032565b005b6040517f08c379a000000000000000000000000000000000000000000000000000000000815260040160629060c1565b60405180910390fd5b5f82825260208201905092915050565b7f52657665727465640000000000000000000000000000000000000000000000005f82015250565b5f60ad600883606b565b915060b682607b565b602082019050919050565b5f6020820190508181035f83015260d68160a3565b905091905056fea2646970667358221220903f571921ce472f979989f9135b8637314b68e080fd70d0da6ede87ad8b5bd564736f6c634300081c0033",
    )?;

    println!("ptx_with_contract_call_revert: Deploying contract on L2");

    let deployed_contract_address =
        test_deploy(l2_client, &init_code, rich_wallet_private_key).await?;

    let calldata_to_contract: Bytes = encode_calldata("revert_call()", &[])?.into();

    println!("ptx_with_contract_call_revert: Calling contract with deposit");

    test_call_to_contract_with_deposit(
        l1_client,
        l2_client,
        deployed_contract_address,
        calldata_to_contract,
        rich_wallet_private_key,
    )
    .await?;

    Ok(())
}

async fn find_withdrawal_with_widget(
    bridge_address: Address,
    l2tx: H256,
    l2_client: &EthClient,
    l1_client: &EthClient,
) -> Option<L2ToL1MessageRow> {
    let mut widget = L2ToL1MessagesTable::new(bridge_address);
    widget.on_tick(l1_client, l2_client).await.unwrap();
    widget
        .items
        .iter()
        .find(|row| row.l2_tx_hash == l2tx)
        .cloned()
}

async fn test_erc20_roundtrip(
    l1_client: &EthClient,
    l2_client: &EthClient,
    rich_wallet_private_key: &SecretKey,
) -> Result<(), Box<dyn std::error::Error>> {
    let token_amount: U256 = U256::from(100);

    let rich_wallet_signer: Signer = LocalSigner::new(*rich_wallet_private_key).into();
    let rich_address = rich_wallet_signer.address();

    let init_code_l1 = hex::decode(std::fs::read(
        "../../fixtures/contracts/ERC20/ERC20.bin/TestToken.bin",
    )?)?;

    println!("test_erc20_roundtrip: Deploying ERC20 token on L1");
    let token_l1 = test_deploy_l1(l1_client, &init_code_l1, rich_wallet_private_key).await?;

    let contracts_path = Path::new("contracts");

    get_contract_dependencies(contracts_path);
    let remappings = [(
        "@openzeppelin/contracts",
        contracts_path
            .join("lib/openzeppelin-contracts-upgradeable/lib/openzeppelin-contracts/contracts"),
    )];
    compile_contract(
        contracts_path,
        &contracts_path.join("src/example/L2ERC20.sol"),
        false,
        Some(&remappings),
    )?;
    let init_code_l2_inner = hex::decode(String::from_utf8(std::fs::read(
        "contracts/solc_out/TestTokenL2.bin",
    )?)?)?;
    let init_code_l2 = [
        init_code_l2_inner,
        vec![0u8; 12],
        token_l1.to_fixed_bytes().to_vec(),
    ]
    .concat();
    let token_l2 = test_deploy(l2_client, &init_code_l2, rich_wallet_private_key).await?;

    println!("test_erc20_roundtrip: token l1={token_l1:x}, l2={token_l2:x}");
    test_send(
        l1_client,
        rich_wallet_private_key,
        token_l1,
        "freeMint()",
        &[],
    )
    .await;
    test_send(
        l1_client,
        rich_wallet_private_key,
        token_l1,
        "approve(address,uint256)",
        &[Value::Address(bridge_address()?), Value::Uint(token_amount)],
    )
    .await;

    println!("test_erc20_roundtrip: Depositing ERC20 token from L1 to L2");
    let initial_balance = test_balance_of(l1_client, token_l1, rich_address).await;
    let deposit_tx = deposit_erc20(
        token_l1,
        token_l2,
        token_amount,
        rich_address,
        &rich_wallet_signer,
        l1_client,
    )
    .await
    .unwrap();

    println!("test_erc20_roundtrip: Waiting for deposit transaction receipt on L1");
    let res = wait_for_transaction_receipt(deposit_tx, l1_client, 10)
        .await
        .unwrap();

    assert!(res.receipt.status);

    println!("test_erc20_roundtrip: Waiting for deposit transaction receipt on L2");
    wait_for_l2_deposit_receipt(res.block_info.block_number, l1_client, l2_client)
        .await
        .unwrap();
    let remaining_l1_balance = test_balance_of(l1_client, token_l1, rich_address).await;
    let l2_balance = test_balance_of(l2_client, token_l2, rich_address).await;
    assert_eq!(initial_balance - remaining_l1_balance, token_amount);
    assert_eq!(l2_balance, token_amount);

    println!("test_erc20_roundtrip: Withdrawing ERC20 token from L2 to L1");

    test_send(
        l2_client,
        rich_wallet_private_key,
        token_l2,
        "approve(address,uint256)",
        &[
            Value::Address(COMMON_BRIDGE_L2_ADDRESS),
            Value::Uint(token_amount),
        ],
    )
    .await;
    let res = test_send(
        l2_client,
        rich_wallet_private_key,
        COMMON_BRIDGE_L2_ADDRESS,
        "withdrawERC20(address,address,address,uint256)",
        &[
            Value::Address(token_l1),
            Value::Address(token_l2),
            Value::Address(rich_address),
            Value::Uint(token_amount),
        ],
    )
    .await;
<<<<<<< HEAD
=======
    let withdrawal_tx_hash = res.tx_info.transaction_hash;
    assert_eq!(
        find_withdrawal_with_widget(bridge_address()?, withdrawal_tx_hash, l2_client, l1_client,)
            .await
            .unwrap(),
        L2ToL1MessageRow {
            status: L2ToL1MessageStatus::WithdrawalInitiated,
            kind: L2ToL1MessageKind::ERC20Withdraw,
            receiver: rich_address,
            token_l1,
            token_l2,
            value: token_amount,
            l2_tx_hash: withdrawal_tx_hash
        }
    );
    let proof = l2_client
        .wait_for_message_proof(withdrawal_tx_hash, 1000)
        .await;
    let proof = proof.unwrap().into_iter().next().expect("proof not found");
>>>>>>> 0d5a4927

    let proof = get_proof(l1_client, l2_client, res.tx_info.transaction_hash).await;

    println!("test_erc20_roundtrip: Claiming withdrawal on L1");

    let withdraw_claim_tx = claim_erc20withdraw(
        token_l1,
        token_l2,
        token_amount,
        &rich_wallet_signer,
        l1_client,
        &proof,
    )
    .await
    .expect("error while claiming");
    wait_for_transaction_receipt(withdraw_claim_tx, l1_client, 5).await?;
    assert_eq!(
        find_withdrawal_with_widget(bridge_address()?, withdrawal_tx_hash, l2_client, l1_client,)
            .await
            .unwrap(),
        L2ToL1MessageRow {
            status: L2ToL1MessageStatus::WithdrawalClaimed,
            kind: L2ToL1MessageKind::ERC20Withdraw,
            receiver: rich_address,
            token_l1,
            token_l2,
            value: token_amount,
            l2_tx_hash: withdrawal_tx_hash
        }
    );

    let l1_final_balance = test_balance_of(l1_client, token_l1, rich_address).await;
    let l2_final_balance = test_balance_of(l2_client, token_l2, rich_address).await;
    assert_eq!(initial_balance, l1_final_balance);
    assert!(l2_final_balance.is_zero());
    Ok(())
}

async fn test_aliasing(
    l1_client: &EthClient,
    l2_client: &EthClient,
    rich_wallet_private_key: &SecretKey,
) -> Result<(), Box<dyn std::error::Error>> {
    println!("Testing aliasing");
    let init_code_l1 = hex::decode(std::fs::read("../../fixtures/contracts/caller/Caller.bin")?)?;
    let caller_l1 = test_deploy_l1(l1_client, &init_code_l1, rich_wallet_private_key).await?;
    let send_to_l2_calldata = encode_calldata(
        "sendToL2((address,uint256,uint256,bytes))",
        &[Value::Tuple(vec![
            Value::Address(H160::zero()),
            Value::Uint(U256::from(100_000)),
            Value::Uint(U256::zero()),
            Value::Bytes(Bytes::new()),
        ])],
    )?;

    println!("test_aliasing: Sending call to L2");
    let receipt_l1 = test_send(
        l1_client,
        rich_wallet_private_key,
        caller_l1,
        "doCall(address,bytes)",
        &[
            Value::Address(bridge_address()?),
            Value::Bytes(send_to_l2_calldata.into()),
        ],
    )
    .await;

    assert!(receipt_l1.receipt.status);

    let receipt_l2 =
        wait_for_l2_deposit_receipt(receipt_l1.block_info.block_number, l1_client, l2_client)
            .await
            .unwrap();
    println!(
        "alising {:#x} to {:#x}",
        get_address_alias(caller_l1),
        receipt_l2.tx_info.from
    );
    assert_eq!(receipt_l2.tx_info.from, get_address_alias(caller_l1));
    Ok(())
}

async fn test_erc20_failed_deposit(
    l1_client: &EthClient,
    l2_client: &EthClient,
    rich_wallet_private_key: &SecretKey,
) -> Result<(), Box<dyn std::error::Error>> {
    let token_amount: U256 = U256::from(100);

    let rich_wallet_signer: Signer = LocalSigner::new(*rich_wallet_private_key).into();
    let rich_address = rich_wallet_signer.address();

    let init_code_l1 = hex::decode(std::fs::read(
        "../../fixtures/contracts/ERC20/ERC20.bin/TestToken.bin",
    )?)?;

    println!("test_erc20_failed_deposit: Deploying ERC20 token on L1");
    let token_l1 = test_deploy_l1(l1_client, &init_code_l1, rich_wallet_private_key).await?;
    let token_l2 = Address::random(); // will cause deposit to fail

    println!("test_erc20_failed_deposit: token l1={token_l1:x}, l2={token_l2:x}");

    test_send(
        l1_client,
        rich_wallet_private_key,
        token_l1,
        "freeMint()",
        &[],
    )
    .await;
    test_send(
        l1_client,
        rich_wallet_private_key,
        token_l1,
        "approve(address,uint256)",
        &[Value::Address(bridge_address()?), Value::Uint(token_amount)],
    )
    .await;

    println!("test_erc20_failed_deposit: Depositing ERC20 token from L1 to L2");

    let initial_balance = test_balance_of(l1_client, token_l1, rich_address).await;
    let deposit_tx = deposit_erc20(
        token_l1,
        token_l2,
        token_amount,
        rich_address,
        &rich_wallet_signer,
        l1_client,
    )
    .await
    .unwrap();

    println!("test_erc20_failed_deposit: Waiting for deposit transaction receipt on L1");

    let res = wait_for_transaction_receipt(deposit_tx, l1_client, 10)
        .await
        .unwrap();

    assert!(res.receipt.status);

    println!("test_erc20_failed_deposit: Waiting for deposit transaction receipt on L2");

    let res = wait_for_l2_deposit_receipt(res.block_info.block_number, l1_client, l2_client)
        .await
        .unwrap();

    let proof = get_proof(l1_client, l2_client, res.tx_info.transaction_hash).await;

    println!("test_erc20_failed_deposit: Claiming withdrawal on L1");

    let withdraw_claim_tx = claim_erc20withdraw(
        token_l1,
        token_l2,
        token_amount,
        &rich_wallet_signer,
        l1_client,
        &proof,
    )
    .await
    .expect("error while claiming");
    wait_for_transaction_receipt(withdraw_claim_tx, l1_client, 5).await?;
    let l1_final_balance = test_balance_of(l1_client, token_l1, rich_address).await;
    assert_eq!(initial_balance, l1_final_balance);
    Ok(())
}

/// Tests that a withdrawal can be triggered by a privileged transaction
/// This ensures the sequencer can't censor withdrawals without stopping the network
async fn test_forced_withdrawal(
    l1_client: &EthClient,
    l2_client: &EthClient,
    rich_wallet_private_key: &SecretKey,
) -> Result<(), Box<dyn std::error::Error>> {
    println!("Testing forced withdrawal");
    let rich_address = ethrex_l2_sdk::get_address_from_secret_key(rich_wallet_private_key)
        .expect("Failed to get address");
    let l1_initial_balance = l1_client
        .get_balance(rich_address, BlockIdentifier::Tag(BlockTag::Latest))
        .await?;
    let l2_initial_balance = l2_client
        .get_balance(rich_address, BlockIdentifier::Tag(BlockTag::Latest))
        .await?;
    let transfer_value = U256::from(100);
    let mut l1_gas_costs = 0;

    let calldata = encode_calldata("withdraw(address)", &[Value::Address(rich_address)])?;

    println!("forced_withdrawal: Sending L1 to L2 transaction");

    let l1_to_l2_tx_hash = ethrex_l2_sdk::send_l1_to_l2_tx(
        rich_address,
        Some(0),
        None,
        L1ToL2TransactionData::new(
            COMMON_BRIDGE_L2_ADDRESS,
            21000 * 5,
            transfer_value,
            Bytes::from(calldata),
        ),
        &l1_rich_wallet_private_key(),
        bridge_address()?,
        l1_client,
    )
    .await?;

    println!("forced_withdrawal: Waiting for L1 to L2 transaction receipt on L1");

    let l1_to_l2_tx_receipt = wait_for_transaction_receipt(l1_to_l2_tx_hash, l1_client, 5).await?;

    assert!(l1_to_l2_tx_receipt.receipt.status);

    l1_gas_costs +=
        l1_to_l2_tx_receipt.tx_info.gas_used * l1_to_l2_tx_receipt.tx_info.effective_gas_price;
    println!("forced_withdrawal: Waiting for L1 to L2 transaction receipt on L2");

    let res = wait_for_l2_deposit_receipt(
        l1_to_l2_tx_receipt.block_info.block_number,
        l1_client,
        l2_client,
    )
    .await?;

    let withdrawal_tx_hash = res.tx_info.transaction_hash;
    assert_eq!(
        find_withdrawal_with_widget(bridge_address()?, withdrawal_tx_hash, l2_client, l1_client,)
            .await
            .unwrap(),
        L2ToL1MessageRow {
            status: L2ToL1MessageStatus::WithdrawalInitiated,
            kind: L2ToL1MessageKind::ETHWithdraw,
            receiver: rich_address,
            token_l1: Default::default(),
            token_l2: Default::default(),
            value: transfer_value,
            l2_tx_hash: withdrawal_tx_hash
        }
    );

    let l2_final_balance = l2_client
        .get_balance(rich_address, BlockIdentifier::Tag(BlockTag::Latest))
        .await?;

    println!("forced_withdrawal: Waiting for withdrawal proof on L2");
    let proof = get_proof(l1_client, l2_client, res.tx_info.transaction_hash).await;

    println!("forced_withdrawal: Claiming withdrawal on L1");

    let withdraw_claim_tx = claim_withdraw(
        transfer_value,
        rich_address,
        *rich_wallet_private_key,
        l1_client,
        &proof,
    )
    .await
    .expect("error while claiming");
    let res = wait_for_transaction_receipt(withdraw_claim_tx, l1_client, 5).await?;
    l1_gas_costs += res.tx_info.gas_used * res.tx_info.effective_gas_price;
    assert_eq!(
        find_withdrawal_with_widget(bridge_address()?, withdrawal_tx_hash, l2_client, l1_client,)
            .await
            .unwrap(),
        L2ToL1MessageRow {
            status: L2ToL1MessageStatus::WithdrawalClaimed,
            kind: L2ToL1MessageKind::ETHWithdraw,
            receiver: rich_address,
            token_l1: Default::default(),
            token_l2: Default::default(),
            value: transfer_value,
            l2_tx_hash: withdrawal_tx_hash
        }
    );

    let l1_final_balance = l1_client
        .get_balance(rich_address, BlockIdentifier::Tag(BlockTag::Latest))
        .await?;
    assert_eq!(
        l1_initial_balance + transfer_value - l1_gas_costs,
        l1_final_balance
    );
    assert_eq!(l2_initial_balance - transfer_value, l2_final_balance);
    Ok(())
}

async fn test_balance_of(client: &EthClient, token: Address, user: Address) -> U256 {
    let res = client
        .call(
            token,
            encode_calldata("balanceOf(address)", &[Value::Address(user)])
                .unwrap()
                .into(),
            Default::default(),
        )
        .await
        .unwrap();
    from_hex_string_to_u256(&res).unwrap()
}

async fn test_send(
    client: &EthClient,
    private_key: &SecretKey,
    to: Address,
    signature: &str,
    data: &[Value],
) -> RpcReceipt {
    let signer: Signer = LocalSigner::new(*private_key).into();
    let mut tx = client
        .build_eip1559_transaction(
            to,
            signer.address(),
            encode_calldata(signature, data).unwrap().into(),
            Default::default(),
        )
        .await
        .unwrap();
    tx.gas_limit *= 2; // tx reverts in some cases otherwise
    let tx_hash = send_eip1559_transaction(client, &tx, &signer)
        .await
        .unwrap();
    ethrex_l2_sdk::wait_for_transaction_receipt(tx_hash, client, 10)
        .await
        .unwrap()
}

async fn test_deposit(
    l1_client: &EthClient,
    l2_client: &EthClient,
    depositor_private_key: &SecretKey,
    deposit_recipient_address: Address,
) -> Result<(), Box<dyn std::error::Error>> {
    println!("test deposit: Fetching initial balances on L1 and L2");

    let depositor = ethrex_l2_sdk::get_address_from_secret_key(depositor_private_key)?;
    let deposit_value = std::env::var("INTEGRATION_TEST_DEPOSIT_VALUE")
        .map(|value| U256::from_dec_str(&value).expect("Invalid deposit value"))
        .unwrap_or(U256::from(1000000000000000000000u128));

    let depositor_l1_initial_balance = l1_client
        .get_balance(depositor, BlockIdentifier::Tag(BlockTag::Latest))
        .await?;

    assert!(
        depositor_l1_initial_balance >= deposit_value,
        "L1 depositor doesn't have enough balance to deposit"
    );

    let deposit_recipient_l2_initial_balance = l2_client
        .get_balance(
            deposit_recipient_address,
            BlockIdentifier::Tag(BlockTag::Latest),
        )
        .await?;

    let bridge_initial_balance = l1_client
        .get_balance(bridge_address()?, BlockIdentifier::Tag(BlockTag::Latest))
        .await?;

    let fee_vault_balance_before_deposit = l2_client
        .get_balance(fees_vault(), BlockIdentifier::Tag(BlockTag::Latest))
        .await?;

    println!("test deposit: Depositing funds from L1 to L2");

    let deposit_tx_hash = ethrex_l2_sdk::deposit_through_transfer(
        deposit_value,
        deposit_recipient_address,
        depositor_private_key,
        l1_client,
    )
    .await?;

    println!("test deposit: Waiting for L1 deposit transaction receipt");

    let deposit_tx_receipt =
        ethrex_l2_sdk::wait_for_transaction_receipt(deposit_tx_hash, l1_client, 5).await?;

    assert!(
        deposit_tx_receipt.receipt.status,
        "Deposit transaction failed"
    );

    let depositor_l1_balance_after_deposit = l1_client
        .get_balance(depositor, BlockIdentifier::Tag(BlockTag::Latest))
        .await?;

    assert_eq!(
        depositor_l1_balance_after_deposit,
        depositor_l1_initial_balance
            - deposit_value
            - deposit_tx_receipt.tx_info.gas_used * deposit_tx_receipt.tx_info.effective_gas_price,
        "Depositor L1 balance didn't decrease as expected after deposit"
    );

    let bridge_balance_after_deposit = l1_client
        .get_balance(bridge_address()?, BlockIdentifier::Tag(BlockTag::Latest))
        .await?;

    assert_eq!(
        bridge_balance_after_deposit,
        bridge_initial_balance + deposit_value,
        "Bridge balance didn't increase as expected after deposit"
    );

    println!("test deposit: Waiting for L2 deposit tx receipt");

    let _ = wait_for_l2_deposit_receipt(
        deposit_tx_receipt.block_info.block_number,
        l1_client,
        l2_client,
    )
    .await?;

    let deposit_recipient_l2_balance_after_deposit = l2_client
        .get_balance(
            deposit_recipient_address,
            BlockIdentifier::Tag(BlockTag::Latest),
        )
        .await?;

    assert_eq!(
        deposit_recipient_l2_balance_after_deposit,
        deposit_recipient_l2_initial_balance + deposit_value,
        "Deposit recipient L2 balance didn't increase as expected after deposit"
    );

    let fee_vault_balance_after_deposit = l2_client
        .get_balance(fees_vault(), BlockIdentifier::Tag(BlockTag::Latest))
        .await?;

    assert_eq!(
        fee_vault_balance_after_deposit, fee_vault_balance_before_deposit,
        "Fee vault balance should not change after deposit"
    );

    Ok(())
}

async fn test_privileged_spammer(l1_client: &EthClient) -> Result<(), Box<dyn std::error::Error>> {
    let rich_wallet_private_key = l1_rich_wallet_private_key();
    let init_code_l1 = hex::decode(std::fs::read(
        "../../fixtures/contracts/deposit_spammer/DepositSpammer.bin",
    )?)?;
    let caller_l1 = test_deploy_l1(l1_client, &init_code_l1, &rich_wallet_private_key).await?;
    for _ in 0..10 {
        test_send(
            l1_client,
            &rich_wallet_private_key,
            caller_l1,
            "spam(address,uint256)",
            &[Value::Address(bridge_address()?), Value::Uint(5.into())],
        )
        .await;
    }
    Ok(())
}

async fn test_transfer(
    l2_client: &EthClient,
    transferer_private_key: &SecretKey,
    returnerer_private_key: &SecretKey,
) -> Result<(), Box<dyn std::error::Error>> {
    println!("test transfer: Transferring funds on L2");
    let transferer_address = get_address_from_secret_key(transferer_private_key)?;
    let returner_address = get_address_from_secret_key(returnerer_private_key)?;

    println!(
        "test transfer: Performing transfer from {transferer_address:#x} to {returner_address:#x}"
    );

    perform_transfer(
        l2_client,
        transferer_private_key,
        returner_address,
        transfer_value(),
    )
    .await?;
    // Only return 99% of the transfer, other amount is for fees
    let return_amount = (transfer_value() * 99) / 100;

    println!(
        "test transfer: Performing return transfer from {returner_address:#x} to {transferer_address:#x} with amount {return_amount}"
    );

    perform_transfer(
        l2_client,
        returnerer_private_key,
        transferer_address,
        return_amount,
    )
    .await?;

    Ok(())
}

async fn test_transfer_with_privileged_tx(
    l1_client: &EthClient,
    l2_client: &EthClient,
    transferer_private_key: &SecretKey,
    receiver_private_key: &SecretKey,
) -> Result<(), Box<dyn std::error::Error>> {
    println!("transfer_with_ptx: Transferring funds on L2 through a deposit");
    let transferer_address = get_address_from_secret_key(transferer_private_key)?;
    let receiver_address = get_address_from_secret_key(receiver_private_key)?;

    println!("transfer_with_ptx: Fetching receiver's initial balance on L2");

    let receiver_balance_before = l2_client
        .get_balance(receiver_address, BlockIdentifier::Tag(BlockTag::Latest))
        .await?;

    println!(
        "transfer_with_ptx: Performing transfer through deposit from {transferer_address:#x} to {receiver_address:#x}."
    );

    let l1_to_l2_tx_hash = ethrex_l2_sdk::send_l1_to_l2_tx(
        transferer_address,
        Some(0),
        None,
        L1ToL2TransactionData::new(receiver_address, 21000 * 5, transfer_value(), Bytes::new()),
        transferer_private_key,
        bridge_address()?,
        l1_client,
    )
    .await?;

    println!("transfer_with_ptx: Waiting for L1 to L2 transaction receipt on L1");

    let l1_to_l2_tx_receipt = wait_for_transaction_receipt(l1_to_l2_tx_hash, l1_client, 5).await?;

    assert!(
        l1_to_l2_tx_receipt.receipt.status,
        "Transfer transaction failed"
    );

    println!("transfer_with_ptx: Waiting for L1 to L2 transaction receipt on L2");

    let _ = wait_for_l2_deposit_receipt(
        l1_to_l2_tx_receipt.block_info.block_number,
        l1_client,
        l2_client,
    )
    .await?;

    println!("transfer_with_ptx: Checking balances after transfer");

    let receiver_balance_after = l2_client
        .get_balance(receiver_address, BlockIdentifier::Tag(BlockTag::Latest))
        .await?;
    assert_eq!(
        receiver_balance_after,
        receiver_balance_before + transfer_value()
    );
    Ok(())
}

async fn test_gas_burning(
    l1_client: &EthClient,
    rich_wallet_private_key: &SecretKey,
) -> Result<(), Box<dyn std::error::Error>> {
    println!("test_gas_burning: Transferring funds on L2 through a deposit");
    let rich_address = get_address_from_secret_key(rich_wallet_private_key)?;
    let l2_gas_limit = 2_000_000;
    let l1_extra_gas_limit = 400_000;

    let l1_to_l2_tx_hash = ethrex_l2_sdk::send_l1_to_l2_tx(
        rich_address,
        Some(0),
        Some(l2_gas_limit + l1_extra_gas_limit),
        L1ToL2TransactionData::new(rich_address, l2_gas_limit, U256::zero(), Bytes::new()),
        rich_wallet_private_key,
        bridge_address()?,
        l1_client,
    )
    .await?;

    println!("test_gas_burning: Waiting for L1 to L2 transaction receipt on L1");

    let l1_to_l2_tx_receipt = wait_for_transaction_receipt(l1_to_l2_tx_hash, l1_client, 5).await?;

    assert!(l1_to_l2_tx_receipt.receipt.status);
    assert!(l1_to_l2_tx_receipt.tx_info.gas_used > l2_gas_limit);
    assert!(l1_to_l2_tx_receipt.tx_info.gas_used < l2_gas_limit + l1_extra_gas_limit);
    Ok(())
}

async fn test_privileged_tx_not_enough_balance(
    l1_client: &EthClient,
    l2_client: &EthClient,
    rich_wallet_private_key: &SecretKey,
    receiver_private_key: &SecretKey,
) -> Result<(), Box<dyn std::error::Error>> {
    println!("Starting test for privileged transaction with insufficient balance");
    let rich_address = get_address_from_secret_key(rich_wallet_private_key)?;
    let receiver_address = get_address_from_secret_key(receiver_private_key)?;

    println!("ptx_not_enough_balance: Fetching initial balances on L1 and L2");

    let balance_sender = l2_client
        .get_balance(rich_address, BlockIdentifier::Tag(BlockTag::Latest))
        .await?;
    let balance_before = l2_client
        .get_balance(receiver_address, BlockIdentifier::Tag(BlockTag::Latest))
        .await?;

    let transfer_value = balance_sender + U256::one();

    println!(
        "ptx_not_enough_balance: Attempting to transfer {transfer_value} from {rich_address:#x} to {receiver_address:#x}"
    );

    let l1_to_l2_tx_hash = ethrex_l2_sdk::send_l1_to_l2_tx(
        rich_address,
        Some(0),
        None,
        L1ToL2TransactionData::new(receiver_address, 21000 * 5, transfer_value, Bytes::new()),
        rich_wallet_private_key,
        bridge_address()?,
        l1_client,
    )
    .await?;

    println!("ptx_not_enough_balance: Waiting for L1 to L2 transaction receipt on L1");

    let l1_to_l2_tx_receipt = wait_for_transaction_receipt(l1_to_l2_tx_hash, l1_client, 5).await?;

    assert!(
        l1_to_l2_tx_receipt.receipt.status,
        "Transfer transaction failed"
    );

    println!("ptx_not_enough_balance: Waiting for L1 to L2 transaction receipt on L2");

    let _ = wait_for_l2_deposit_receipt(
        l1_to_l2_tx_receipt.block_info.block_number,
        l1_client,
        l2_client,
    )
    .await?;

    println!("ptx_not_enough_balance: Checking balances after transfer");

    let balance_after = l2_client
        .get_balance(receiver_address, BlockIdentifier::Tag(BlockTag::Latest))
        .await?;
    assert_eq!(balance_after, balance_before);
    Ok(())
}

async fn perform_transfer(
    l2_client: &EthClient,
    transferer_private_key: &SecretKey,
    transfer_recipient_address: Address,
    transfer_value: U256,
) -> Result<(), Box<dyn std::error::Error>> {
    let transferer_address = ethrex_l2_sdk::get_address_from_secret_key(transferer_private_key)?;

    let transferer_initial_l2_balance = l2_client
        .get_balance(transferer_address, BlockIdentifier::Tag(BlockTag::Latest))
        .await?;

    assert!(
        transferer_initial_l2_balance >= transfer_value,
        "L2 transferer doesn't have enough balance to transfer"
    );

    let transfer_recipient_initial_balance = l2_client
        .get_balance(
            transfer_recipient_address,
            BlockIdentifier::Tag(BlockTag::Latest),
        )
        .await?;

    let fee_vault_balance_before_transfer = l2_client
        .get_balance(fees_vault(), BlockIdentifier::Tag(BlockTag::Latest))
        .await?;

    let transfer_tx = ethrex_l2_sdk::transfer(
        transfer_value,
        transferer_address,
        transfer_recipient_address,
        transferer_private_key,
        l2_client,
    )
    .await?;

    let transfer_tx_receipt =
        ethrex_l2_sdk::wait_for_transaction_receipt(transfer_tx, l2_client, 1000).await?;

    assert!(
        transfer_tx_receipt.receipt.status,
        "Transfer transaction failed"
    );

    let recoverable_fees_vault_balance = l2_client
        .get_balance(fees_vault(), BlockIdentifier::Tag(BlockTag::Latest))
        .await?;

    println!("Recoverable Fees Balance: {recoverable_fees_vault_balance}",);

    println!("Checking balances on L2 after transfer");

    let transferer_l2_balance_after_transfer = l2_client
        .get_balance(transferer_address, BlockIdentifier::Tag(BlockTag::Latest))
        .await?;

    assert!(
        (transferer_initial_l2_balance - transfer_value)
            .abs_diff(transferer_l2_balance_after_transfer)
            < L2_GAS_COST_MAX_DELTA,
        "L2 transferer balance didn't decrease as expected after transfer. Gas costs were {}/{L2_GAS_COST_MAX_DELTA}",
        (transferer_initial_l2_balance - transfer_value)
            .abs_diff(transferer_l2_balance_after_transfer)
    );

    let transfer_recipient_l2_balance_after_transfer = l2_client
        .get_balance(
            transfer_recipient_address,
            BlockIdentifier::Tag(BlockTag::Latest),
        )
        .await?;

    assert_eq!(
        transfer_recipient_l2_balance_after_transfer,
        transfer_recipient_initial_balance + transfer_value,
        "L2 transfer recipient balance didn't increase as expected after transfer"
    );

    let fee_vault_balance_after_transfer = l2_client
        .get_balance(fees_vault(), BlockIdentifier::Tag(BlockTag::Latest))
        .await?;

    let transfer_fees = get_fees_details_l2(transfer_tx_receipt, l2_client).await;

    assert_eq!(
        fee_vault_balance_after_transfer,
        fee_vault_balance_before_transfer + transfer_fees.recoverable_fees,
        "Fee vault balance didn't increase as expected after transfer"
    );

    Ok(())
}

async fn test_n_withdraws(
    l1_client: &EthClient,
    l2_client: &EthClient,
    withdrawer_private_key: &SecretKey,
    n: u64,
) -> Result<(), Box<dyn std::error::Error>> {
    println!("test_n_withdraws: Withdrawing funds from L2 to L1");
    let withdrawer_address = ethrex_l2_sdk::get_address_from_secret_key(withdrawer_private_key)?;
    let withdraw_value = std::env::var("INTEGRATION_TEST_WITHDRAW_VALUE")
        .map(|value| U256::from_dec_str(&value).expect("Invalid withdraw value"))
        .unwrap_or(U256::from(100000000000000000000u128));

    println!("test_n_withdraws: Checking balances on L1 and L2 before withdrawal");

    let withdrawer_l2_balance_before_withdrawal = l2_client
        .get_balance(withdrawer_address, BlockIdentifier::Tag(BlockTag::Latest))
        .await?;

    assert!(
        withdrawer_l2_balance_before_withdrawal >= withdraw_value,
        "L2 withdrawer doesn't have enough balance to withdraw"
    );

    let bridge_balance_before_withdrawal = l1_client
        .get_balance(bridge_address()?, BlockIdentifier::Tag(BlockTag::Latest))
        .await?;

    assert!(
        bridge_balance_before_withdrawal >= withdraw_value,
        "L1 bridge doesn't have enough balance to withdraw"
    );

    let withdrawer_l1_balance_before_withdrawal = l1_client
        .get_balance(withdrawer_address, BlockIdentifier::Tag(BlockTag::Latest))
        .await?;

    let fee_vault_balance_before_withdrawal = l2_client
        .get_balance(fees_vault(), BlockIdentifier::Tag(BlockTag::Latest))
        .await?;

    println!("test_n_withdraws: Withdrawing funds from L2 to L1");

    let mut withdraw_txs = vec![];
    let mut receipts = vec![];

    for x in 1..n + 1 {
        println!("test_n_withdraws: Sending withdraw {x}/{n}");
        let withdraw_tx = ethrex_l2_sdk::withdraw(
            withdraw_value,
            withdrawer_address,
            *withdrawer_private_key,
            l2_client,
        )
        .await?;

        withdraw_txs.push(withdraw_tx);

        let withdraw_tx_receipt =
            ethrex_l2_sdk::wait_for_transaction_receipt(withdraw_tx, l2_client, 1000)
                .await
                .expect("Withdraw tx receipt not found");

        receipts.push(withdraw_tx_receipt);
    }

    println!("test_n_withdraws: Checking balances on L1 and L2 after withdrawal");

    let withdrawer_l2_balance_after_withdrawal = l2_client
        .get_balance(withdrawer_address, BlockIdentifier::Tag(BlockTag::Latest))
        .await?;

    assert!(
        (withdrawer_l2_balance_before_withdrawal - withdraw_value * n)
            .abs_diff(withdrawer_l2_balance_after_withdrawal)
            < L2_GAS_COST_MAX_DELTA * n,
        "Withdrawer L2 balance didn't decrease as expected after withdrawal"
    );

    let withdrawer_l1_balance_after_withdrawal = l1_client
        .get_balance(withdrawer_address, BlockIdentifier::Tag(BlockTag::Latest))
        .await?;

    assert_eq!(
        withdrawer_l1_balance_after_withdrawal, withdrawer_l1_balance_before_withdrawal,
        "Withdrawer L1 balance should not change after withdrawal"
    );

    let fee_vault_balance_after_withdrawal = l2_client
        .get_balance(fees_vault(), BlockIdentifier::Tag(BlockTag::Latest))
        .await?;

    let mut withdraw_fees = U256::zero();
    for receipt in receipts {
        withdraw_fees += get_fees_details_l2(receipt, l2_client)
            .await
            .recoverable_fees;
    }

    assert_eq!(
        fee_vault_balance_after_withdrawal,
        fee_vault_balance_before_withdrawal + withdraw_fees,
        "Fee vault balance didn't increase as expected after withdrawal"
    );

    // We need to wait for all the txs to be included in some batch
    let mut proofs = vec![];
    for (i, tx) in withdraw_txs.clone().into_iter().enumerate() {
        println!("Getting proof for withdrawal {i}/{n} ({tx:x})");
        proofs.push(get_proof(l1_client, l2_client, tx).await);
    }

    let mut withdraw_claim_txs_receipts = vec![];

    for (x, proof) in proofs.iter().enumerate() {
        println!("Claiming withdrawal on L1 {x}/{n}");

        let withdraw_claim_tx = ethrex_l2_sdk::claim_withdraw(
            withdraw_value,
            withdrawer_address,
            *withdrawer_private_key,
            l1_client,
            proof,
        )
        .await?;
        let withdraw_claim_tx_receipt =
            wait_for_transaction_receipt(withdraw_claim_tx, l1_client, 5).await?;
        withdraw_claim_txs_receipts.push(withdraw_claim_tx_receipt);
    }

    println!("test_n_withdraws: Checking balances on L1 and L2 after claim");

    let withdrawer_l1_balance_after_claim = l1_client
        .get_balance(withdrawer_address, BlockIdentifier::Tag(BlockTag::Latest))
        .await?;

    let gas_used_value: u64 = withdraw_claim_txs_receipts
        .iter()
        .map(|x| x.tx_info.gas_used * x.tx_info.effective_gas_price)
        .sum();

    assert_eq!(
        withdrawer_l1_balance_after_claim,
        withdrawer_l1_balance_after_withdrawal + withdraw_value * n - gas_used_value,
        "Withdrawer L1 balance wasn't updated as expected after claim"
    );

    let withdrawer_l2_balance_after_claim = l2_client
        .get_balance(withdrawer_address, BlockIdentifier::Tag(BlockTag::Latest))
        .await?;

    assert_eq!(
        withdrawer_l2_balance_after_claim, withdrawer_l2_balance_after_withdrawal,
        "Withdrawer L2 balance should not change after claim"
    );

    let bridge_balance_after_withdrawal = l1_client
        .get_balance(bridge_address()?, BlockIdentifier::Tag(BlockTag::Latest))
        .await?;

    assert_eq!(
        bridge_balance_after_withdrawal,
        bridge_balance_before_withdrawal - withdraw_value * n,
        "Bridge balance didn't decrease as expected after withdrawal"
    );

    Ok(())
}

async fn test_total_eth_l2(
    l1_client: &EthClient,
    l2_client: &EthClient,
) -> Result<(), Box<dyn std::error::Error>> {
    println!("Checking total ETH on L2");

    println!("Fetching rich accounts balance on L2");
    let rich_accounts_balance = get_rich_accounts_balance(l2_client)
        .await
        .expect("Failed to get rich accounts balance");

    let coinbase_balance = l2_client
        .get_balance(fees_vault(), BlockIdentifier::Tag(BlockTag::Latest))
        .await?;

    println!("Coinbase balance: {coinbase_balance}");

    let total_eth_on_l2 = rich_accounts_balance + coinbase_balance;

    println!("Total ETH on L2: {rich_accounts_balance} + {coinbase_balance} = {total_eth_on_l2}");

    println!("Checking locked ETH on CommonBridge");

    let bridge_address = bridge_address()?;
    let bridge_locked_eth = l1_client
        .get_balance(bridge_address, BlockIdentifier::Tag(BlockTag::Latest))
        .await?;

    println!("Bridge locked ETH: {bridge_locked_eth}");

    assert!(
        total_eth_on_l2 <= bridge_locked_eth,
        "Total ETH on L2 ({total_eth_on_l2}) is greater than bridge locked ETH ({bridge_locked_eth})"
    );

    Ok(())
}

async fn test_deploy(
    l2_client: &EthClient,
    init_code: &[u8],
    deployer_private_key: &SecretKey,
) -> Result<Address, Box<dyn std::error::Error>> {
    println!("Deploying contract on L2");

    let deployer: Signer = LocalSigner::new(*deployer_private_key).into();

    let deployer_balance_before_deploy = l2_client
        .get_balance(deployer.address(), BlockIdentifier::Tag(BlockTag::Latest))
        .await?;

    let fee_vault_balance_before_deploy = l2_client
        .get_balance(fees_vault(), BlockIdentifier::Tag(BlockTag::Latest))
        .await?;

    let (deploy_tx_hash, contract_address) = deploy(
        l2_client,
        &deployer,
        init_code.to_vec().into(),
        Overrides::default(),
    )
    .await?;

    let deploy_tx_receipt =
        ethrex_l2_sdk::wait_for_transaction_receipt(deploy_tx_hash, l2_client, 5).await?;

    let deploy_fees = get_fees_details_l2(deploy_tx_receipt, l2_client).await;

    let deployer_balance_after_deploy = l2_client
        .get_balance(deployer.address(), BlockIdentifier::Tag(BlockTag::Latest))
        .await?;

    assert_eq!(
        deployer_balance_after_deploy,
        deployer_balance_before_deploy - deploy_fees.total_fees,
        "Deployer L2 balance didn't decrease as expected after deploy"
    );

    let fee_vault_balance_after_deploy = l2_client
        .get_balance(fees_vault(), BlockIdentifier::Tag(BlockTag::Latest))
        .await?;

    assert_eq!(
        fee_vault_balance_after_deploy,
        fee_vault_balance_before_deploy + deploy_fees.recoverable_fees,
        "Fee vault balance didn't increase as expected after deploy"
    );

    let deployed_contract_balance = l2_client
        .get_balance(contract_address, BlockIdentifier::Tag(BlockTag::Latest))
        .await?;

    assert!(
        deployed_contract_balance.is_zero(),
        "Deployed contract balance should be zero after deploy"
    );

    Ok(contract_address)
}

async fn test_deploy_l1(
    client: &EthClient,
    init_code: &[u8],
    private_key: &SecretKey,
) -> Result<Address, Box<dyn std::error::Error>> {
    println!("Deploying contract on L1");

    let deployer_signer: Signer = LocalSigner::new(*private_key).into();

    let (deploy_tx_hash, contract_address) = deploy(
        client,
        &deployer_signer,
        init_code.to_vec().into(),
        Overrides::default(),
    )
    .await?;

    ethrex_l2_sdk::wait_for_transaction_receipt(deploy_tx_hash, client, 5).await?;

    Ok(contract_address)
}

async fn test_call_to_contract_with_deposit(
    l1_client: &EthClient,
    l2_client: &EthClient,
    deployed_contract_address: Address,
    calldata_to_contract: Bytes,
    caller_private_key: &SecretKey,
) -> Result<(), Box<dyn std::error::Error>> {
    let caller_address = ethrex_l2_sdk::get_address_from_secret_key(caller_private_key)
        .expect("Failed to get address");

    println!("Checking balances before call");

    let caller_l1_balance_before_call = l1_client
        .get_balance(caller_address, BlockIdentifier::Tag(BlockTag::Latest))
        .await?;

    let deployed_contract_balance_before_call = l2_client
        .get_balance(
            deployed_contract_address,
            BlockIdentifier::Tag(BlockTag::Latest),
        )
        .await?;

    let fee_vault_balance_before_call = l2_client
        .get_balance(fees_vault(), BlockIdentifier::Tag(BlockTag::Latest))
        .await?;

    println!("Calling contract on L2 with deposit");

    let l1_to_l2_tx_hash = ethrex_l2_sdk::send_l1_to_l2_tx(
        caller_address,
        Some(0),
        None,
        L1ToL2TransactionData::new(
            deployed_contract_address,
            21000 * 5,
            U256::zero(),
            calldata_to_contract.clone(),
        ),
        caller_private_key,
        bridge_address()?,
        l1_client,
    )
    .await?;

    println!("Waiting for L1 to L2 transaction receipt on L1");

    let l1_to_l2_tx_receipt = wait_for_transaction_receipt(l1_to_l2_tx_hash, l1_client, 5).await?;

    assert!(l1_to_l2_tx_receipt.receipt.status);

    println!("Waiting for L1 to L2 transaction receipt on L2");

    let _ = wait_for_l2_deposit_receipt(
        l1_to_l2_tx_receipt.block_info.block_number,
        l1_client,
        l2_client,
    )
    .await?;

    println!("Checking balances after call");

    let caller_l1_balance_after_call = l1_client
        .get_balance(caller_address, BlockIdentifier::Tag(BlockTag::Latest))
        .await?;

    assert_eq!(
        caller_l1_balance_after_call,
        caller_l1_balance_before_call
            - l1_to_l2_tx_receipt.tx_info.gas_used
                * l1_to_l2_tx_receipt.tx_info.effective_gas_price,
        "Caller L1 balance didn't decrease as expected after call"
    );

    let fee_vault_balance_after_call = l2_client
        .get_balance(fees_vault(), BlockIdentifier::Tag(BlockTag::Latest))
        .await?;

    assert_eq!(
        fee_vault_balance_after_call, fee_vault_balance_before_call,
        "Fee vault balance increased unexpectedly after call"
    );

    let deployed_contract_balance_after_call = l2_client
        .get_balance(
            deployed_contract_address,
            BlockIdentifier::Tag(BlockTag::Latest),
        )
        .await?;

    assert_eq!(
        deployed_contract_balance_after_call, deployed_contract_balance_before_call,
        "Deployed contract increased unexpectedly after call"
    );

    Ok(())
}

// FIXME: Remove this before merging
#[allow(dead_code)]
#[derive(Debug)]
struct FeesDetails {
    total_fees: U256,
    recoverable_fees: U256,
    burned_fees: U256,
}

async fn get_fees_details_l2(tx_receipt: RpcReceipt, l2_client: &EthClient) -> FeesDetails {
    let total_fees: U256 =
        (tx_receipt.tx_info.gas_used * tx_receipt.tx_info.effective_gas_price).into();

    let effective_gas_price = tx_receipt.tx_info.effective_gas_price;
    let base_fee_per_gas = l2_client
        .get_block_by_number(BlockIdentifier::Number(tx_receipt.block_info.block_number))
        .await
        .unwrap()
        .header
        .base_fee_per_gas
        .unwrap();

    let max_priority_fee_per_gas_transfer: U256 = (effective_gas_price - base_fee_per_gas).into();

    let recoverable_fees = max_priority_fee_per_gas_transfer.mul(tx_receipt.tx_info.gas_used);

    FeesDetails {
        total_fees,
        recoverable_fees,
        burned_fees: total_fees - recoverable_fees,
    }
}

fn l1_client() -> EthClient {
    EthClient::new(&std::env::var("INTEGRATION_TEST_L1_RPC").unwrap_or(DEFAULT_L1_RPC.to_string()))
        .unwrap()
}

fn l2_client() -> EthClient {
    EthClient::new(&std::env::var("INTEGRATION_TEST_L2_RPC").unwrap_or(DEFAULT_L2_RPC.to_string()))
        .unwrap()
}

fn fees_vault() -> Address {
    std::env::var("INTEGRATION_TEST_PROPOSER_COINBASE_ADDRESS")
        .map(|address| address.parse().expect("Invalid proposer coinbase address"))
        .unwrap_or(DEFAULT_PROPOSER_COINBASE_ADDRESS)
}

fn l1_rich_wallet_private_key() -> SecretKey {
    let l1_rich_wallet_pk = std::env::var("INTEGRATION_TEST_L1_RICH_WALLET_PRIVATE_KEY")
        .map(|pk| pk.parse().expect("Invalid l1 rich wallet pk"))
        .unwrap_or(DEFAULT_L1_RICH_WALLET_PRIVATE_KEY);
    SecretKey::from_slice(l1_rich_wallet_pk.as_bytes()).unwrap()
}

fn l2_return_transfer_private_key() -> SecretKey {
    let l2_return_deposit_private_key =
        std::env::var("INTEGRATION_TEST_RETURN_TRANSFER_PRIVATE_KEY")
            .map(|pk| pk.parse().expect("Invalid l1 rich wallet pk"))
            .unwrap_or(DEFAULT_L2_RETURN_TRANSFER_PRIVATE_KEY);
    SecretKey::from_slice(l2_return_deposit_private_key.as_bytes()).unwrap()
}

async fn wait_for_l2_deposit_receipt(
    l1_receipt_block_number: BlockNumber,
    l1_client: &EthClient,
    l2_client: &EthClient,
) -> Result<RpcReceipt, Box<dyn std::error::Error>> {
    let topic = keccak(b"PrivilegedTxSent(address,address,address,uint256,uint256,uint256,bytes)");
    let logs = l1_client
        .get_logs(
            U256::from(l1_receipt_block_number),
            U256::from(l1_receipt_block_number),
            bridge_address()?,
            vec![topic],
        )
        .await?;
    let data = PrivilegedTransactionData::from_log(logs.first().unwrap().log.clone())?;

    let l2_deposit_tx_hash = data
        .into_tx(
            l1_client,
            l2_client.get_chain_id().await?.try_into().unwrap(),
            0,
        )
        .await
        .unwrap()
        .get_privileged_hash()
        .unwrap();

    Ok(ethrex_l2_sdk::wait_for_transaction_receipt(l2_deposit_tx_hash, l2_client, 1000).await?)
}

pub fn read_env_file_by_config() {
    let env_file_path = PathBuf::from(env!("CARGO_MANIFEST_DIR")).join(".env");
    let reader = BufReader::new(File::open(env_file_path).expect("Failed to open .env file"));

    for line in reader.lines() {
        let line = line.expect("Failed to read line");
        if line.starts_with("#") {
            // Skip comments
            continue;
        };
        match line.split_once('=') {
            Some((key, value)) => {
                if std::env::vars().any(|(k, _)| k == key) {
                    continue;
                }
                unsafe { std::env::set_var(key, value) }
            }
            None => continue,
        };
    }
}

async fn get_rich_accounts_balance(
    l2_client: &EthClient,
) -> Result<U256, Box<dyn std::error::Error>> {
    let mut total_balance = U256::zero();
    let private_keys_file_path = private_keys_file_path();

    let pks = read_to_string(private_keys_file_path)?;
    let private_keys: Vec<String> = pks
        .lines()
        .filter(|line| !line.trim().is_empty())
        .map(|line| line.trim().to_string())
        .collect();

    for pk in private_keys.iter() {
        let secret_key = parse_private_key(pk)?;
        let address = get_address_from_secret_key(&secret_key)?;
        let get_balance = l2_client
            .get_balance(address, BlockIdentifier::Tag(BlockTag::Latest))
            .await?;
        total_balance += get_balance;
    }
    Ok(total_balance)
}

fn private_keys_file_path() -> PathBuf {
    match std::env::var("ETHREX_DEPLOYER_PRIVATE_KEYS_FILE_PATH") {
        Ok(path) => PathBuf::from(path),
        Err(_) => {
            println!(
                "ETHREX_DEPLOYER_PRIVATE_KEYS_FILE_PATH not set, using default: {DEFAULT_PRIVATE_KEYS_FILE_PATH}",
            );
            PathBuf::from(DEFAULT_PRIVATE_KEYS_FILE_PATH)
        }
    }
}

pub fn parse_private_key(s: &str) -> Result<SecretKey, Box<dyn std::error::Error>> {
    Ok(SecretKey::from_slice(&parse_hex(s)?)?)
}

pub fn parse_hex(s: &str) -> Result<Bytes, FromHexError> {
    match s.strip_prefix("0x") {
        Some(s) => hex::decode(s).map(Into::into),
        None => hex::decode(s).map(Into::into),
    }
}

fn get_contract_dependencies(contracts_path: &Path) {
    std::fs::create_dir_all(contracts_path.join("lib")).expect("Failed to create contracts/lib");
    git_clone(
        "https://github.com/OpenZeppelin/openzeppelin-contracts-upgradeable.git",
        contracts_path
            .join("lib/openzeppelin-contracts-upgradeable")
            .to_str()
            .expect("Failed to convert path to str"),
        None,
        true,
    )
    .unwrap();
}

fn transfer_value() -> U256 {
    std::env::var("INTEGRATION_TEST_TRANSFER_VALUE")
        .map(|value| U256::from_dec_str(&value).expect("Invalid transfer value"))
        .unwrap_or(U256::from(10_000_000_000u128))
}

fn on_chain_proposer_address() -> Address {
    Address::from_str(
        &std::env::var("ETHREX_COMMITTER_ON_CHAIN_PROPOSER_ADDRESS")
            .expect("ETHREX_COMMITTER_ON_CHAIN_PROPOSER_ADDRESS env var not set"),
    )
    .unwrap()
}

async fn get_proof(l1_client: &EthClient, l2_client: &EthClient, tx: H256) -> L1MessageProof {
    let proof = l2_client.wait_for_message_proof(tx, 1000).await;
    let proof = proof.unwrap().into_iter().next().expect("proof not found");

    while l1_client
        .get_last_verified_batch(on_chain_proposer_address())
        .await
        .unwrap()
        < proof.batch_number
    {
        println!("Withdrawal is not verified on L1 yet");
        tokio::time::sleep(Duration::from_secs(2)).await;
    }
    proof
}<|MERGE_RESOLUTION|>--- conflicted
+++ resolved
@@ -2,12 +2,9 @@
 #![allow(clippy::expect_used)]
 use bytes::Bytes;
 use ethrex_common::types::BlockNumber;
-<<<<<<< HEAD
 use ethrex_common::{Address, H160, H256, U256};
-=======
 use ethrex_l2::monitor::widget::l2_to_l1_messages::{L2ToL1MessageKind, L2ToL1MessageStatus};
 use ethrex_l2::monitor::widget::{L2ToL1MessagesTable, l2_to_l1_messages::L2ToL1MessageRow};
->>>>>>> 0d5a4927
 use ethrex_l2::sequencer::l1_watcher::PrivilegedTransactionData;
 use ethrex_l2_common::calldata::Value;
 use ethrex_l2_rpc::{
@@ -500,8 +497,6 @@
         ],
     )
     .await;
-<<<<<<< HEAD
-=======
     let withdrawal_tx_hash = res.tx_info.transaction_hash;
     assert_eq!(
         find_withdrawal_with_widget(bridge_address()?, withdrawal_tx_hash, l2_client, l1_client,)
@@ -517,13 +512,8 @@
             l2_tx_hash: withdrawal_tx_hash
         }
     );
-    let proof = l2_client
-        .wait_for_message_proof(withdrawal_tx_hash, 1000)
-        .await;
-    let proof = proof.unwrap().into_iter().next().expect("proof not found");
->>>>>>> 0d5a4927
-
-    let proof = get_proof(l1_client, l2_client, res.tx_info.transaction_hash).await;
+    
+    let proof = obtain_verified_proof(l1_client, l2_client, res.tx_info.transaction_hash).await;
 
     println!("test_erc20_roundtrip: Claiming withdrawal on L1");
 
@@ -671,7 +661,7 @@
         .await
         .unwrap();
 
-    let proof = get_proof(l1_client, l2_client, res.tx_info.transaction_hash).await;
+    let proof = obtain_verified_proof(l1_client, l2_client, res.tx_info.transaction_hash).await;
 
     println!("test_erc20_failed_deposit: Claiming withdrawal on L1");
 
@@ -768,7 +758,7 @@
         .await?;
 
     println!("forced_withdrawal: Waiting for withdrawal proof on L2");
-    let proof = get_proof(l1_client, l2_client, res.tx_info.transaction_hash).await;
+    let proof = obtain_verified_proof(l1_client, l2_client, res.tx_info.transaction_hash).await;
 
     println!("forced_withdrawal: Claiming withdrawal on L1");
 
@@ -1375,7 +1365,7 @@
     let mut proofs = vec![];
     for (i, tx) in withdraw_txs.clone().into_iter().enumerate() {
         println!("Getting proof for withdrawal {i}/{n} ({tx:x})");
-        proofs.push(get_proof(l1_client, l2_client, tx).await);
+        proofs.push(obtain_verified_proof(l1_client, l2_client, tx).await);
     }
 
     let mut withdraw_claim_txs_receipts = vec![];
@@ -1846,7 +1836,7 @@
     .unwrap()
 }
 
-async fn get_proof(l1_client: &EthClient, l2_client: &EthClient, tx: H256) -> L1MessageProof {
+async fn obtain_verified_proof(l1_client: &EthClient, l2_client: &EthClient, tx: H256) -> L1MessageProof {
     let proof = l2_client.wait_for_message_proof(tx, 1000).await;
     let proof = proof.unwrap().into_iter().next().expect("proof not found");
 
