#![allow(clippy::unwrap_used)]
#![allow(clippy::expect_used)]
use bytes::Bytes;
use ethereum_types::{Address, U256};
use ethrex_common::{H160, types::BlockNumber};
use ethrex_l2::sequencer::l1_watcher::PrivilegedTransactionData;
use ethrex_l2_common::calldata::Value;
use ethrex_l2_sdk::{
<<<<<<< HEAD
    COMMON_BRIDGE_L2_ADDRESS, claim_erc20withdraw, compile_contract, deposit_erc20,
    download_contract_deps, get_address_from_secret_key, get_erc1967_slot,
    wait_for_transaction_receipt,
=======
    COMMON_BRIDGE_L2_ADDRESS,
    calldata::{self},
    claim_erc20withdraw, compile_contract, deposit_erc20, get_address_from_secret_key,
    l1_to_l2_tx_data::L1ToL2TransactionData,
    wait_for_transaction_receipt,
};
use ethrex_rpc::{
    clients::eth::{EthClient, eth_sender::Overrides, from_hex_string_to_u256},
    types::{
        block_identifier::{BlockIdentifier, BlockTag},
        receipt::RpcReceipt,
    },
>>>>>>> 538293ed
};
use hex::FromHexError;
use keccak_hash::{H256, keccak};
use secp256k1::SecretKey;
use std::{
    fs::{File, read_to_string},
    io::{BufRead, BufReader},
    ops::Mul,
    path::{Path, PathBuf},
    str::FromStr,
    time::Duration,
};

/// Test the full flow of depositing, depositing with contract call, transferring, and withdrawing funds
/// from L1 to L2 and back.
/// The test can be configured with the following environment variables
///
/// RPC urls:
/// INTEGRATION_TEST_ETH_URL: The url of the l1 rpc server
/// INTEGRATION_TEST_PROPOSER_URL: The url of the l2 rpc server
///
/// Accounts private keys:
/// INTEGRATION_TEST_L1_RICH_WALLET_PRIVATE_KEY: The l1 private key that will make the deposit to the l2 and the transfer to the second l2 account
/// INTEGRATION_TEST_RETURN_TRANSFER_PRIVATE_KEY: The l2 private key that will receive the deposit and the transfer it back to the L1_RICH_WALLET_PRIVATE_KEY
/// ETHREX_DEPLOYER_PRIVATE_KEYS_FILE_PATH: The path to a file with pks that are rich accounts in the l2
///
/// Contract addresses:
/// ETHREX_WATCHER_BRIDGE_ADDRESS: The address of the l1 bridge contract
/// INTEGRATION_TEST_PROPOSER_COINBASE_ADDRESS: The address of the l2 coinbase
///
/// Test parameters:
///
/// INTEGRATION_TEST_DEPOSIT_VALUE: amount in wei to deposit from L1_RICH_WALLET_PRIVATE_KEY to the l2, this amount will be deposited 3 times over the course of the test
/// INTEGRATION_TEST_TRANSFER_VALUE: amount in wei to transfer to INTEGRATION_TEST_RETURN_TRANSFER_PRIVATE_KEY, this amount will be returned to the account
/// INTEGRATION_TEST_WITHDRAW_VALUE: amount in wei to withdraw from the l2 back to the l1 from L1_RICH_WALLET_PRIVATE_KEY this will be done INTEGRATION_TEST_WITHDRAW_COUNT times
/// INTEGRATION_TEST_WITHDRAW_COUNT: amount of withdraw transactions to send
/// INTEGRATION_TEST_SKIP_TEST_TOTAL_ETH: if set the integration test will not check for total eth in the chain, only to be used if we don't know all the accounts that exist in l2
const DEFAULT_ETH_URL: &str = "http://localhost:8545";
const DEFAULT_PROPOSER_URL: &str = "http://localhost:1729";
// 0x941e103320615d394a55708be13e45994c7d93b932b064dbcb2b511fe3254e2e
const DEFAULT_L1_RICH_WALLET_PRIVATE_KEY: H256 = H256([
    0x94, 0x1e, 0x10, 0x33, 0x20, 0x61, 0x5d, 0x39, 0x4a, 0x55, 0x70, 0x8b, 0xe1, 0x3e, 0x45, 0x99,
    0x4c, 0x7d, 0x93, 0xb9, 0x32, 0xb0, 0x64, 0xdb, 0xcb, 0x2b, 0x51, 0x1f, 0xe3, 0x25, 0x4e, 0x2e,
]);
// 0xbcdf20249abf0ed6d944c0288fad489e33f66b3960d9e6229c1cd214ed3bbe31
const DEFAULT_L2_RETURN_TRANSFER_PRIVATE_KEY: H256 = H256([
    0xbc, 0xdf, 0x20, 0x24, 0x9a, 0xbf, 0x0e, 0xd6, 0xd9, 0x44, 0xc0, 0x28, 0x8f, 0xad, 0x48, 0x9e,
    0x33, 0xf6, 0x6b, 0x39, 0x60, 0xd9, 0xe6, 0x22, 0x9c, 0x1c, 0xd2, 0x14, 0xed, 0x3b, 0xbe, 0x31,
]);
// 0x8ccf74999c496e4d27a2b02941673f41dd0dab2a
const DEFAULT_BRIDGE_ADDRESS: Address = H160([
    0x8c, 0xcf, 0x74, 0x99, 0x9c, 0x49, 0x6e, 0x4d, 0x27, 0xa2, 0xb0, 0x29, 0x41, 0x67, 0x3f, 0x41,
    0xdd, 0x0d, 0xab, 0x2a,
]);
// 0x0007a881CD95B1484fca47615B64803dad620C8d
const DEFAULT_PROPOSER_COINBASE_ADDRESS: Address = H160([
    0x00, 0x07, 0xa8, 0x81, 0xcd, 0x95, 0xb1, 0x48, 0x4f, 0xca, 0x47, 0x61, 0x5b, 0x64, 0x80, 0x3d,
    0xad, 0x62, 0x0c, 0x8d,
]);

const L2_GAS_COST_MAX_DELTA: U256 = U256([100_000_000_000_000, 0, 0, 0]);

const DEFAULT_PRIVATE_KEYS_FILE_PATH: &str = "../../fixtures/keys/private_keys_l1.txt";

#[tokio::test]
async fn l2_integration_test() -> Result<(), Box<dyn std::error::Error>> {
    read_env_file_by_config();

    let eth_client = eth_client();
    let proposer_client = proposer_client();
    let rich_wallet_private_key = l1_rich_wallet_private_key();
    let transfer_return_private_key = l2_return_transfer_private_key();
    let bridge_address = common_bridge_address();
    let deposit_recipient_address = get_address_from_secret_key(&rich_wallet_private_key)
        .expect("Failed to get address from l1 rich wallet pk");

    test_upgrade(&eth_client, &proposer_client).await?;

    test_deposit(
        &rich_wallet_private_key,
        bridge_address,
        deposit_recipient_address,
        &eth_client,
        &proposer_client,
    )
    .await?;

    test_transfer(
        &rich_wallet_private_key,
        &transfer_return_private_key,
        &proposer_client,
    )
    .await?;

    test_transfer_with_privileged_tx(
        &rich_wallet_private_key,
        &transfer_return_private_key,
        &eth_client,
        &proposer_client,
    )
    .await?;

    test_gas_burning(&eth_client).await?;

    test_privileged_tx_with_contract_call(&proposer_client, &eth_client).await?;

    test_privileged_tx_with_contract_call_revert(&proposer_client, &eth_client).await?;

    test_privileged_tx_not_enough_balance(
        &transfer_return_private_key,
        &eth_client,
        &proposer_client,
    )
    .await?;

    test_erc20_roundtrip(bridge_address, &proposer_client, &eth_client).await?;

    let withdrawals_count = std::env::var("INTEGRATION_TEST_WITHDRAW_COUNT")
        .map(|amount| amount.parse().expect("Invalid withdrawal amount value"))
        .unwrap_or(5);

    test_n_withdraws(
        &rich_wallet_private_key,
        &eth_client,
        &proposer_client,
        withdrawals_count,
    )
    .await?;

    if std::env::var("INTEGRATION_TEST_SKIP_TEST_TOTAL_ETH").is_err() {
        test_total_eth_l2(&eth_client, &proposer_client).await?;
    }

    println!("l2_integration_test is done");
    Ok(())
}

async fn test_upgrade(
    l1_client: &EthClient,
    l2_client: &EthClient,
) -> Result<(), Box<dyn std::error::Error>> {
    let private_key = l1_rich_wallet_private_key();

    let contracts_path = Path::new("contracts");
    download_contract_deps(contracts_path).unwrap();
    compile_contract(contracts_path, "src/l2/CommonBridgeL2.sol", false)?;

    let bridge_code = hex::decode(std::fs::read("contracts/solc_out/CommonBridgeL2.bin")?)?;
    let deploy_address = test_deploy(&bridge_code, &private_key, l2_client).await?;

    let impl_slot = get_erc1967_slot("eip1967.proxy.implementation");
    let initial_impl = l2_client
        .get_storage_at(COMMON_BRIDGE_L2_ADDRESS, impl_slot, BlockByNumber::Latest)
        .await?;
    let tx_receipt = test_send(
        l1_client,
        &private_key,
        common_bridge_address(),
        "upgradeL2Contract(address,address,uint256,bytes)",
        &[
            Value::Address(COMMON_BRIDGE_L2_ADDRESS),
            Value::Address(deploy_address),
            Value::Uint(U256::from(100_000)),
            Value::Bytes(Bytes::new()),
        ],
    )
    .await;
    let _ = wait_for_l2_deposit_receipt(tx_receipt.block_info.block_number, l1_client, l2_client)
        .await?;
    let final_impl = l2_client
        .get_storage_at(COMMON_BRIDGE_L2_ADDRESS, impl_slot, BlockByNumber::Latest)
        .await?;
    println!("upgraded {initial_impl:#x} -> {final_impl:#x}");
    assert_ne!(initial_impl, final_impl);
    Ok(())
}

/// In this test we deploy a contract on L2 and call it from L1 using the CommonBridge contract.
/// We call the contract by making a deposit from L1 to L2 with the recipient being the rich account.
/// The deposit will trigger the call to the contract.
async fn test_privileged_tx_with_contract_call(
    proposer_client: &EthClient,
    eth_client: &EthClient,
) -> Result<(), Box<dyn std::error::Error>> {
    let rich_wallet_private_key = l1_rich_wallet_private_key();

    // pragma solidity ^0.8.27;
    // contract Test {
    //     event NumberSet(uint256 indexed number);
    //     function emitNumber(uint256 _number) public {
    //         emit NumberSet(_number);
    //     }
    // }
    let init_code = hex::decode(
        "6080604052348015600e575f5ffd5b506101008061001c5f395ff3fe6080604052348015600e575f5ffd5b50600436106026575f3560e01c8063f15d140b14602a575b5f5ffd5b60406004803603810190603c919060a4565b6042565b005b807f9ec8254969d1974eac8c74afb0c03595b4ffe0a1d7ad8a7f82ed31b9c854259160405160405180910390a250565b5f5ffd5b5f819050919050565b6086816076565b8114608f575f5ffd5b50565b5f81359050609e81607f565b92915050565b5f6020828403121560b65760b56072565b5b5f60c1848285016092565b9150509291505056fea26469706673582212206f6d360696127c56e2d2a456f3db4a61e30eae0ea9b3af3c900c81ea062e8fe464736f6c634300081c0033",
    )?;

    let deployed_contract_address =
        test_deploy(&init_code, &rich_wallet_private_key, proposer_client).await?;

    let number_to_emit = U256::from(424242);
    let calldata_to_contract: Bytes =
        calldata::encode_calldata("emitNumber(uint256)", &[Value::Uint(number_to_emit)])?.into();

    // We need to get the block number before the deposit to search for logs later.
    let first_block = proposer_client.get_block_number().await?;

    test_call_to_contract_with_deposit(
        deployed_contract_address,
        calldata_to_contract,
        &rich_wallet_private_key,
        proposer_client,
        eth_client,
    )
    .await?;

    println!("Waiting for event to be emitted");

    let mut block_number = first_block;

    let topic = keccak(b"NumberSet(uint256)");

    while proposer_client
        .get_logs(first_block, block_number, deployed_contract_address, topic)
        .await
        .is_ok_and(|logs| logs.is_empty())
    {
        println!("Waiting for the event to be built");
        block_number += U256::one();
        tokio::time::sleep(std::time::Duration::from_secs(1)).await;
    }

    let logs = proposer_client
        .get_logs(first_block, block_number, deployed_contract_address, topic)
        .await?;

    let number_emitted = U256::from_big_endian(
        &logs
            .first()
            .unwrap()
            .log
            .topics
            .get(1)
            .unwrap()
            .to_fixed_bytes(),
    );

    assert_eq!(
        number_emitted, number_to_emit,
        "Event emitted with wrong value. Expected 424242, got {number_emitted}"
    );

    Ok(())
}

/// Test the deployment of a contract on L2 and call it from L1 using the CommonBridge contract.
/// The call to the contract should revert but the deposit should be successful.
async fn test_privileged_tx_with_contract_call_revert(
    proposer_client: &EthClient,
    eth_client: &EthClient,
) -> Result<(), Box<dyn std::error::Error>> {
    // pragma solidity ^0.8.27;
    // contract RevertTest {
    //     function revert_call() public {
    //         revert("Reverted");
    //     }
    // }
    let rich_wallet_private_key = l1_rich_wallet_private_key();
    let init_code = hex::decode(
        "6080604052348015600e575f5ffd5b506101138061001c5f395ff3fe6080604052348015600e575f5ffd5b50600436106026575f3560e01c806311ebce9114602a575b5f5ffd5b60306032565b005b6040517f08c379a000000000000000000000000000000000000000000000000000000000815260040160629060c1565b60405180910390fd5b5f82825260208201905092915050565b7f52657665727465640000000000000000000000000000000000000000000000005f82015250565b5f60ad600883606b565b915060b682607b565b602082019050919050565b5f6020820190508181035f83015260d68160a3565b905091905056fea2646970667358221220903f571921ce472f979989f9135b8637314b68e080fd70d0da6ede87ad8b5bd564736f6c634300081c0033",
    )?;

    let deployed_contract_address =
        test_deploy(&init_code, &rich_wallet_private_key, proposer_client).await?;

    let calldata_to_contract: Bytes = calldata::encode_calldata("revert_call()", &[])?.into();

    test_call_to_contract_with_deposit(
        deployed_contract_address,
        calldata_to_contract,
        &rich_wallet_private_key,
        proposer_client,
        eth_client,
    )
    .await?;

    Ok(())
}

async fn test_erc20_roundtrip(
    bridge_address: Address,
    l2_client: &EthClient,
    l1_client: &EthClient,
) -> Result<(), Box<dyn std::error::Error>> {
    let token_amount: U256 = U256::from(100);

    let rich_wallet_private_key = l1_rich_wallet_private_key();
    let rich_address = ethrex_l2_sdk::get_address_from_secret_key(&rich_wallet_private_key)
        .expect("Failed to get address");

    let init_code_l1 = hex::decode(std::fs::read(
        "../../fixtures/contracts/ERC20/ERC20.bin/TestToken.bin",
    )?)?;
    let token_l1 = test_deploy_l1(&init_code_l1, &rich_wallet_private_key, l1_client).await?;

    let contracts_path = Path::new("contracts");
    ethrex_l2_sdk::download_contract_deps(contracts_path)?;
    compile_contract(contracts_path, "src/example/L2ERC20.sol", false)?;
    let init_code_l2_inner = hex::decode(String::from_utf8(std::fs::read(
        "contracts/solc_out/TestTokenL2.bin",
    )?)?)?;
    let init_code_l2 = [
        init_code_l2_inner,
        vec![0u8; 12],
        token_l1.to_fixed_bytes().to_vec(),
    ]
    .concat();
    let token_l2 = test_deploy(&init_code_l2, &rich_wallet_private_key, l2_client).await?;

    println!("token l1={token_l1:x}, l2={token_l2:x}");
    test_send(
        l1_client,
        &rich_wallet_private_key,
        token_l1,
        "freeMint()",
        &[],
    )
    .await;
    test_send(
        l1_client,
        &rich_wallet_private_key,
        token_l1,
        "approve(address,uint256)",
        &[Value::Address(bridge_address), Value::Uint(token_amount)],
    )
    .await;
    let initial_balance = test_balance_of(l1_client, token_l1, rich_address).await;
    let deposit_tx = deposit_erc20(
        token_l1,
        token_l2,
        token_amount,
        rich_address,
        rich_wallet_private_key,
        l1_client,
    )
    .await
    .unwrap();
    let res = wait_for_transaction_receipt(deposit_tx, l1_client, 10)
        .await
        .unwrap();
    wait_for_l2_deposit_receipt(res.block_info.block_number, l1_client, l2_client)
        .await
        .unwrap();
    let remaining_l1_balance = test_balance_of(l1_client, token_l1, rich_address).await;
    let l2_balance = test_balance_of(l2_client, token_l2, rich_address).await;
    assert_eq!(initial_balance - remaining_l1_balance, token_amount);
    assert_eq!(l2_balance, token_amount);

    test_send(
        l2_client,
        &rich_wallet_private_key,
        token_l2,
        "approve(address,uint256)",
        &[
            Value::Address(COMMON_BRIDGE_L2_ADDRESS),
            Value::Uint(token_amount),
        ],
    )
    .await;
    let res = test_send(
        l2_client,
        &rich_wallet_private_key,
        COMMON_BRIDGE_L2_ADDRESS,
        "withdrawERC20(address,address,address,uint256)",
        &[
            Value::Address(token_l1),
            Value::Address(token_l2),
            Value::Address(rich_address),
            Value::Uint(token_amount),
        ],
    )
    .await;
    let proof = l2_client
        .wait_for_message_proof(res.tx_info.transaction_hash, 1000)
        .await;
    let proof = proof.unwrap().into_iter().next().expect("proof not found");

    let on_chain_proposer_address = Address::from_str(
        &std::env::var("ETHREX_COMMITTER_ON_CHAIN_PROPOSER_ADDRESS")
            .expect("ETHREX_COMMITTER_ON_CHAIN_PROPOSER_ADDRESS env var not set"),
    )
    .unwrap();
    while l1_client
        .get_last_verified_batch(on_chain_proposer_address)
        .await
        .unwrap()
        < proof.batch_number
    {
        println!("Withdrawal is not verified on L1 yet");
        tokio::time::sleep(Duration::from_secs(2)).await;
    }

    let withdraw_claim_tx = claim_erc20withdraw(
        token_l1,
        token_l2,
        token_amount,
        res.tx_info.transaction_hash,
        rich_wallet_private_key,
        l1_client,
        &proof,
    )
    .await
    .expect("error while claiming");
    wait_for_transaction_receipt(withdraw_claim_tx, l1_client, 5).await?;
    let l1_final_balance = test_balance_of(l1_client, token_l1, rich_address).await;
    let l2_final_balance = test_balance_of(l2_client, token_l2, rich_address).await;
    assert_eq!(initial_balance, l1_final_balance);
    assert!(l2_final_balance.is_zero());
    Ok(())
}

async fn test_balance_of(client: &EthClient, token: Address, user: Address) -> U256 {
    let res = client
        .call(
            token,
            ethrex_l2_sdk::calldata::encode_calldata("balanceOf(address)", &[Value::Address(user)])
                .unwrap()
                .into(),
            Default::default(),
        )
        .await
        .unwrap();
    from_hex_string_to_u256(&res).unwrap()
}

async fn test_send(
    client: &EthClient,
    private_key: &SecretKey,
    to: Address,
    signature: &str,
    data: &[Value],
) -> RpcReceipt {
    let caller_address =
        ethrex_l2_sdk::get_address_from_secret_key(private_key).expect("Failed to get address");
    let tx = client
        .build_eip1559_transaction(
            to,
            caller_address,
            ethrex_l2_sdk::calldata::encode_calldata(signature, data)
                .unwrap()
                .into(),
            Default::default(),
        )
        .await
        .unwrap();
    let tx_hash = client
        .send_eip1559_transaction(&tx, private_key)
        .await
        .unwrap();
    ethrex_l2_sdk::wait_for_transaction_receipt(tx_hash, client, 10)
        .await
        .unwrap()
}

async fn test_deposit(
    depositor_private_key: &SecretKey,
    bridge_address: Address,
    deposit_recipient_address: Address,
    eth_client: &EthClient,
    proposer_client: &EthClient,
) -> Result<(), Box<dyn std::error::Error>> {
    println!("Fetching initial balances on L1 and L2");

    let depositor = ethrex_l2_sdk::get_address_from_secret_key(depositor_private_key)?;
    let deposit_value = std::env::var("INTEGRATION_TEST_DEPOSIT_VALUE")
        .map(|value| U256::from_dec_str(&value).expect("Invalid deposit value"))
        .unwrap_or(U256::from(1000000000000000000000u128));

    let depositor_l1_initial_balance = eth_client
        .get_balance(depositor, BlockIdentifier::Tag(BlockTag::Latest))
        .await?;

    assert!(
        depositor_l1_initial_balance >= deposit_value,
        "L1 depositor doesn't have enough balance to deposit"
    );

    let deposit_recipient_l2_initial_balance = proposer_client
        .get_balance(
            deposit_recipient_address,
            BlockIdentifier::Tag(BlockTag::Latest),
        )
        .await?;

    let bridge_initial_balance = eth_client
        .get_balance(bridge_address, BlockIdentifier::Tag(BlockTag::Latest))
        .await?;

    let fee_vault_balance_before_deposit = proposer_client
        .get_balance(fees_vault(), BlockIdentifier::Tag(BlockTag::Latest))
        .await?;

    println!("Depositing funds from L1 to L2");

    let deposit_tx_hash = ethrex_l2_sdk::deposit_through_transfer(
        deposit_value,
        deposit_recipient_address,
        depositor_private_key,
        eth_client,
    )
    .await?;

    println!("Waiting for L1 deposit transaction receipt");

    let deposit_tx_receipt =
        ethrex_l2_sdk::wait_for_transaction_receipt(deposit_tx_hash, eth_client, 5).await?;

    let depositor_l1_balance_after_deposit = eth_client
        .get_balance(depositor, BlockIdentifier::Tag(BlockTag::Latest))
        .await?;

    assert_eq!(
        depositor_l1_balance_after_deposit,
        depositor_l1_initial_balance
            - deposit_value
            - deposit_tx_receipt.tx_info.gas_used * deposit_tx_receipt.tx_info.effective_gas_price,
        "Depositor L1 balance didn't decrease as expected after deposit"
    );

    let bridge_balance_after_deposit = eth_client
        .get_balance(bridge_address, BlockIdentifier::Tag(BlockTag::Latest))
        .await?;

    assert_eq!(
        bridge_balance_after_deposit,
        bridge_initial_balance + deposit_value,
        "Bridge balance didn't increase as expected after deposit"
    );

    println!("Waiting for L2 deposit tx receipt");

    let _ = wait_for_l2_deposit_receipt(
        deposit_tx_receipt.block_info.block_number,
        eth_client,
        proposer_client,
    )
    .await?;

    let deposit_recipient_l2_balance_after_deposit = proposer_client
        .get_balance(
            deposit_recipient_address,
            BlockIdentifier::Tag(BlockTag::Latest),
        )
        .await?;

    assert_eq!(
        deposit_recipient_l2_balance_after_deposit,
        deposit_recipient_l2_initial_balance + deposit_value,
        "Deposit recipient L2 balance didn't increase as expected after deposit"
    );

    let fee_vault_balance_after_deposit = proposer_client
        .get_balance(fees_vault(), BlockIdentifier::Tag(BlockTag::Latest))
        .await?;

    assert_eq!(
        fee_vault_balance_after_deposit, fee_vault_balance_before_deposit,
        "Fee vault balance should not change after deposit"
    );

    Ok(())
}

async fn test_transfer(
    transferer_private_key: &SecretKey,
    returnerer_private_key: &SecretKey,
    proposer_client: &EthClient,
) -> Result<(), Box<dyn std::error::Error>> {
    println!("Transferring funds on L2");
    let transfer_value = std::env::var("INTEGRATION_TEST_TRANSFER_VALUE")
        .map(|value| U256::from_dec_str(&value).expect("Invalid transfer value"))
        .unwrap_or(U256::from(10000000000u128));
    let transferer_address = get_address_from_secret_key(transferer_private_key)?;
    let returner_address = get_address_from_secret_key(returnerer_private_key)?;

    perform_transfer(
        proposer_client,
        transferer_private_key,
        returner_address,
        transfer_value,
    )
    .await?;
    // Only return 99% of the transfer, other amount is for fees
    let return_amount = (transfer_value * 99) / 100;

    perform_transfer(
        proposer_client,
        returnerer_private_key,
        transferer_address,
        return_amount,
    )
    .await?;

    Ok(())
}

async fn test_transfer_with_privileged_tx(
    transferer_private_key: &SecretKey,
    receiver_private_key: &SecretKey,
    eth_client: &EthClient,
    proposer_client: &EthClient,
) -> Result<(), Box<dyn std::error::Error>> {
    println!("Transferring funds on L2 through a deposit");
    let transfer_value = std::env::var("INTEGRATION_TEST_TRANSFER_VALUE")
        .map(|value| U256::from_dec_str(&value).expect("Invalid transfer value"))
        .unwrap_or(U256::from(10000000000u128));
    let transferer_address = get_address_from_secret_key(transferer_private_key)?;
    let receiver_address = get_address_from_secret_key(receiver_private_key)?;

    let receiver_balance_before = proposer_client
        .get_balance(receiver_address, BlockIdentifier::Tag(BlockTag::Latest))
        .await?;

    let l1_to_l2_tx_hash = ethrex_l2_sdk::send_l1_to_l2_tx(
        transferer_address,
        Some(0),
        Some(21000 * 10),
        L1ToL2TransactionData::new(receiver_address, 21000 * 5, transfer_value, Bytes::new()),
        &l1_rich_wallet_private_key(),
        common_bridge_address(),
        eth_client,
    )
    .await?;

    println!("Waiting for L1 to L2 transaction receipt on L1");

    let l1_to_l2_tx_receipt = wait_for_transaction_receipt(l1_to_l2_tx_hash, eth_client, 5).await?;
    println!("Waiting for L1 to L2 transaction receipt on L2");

    let _ = wait_for_l2_deposit_receipt(
        l1_to_l2_tx_receipt.block_info.block_number,
        eth_client,
        proposer_client,
    )
    .await?;

    println!("Checking balances after transfer");

    let receiver_balance_after = proposer_client
        .get_balance(receiver_address, BlockIdentifier::Tag(BlockTag::Latest))
        .await?;
    assert_eq!(
        receiver_balance_after,
        receiver_balance_before + transfer_value
    );
    Ok(())
}

async fn test_gas_burning(eth_client: &EthClient) -> Result<(), Box<dyn std::error::Error>> {
    println!("Transferring funds on L2 through a deposit");
    let rich_private_key = l1_rich_wallet_private_key();
    let rich_address = get_address_from_secret_key(&rich_private_key)?;
    let l2_gas_limit = 2_000_000;
    let l1_extra_gas_limit = 400_000;

    let l1_to_l2_tx_hash = ethrex_l2_sdk::send_l1_to_l2_tx(
        rich_address,
        Some(0),
        Some(l2_gas_limit + l1_extra_gas_limit),
        L1ToL2TransactionData::new(rich_address, l2_gas_limit, U256::zero(), Bytes::new()),
        &rich_private_key,
        common_bridge_address(),
        eth_client,
    )
    .await?;

    println!("Waiting for L1 to L2 transaction receipt on L1");

    let l1_to_l2_tx_receipt = wait_for_transaction_receipt(l1_to_l2_tx_hash, eth_client, 5).await?;

    assert!(l1_to_l2_tx_receipt.tx_info.gas_used > l2_gas_limit);
    assert!(l1_to_l2_tx_receipt.tx_info.gas_used < l2_gas_limit + l1_extra_gas_limit);
    Ok(())
}

async fn test_privileged_tx_not_enough_balance(
    receiver_private_key: &SecretKey,
    eth_client: &EthClient,
    proposer_client: &EthClient,
) -> Result<(), Box<dyn std::error::Error>> {
    println!("Transferring funds on L2 through a deposit");
    let rich_wallet_private_key = l1_rich_wallet_private_key();
    let rich_address = get_address_from_secret_key(&rich_wallet_private_key)?;
    let receiver_address = get_address_from_secret_key(receiver_private_key)?;

    let balance_sender = proposer_client
        .get_balance(rich_address, BlockIdentifier::Tag(BlockTag::Latest))
        .await?;
    let balance_before = proposer_client
        .get_balance(receiver_address, BlockIdentifier::Tag(BlockTag::Latest))
        .await?;

    let transfer_value = balance_sender + U256::one();

    let l1_to_l2_tx_hash = ethrex_l2_sdk::send_l1_to_l2_tx(
        rich_address,
        Some(0),
        Some(21000 * 10),
        L1ToL2TransactionData::new(receiver_address, 21000 * 5, transfer_value, Bytes::new()),
        &l1_rich_wallet_private_key(),
        common_bridge_address(),
        eth_client,
    )
    .await?;

    println!("Waiting for L1 to L2 transaction receipt on L1");

    let l1_to_l2_tx_receipt = wait_for_transaction_receipt(l1_to_l2_tx_hash, eth_client, 5).await?;
    println!("Waiting for L1 to L2 transaction receipt on L2");

    let _ = wait_for_l2_deposit_receipt(
        l1_to_l2_tx_receipt.block_info.block_number,
        eth_client,
        proposer_client,
    )
    .await?;

    println!("Checking balances after transfer");

    let balance_after = proposer_client
        .get_balance(receiver_address, BlockIdentifier::Tag(BlockTag::Latest))
        .await?;
    assert_eq!(balance_after, balance_before);
    Ok(())
}

async fn perform_transfer(
    proposer_client: &EthClient,
    transferer_private_key: &SecretKey,
    transfer_recipient_address: Address,
    transfer_value: U256,
) -> Result<(), Box<dyn std::error::Error>> {
    let transferer_address = ethrex_l2_sdk::get_address_from_secret_key(transferer_private_key)?;

    let transferer_initial_l2_balance = proposer_client
        .get_balance(transferer_address, BlockIdentifier::Tag(BlockTag::Latest))
        .await?;

    assert!(
        transferer_initial_l2_balance >= transfer_value,
        "L2 transferer doesn't have enough balance to transfer"
    );

    let transfer_recipient_initial_balance = proposer_client
        .get_balance(
            transfer_recipient_address,
            BlockIdentifier::Tag(BlockTag::Latest),
        )
        .await?;

    let fee_vault_balance_before_transfer = proposer_client
        .get_balance(fees_vault(), BlockIdentifier::Tag(BlockTag::Latest))
        .await?;

    let transfer_tx = ethrex_l2_sdk::transfer(
        transfer_value,
        transferer_address,
        transfer_recipient_address,
        transferer_private_key,
        proposer_client,
    )
    .await?;

    let transfer_tx_receipt =
        ethrex_l2_sdk::wait_for_transaction_receipt(transfer_tx, proposer_client, 1000).await?;

    let recoverable_fees_vault_balance = proposer_client
        .get_balance(fees_vault(), BlockIdentifier::Tag(BlockTag::Latest))
        .await?;

    println!("Recoverable Fees Balance: {recoverable_fees_vault_balance}",);

    println!("Checking balances on L2 after transfer");

    let transferer_l2_balance_after_transfer = proposer_client
        .get_balance(transferer_address, BlockIdentifier::Tag(BlockTag::Latest))
        .await?;

    assert!(
        (transferer_initial_l2_balance - transfer_value)
            .abs_diff(transferer_l2_balance_after_transfer)
            < L2_GAS_COST_MAX_DELTA,
        "L2 transferer balance didn't decrease as expected after transfer. Gas costs were {}/{L2_GAS_COST_MAX_DELTA}",
        (transferer_initial_l2_balance - transfer_value)
            .abs_diff(transferer_l2_balance_after_transfer)
    );

    let transfer_recipient_l2_balance_after_transfer = proposer_client
        .get_balance(
            transfer_recipient_address,
            BlockIdentifier::Tag(BlockTag::Latest),
        )
        .await?;

    assert_eq!(
        transfer_recipient_l2_balance_after_transfer,
        transfer_recipient_initial_balance + transfer_value,
        "L2 transfer recipient balance didn't increase as expected after transfer"
    );

    let fee_vault_balance_after_transfer = proposer_client
        .get_balance(fees_vault(), BlockIdentifier::Tag(BlockTag::Latest))
        .await?;

    let transfer_fees = get_fees_details_l2(transfer_tx_receipt, proposer_client).await;

    assert_eq!(
        fee_vault_balance_after_transfer,
        fee_vault_balance_before_transfer + transfer_fees.recoverable_fees,
        "Fee vault balance didn't increase as expected after transfer"
    );

    Ok(())
}

async fn test_n_withdraws(
    withdrawer_private_key: &SecretKey,
    eth_client: &EthClient,
    proposer_client: &EthClient,
    n: u64,
) -> Result<(), Box<dyn std::error::Error>> {
    // Withdraw funds from L2 to L1
    let withdrawer_address = ethrex_l2_sdk::get_address_from_secret_key(withdrawer_private_key)?;
    let withdraw_value = std::env::var("INTEGRATION_TEST_WITHDRAW_VALUE")
        .map(|value| U256::from_dec_str(&value).expect("Invalid withdraw value"))
        .unwrap_or(U256::from(100000000000000000000u128));

    println!("Checking balances on L1 and L2 before withdrawal");

    let withdrawer_l2_balance_before_withdrawal = proposer_client
        .get_balance(withdrawer_address, BlockIdentifier::Tag(BlockTag::Latest))
        .await?;

    assert!(
        withdrawer_l2_balance_before_withdrawal >= withdraw_value,
        "L2 withdrawer doesn't have enough balance to withdraw"
    );

    let bridge_balance_before_withdrawal = eth_client
        .get_balance(
            common_bridge_address(),
            BlockIdentifier::Tag(BlockTag::Latest),
        )
        .await?;

    assert!(
        bridge_balance_before_withdrawal >= withdraw_value,
        "L1 bridge doesn't have enough balance to withdraw"
    );

    let withdrawer_l1_balance_before_withdrawal = eth_client
        .get_balance(withdrawer_address, BlockIdentifier::Tag(BlockTag::Latest))
        .await?;

    let fee_vault_balance_before_withdrawal = proposer_client
        .get_balance(fees_vault(), BlockIdentifier::Tag(BlockTag::Latest))
        .await?;

    println!("Withdrawing funds from L2 to L1");

    let mut withdraw_txs = vec![];
    let mut receipts = vec![];

    for x in 1..n + 1 {
        println!("Sending withdraw {x}/{n}");
        let withdraw_tx = ethrex_l2_sdk::withdraw(
            withdraw_value,
            withdrawer_address,
            *withdrawer_private_key,
            proposer_client,
        )
        .await?;

        withdraw_txs.push(withdraw_tx);

        let withdraw_tx_receipt =
            ethrex_l2_sdk::wait_for_transaction_receipt(withdraw_tx, proposer_client, 1000)
                .await
                .expect("Withdraw tx receipt not found");

        receipts.push(withdraw_tx_receipt);
    }

    println!("Checking balances on L1 and L2 after withdrawal");

    let withdrawer_l2_balance_after_withdrawal = proposer_client
        .get_balance(withdrawer_address, BlockIdentifier::Tag(BlockTag::Latest))
        .await?;

    assert!(
        (withdrawer_l2_balance_before_withdrawal - withdraw_value * n)
            .abs_diff(withdrawer_l2_balance_after_withdrawal)
            < L2_GAS_COST_MAX_DELTA * n,
        "Withdrawer L2 balance didn't decrease as expected after withdrawal"
    );

    let withdrawer_l1_balance_after_withdrawal = eth_client
        .get_balance(withdrawer_address, BlockIdentifier::Tag(BlockTag::Latest))
        .await?;

    assert_eq!(
        withdrawer_l1_balance_after_withdrawal, withdrawer_l1_balance_before_withdrawal,
        "Withdrawer L1 balance should not change after withdrawal"
    );

    let fee_vault_balance_after_withdrawal = proposer_client
        .get_balance(fees_vault(), BlockIdentifier::Tag(BlockTag::Latest))
        .await?;

    let mut withdraw_fees = U256::zero();
    for receipt in receipts {
        withdraw_fees += get_fees_details_l2(receipt, proposer_client)
            .await
            .recoverable_fees;
    }

    assert_eq!(
        fee_vault_balance_after_withdrawal,
        fee_vault_balance_before_withdrawal + withdraw_fees,
        "Fee vault balance didn't increase as expected after withdrawal"
    );

    // We need to wait for all the txs to be included in some batch
    let mut proofs = vec![];
    for (i, tx) in withdraw_txs.clone().into_iter().enumerate() {
        println!("Getting withdrawal proof {}/{n}", i + 1);
        let message_proof = proposer_client.wait_for_message_proof(tx, 1000).await?;
        let withdrawal_proof = message_proof
            .into_iter()
            .next()
            .expect("no l1messages in withdrawal");
        proofs.push(withdrawal_proof);
    }

    let on_chain_proposer_address = Address::from_str(
        &std::env::var("ETHREX_COMMITTER_ON_CHAIN_PROPOSER_ADDRESS")
            .expect("ETHREX_COMMITTER_ON_CHAIN_PROPOSER_ADDRESS env var not set"),
    )
    .unwrap();
    for proof in &proofs {
        while eth_client
            .get_last_verified_batch(on_chain_proposer_address)
            .await
            .unwrap()
            < proof.batch_number
        {
            println!("Withdrawal is not verified on L1 yet");
            tokio::time::sleep(Duration::from_secs(2)).await;
        }
    }

    let mut withdraw_claim_txs_receipts = vec![];

    for (x, (tx, proof)) in withdraw_txs.iter().zip(proofs.iter()).enumerate() {
        println!("Claiming withdrawal on L1 {x}/{n}");

        let withdraw_claim_tx = ethrex_l2_sdk::claim_withdraw(
            withdraw_value,
            *tx,
            withdrawer_address,
            *withdrawer_private_key,
            eth_client,
            proof,
        )
        .await?;
        let withdraw_claim_tx_receipt =
            wait_for_transaction_receipt(withdraw_claim_tx, eth_client, 5).await?;
        withdraw_claim_txs_receipts.push(withdraw_claim_tx_receipt);
    }

    println!("Checking balances on L1 and L2 after claim");

    let withdrawer_l1_balance_after_claim = eth_client
        .get_balance(withdrawer_address, BlockIdentifier::Tag(BlockTag::Latest))
        .await?;

    let gas_used_value: u64 = withdraw_claim_txs_receipts
        .iter()
        .map(|x| x.tx_info.gas_used * x.tx_info.effective_gas_price)
        .sum();

    assert_eq!(
        withdrawer_l1_balance_after_claim,
        withdrawer_l1_balance_after_withdrawal + withdraw_value * n - gas_used_value,
        "Withdrawer L1 balance wasn't updated as expected after claim"
    );

    let withdrawer_l2_balance_after_claim = proposer_client
        .get_balance(withdrawer_address, BlockIdentifier::Tag(BlockTag::Latest))
        .await?;

    assert_eq!(
        withdrawer_l2_balance_after_claim, withdrawer_l2_balance_after_withdrawal,
        "Withdrawer L2 balance should not change after claim"
    );

    let bridge_balance_after_withdrawal = eth_client
        .get_balance(
            common_bridge_address(),
            BlockIdentifier::Tag(BlockTag::Latest),
        )
        .await?;

    assert_eq!(
        bridge_balance_after_withdrawal,
        bridge_balance_before_withdrawal - withdraw_value * n,
        "Bridge balance didn't decrease as expected after withdrawal"
    );

    Ok(())
}

async fn test_total_eth_l2(
    eth_client: &EthClient,
    proposer_client: &EthClient,
) -> Result<(), Box<dyn std::error::Error>> {
    println!("Checking total ETH on L2");

    println!("Fetching rich accounts balance on L2");
    let rich_accounts_balance = get_rich_accounts_balance(proposer_client)
        .await
        .expect("Failed to get rich accounts balance");

    let coinbase_balance = proposer_client
        .get_balance(fees_vault(), BlockIdentifier::Tag(BlockTag::Latest))
        .await?;

    println!("Coinbase balance: {coinbase_balance}");

    let total_eth_on_l2 = rich_accounts_balance + coinbase_balance;

    println!("Total ETH on L2: {rich_accounts_balance} + {coinbase_balance} = {total_eth_on_l2}");

    println!("Checking locked ETH on CommonBridge");

    let bridge_address = common_bridge_address();
    let bridge_locked_eth = eth_client
        .get_balance(bridge_address, BlockIdentifier::Tag(BlockTag::Latest))
        .await?;

    println!("Bridge locked ETH: {bridge_locked_eth}");

    assert!(
        total_eth_on_l2 <= bridge_locked_eth,
        "Total ETH on L2 ({total_eth_on_l2}) is greater than bridge locked ETH ({bridge_locked_eth})"
    );

    Ok(())
}

async fn test_deploy(
    init_code: &[u8],
    deployer_private_key: &SecretKey,
    proposer_client: &EthClient,
) -> Result<Address, Box<dyn std::error::Error>> {
    println!("Deploying contract on L2");

    let deployer_address = ethrex_l2_sdk::get_address_from_secret_key(deployer_private_key)?;

    let deployer_balance_before_deploy = proposer_client
        .get_balance(deployer_address, BlockIdentifier::Tag(BlockTag::Latest))
        .await?;

    let fee_vault_balance_before_deploy = proposer_client
        .get_balance(fees_vault(), BlockIdentifier::Tag(BlockTag::Latest))
        .await?;

    let (deploy_tx_hash, contract_address) = proposer_client
        .deploy(
            deployer_address,
            *deployer_private_key,
            init_code.to_vec().into(),
            Overrides::default(),
        )
        .await?;

    let deploy_tx_receipt =
        ethrex_l2_sdk::wait_for_transaction_receipt(deploy_tx_hash, proposer_client, 5).await?;

    let deploy_fees = get_fees_details_l2(deploy_tx_receipt, proposer_client).await;

    let deployer_balance_after_deploy = proposer_client
        .get_balance(deployer_address, BlockIdentifier::Tag(BlockTag::Latest))
        .await?;

    assert_eq!(
        deployer_balance_after_deploy,
        deployer_balance_before_deploy - deploy_fees.total_fees,
        "Deployer L2 balance didn't decrease as expected after deploy"
    );

    let fee_vault_balance_after_deploy = proposer_client
        .get_balance(fees_vault(), BlockIdentifier::Tag(BlockTag::Latest))
        .await?;

    assert_eq!(
        fee_vault_balance_after_deploy,
        fee_vault_balance_before_deploy + deploy_fees.recoverable_fees,
        "Fee vault balance didn't increase as expected after deploy"
    );

    let deployed_contract_balance = proposer_client
        .get_balance(contract_address, BlockIdentifier::Tag(BlockTag::Latest))
        .await?;

    assert!(
        deployed_contract_balance.is_zero(),
        "Deployed contract balance should be zero after deploy"
    );

    Ok(contract_address)
}

async fn test_deploy_l1(
    init_code: &[u8],
    private_key: &SecretKey,
    client: &EthClient,
) -> Result<Address, Box<dyn std::error::Error>> {
    println!("Deploying contract on L1");

    let deployer_address = ethrex_l2_sdk::get_address_from_secret_key(private_key)?;

    let (deploy_tx_hash, contract_address) = client
        .deploy(
            deployer_address,
            *private_key,
            init_code.to_vec().into(),
            Overrides::default(),
        )
        .await?;

    ethrex_l2_sdk::wait_for_transaction_receipt(deploy_tx_hash, client, 5).await?;

    Ok(contract_address)
}

async fn test_call_to_contract_with_deposit(
    deployed_contract_address: Address,
    calldata_to_contract: Bytes,
    caller_private_key: &SecretKey,
    proposer_client: &EthClient,
    eth_client: &EthClient,
) -> Result<(), Box<dyn std::error::Error>> {
    let caller_address = ethrex_l2_sdk::get_address_from_secret_key(caller_private_key)
        .expect("Failed to get address");

    println!("Checking balances before call");

    let caller_l1_balance_before_call = eth_client
        .get_balance(caller_address, BlockIdentifier::Tag(BlockTag::Latest))
        .await?;

    let deployed_contract_balance_before_call = proposer_client
        .get_balance(
            deployed_contract_address,
            BlockIdentifier::Tag(BlockTag::Latest),
        )
        .await?;

    let fee_vault_balance_before_call = proposer_client
        .get_balance(fees_vault(), BlockIdentifier::Tag(BlockTag::Latest))
        .await?;

    println!("Calling contract on L2 with deposit");

    let l1_to_l2_tx_hash = ethrex_l2_sdk::send_l1_to_l2_tx(
        caller_address,
        Some(0),
        Some(21000 * 10),
        L1ToL2TransactionData::new(
            deployed_contract_address,
            21000 * 5,
            U256::zero(),
            calldata_to_contract.clone(),
        ),
        &l1_rich_wallet_private_key(),
        common_bridge_address(),
        eth_client,
    )
    .await?;

    println!("Waiting for L1 to L2 transaction receipt on L1");

    let l1_to_l2_tx_receipt = wait_for_transaction_receipt(l1_to_l2_tx_hash, eth_client, 5).await?;

    println!("Waiting for L1 to L2 transaction receipt on L2");

    let _ = wait_for_l2_deposit_receipt(
        l1_to_l2_tx_receipt.block_info.block_number,
        eth_client,
        proposer_client,
    )
    .await?;

    println!("Checking balances after call");

    let caller_l1_balance_after_call = eth_client
        .get_balance(caller_address, BlockIdentifier::Tag(BlockTag::Latest))
        .await?;

    assert_eq!(
        caller_l1_balance_after_call,
        caller_l1_balance_before_call
            - l1_to_l2_tx_receipt.tx_info.gas_used
                * l1_to_l2_tx_receipt.tx_info.effective_gas_price,
        "Caller L1 balance didn't decrease as expected after call"
    );

    let fee_vault_balance_after_call = proposer_client
        .get_balance(fees_vault(), BlockIdentifier::Tag(BlockTag::Latest))
        .await?;

    assert_eq!(
        fee_vault_balance_after_call, fee_vault_balance_before_call,
        "Fee vault balance increased unexpectedly after call"
    );

    let deployed_contract_balance_after_call = proposer_client
        .get_balance(
            deployed_contract_address,
            BlockIdentifier::Tag(BlockTag::Latest),
        )
        .await?;

    assert_eq!(
        deployed_contract_balance_after_call, deployed_contract_balance_before_call,
        "Deployed contract increased unexpectedly after call"
    );

    Ok(())
}

// FIXME: Remove this before merging
#[allow(dead_code)]
#[derive(Debug)]
struct FeesDetails {
    total_fees: U256,
    recoverable_fees: U256,
    burned_fees: U256,
}

async fn get_fees_details_l2(tx_receipt: RpcReceipt, proposer_client: &EthClient) -> FeesDetails {
    let total_fees: U256 =
        (tx_receipt.tx_info.gas_used * tx_receipt.tx_info.effective_gas_price).into();

    let effective_gas_price = tx_receipt.tx_info.effective_gas_price;
    let base_fee_per_gas = proposer_client
        .get_block_by_number(BlockIdentifier::Number(tx_receipt.block_info.block_number))
        .await
        .unwrap()
        .header
        .base_fee_per_gas
        .unwrap();

    let max_priority_fee_per_gas_transfer: U256 = (effective_gas_price - base_fee_per_gas).into();

    let recoverable_fees = max_priority_fee_per_gas_transfer.mul(tx_receipt.tx_info.gas_used);

    FeesDetails {
        total_fees,
        recoverable_fees,
        burned_fees: total_fees - recoverable_fees,
    }
}

fn eth_client() -> EthClient {
    EthClient::new(
        &std::env::var("INTEGRATION_TEST_ETH_URL").unwrap_or(DEFAULT_ETH_URL.to_string()),
    )
    .unwrap()
}

fn proposer_client() -> EthClient {
    EthClient::new(
        &std::env::var("INTEGRATION_TEST_PROPOSER_URL").unwrap_or(DEFAULT_PROPOSER_URL.to_string()),
    )
    .unwrap()
}

fn common_bridge_address() -> Address {
    std::env::var("ETHREX_WATCHER_BRIDGE_ADDRESS")
        .expect("ETHREX_WATCHER_BRIDGE_ADDRESS env var not set")
        .parse()
        .unwrap_or_else(|_| {
            println!(
                "ETHREX_WATCHER_BRIDGE_ADDRESS env var not set, using default: {DEFAULT_BRIDGE_ADDRESS}"
            );
            DEFAULT_BRIDGE_ADDRESS
        })
}

fn fees_vault() -> Address {
    std::env::var("INTEGRATION_TEST_PROPOSER_COINBASE_ADDRESS")
        .map(|address| address.parse().expect("Invalid proposer coinbase address"))
        .unwrap_or(DEFAULT_PROPOSER_COINBASE_ADDRESS)
}

fn l1_rich_wallet_private_key() -> SecretKey {
    let l1_rich_wallet_pk = std::env::var("INTEGRATION_TEST_L1_RICH_WALLET_PRIVATE_KEY")
        .map(|pk| pk.parse().expect("Invalid l1 rich wallet pk"))
        .unwrap_or(DEFAULT_L1_RICH_WALLET_PRIVATE_KEY);
    SecretKey::from_slice(l1_rich_wallet_pk.as_bytes()).unwrap()
}

fn l2_return_transfer_private_key() -> SecretKey {
    let l2_return_deposit_private_key =
        std::env::var("INTEGRATION_TEST_RETURN_TRANSFER_PRIVATE_KEY")
            .map(|pk| pk.parse().expect("Invalid l1 rich wallet pk"))
            .unwrap_or(DEFAULT_L2_RETURN_TRANSFER_PRIVATE_KEY);
    SecretKey::from_slice(l2_return_deposit_private_key.as_bytes()).unwrap()
}

async fn wait_for_l2_deposit_receipt(
    l1_receipt_block_number: BlockNumber,
    eth_client: &EthClient,
    proposer_client: &EthClient,
) -> Result<RpcReceipt, Box<dyn std::error::Error>> {
    let topic = keccak(b"PrivilegedTxSent(address,address,uint256,uint256,uint256,bytes)");
    let logs = eth_client
        .get_logs(
            U256::from(l1_receipt_block_number),
            U256::from(l1_receipt_block_number),
            common_bridge_address(),
            topic,
        )
        .await?;
    let data = PrivilegedTransactionData::from_log(logs.first().unwrap().log.clone())?;

    let l2_deposit_tx_hash = data
        .into_tx(
            eth_client,
            proposer_client.get_chain_id().await?.try_into().unwrap(),
            0,
        )
        .await
        .unwrap()
        .get_privileged_hash()
        .unwrap();

    println!("Waiting for deposit transaction receipt on L2");

    Ok(
        ethrex_l2_sdk::wait_for_transaction_receipt(l2_deposit_tx_hash, proposer_client, 1000)
            .await?,
    )
}

pub fn read_env_file_by_config() {
    let env_file_path = PathBuf::from(env!("CARGO_MANIFEST_DIR")).join(".env");
    let reader = BufReader::new(File::open(env_file_path).expect("Failed to open .env file"));

    for line in reader.lines() {
        let line = line.expect("Failed to read line");
        if line.starts_with("#") {
            // Skip comments
            continue;
        };
        match line.split_once('=') {
            Some((key, value)) => {
                if std::env::vars().any(|(k, _)| k == key) {
                    continue;
                }
                unsafe { std::env::set_var(key, value) }
            }
            None => continue,
        };
    }
}

async fn get_rich_accounts_balance(
    proposer_client: &EthClient,
) -> Result<U256, Box<dyn std::error::Error>> {
    let mut total_balance = U256::zero();
    let private_keys_file_path = private_keys_file_path();

    let pks = read_to_string(private_keys_file_path)?;
    let private_keys: Vec<String> = pks
        .lines()
        .filter(|line| !line.trim().is_empty())
        .map(|line| line.trim().to_string())
        .collect();

    for pk in private_keys.iter() {
        let secret_key = parse_private_key(pk)?;
        let address = get_address_from_secret_key(&secret_key)?;
        let get_balance = proposer_client
            .get_balance(address, BlockIdentifier::Tag(BlockTag::Latest))
            .await?;
        total_balance += get_balance;
    }
    Ok(total_balance)
}

fn private_keys_file_path() -> PathBuf {
    match std::env::var("ETHREX_DEPLOYER_PRIVATE_KEYS_FILE_PATH") {
        Ok(path) => PathBuf::from(path),
        Err(_) => {
            println!(
                "ETHREX_DEPLOYER_PRIVATE_KEYS_FILE_PATH not set, using default: {DEFAULT_PRIVATE_KEYS_FILE_PATH}",
            );
            PathBuf::from(DEFAULT_PRIVATE_KEYS_FILE_PATH)
        }
    }
}

pub fn parse_private_key(s: &str) -> Result<SecretKey, Box<dyn std::error::Error>> {
    Ok(SecretKey::from_slice(&parse_hex(s)?)?)
}

pub fn parse_hex(s: &str) -> Result<Bytes, FromHexError> {
    match s.strip_prefix("0x") {
        Some(s) => hex::decode(s).map(Into::into),
        None => hex::decode(s).map(Into::into),
    }
}<|MERGE_RESOLUTION|>--- conflicted
+++ resolved
@@ -6,14 +6,10 @@
 use ethrex_l2::sequencer::l1_watcher::PrivilegedTransactionData;
 use ethrex_l2_common::calldata::Value;
 use ethrex_l2_sdk::{
-<<<<<<< HEAD
-    COMMON_BRIDGE_L2_ADDRESS, claim_erc20withdraw, compile_contract, deposit_erc20,
-    download_contract_deps, get_address_from_secret_key, get_erc1967_slot,
-    wait_for_transaction_receipt,
-=======
     COMMON_BRIDGE_L2_ADDRESS,
     calldata::{self},
-    claim_erc20withdraw, compile_contract, deposit_erc20, get_address_from_secret_key,
+    claim_erc20withdraw, compile_contract, deposit_erc20, download_contract_deps,
+    get_address_from_secret_key, get_erc1967_slot,
     l1_to_l2_tx_data::L1ToL2TransactionData,
     wait_for_transaction_receipt,
 };
@@ -23,7 +19,6 @@
         block_identifier::{BlockIdentifier, BlockTag},
         receipt::RpcReceipt,
     },
->>>>>>> 538293ed
 };
 use hex::FromHexError;
 use keccak_hash::{H256, keccak};
@@ -176,7 +171,11 @@
 
     let impl_slot = get_erc1967_slot("eip1967.proxy.implementation");
     let initial_impl = l2_client
-        .get_storage_at(COMMON_BRIDGE_L2_ADDRESS, impl_slot, BlockByNumber::Latest)
+        .get_storage_at(
+            COMMON_BRIDGE_L2_ADDRESS,
+            impl_slot,
+            BlockIdentifier::Tag(BlockTag::Latest),
+        )
         .await?;
     let tx_receipt = test_send(
         l1_client,
@@ -194,7 +193,11 @@
     let _ = wait_for_l2_deposit_receipt(tx_receipt.block_info.block_number, l1_client, l2_client)
         .await?;
     let final_impl = l2_client
-        .get_storage_at(COMMON_BRIDGE_L2_ADDRESS, impl_slot, BlockByNumber::Latest)
+        .get_storage_at(
+            COMMON_BRIDGE_L2_ADDRESS,
+            impl_slot,
+            BlockIdentifier::Tag(BlockTag::Latest),
+        )
         .await?;
     println!("upgraded {initial_impl:#x} -> {final_impl:#x}");
     assert_ne!(initial_impl, final_impl);
