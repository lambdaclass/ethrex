--- conflicted
+++ resolved
@@ -7,12 +7,10 @@
     U256,
     types::{Block, BlockNumber, PrivilegedL2Transaction, batch::Batch},
 };
-use ethrex_l2_common::messages::{L2Message, get_balance_diffs, get_block_l2_messages};
+
+use ethrex_l2_common::messages::{L2Message, get_balance_diffs, get_block_l2_out_messages};
 use ethrex_l2_common::privileged_transactions::{
     get_block_l1_in_messages, get_block_l2_in_messages,
-};
-use ethrex_l2_common::messages::{
-    L2Message, get_balance_diffs, get_block_l2_messages, get_l2_message_hash,
 };
 use ethrex_l2_common::{
     messages::{L1Message, get_block_l1_messages, get_l1_message_hash},
@@ -31,28 +29,9 @@
     blobs_bundle: BlobsBundle,
     chain_id: u64,
 ) -> Result<Batch, UtilsError> {
-<<<<<<< HEAD
     let l1_in_messages: Vec<PrivilegedL2Transaction> = batch
         .iter()
         .flat_map(|block| get_block_l1_in_messages(&block.body.transactions, chain_id))
-=======
-    let chain_id = store.get_chain_config().chain_id;
-    let privileged_transactions: Vec<PrivilegedL2Transaction> = batch
-        .iter()
-        .flat_map(|block| {
-            block.body.transactions.iter().filter_map(|tx| {
-                if let Transaction::PrivilegedL2Transaction(tx) = tx {
-                    if tx.chain_id == chain_id {
-                        Some(tx.clone())
-                    } else {
-                        None
-                    }
-                } else {
-                    None
-                }
-            })
-        })
->>>>>>> b9bca067
         .collect();
     let l1_in_messages_hashes = l1_in_messages
         .iter()
@@ -96,57 +75,35 @@
         ))?
         .hash_no_commit();
 
-<<<<<<< HEAD
     let (l1_out_message_hashes, balance_diffs) =
         get_batch_message_hashes_and_balance_diffs(store, batch, chain_id).await?;
-=======
-    let (l1_message_hashes, l2_message_hashes, balance_diffs) =
-        get_batch_message_hashes_and_balance_diffs(store, batch).await?;
->>>>>>> b9bca067
 
     Ok(Batch {
         number: batch_number.as_u64(),
         first_block: first_block.header.number,
         last_block: last_block.header.number,
         state_root: new_state_root,
-<<<<<<< HEAD
         l1_in_message_rolling_hash,
         l2_in_message_rolling_hashes,
         l1_out_message_hashes,
-=======
-        privileged_transactions_hash,
-        l1_message_hashes,
->>>>>>> b9bca067
         blobs_bundle,
         commit_tx,
         verify_tx: None,
         balance_diffs,
-<<<<<<< HEAD
-=======
-        l2_message_hashes,
->>>>>>> b9bca067
     })
 }
 
 async fn get_batch_message_hashes_and_balance_diffs(
     store: &Store,
     batch: &[Block],
-<<<<<<< HEAD
     chain_id: u64,
 ) -> Result<(Vec<H256>, Vec<BalanceDiff>), UtilsError> {
-=======
-) -> Result<(Vec<H256>, Vec<H256>, Vec<BalanceDiff>), UtilsError> {
->>>>>>> b9bca067
     let mut l1_message_hashes = Vec::new();
     let mut l2_messages = Vec::new();
 
     for block in batch {
         let (l1_block_messages, l2_block_messages) =
-<<<<<<< HEAD
             extract_block_messages(store, block.header.number, chain_id).await?;
-=======
-            extract_block_messages(store, block.header.number).await?;
->>>>>>> b9bca067
 
         for l1_msg in l1_block_messages.iter() {
             l1_message_hashes.push(get_l1_message_hash(l1_msg));
@@ -159,22 +116,13 @@
 
     let balance_diffs = get_balance_diffs(&l2_messages);
 
-<<<<<<< HEAD
     Ok((l1_message_hashes, balance_diffs))
-=======
-    let l2_message_hashes = l2_messages.iter().map(get_l2_message_hash).collect();
-
-    Ok((l1_message_hashes, l2_message_hashes, balance_diffs))
->>>>>>> b9bca067
 }
 
 async fn extract_block_messages(
     store: &Store,
     block_number: BlockNumber,
-<<<<<<< HEAD
     chain_id: u64,
-=======
->>>>>>> b9bca067
 ) -> Result<(Vec<L1Message>, Vec<L2Message>), UtilsError> {
     let Some(block_body) = store.get_block_body(block_number).await? else {
         return Err(UtilsError::InconsistentStorage(format!(
@@ -199,10 +147,6 @@
     }
     Ok((
         get_block_l1_messages(&receipts),
-<<<<<<< HEAD
-        get_block_l2_messages(&receipts, chain_id),
-=======
-        get_block_l2_messages(&receipts),
->>>>>>> b9bca067
+        get_block_l2_out_messages(&receipts, chain_id),
     ))
 }