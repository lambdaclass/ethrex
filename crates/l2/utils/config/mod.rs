--- conflicted
+++ resolved
@@ -9,14 +9,12 @@
 pub mod proof_data_provider;
 pub mod prover;
 
-<<<<<<< HEAD
 pub mod errors;
-=======
+
 fn secret_key_deserializer<'de, D>(deserializer: D) -> Result<SecretKey, D::Error>
 where
     D: Deserializer<'de>,
 {
     let hex = H256::deserialize(deserializer)?;
     SecretKey::parse(hex.as_fixed_bytes()).map_err(serde::de::Error::custom)
-}
->>>>>>> c05182bd
+}