use crate::utils::config::{
    errors::{ConfigError, TomlParserError},
    ConfigMode,
};
use serde::Deserialize;
use std::fs::OpenOptions;
use std::io::Write;

#[derive(Deserialize, Debug)]
struct Deployer {
    address: String,
    private_key: String,
    risc0_contract_verifier: String,
    sp1_contract_verifier: String,
    pico_contract_verifier: String,
    sp1_deploy_verifier: bool,
    pico_deploy_verifier: bool,
    salt_is_zero: bool,
}

impl Deployer {
    fn to_env(&self) -> String {
        let prefix = "DEPLOYER";
        format!(
            "{prefix}_ADDRESS={}
{prefix}_PRIVATE_KEY={}
{prefix}_RISC0_CONTRACT_VERIFIER={}
{prefix}_SP1_CONTRACT_VERIFIER={}
{prefix}_PICO_CONTRACT_VERIFIER={}
{prefix}_SP1_DEPLOY_VERIFIER={}
{prefix}_PICO_DEPLOY_VERIFIER={}
{prefix}_SALT_IS_ZERO={}
",
            self.address,
            self.private_key,
            self.risc0_contract_verifier,
            self.sp1_contract_verifier,
            self.pico_contract_verifier,
            self.sp1_deploy_verifier,
            self.pico_deploy_verifier,
            self.salt_is_zero
        )
    }
}

#[derive(Deserialize, Debug)]
struct Eth {
    rpc_url: String,
}

impl Eth {
    fn to_env(&self) -> String {
        let prefix = "ETH";
        format!(
            "
{prefix}_RPC_URL={}
",
            self.rpc_url,
        )
    }
}

#[derive(Deserialize, Debug)]
struct Engine {
    rpc_url: String,
    jwt_path: String,
}

impl Engine {
    fn to_env(&self) -> String {
        let prefix = "ENGINE_API";
        format!(
            "
{prefix}_RPC_URL={}
{prefix}_JWT_PATH={}
",
            self.rpc_url, self.jwt_path,
        )
    }
}

#[derive(Deserialize, Debug)]
struct Watcher {
    bridge_address: String,
    check_interval_ms: u64,
    max_block_step: u64,
    l2_proposer_private_key: String,
}

impl Watcher {
    pub fn to_env(&self) -> String {
        let prefix = "L1_WATCHER";
        format!(
            "
{prefix}_BRIDGE_ADDRESS={}
{prefix}_CHECK_INTERVAL_MS={}
{prefix}_MAX_BLOCK_STEP={}
{prefix}_L2_PROPOSER_PRIVATE_KEY={}
",
            self.bridge_address,
            self.check_interval_ms,
            self.max_block_step,
            self.l2_proposer_private_key
        )
    }
}

#[derive(Deserialize, Debug)]
struct Proposer {
    block_time_ms: u64,
    coinbase_address: String,
}

impl Proposer {
    fn to_env(&self) -> String {
        let prefix = "PROPOSER";
        format!(
            "
{prefix}_BLOCK_TIME_MS={}
{prefix}_COINBASE_ADDRESS={}
",
            self.block_time_ms, self.coinbase_address,
        )
    }
}

#[derive(Deserialize, Debug)]
struct Committer {
    on_chain_proposer_address: String,
    l1_address: String,
    l1_private_key: String,
    interval_ms: u64,
    arbitrary_base_blob_gas_price: u64,
}

impl Committer {
    pub fn to_env(&self) -> String {
        let prefix = "COMMITTER";
        format!(
            "
{prefix}_ON_CHAIN_PROPOSER_ADDRESS={}
{prefix}_L1_ADDRESS={}
{prefix}_L1_PRIVATE_KEY={}
{prefix}_INTERVAL_MS={}
{prefix}_ARBITRARY_BASE_BLOB_GAS_PRICE={}
",
            self.on_chain_proposer_address,
            self.l1_address,
            self.l1_private_key,
            self.interval_ms,
            self.arbitrary_base_blob_gas_price,
        )
    }
}

#[derive(Deserialize, Debug)]
struct ProverClient {
    prover_server_endpoint: String,
<<<<<<< HEAD
    interval_ms: u64,
=======
    sp1_prover: String,
    risc0_dev_mode: u64,
    proving_time_ms: u64,
>>>>>>> 8a026aa0
}

impl ProverClient {
    fn to_env(&self) -> String {
        let prefix = "PROVER_CLIENT";
        format!(
            "{prefix}_PROVER_SERVER_ENDPOINT={}
<<<<<<< HEAD
{prefix}_INTERVAL_MS={}
",
            self.prover_server_endpoint, self.interval_ms
=======
{prefix}_PROVING_TIME_MS={}
RISC0_DEV_MODE={}
SP1_PROVER={}
",
            self.prover_server_endpoint, self.proving_time_ms, self.risc0_dev_mode, self.sp1_prover
>>>>>>> 8a026aa0
        )
    }
}

#[derive(Deserialize, Debug)]
struct ProverServer {
    listen_ip: String,
    listen_port: u64,
    verifier_address: String,
    verifier_private_key: String,
    dev_mode: bool,
    dev_interval_ms: u64,
}

impl ProverServer {
    fn to_env(&self) -> String {
        let prefix = "PROVER_SERVER";
        format!(
            "
{prefix}_LISTEN_IP={}
{prefix}_LISTEN_PORT={}
{prefix}_VERIFIER_ADDRESS={}
{prefix}_VERIFIER_PRIVATE_KEY={}
{prefix}_DEV_MODE={}
{prefix}_DEV_INTERVAL_MS={}
",
            self.listen_ip,
            self.listen_port,
            self.verifier_address,
            self.verifier_private_key,
            self.dev_mode,
            self.dev_interval_ms
        )
    }
}

#[derive(Deserialize, Debug)]
struct L2Config {
    deployer: Deployer,
    eth: Eth,
    engine: Engine,
    watcher: Watcher,
    proposer: Proposer,
    committer: Committer,
    prover_server: ProverServer,
}

impl L2Config {
    fn to_env(&self) -> String {
        let mut env_representation = String::new();

        env_representation.push_str(&self.deployer.to_env());
        env_representation.push_str(&self.eth.to_env());
        env_representation.push_str(&self.engine.to_env());
        env_representation.push_str(&self.watcher.to_env());
        env_representation.push_str(&self.proposer.to_env());
        env_representation.push_str(&self.committer.to_env());
        env_representation.push_str(&self.prover_server.to_env());

        env_representation
    }
}

fn write_to_env(config: String, mode: ConfigMode) -> Result<(), TomlParserError> {
    let env_file_path = mode.get_env_path_or_default();
    let env_file = OpenOptions::new()
        .write(true)
        .create(true)
        .truncate(true)
        .open(env_file_path);
    match env_file {
        Ok(mut file) => {
            file.write_all(&config.into_bytes()).map_err(|_| {
                TomlParserError::EnvWriteError(format!(
                    "Couldn't write file in {}, line: {}",
                    file!(),
                    line!()
                ))
            })?;
        }
        Err(err) => {
            return Err(TomlParserError::EnvWriteError(format!(
                "Error: {}. Couldn't write file in {}, line: {}",
                err,
                file!(),
                line!()
            )));
        }
    };
    Ok(())
}

fn read_config(config_path: String, mode: ConfigMode) -> Result<(), ConfigError> {
    let toml_path = mode.get_config_file_path(&config_path);
    let toml_file_name = toml_path
        .file_name()
        .ok_or(ConfigError::Custom("Invalid CONFIGS_PATH".to_string()))?
        .to_str()
        .ok_or(ConfigError::Custom("Couldn't convert to_str()".to_string()))?
        .to_owned();
    let file = std::fs::read_to_string(toml_path).map_err(|err| {
        TomlParserError::TomlFileNotFound(format!("{err}: {}", toml_file_name.clone()), mode)
    })?;
    match mode {
        ConfigMode::Sequencer => {
            let config: L2Config = toml::from_str(&file).map_err(|err| {
                TomlParserError::TomlFormat(format!("{err}: {}", toml_file_name.clone()), mode)
            })?;
            write_to_env(config.to_env(), mode)?;
        }
        ConfigMode::ProverClient => {
            let config: ProverClient = toml::from_str(&file).map_err(|err| {
                TomlParserError::TomlFormat(format!("{err}: {}", toml_file_name.clone()), mode)
            })?;
            write_to_env(config.to_env(), mode)?;
        }
    }

    Ok(())
}

pub fn parse_configs(mode: ConfigMode) -> Result<(), ConfigError> {
    #[allow(clippy::expect_fun_call, clippy::expect_used)]
    let config_path = std::env::var("CONFIGS_PATH").expect(
        format!(
            "CONFIGS_PATH environment variable not defined. Expected in {}, line: {}
If running locally, a reasonable value would be CONFIGS_PATH=./configs",
            file!(),
            line!()
        )
        .as_str(),
    );

    read_config(config_path, mode).map_err(From::from)
}<|MERGE_RESOLUTION|>--- conflicted
+++ resolved
@@ -156,13 +156,8 @@
 #[derive(Deserialize, Debug)]
 struct ProverClient {
     prover_server_endpoint: String,
-<<<<<<< HEAD
     interval_ms: u64,
-=======
-    sp1_prover: String,
-    risc0_dev_mode: u64,
     proving_time_ms: u64,
->>>>>>> 8a026aa0
 }
 
 impl ProverClient {
@@ -170,17 +165,9 @@
         let prefix = "PROVER_CLIENT";
         format!(
             "{prefix}_PROVER_SERVER_ENDPOINT={}
-<<<<<<< HEAD
 {prefix}_INTERVAL_MS={}
 ",
-            self.prover_server_endpoint, self.interval_ms
-=======
-{prefix}_PROVING_TIME_MS={}
-RISC0_DEV_MODE={}
-SP1_PROVER={}
-",
-            self.prover_server_endpoint, self.proving_time_ms, self.risc0_dev_mode, self.sp1_prover
->>>>>>> 8a026aa0
+            self.prover_server_endpoint, self.proving_time_ms
         )
     }
 }
