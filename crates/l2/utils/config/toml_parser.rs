--- conflicted
+++ resolved
@@ -172,15 +172,7 @@
 {prefix}_LISTEN_PORT={}
 {prefix}_DEV_MODE={}
 ",
-<<<<<<< HEAD
-            self.listen_ip,
-            self.listen_port,
-            self.verifier_address,
-            self.verifier_private_key,
-            self.dev_mode,
-=======
             self.l1_address, self.l1_private_key, self.listen_ip, self.listen_port, self.dev_mode,
->>>>>>> d8427670
         )
     }
 }
