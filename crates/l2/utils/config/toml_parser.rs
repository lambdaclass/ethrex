use crate::utils::config::errors::{ConfigError, TomlParserError};
use serde::Deserialize;
use std::fs::OpenOptions;
use std::io::Write;
<<<<<<< HEAD

#[derive(Deserialize, Debug)]
struct Deployer {
    l1_address: String,
    l1_private_key: String,
    risc0_contract_verifier: String,
    sp1_contract_verifier: String,
    pico_contract_verifier: String,
    sp1_deploy_verifier: bool,
    pico_deploy_verifier: bool,
    salt_is_zero: bool,
}

impl Deployer {
    fn to_env(&self) -> String {
        let prefix = "DEPLOYER";
        format!(
            "{prefix}_L1_ADDRESS={}
{prefix}_L1_PRIVATE_KEY={}
{prefix}_RISC0_CONTRACT_VERIFIER={}
{prefix}_SP1_CONTRACT_VERIFIER={}
{prefix}_PICO_CONTRACT_VERIFIER={}
{prefix}_SP1_DEPLOY_VERIFIER={}
{prefix}_PICO_DEPLOY_VERIFIER={}
{prefix}_SALT_IS_ZERO={}
",
            self.l1_address,
            self.l1_private_key,
            self.risc0_contract_verifier,
            self.sp1_contract_verifier,
            self.pico_contract_verifier,
            self.sp1_deploy_verifier,
            self.pico_deploy_verifier,
            self.salt_is_zero
        )
    }
}

#[derive(Deserialize, Debug)]
struct Eth {
    rpc_url: String,
    max_number_of_retries: u64,
    backoff_factor: u64,
    min_retry_delay: u64,
    max_retry_delay: u64,
    maximum_allowed_max_fee_per_gas: u64,
    maximum_allowed_max_fee_per_blob_gas: u64,
}

impl Eth {
    fn to_env(&self) -> String {
        let prefix = "ETH";
        format!(
            "
{prefix}_RPC_URL={}
{prefix}_MAX_NUMBER_OF_RETRIES={}
{prefix}_BACKOFF_FACTOR={}
{prefix}_MIN_RETRY_DELAY={}
{prefix}_MAX_RETRY_DELAY={}
{prefix}_MAXIMUM_ALLOWED_MAX_FEE_PER_GAS={}
{prefix}_MAXIMUM_ALLOWED_MAX_FEE_PER_BLOB_GAS={}
",
            self.rpc_url,
            self.max_number_of_retries,
            self.backoff_factor,
            self.min_retry_delay,
            self.max_retry_delay,
            self.maximum_allowed_max_fee_per_gas,
            self.maximum_allowed_max_fee_per_blob_gas,
        )
    }
}
#[derive(Deserialize, Debug)]
struct Watcher {
    bridge_address: String,
    check_interval_ms: u64,
    max_block_step: u64,
    l2_proposer_private_key: String,
}

impl Watcher {
    pub fn to_env(&self) -> String {
        let prefix = "L1_WATCHER";
        format!(
            "
{prefix}_BRIDGE_ADDRESS={}
{prefix}_CHECK_INTERVAL_MS={}
{prefix}_MAX_BLOCK_STEP={}
{prefix}_L2_PROPOSER_PRIVATE_KEY={}
",
            self.bridge_address,
            self.check_interval_ms,
            self.max_block_step,
            self.l2_proposer_private_key
        )
    }
}

#[derive(Deserialize, Debug)]
struct Proposer {
    block_time_ms: u64,
    coinbase_address: String,
    elasticity_multiplier: u64,
}

impl Proposer {
    fn to_env(&self) -> String {
        let prefix = "PROPOSER";
        format!(
            "
{prefix}_BLOCK_TIME_MS={}
{prefix}_COINBASE_ADDRESS={}
{prefix}_ELASTICITY_MULTIPLIER={}
",
            self.block_time_ms, self.coinbase_address, self.elasticity_multiplier
        )
    }
}

#[derive(Deserialize, Debug)]
struct Committer {
    on_chain_proposer_address: String,
    l1_address: String,
    l1_private_key: String,
    commit_time_ms: u64,
    arbitrary_base_blob_gas_price: u64,
    validium: bool,
}

impl Committer {
    pub fn to_env(&self) -> String {
        let prefix = "COMMITTER";
        format!(
            "
{prefix}_ON_CHAIN_PROPOSER_ADDRESS={}
{prefix}_L1_ADDRESS={}
{prefix}_L1_PRIVATE_KEY={}
{prefix}_COMMIT_TIME_MS={}
{prefix}_ARBITRARY_BASE_BLOB_GAS_PRICE={}
{prefix}_VALIDIUM={}
",
            self.on_chain_proposer_address,
            self.l1_address,
            self.l1_private_key,
            self.commit_time_ms,
            self.arbitrary_base_blob_gas_price,
            self.validium,
        )
    }
}
=======
use std::path::{Path, PathBuf};
>>>>>>> 49fd5c7b

#[derive(Deserialize, Debug)]
struct ProverClient {
    prover_server_endpoint: String,
    proving_time_ms: u64,
}

impl ProverClient {
    fn to_env(&self) -> String {
        let prefix = "PROVER_CLIENT";
        format!(
            "{prefix}_PROVER_SERVER_ENDPOINT={}
{prefix}_PROVING_TIME_MS={}
",
            self.prover_server_endpoint, self.proving_time_ms
        )
    }
}

fn write_to_env(config: String) -> Result<(), TomlParserError> {
    let env_file_path = {
        let cargo_manifest_dir = PathBuf::from(env!("CARGO_MANIFEST_DIR"));
        std::env::var("PROVER_ENV_FILE")
            .map(Into::into)
            .unwrap_or(cargo_manifest_dir.join(".env.prover"))
    };
    let env_file = OpenOptions::new()
        .write(true)
        .create(true)
        .truncate(true)
        .open(env_file_path);
    match env_file {
        Ok(mut file) => {
            file.write_all(&config.into_bytes()).map_err(|_| {
                TomlParserError::EnvWriteError(format!(
                    "Couldn't write file in {}, line: {}",
                    file!(),
                    line!()
                ))
            })?;
        }
        Err(err) => {
            return Err(TomlParserError::EnvWriteError(format!(
                "Error: {}. Couldn't write file in {}, line: {}",
                err,
                file!(),
                line!()
            )));
        }
    };
    Ok(())
}

fn read_config(config_path: String) -> Result<(), ConfigError> {
    let toml_path = {
        let prover_client_config_file_name = std::env::var("PROVER_CLIENT_CONFIG_FILE")
            .unwrap_or("prover_client_config.toml".to_owned());
        Path::new(&config_path).join(prover_client_config_file_name)
    };
    let file = std::fs::read_to_string(toml_path)
        .map_err(|err| TomlParserError::TomlFileNotFound(format!("{err}: prover")))?;

    let config: ProverClient = toml::from_str(&file)
        .map_err(|err| TomlParserError::TomlFormat(format!("{err}: prover")))?;
    write_to_env(config.to_env())?;

    Ok(())
}

pub fn parse_configs() -> Result<(), ConfigError> {
    #[allow(clippy::expect_fun_call, clippy::expect_used)]
    let config_path = std::env::var("CONFIGS_PATH").expect(
        format!(
            "CONFIGS_PATH environment variable not defined. Expected in {}, line: {}
If running locally, a reasonable value would be CONFIGS_PATH=./configs",
            file!(),
            line!()
        )
        .as_str(),
    );

    read_config(config_path).map_err(From::from)
}<|MERGE_RESOLUTION|>--- conflicted
+++ resolved
@@ -2,160 +2,7 @@
 use serde::Deserialize;
 use std::fs::OpenOptions;
 use std::io::Write;
-<<<<<<< HEAD
-
-#[derive(Deserialize, Debug)]
-struct Deployer {
-    l1_address: String,
-    l1_private_key: String,
-    risc0_contract_verifier: String,
-    sp1_contract_verifier: String,
-    pico_contract_verifier: String,
-    sp1_deploy_verifier: bool,
-    pico_deploy_verifier: bool,
-    salt_is_zero: bool,
-}
-
-impl Deployer {
-    fn to_env(&self) -> String {
-        let prefix = "DEPLOYER";
-        format!(
-            "{prefix}_L1_ADDRESS={}
-{prefix}_L1_PRIVATE_KEY={}
-{prefix}_RISC0_CONTRACT_VERIFIER={}
-{prefix}_SP1_CONTRACT_VERIFIER={}
-{prefix}_PICO_CONTRACT_VERIFIER={}
-{prefix}_SP1_DEPLOY_VERIFIER={}
-{prefix}_PICO_DEPLOY_VERIFIER={}
-{prefix}_SALT_IS_ZERO={}
-",
-            self.l1_address,
-            self.l1_private_key,
-            self.risc0_contract_verifier,
-            self.sp1_contract_verifier,
-            self.pico_contract_verifier,
-            self.sp1_deploy_verifier,
-            self.pico_deploy_verifier,
-            self.salt_is_zero
-        )
-    }
-}
-
-#[derive(Deserialize, Debug)]
-struct Eth {
-    rpc_url: String,
-    max_number_of_retries: u64,
-    backoff_factor: u64,
-    min_retry_delay: u64,
-    max_retry_delay: u64,
-    maximum_allowed_max_fee_per_gas: u64,
-    maximum_allowed_max_fee_per_blob_gas: u64,
-}
-
-impl Eth {
-    fn to_env(&self) -> String {
-        let prefix = "ETH";
-        format!(
-            "
-{prefix}_RPC_URL={}
-{prefix}_MAX_NUMBER_OF_RETRIES={}
-{prefix}_BACKOFF_FACTOR={}
-{prefix}_MIN_RETRY_DELAY={}
-{prefix}_MAX_RETRY_DELAY={}
-{prefix}_MAXIMUM_ALLOWED_MAX_FEE_PER_GAS={}
-{prefix}_MAXIMUM_ALLOWED_MAX_FEE_PER_BLOB_GAS={}
-",
-            self.rpc_url,
-            self.max_number_of_retries,
-            self.backoff_factor,
-            self.min_retry_delay,
-            self.max_retry_delay,
-            self.maximum_allowed_max_fee_per_gas,
-            self.maximum_allowed_max_fee_per_blob_gas,
-        )
-    }
-}
-#[derive(Deserialize, Debug)]
-struct Watcher {
-    bridge_address: String,
-    check_interval_ms: u64,
-    max_block_step: u64,
-    l2_proposer_private_key: String,
-}
-
-impl Watcher {
-    pub fn to_env(&self) -> String {
-        let prefix = "L1_WATCHER";
-        format!(
-            "
-{prefix}_BRIDGE_ADDRESS={}
-{prefix}_CHECK_INTERVAL_MS={}
-{prefix}_MAX_BLOCK_STEP={}
-{prefix}_L2_PROPOSER_PRIVATE_KEY={}
-",
-            self.bridge_address,
-            self.check_interval_ms,
-            self.max_block_step,
-            self.l2_proposer_private_key
-        )
-    }
-}
-
-#[derive(Deserialize, Debug)]
-struct Proposer {
-    block_time_ms: u64,
-    coinbase_address: String,
-    elasticity_multiplier: u64,
-}
-
-impl Proposer {
-    fn to_env(&self) -> String {
-        let prefix = "PROPOSER";
-        format!(
-            "
-{prefix}_BLOCK_TIME_MS={}
-{prefix}_COINBASE_ADDRESS={}
-{prefix}_ELASTICITY_MULTIPLIER={}
-",
-            self.block_time_ms, self.coinbase_address, self.elasticity_multiplier
-        )
-    }
-}
-
-#[derive(Deserialize, Debug)]
-struct Committer {
-    on_chain_proposer_address: String,
-    l1_address: String,
-    l1_private_key: String,
-    commit_time_ms: u64,
-    arbitrary_base_blob_gas_price: u64,
-    validium: bool,
-}
-
-impl Committer {
-    pub fn to_env(&self) -> String {
-        let prefix = "COMMITTER";
-        format!(
-            "
-{prefix}_ON_CHAIN_PROPOSER_ADDRESS={}
-{prefix}_L1_ADDRESS={}
-{prefix}_L1_PRIVATE_KEY={}
-{prefix}_COMMIT_TIME_MS={}
-{prefix}_ARBITRARY_BASE_BLOB_GAS_PRICE={}
-{prefix}_VALIDIUM={}
-",
-            self.on_chain_proposer_address,
-            self.l1_address,
-            self.l1_private_key,
-            self.commit_time_ms,
-            self.arbitrary_base_blob_gas_price,
-            self.validium,
-        )
-    }
-}
-=======
 use std::path::{Path, PathBuf};
->>>>>>> 49fd5c7b
 
 #[derive(Deserialize, Debug)]
 struct ProverClient {
