use crate::utils::config::{
    errors::{ConfigError, TomlParserError},
    ConfigMode,
};
use serde::Deserialize;
use std::fs::OpenOptions;
use std::io::Write;

#[derive(Deserialize, Debug)]
struct Deployer {
    address: String,
    private_key: String,
    risc0_contract_verifier: String,
    sp1_contract_verifier: String,
    pico_contract_verifier: String,
    sp1_deploy_verifier: bool,
    pico_deploy_verifier: bool,
    salt_is_zero: bool,
}

impl Deployer {
    fn to_env(&self) -> String {
        let prefix = "DEPLOYER";
        format!(
            "{prefix}_ADDRESS={}
{prefix}_PRIVATE_KEY={}
{prefix}_RISC0_CONTRACT_VERIFIER={}
{prefix}_SP1_CONTRACT_VERIFIER={}
{prefix}_PICO_CONTRACT_VERIFIER={}
{prefix}_SP1_DEPLOY_VERIFIER={}
{prefix}_PICO_DEPLOY_VERIFIER={}
{prefix}_SALT_IS_ZERO={}
",
            self.address,
            self.private_key,
            self.risc0_contract_verifier,
            self.sp1_contract_verifier,
            self.pico_contract_verifier,
            self.sp1_deploy_verifier,
            self.pico_deploy_verifier,
            self.salt_is_zero
        )
    }
}

#[derive(Deserialize, Debug)]
struct Eth {
    rpc_url: String,
}

impl Eth {
    fn to_env(&self) -> String {
        let prefix = "ETH";
        format!(
            "
{prefix}_RPC_URL={}
",
            self.rpc_url,
        )
    }
}

#[derive(Deserialize, Debug)]
struct Engine {
    rpc_url: String,
    jwt_path: String,
}

impl Engine {
    fn to_env(&self) -> String {
        let prefix = "ENGINE_API";
        format!(
            "
{prefix}_RPC_URL={}
{prefix}_JWT_PATH={}
",
            self.rpc_url, self.jwt_path,
        )
    }
}

#[derive(Deserialize, Debug)]
struct Watcher {
    bridge_address: String,
    check_interval_ms: u64,
    max_block_step: u64,
    l2_proposer_private_key: String,
}

impl Watcher {
    pub fn to_env(&self) -> String {
        let prefix = "L1_WATCHER";
        format!(
            "
{prefix}_BRIDGE_ADDRESS={}
{prefix}_CHECK_INTERVAL_MS={}
{prefix}_MAX_BLOCK_STEP={}
{prefix}_L2_PROPOSER_PRIVATE_KEY={}
",
            self.bridge_address,
            self.check_interval_ms,
            self.max_block_step,
            self.l2_proposer_private_key
        )
    }
}

#[derive(Deserialize, Debug)]
struct Proposer {
    block_time_ms: u64,
    coinbase_address: String,
}

impl Proposer {
    fn to_env(&self) -> String {
        let prefix = "PROPOSER";
        format!(
            "
{prefix}_BLOCK_TIME_MS={}
{prefix}_COINBASE_ADDRESS={}
",
            self.block_time_ms, self.coinbase_address,
        )
    }
}

#[derive(Deserialize, Debug)]
struct Committer {
    on_chain_proposer_address: String,
    l1_address: String,
    l1_private_key: String,
    interval_ms: u64,
    arbitrary_base_blob_gas_price: u64,
}

impl Committer {
    pub fn to_env(&self) -> String {
        let prefix = "COMMITTER";
        format!(
            "
{prefix}_ON_CHAIN_PROPOSER_ADDRESS={}
{prefix}_L1_ADDRESS={}
{prefix}_L1_PRIVATE_KEY={}
{prefix}_INTERVAL_MS={}
{prefix}_ARBITRARY_BASE_BLOB_GAS_PRICE={}
",
            self.on_chain_proposer_address,
            self.l1_address,
            self.l1_private_key,
            self.interval_ms,
            self.arbitrary_base_blob_gas_price,
        )
    }
}

#[derive(Deserialize, Debug)]
struct ProverClient {
    prover_server_endpoint: String,
    sp1_prover: String,
    risc0_dev_mode: u64,
    proving_time_ms: u64,
}

impl ProverClient {
    fn to_env(&self) -> String {
        let prefix = "PROVER_CLIENT";
        format!(
            "{prefix}_PROVER_SERVER_ENDPOINT={}
{prefix}_PROVING_TIME_MS={}
RISC0_DEV_MODE={}
SP1_PROVER={}
",
            self.prover_server_endpoint, self.proving_time_ms, self.risc0_dev_mode, self.sp1_prover
        )
    }
}

#[derive(Deserialize, Debug)]
struct ProverServer {
    listen_ip: String,
    listen_port: u64,
    verifier_address: String,
    verifier_private_key: String,
    dev_mode: bool,
    dev_interval_ms: u64,
}

impl ProverServer {
    fn to_env(&self) -> String {
        let prefix = "PROVER_SERVER";
        format!(
            "
{prefix}_LISTEN_IP={}
{prefix}_LISTEN_PORT={}
{prefix}_VERIFIER_ADDRESS={}
{prefix}_VERIFIER_PRIVATE_KEY={}
{prefix}_DEV_MODE={}
{prefix}_DEV_INTERVAL_MS={}
",
            self.listen_ip,
            self.listen_port,
            self.verifier_address,
            self.verifier_private_key,
            self.dev_mode,
            self.dev_interval_ms
        )
    }
}

#[derive(Deserialize, Debug)]
struct L2Config {
    deployer: Deployer,
    eth: Eth,
    engine: Engine,
    watcher: Watcher,
    proposer: Proposer,
    committer: Committer,
    prover_server: ProverServer,
}

impl L2Config {
    fn to_env(&self) -> String {
        let mut env_representation = String::new();

        env_representation.push_str(&self.deployer.to_env());
        env_representation.push_str(&self.eth.to_env());
        env_representation.push_str(&self.engine.to_env());
        env_representation.push_str(&self.watcher.to_env());
        env_representation.push_str(&self.proposer.to_env());
        env_representation.push_str(&self.committer.to_env());
        env_representation.push_str(&self.prover_server.to_env());

        env_representation
    }
}

fn write_to_env(config: String, mode: ConfigMode) -> Result<(), TomlParserError> {
    let env_file_path = mode.get_env_path_or_default();
    let env_file = OpenOptions::new()
        .write(true)
        .create(true)
        .truncate(true)
        .open(env_file_path);
    match env_file {
        Ok(mut file) => {
            file.write_all(&config.into_bytes()).map_err(|_| {
                TomlParserError::EnvWriteError(format!(
                    "Couldn't write file in {}, line: {}",
                    file!(),
                    line!()
                ))
            })?;
        }
        Err(err) => {
            return Err(TomlParserError::EnvWriteError(format!(
                "Error: {}. Couldn't write file in {}, line: {}",
                err,
                file!(),
                line!()
            )));
        }
    };
    Ok(())
}

fn read_config(config_path: String, mode: ConfigMode) -> Result<(), ConfigError> {
    let toml_path = mode.get_config_file_path(&config_path);
    let toml_file_name = toml_path
        .file_name()
        .ok_or(ConfigError::Custom("Invalid CONFIGS_PATH".to_string()))?
        .to_str()
        .ok_or(ConfigError::Custom("Couldn't convert to_str()".to_string()))?
        .to_owned();
    let file = std::fs::read_to_string(toml_path).map_err(|err| {
        TomlParserError::TomlFileNotFound(format!("{err}: {}", toml_file_name.clone()), mode)
    })?;
    match mode {
        ConfigMode::Sequencer => {
            let config: L2Config = toml::from_str(&file).map_err(|err| {
                TomlParserError::TomlFormat(format!("{err}: {}", toml_file_name.clone()), mode)
            })?;
            write_to_env(config.to_env(), mode)?;
        }
        ConfigMode::ProverClient => {
<<<<<<< HEAD
            let config: ProverClientConfig = toml::from_str(&file).map_err(|err| {
                TomlParserError::TomlFormat(format!("{err}: {}", toml_file_name.clone()), mode)
            })?;
=======
            let config: ProverClient =
                toml::from_str(&file).map_err(|_| TomlParserError::TomlFormat(toml_file_name))?;
>>>>>>> d4101897
            write_to_env(config.to_env(), mode)?;
        }
    }

    Ok(())
}

pub fn parse_configs(mode: ConfigMode) -> Result<(), ConfigError> {
    #[allow(clippy::expect_fun_call, clippy::expect_used)]
    let config_path = std::env::var("CONFIGS_PATH").expect(
        format!(
            "CONFIGS_PATH environment variable not defined. Expected in {}, line: {}
If running locally, a reasonable value would be CONFIGS_PATH=./configs",
            file!(),
            line!()
        )
        .as_str(),
    );

    read_config(config_path, mode).map_err(From::from)
}<|MERGE_RESOLUTION|>--- conflicted
+++ resolved
@@ -282,14 +282,9 @@
             write_to_env(config.to_env(), mode)?;
         }
         ConfigMode::ProverClient => {
-<<<<<<< HEAD
             let config: ProverClientConfig = toml::from_str(&file).map_err(|err| {
                 TomlParserError::TomlFormat(format!("{err}: {}", toml_file_name.clone()), mode)
             })?;
-=======
-            let config: ProverClient =
-                toml::from_str(&file).map_err(|_| TomlParserError::TomlFormat(toml_file_name))?;
->>>>>>> d4101897
             write_to_env(config.to_env(), mode)?;
         }
     }
