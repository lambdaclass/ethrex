use std::collections::HashMap;
use std::sync::{Arc, Mutex};

use ethrex_blockchain::vm::StoreVmDatabase;
use ethrex_common::types::{AccountUpdate, Block};
use ethrex_common::{Address, H256};
use ethrex_storage::{hash_address, hash_key, Store};
use ethrex_trie::{Node, PathRLP};
use ethrex_trie::{NodeRLP, Trie, TrieError};
use ethrex_vm::backends::levm::db::DatabaseLogger;
use ethrex_vm::{DynVmDatabase, Evm, ProverDB, ProverDBError};

pub async fn to_prover_db(store: &Store, blocks: &[Block]) -> Result<ProverDB, ProverDBError> {
<<<<<<< HEAD
    todo!("implement new proverdb for l2")
    // let chain_config = store.get_chain_config()?;
    // let Some(first_block_parent_hash) = blocks.first().map(|e| e.header.parent_hash) else {
    //     return Err(ProverDBError::Custom("Unable to get first block".into()));
    // };
    // let Some(last_block) = blocks.last() else {
    //     return Err(ProverDBError::Custom("Unable to get last block".into()));
    // };

    // let vm_db: DynVmDatabase =
    //     Box::new(StoreVmDatabase::new(store.clone(), first_block_parent_hash));

    // let logger = Arc::new(DatabaseLogger::new(Arc::new(Mutex::new(Box::new(vm_db)))));

    // let mut execution_updates: HashMap<Address, AccountUpdate> = HashMap::new();
    // for block in blocks {
    //     let mut vm = Evm::new_from_db(logger.clone());
    //     // pre-execute and get all state changes
    //     let _ = vm.execute_block(block);
    //     let account_updates = vm.get_state_transitions().map_err(Box::new)?;
    //     for update in account_updates {
    //         execution_updates
    //             .entry(update.address)
    //             .and_modify(|existing| existing.merge(update.clone()))
    //             .or_insert(update);
    //     }

    //     // Update de block_hash for the next execution.
    //     let new_store: DynVmDatabase = Box::new(StoreVmDatabase::new(store.clone(), block.hash()));

    //     // Replace the store
    //     *logger.store.lock().map_err(|err| {
    //         ProverDBError::Database(DatabaseError::Custom(format!(
    //             "Failed to lock 'store' with error: {err}"
    //         )))
    //     })? = Box::new(new_store);
    // }

    // // index accessed account addresses and storage keys
    // let state_accessed = logger
    //     .state_accessed
    //     .lock()
    //     .map_err(|_| ProverDBError::Store("Could not lock mutex".to_string()))?
    //     .clone();

    // // fetch all read/written accounts from store
    // let accounts = state_accessed
    //     .keys()
    //     .chain(execution_updates.keys())
    //     .filter_map(|address| {
    //         store
    //             .get_account_info_by_hash(first_block_parent_hash, *address)
    //             .transpose()
    //             .map(|account| Ok((*address, account?)))
    //     })
    //     .collect::<Result<HashMap<_, _>, ProverDBError>>()?;

    // // fetch all read/written code from store
    // let code_accessed = logger
    //     .code_accessed
    //     .lock()
    //     .map_err(|_| ProverDBError::Store("Could not lock mutex".to_string()))?
    //     .clone();
    // let code = accounts
    //     .values()
    //     .map(|account| account.code_hash)
    //     .chain(code_accessed.into_iter())
    //     .filter_map(|hash| {
    //         store
    //             .get_account_code(hash)
    //             .transpose()
    //             .map(|account| Ok((hash, account?)))
    //     })
    //     .collect::<Result<HashMap<_, _>, ProverDBError>>()?;

    // // fetch all read/written storage from store
    // let added_storage = execution_updates.iter().filter_map(|(address, update)| {
    //     if !update.added_storage.is_empty() {
    //         let keys = update.added_storage.keys().cloned().collect::<Vec<_>>();
    //         Some((*address, keys))
    //     } else {
    //         None
    //     }
    // });
    // let storage = state_accessed
    //     .clone()
    //     .into_iter()
    //     .chain(added_storage)
    //     .map(|(address, keys)| {
    //         let keys: Result<HashMap<_, _>, ProverDBError> = keys
    //             .iter()
    //             .filter_map(|key| {
    //                 store
    //                     .get_storage_at_hash(first_block_parent_hash, address, *key)
    //                     .transpose()
    //                     .map(|value| Ok((*key, value?)))
    //             })
    //             .collect();
    //         Ok((address, keys?))
    //     })
    //     .collect::<Result<HashMap<_, _>, ProverDBError>>()?;

    // let block_hashes = logger
    //     .block_hashes_accessed
    //     .lock()
    //     .map_err(|_| ProverDBError::Store("Could not lock mutex".to_string()))?
    //     .clone()
    //     .into_iter()
    //     .map(|(num, hash)| (num, H256::from(hash.0)))
    //     .collect();

    // // get account proofs
    // let state_trie = store
    //     .state_trie(last_block.hash())?
    //     .ok_or(ProverDBError::NewMissingStateTrie(last_block.hash()))?;
    // let parent_state_trie = store
    //     .state_trie(first_block_parent_hash)?
    //     .ok_or(ProverDBError::NewMissingStateTrie(first_block_parent_hash))?;
    // let hashed_addresses: Vec<_> = state_accessed.keys().map(hash_address).collect();
    // let initial_state_proofs = parent_state_trie.get_proofs(&hashed_addresses)?;
    // let final_state_proofs: Vec<_> = hashed_addresses
    //     .iter()
    //     .map(|hashed_address| Ok((hashed_address, state_trie.get_proof(hashed_address)?)))
    //     .collect::<Result<_, TrieError>>()?;
    // let potential_account_child_nodes = final_state_proofs
    //     .iter()
    //     .filter_map(|(hashed_address, proof)| get_potential_child_nodes(proof, hashed_address))
    //     .flat_map(|nodes| nodes.into_iter().map(|node| node.encode_raw()))
    //     .collect();
    // let state_proofs = (
    //     initial_state_proofs.0,
    //     [initial_state_proofs.1, potential_account_child_nodes].concat(),
    // );

    // // get storage proofs
    // let mut storage_proofs = HashMap::new();
    // let mut final_storage_proofs = HashMap::new();
    // for (address, storage_keys) in state_accessed {
    //     let Some(parent_storage_trie) = store.storage_trie(first_block_parent_hash, address)?
    //     else {
    //         // the storage of this account was empty or the account is newly created, either
    //         // way the storage trie was initially empty so there aren't any proofs to add.
    //         continue;
    //     };
    //     let storage_trie = store.storage_trie(last_block.hash(), address)?.ok_or(
    //         ProverDBError::NewMissingStorageTrie(last_block.hash(), address),
    //     )?;
    //     let paths = storage_keys.iter().map(hash_key).collect::<Vec<_>>();

    //     let initial_proofs = parent_storage_trie.get_proofs(&paths)?;
    //     let final_proofs: Vec<(_, Vec<_>)> = storage_keys
    //         .iter()
    //         .map(|key| {
    //             let hashed_key = hash_key(key);
    //             let proof = storage_trie.get_proof(&hashed_key)?;
    //             Ok((hashed_key, proof))
    //         })
    //         .collect::<Result<_, TrieError>>()?;

    //     let potential_child_nodes: Vec<NodeRLP> = final_proofs
    //         .iter()
    //         .filter_map(|(hashed_key, proof)| get_potential_child_nodes(proof, hashed_key))
    //         .flat_map(|nodes| nodes.into_iter().map(|node| node.encode_raw()))
    //         .collect();
    //     let proofs = (
    //         initial_proofs.0,
    //         [initial_proofs.1, potential_child_nodes].concat(),
    //     );

    //     storage_proofs.insert(address, proofs);
    //     final_storage_proofs.insert(address, final_proofs);
    // }

    // Ok(ProverDB {
    //     accounts,
    //     code,
    //     storage,
    //     block_hashes,
    //     chain_config,
    //     state_proofs,
    //     storage_proofs,
    //     // TODO use execution witness for l2 proofs
    //     ..Default::default()
    // })
=======
    let chain_config = store
        .get_chain_config()
        .map_err(|e| ProverDBError::Store(e.to_string()))?;
    let Some(first_block_parent_hash) = blocks.first().map(|e| e.header.parent_hash) else {
        return Err(ProverDBError::Custom("Unable to get first block".into()));
    };
    let Some(last_block) = blocks.last() else {
        return Err(ProverDBError::Custom("Unable to get last block".into()));
    };

    let vm_db: DynVmDatabase =
        Box::new(StoreVmDatabase::new(store.clone(), first_block_parent_hash));

    let logger = Arc::new(DatabaseLogger::new(Arc::new(Mutex::new(Box::new(vm_db)))));

    let mut execution_updates: HashMap<Address, AccountUpdate> = HashMap::new();
    for block in blocks {
        let mut vm = Evm::new_from_db(logger.clone());
        // pre-execute and get all state changes
        let _ = vm.execute_block(block);
        let account_updates = vm.get_state_transitions().map_err(Box::new)?;
        for update in account_updates {
            execution_updates
                .entry(update.address)
                .and_modify(|existing| existing.merge(update.clone()))
                .or_insert(update);
        }

        // Update de block_hash for the next execution.
        let new_store: DynVmDatabase = Box::new(StoreVmDatabase::new(store.clone(), block.hash()));

        // Replace the store
        *logger.store.lock().map_err(|err| {
            ProverDBError::Database(format!("Failed to lock 'store' with error: {err}"))
        })? = Box::new(new_store);
    }

    // index accessed account addresses and storage keys
    let state_accessed = logger
        .state_accessed
        .lock()
        .map_err(|_| ProverDBError::Store("Could not lock mutex".to_string()))?
        .clone();

    // fetch all read/written accounts from store
    let accounts = state_accessed
        .keys()
        .chain(execution_updates.keys())
        .filter_map(|address| {
            store
                .get_account_info_by_hash(first_block_parent_hash, *address)
                .transpose()
                .map(|account| {
                    account
                        .map(|a| (*address, a))
                        .map_err(|e| ProverDBError::Store(e.to_string()))
                })
        })
        .collect::<Result<HashMap<_, _>, ProverDBError>>()?;

    // fetch all read/written code from store
    let code_accessed = logger
        .code_accessed
        .lock()
        .map_err(|_| ProverDBError::Store("Could not lock mutex".to_string()))?
        .clone();
    let code = accounts
        .values()
        .map(|account| account.code_hash)
        .chain(code_accessed.into_iter())
        .filter_map(|hash| {
            store.get_account_code(hash).transpose().map(|account| {
                account
                    .map(|a| (hash, a))
                    .map_err(|e| ProverDBError::Store(e.to_string()))
            })
        })
        .collect::<Result<HashMap<_, _>, ProverDBError>>()?;

    // fetch all read/written storage from store
    let added_storage = execution_updates.iter().filter_map(|(address, update)| {
        if !update.added_storage.is_empty() {
            let keys = update.added_storage.keys().cloned().collect::<Vec<_>>();
            Some((*address, keys))
        } else {
            None
        }
    });
    let storage = state_accessed
        .clone()
        .into_iter()
        .chain(added_storage)
        .map(|(address, keys)| {
            let keys: Result<HashMap<_, _>, ProverDBError> = keys
                .iter()
                .filter_map(|key| {
                    store
                        .get_storage_at_hash(first_block_parent_hash, address, *key)
                        .transpose()
                        .map(|value| {
                            value
                                .map(|v| (*key, v))
                                .map_err(|e| ProverDBError::Store(e.to_string()))
                        })
                })
                .collect();
            Ok((address, keys?))
        })
        .collect::<Result<HashMap<_, _>, ProverDBError>>()?;

    let block_hashes = logger
        .block_hashes_accessed
        .lock()
        .map_err(|_| ProverDBError::Store("Could not lock mutex".to_string()))?
        .clone()
        .into_iter()
        .map(|(num, hash)| (num, H256::from(hash.0)))
        .collect();

    // get account proofs
    let state_trie = store
        .state_trie(last_block.hash())
        .map_err(|e| ProverDBError::Store(e.to_string()))?
        .ok_or(ProverDBError::NewMissingStateTrie(last_block.hash()))?;
    let parent_state_trie = store
        .state_trie(first_block_parent_hash)
        .map_err(|e| ProverDBError::Store(e.to_string()))?
        .ok_or(ProverDBError::NewMissingStateTrie(first_block_parent_hash))?;
    let hashed_addresses: Vec<_> = state_accessed.keys().map(hash_address).collect();
    let initial_state_proofs = parent_state_trie.get_proofs(&hashed_addresses)?;
    let final_state_proofs: Vec<_> = hashed_addresses
        .iter()
        .map(|hashed_address| Ok((hashed_address, state_trie.get_proof(hashed_address)?)))
        .collect::<Result<_, TrieError>>()?;
    let potential_account_child_nodes = final_state_proofs
        .iter()
        .filter_map(|(hashed_address, proof)| get_potential_child_nodes(proof, hashed_address))
        .flat_map(|nodes| nodes.into_iter().map(|node| node.encode_raw()))
        .collect();
    let state_proofs = (
        initial_state_proofs.0,
        [initial_state_proofs.1, potential_account_child_nodes].concat(),
    );

    // get storage proofs
    let mut storage_proofs = HashMap::new();
    let mut final_storage_proofs = HashMap::new();
    for (address, storage_keys) in state_accessed {
        let Some(parent_storage_trie) = store
            .storage_trie(first_block_parent_hash, address)
            .map_err(|e| ProverDBError::Store(e.to_string()))?
        else {
            // the storage of this account was empty or the account is newly created, either
            // way the storage trie was initially empty so there aren't any proofs to add.
            continue;
        };
        let storage_trie = store
            .storage_trie(last_block.hash(), address)
            .map_err(|e| ProverDBError::Store(e.to_string()))?
            .ok_or(ProverDBError::NewMissingStorageTrie(
                last_block.hash(),
                address,
            ))?;
        let paths = storage_keys.iter().map(hash_key).collect::<Vec<_>>();

        let initial_proofs = parent_storage_trie.get_proofs(&paths)?;
        let final_proofs: Vec<(_, Vec<_>)> = storage_keys
            .iter()
            .map(|key| {
                let hashed_key = hash_key(key);
                let proof = storage_trie.get_proof(&hashed_key)?;
                Ok((hashed_key, proof))
            })
            .collect::<Result<_, TrieError>>()?;

        let potential_child_nodes: Vec<NodeRLP> = final_proofs
            .iter()
            .filter_map(|(hashed_key, proof)| get_potential_child_nodes(proof, hashed_key))
            .flat_map(|nodes| nodes.into_iter().map(|node| node.encode_raw()))
            .collect();
        let proofs = (
            initial_proofs.0,
            [initial_proofs.1, potential_child_nodes].concat(),
        );

        storage_proofs.insert(address, proofs);
        final_storage_proofs.insert(address, final_proofs);
    }

    Ok(ProverDB {
        accounts,
        code,
        storage,
        block_hashes,
        chain_config,
        state_proofs,
        storage_proofs,
    })
>>>>>>> 39169325
}

/// Get all potential child nodes of a node whose value was deleted.
///
/// After deleting a value from a (partial) trie it's possible that the node containing the value gets
/// replaced by its child, whose prefix is possibly modified by appending some nibbles to it.
/// If we don't have this child node (because we're modifying a partial trie), then we can't
/// perform the deletion. If we have the final proof of exclusion of the deleted value, we can
/// calculate all posible child nodes.
pub fn get_potential_child_nodes(proof: &[NodeRLP], key: &PathRLP) -> Option<Vec<Node>> {
    // TODO: Perhaps it's possible to calculate the child nodes instead of storing all possible ones?.
    // TODO: https://github.com/lambdaclass/ethrex/issues/2938
    let trie = Trie::from_nodes(
        proof.first(),
        &proof.iter().skip(1).cloned().collect::<Vec<_>>(),
    )
    .ok()?;

    // return some only if this is a proof of exclusion
    if trie.get(key).ok()?.is_none() {
        let final_node = Node::decode_raw(proof.last()?).ok()?;
        match final_node {
            Node::Extension(mut node) => {
                let mut variants = Vec::with_capacity(node.prefix.len());
                while {
                    variants.push(Node::from(node.clone()));
                    node.prefix.next().is_some()
                } {}
                Some(variants)
            }
            Node::Leaf(mut node) => {
                let mut variants = Vec::with_capacity(node.partial.len());
                while {
                    variants.push(Node::from(node.clone()));
                    node.partial.next();
                    !node.partial.is_empty() // skip the last nibble, which is the leaf flag.
                                             // if we encode a leaf with its flag missing, it’s going to be encoded as an
                                             // extension.
                } {}
                Some(variants)
            }
            _ => None,
        }
    } else {
        None
    }
}<|MERGE_RESOLUTION|>--- conflicted
+++ resolved
@@ -11,9 +11,10 @@
 use ethrex_vm::{DynVmDatabase, Evm, ProverDB, ProverDBError};
 
 pub async fn to_prover_db(store: &Store, blocks: &[Block]) -> Result<ProverDB, ProverDBError> {
-<<<<<<< HEAD
     todo!("implement new proverdb for l2")
-    // let chain_config = store.get_chain_config()?;
+    // let chain_config = store
+    //     .get_chain_config()
+    //     .map_err(|e| ProverDBError::Store(e.to_string()))?;
     // let Some(first_block_parent_hash) = blocks.first().map(|e| e.header.parent_hash) else {
     //     return Err(ProverDBError::Custom("Unable to get first block".into()));
     // };
@@ -44,9 +45,7 @@
 
     //     // Replace the store
     //     *logger.store.lock().map_err(|err| {
-    //         ProverDBError::Database(DatabaseError::Custom(format!(
-    //             "Failed to lock 'store' with error: {err}"
-    //         )))
+    //         ProverDBError::Database(format!("Failed to lock 'store' with error: {err}"))
     //     })? = Box::new(new_store);
     // }
 
@@ -65,7 +64,11 @@
     //         store
     //             .get_account_info_by_hash(first_block_parent_hash, *address)
     //             .transpose()
-    //             .map(|account| Ok((*address, account?)))
+    //             .map(|account| {
+    //                 account
+    //                     .map(|a| (*address, a))
+    //                     .map_err(|e| ProverDBError::Store(e.to_string()))
+    //             })
     //     })
     //     .collect::<Result<HashMap<_, _>, ProverDBError>>()?;
 
@@ -80,10 +83,11 @@
     //     .map(|account| account.code_hash)
     //     .chain(code_accessed.into_iter())
     //     .filter_map(|hash| {
-    //         store
-    //             .get_account_code(hash)
-    //             .transpose()
-    //             .map(|account| Ok((hash, account?)))
+    //         store.get_account_code(hash).transpose().map(|account| {
+    //             account
+    //                 .map(|a| (hash, a))
+    //                 .map_err(|e| ProverDBError::Store(e.to_string()))
+    //         })
     //     })
     //     .collect::<Result<HashMap<_, _>, ProverDBError>>()?;
 
@@ -107,7 +111,11 @@
     //                 store
     //                     .get_storage_at_hash(first_block_parent_hash, address, *key)
     //                     .transpose()
-    //                     .map(|value| Ok((*key, value?)))
+    //                     .map(|value| {
+    //                         value
+    //                             .map(|v| (*key, v))
+    //                             .map_err(|e| ProverDBError::Store(e.to_string()))
+    //                     })
     //             })
     //             .collect();
     //         Ok((address, keys?))
@@ -125,10 +133,12 @@
 
     // // get account proofs
     // let state_trie = store
-    //     .state_trie(last_block.hash())?
+    //     .state_trie(last_block.hash())
+    //     .map_err(|e| ProverDBError::Store(e.to_string()))?
     //     .ok_or(ProverDBError::NewMissingStateTrie(last_block.hash()))?;
     // let parent_state_trie = store
-    //     .state_trie(first_block_parent_hash)?
+    //     .state_trie(first_block_parent_hash)
+    //     .map_err(|e| ProverDBError::Store(e.to_string()))?
     //     .ok_or(ProverDBError::NewMissingStateTrie(first_block_parent_hash))?;
     // let hashed_addresses: Vec<_> = state_accessed.keys().map(hash_address).collect();
     // let initial_state_proofs = parent_state_trie.get_proofs(&hashed_addresses)?;
@@ -150,15 +160,21 @@
     // let mut storage_proofs = HashMap::new();
     // let mut final_storage_proofs = HashMap::new();
     // for (address, storage_keys) in state_accessed {
-    //     let Some(parent_storage_trie) = store.storage_trie(first_block_parent_hash, address)?
+    //     let Some(parent_storage_trie) = store
+    //         .storage_trie(first_block_parent_hash, address)
+    //         .map_err(|e| ProverDBError::Store(e.to_string()))?
     //     else {
     //         // the storage of this account was empty or the account is newly created, either
     //         // way the storage trie was initially empty so there aren't any proofs to add.
     //         continue;
     //     };
-    //     let storage_trie = store.storage_trie(last_block.hash(), address)?.ok_or(
-    //         ProverDBError::NewMissingStorageTrie(last_block.hash(), address),
-    //     )?;
+    //     let storage_trie = store
+    //         .storage_trie(last_block.hash(), address)
+    //         .map_err(|e| ProverDBError::Store(e.to_string()))?
+    //         .ok_or(ProverDBError::NewMissingStorageTrie(
+    //             last_block.hash(),
+    //             address,
+    //         ))?;
     //     let paths = storage_keys.iter().map(hash_key).collect::<Vec<_>>();
 
     //     let initial_proofs = parent_storage_trie.get_proofs(&paths)?;
@@ -193,209 +209,7 @@
     //     chain_config,
     //     state_proofs,
     //     storage_proofs,
-    //     // TODO use execution witness for l2 proofs
-    //     ..Default::default()
     // })
-=======
-    let chain_config = store
-        .get_chain_config()
-        .map_err(|e| ProverDBError::Store(e.to_string()))?;
-    let Some(first_block_parent_hash) = blocks.first().map(|e| e.header.parent_hash) else {
-        return Err(ProverDBError::Custom("Unable to get first block".into()));
-    };
-    let Some(last_block) = blocks.last() else {
-        return Err(ProverDBError::Custom("Unable to get last block".into()));
-    };
-
-    let vm_db: DynVmDatabase =
-        Box::new(StoreVmDatabase::new(store.clone(), first_block_parent_hash));
-
-    let logger = Arc::new(DatabaseLogger::new(Arc::new(Mutex::new(Box::new(vm_db)))));
-
-    let mut execution_updates: HashMap<Address, AccountUpdate> = HashMap::new();
-    for block in blocks {
-        let mut vm = Evm::new_from_db(logger.clone());
-        // pre-execute and get all state changes
-        let _ = vm.execute_block(block);
-        let account_updates = vm.get_state_transitions().map_err(Box::new)?;
-        for update in account_updates {
-            execution_updates
-                .entry(update.address)
-                .and_modify(|existing| existing.merge(update.clone()))
-                .or_insert(update);
-        }
-
-        // Update de block_hash for the next execution.
-        let new_store: DynVmDatabase = Box::new(StoreVmDatabase::new(store.clone(), block.hash()));
-
-        // Replace the store
-        *logger.store.lock().map_err(|err| {
-            ProverDBError::Database(format!("Failed to lock 'store' with error: {err}"))
-        })? = Box::new(new_store);
-    }
-
-    // index accessed account addresses and storage keys
-    let state_accessed = logger
-        .state_accessed
-        .lock()
-        .map_err(|_| ProverDBError::Store("Could not lock mutex".to_string()))?
-        .clone();
-
-    // fetch all read/written accounts from store
-    let accounts = state_accessed
-        .keys()
-        .chain(execution_updates.keys())
-        .filter_map(|address| {
-            store
-                .get_account_info_by_hash(first_block_parent_hash, *address)
-                .transpose()
-                .map(|account| {
-                    account
-                        .map(|a| (*address, a))
-                        .map_err(|e| ProverDBError::Store(e.to_string()))
-                })
-        })
-        .collect::<Result<HashMap<_, _>, ProverDBError>>()?;
-
-    // fetch all read/written code from store
-    let code_accessed = logger
-        .code_accessed
-        .lock()
-        .map_err(|_| ProverDBError::Store("Could not lock mutex".to_string()))?
-        .clone();
-    let code = accounts
-        .values()
-        .map(|account| account.code_hash)
-        .chain(code_accessed.into_iter())
-        .filter_map(|hash| {
-            store.get_account_code(hash).transpose().map(|account| {
-                account
-                    .map(|a| (hash, a))
-                    .map_err(|e| ProverDBError::Store(e.to_string()))
-            })
-        })
-        .collect::<Result<HashMap<_, _>, ProverDBError>>()?;
-
-    // fetch all read/written storage from store
-    let added_storage = execution_updates.iter().filter_map(|(address, update)| {
-        if !update.added_storage.is_empty() {
-            let keys = update.added_storage.keys().cloned().collect::<Vec<_>>();
-            Some((*address, keys))
-        } else {
-            None
-        }
-    });
-    let storage = state_accessed
-        .clone()
-        .into_iter()
-        .chain(added_storage)
-        .map(|(address, keys)| {
-            let keys: Result<HashMap<_, _>, ProverDBError> = keys
-                .iter()
-                .filter_map(|key| {
-                    store
-                        .get_storage_at_hash(first_block_parent_hash, address, *key)
-                        .transpose()
-                        .map(|value| {
-                            value
-                                .map(|v| (*key, v))
-                                .map_err(|e| ProverDBError::Store(e.to_string()))
-                        })
-                })
-                .collect();
-            Ok((address, keys?))
-        })
-        .collect::<Result<HashMap<_, _>, ProverDBError>>()?;
-
-    let block_hashes = logger
-        .block_hashes_accessed
-        .lock()
-        .map_err(|_| ProverDBError::Store("Could not lock mutex".to_string()))?
-        .clone()
-        .into_iter()
-        .map(|(num, hash)| (num, H256::from(hash.0)))
-        .collect();
-
-    // get account proofs
-    let state_trie = store
-        .state_trie(last_block.hash())
-        .map_err(|e| ProverDBError::Store(e.to_string()))?
-        .ok_or(ProverDBError::NewMissingStateTrie(last_block.hash()))?;
-    let parent_state_trie = store
-        .state_trie(first_block_parent_hash)
-        .map_err(|e| ProverDBError::Store(e.to_string()))?
-        .ok_or(ProverDBError::NewMissingStateTrie(first_block_parent_hash))?;
-    let hashed_addresses: Vec<_> = state_accessed.keys().map(hash_address).collect();
-    let initial_state_proofs = parent_state_trie.get_proofs(&hashed_addresses)?;
-    let final_state_proofs: Vec<_> = hashed_addresses
-        .iter()
-        .map(|hashed_address| Ok((hashed_address, state_trie.get_proof(hashed_address)?)))
-        .collect::<Result<_, TrieError>>()?;
-    let potential_account_child_nodes = final_state_proofs
-        .iter()
-        .filter_map(|(hashed_address, proof)| get_potential_child_nodes(proof, hashed_address))
-        .flat_map(|nodes| nodes.into_iter().map(|node| node.encode_raw()))
-        .collect();
-    let state_proofs = (
-        initial_state_proofs.0,
-        [initial_state_proofs.1, potential_account_child_nodes].concat(),
-    );
-
-    // get storage proofs
-    let mut storage_proofs = HashMap::new();
-    let mut final_storage_proofs = HashMap::new();
-    for (address, storage_keys) in state_accessed {
-        let Some(parent_storage_trie) = store
-            .storage_trie(first_block_parent_hash, address)
-            .map_err(|e| ProverDBError::Store(e.to_string()))?
-        else {
-            // the storage of this account was empty or the account is newly created, either
-            // way the storage trie was initially empty so there aren't any proofs to add.
-            continue;
-        };
-        let storage_trie = store
-            .storage_trie(last_block.hash(), address)
-            .map_err(|e| ProverDBError::Store(e.to_string()))?
-            .ok_or(ProverDBError::NewMissingStorageTrie(
-                last_block.hash(),
-                address,
-            ))?;
-        let paths = storage_keys.iter().map(hash_key).collect::<Vec<_>>();
-
-        let initial_proofs = parent_storage_trie.get_proofs(&paths)?;
-        let final_proofs: Vec<(_, Vec<_>)> = storage_keys
-            .iter()
-            .map(|key| {
-                let hashed_key = hash_key(key);
-                let proof = storage_trie.get_proof(&hashed_key)?;
-                Ok((hashed_key, proof))
-            })
-            .collect::<Result<_, TrieError>>()?;
-
-        let potential_child_nodes: Vec<NodeRLP> = final_proofs
-            .iter()
-            .filter_map(|(hashed_key, proof)| get_potential_child_nodes(proof, hashed_key))
-            .flat_map(|nodes| nodes.into_iter().map(|node| node.encode_raw()))
-            .collect();
-        let proofs = (
-            initial_proofs.0,
-            [initial_proofs.1, potential_child_nodes].concat(),
-        );
-
-        storage_proofs.insert(address, proofs);
-        final_storage_proofs.insert(address, final_proofs);
-    }
-
-    Ok(ProverDB {
-        accounts,
-        code,
-        storage,
-        block_hashes,
-        chain_config,
-        state_proofs,
-        storage_proofs,
-    })
->>>>>>> 39169325
 }
 
 /// Get all potential child nodes of a node whose value was deleted.
