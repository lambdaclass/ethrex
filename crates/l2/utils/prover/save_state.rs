use crate::utils::prover::errors::SaveStateError;
use crate::utils::prover::proving_systems::{ProofCalldata, ProverType};
use directories::ProjectDirs;
use ethrex_storage::AccountUpdate;
use serde::{Deserialize, Serialize};
use std::ffi::OsString;
use std::fs::{create_dir, read_dir, File};
use std::io::{BufReader, Read};
use std::path::{Path, PathBuf};
use std::{
    fs::create_dir_all,
    io::{BufWriter, Write},
};

#[cfg(not(test))]
/// The default directory for data storage when not running tests.
/// This constant is used to define the default path for data files.
const DEFAULT_DATADIR: &str = "ethrex_l2_state";

#[cfg(not(test))]
#[inline(always)]
fn default_datadir() -> Result<PathBuf, SaveStateError> {
    create_datadir(DEFAULT_DATADIR)
}

#[cfg(test)]
#[inline(always)]
fn default_datadir() -> Result<PathBuf, SaveStateError> {
    create_datadir("test_datadir")
}

#[inline(always)]
fn create_datadir(dir_name: &str) -> Result<PathBuf, SaveStateError> {
    let path_buf_data_dir = ProjectDirs::from("", "", dir_name)
        .ok_or(SaveStateError::FailedToCrateDataDir)?
        .data_local_dir()
        .to_path_buf();
    Ok(path_buf_data_dir)
}

// Proposed structure
// 1/
//     account_updates_1.json
//     proof_risc0_1.json
//     proof_sp1_1.json
// 2/
//     account_updates_2.json
//     proof_risc0_2.json
//     proof_sp1_2.json
// All the files are saved at the path defined by [ProjectDirs::data_local_dir]
// and the [DEFAULT_DATADIR] when calling [create_datadir]

/// Enum used to differentiate between the possible types of data we can store per block.
#[derive(Serialize, Deserialize, Debug)]
pub enum StateType {
    Proof(ProofCalldata),
    AccountUpdates(Vec<AccountUpdate>),
}

/// Enum used to differentiate between the possible types of files we can have per block.
#[derive(Serialize, Deserialize, Debug, Clone)]
pub enum StateFileType {
    Proof(ProverType),
    AccountUpdates,
}

impl From<&StateType> for StateFileType {
    fn from(state_type: &StateType) -> Self {
        match state_type {
            StateType::Proof(proof) => StateFileType::Proof(proof.prover_type),
            StateType::AccountUpdates(_) => StateFileType::AccountUpdates,
        }
    }
}

#[inline(always)]
fn get_proof_file_name_from_prover_type(prover_type: &ProverType, block_number: u64) -> String {
    match prover_type {
        ProverType::Exec => format!("proof_exec_{block_number}.json"),
        ProverType::RISC0 => format!("proof_risc0_{block_number}.json"),
        ProverType::SP1 => format!("proof_sp1_{block_number}.json").to_owned(),
        ProverType::Pico => format!("proof_pico_{block_number}.json").to_owned(),
    }
}

#[inline(always)]
fn get_block_number_from_path(path_buf: &Path) -> Result<u64, SaveStateError> {
    let block_number = path_buf
        .file_name()
        .ok_or_else(|| SaveStateError::Custom("Error: No file_name()".to_string()))?
        .to_string_lossy();

    let block_number = block_number.parse::<u64>()?;
    Ok(block_number)
}

#[inline(always)]
fn get_state_dir_for_block(block_number: u64) -> Result<PathBuf, SaveStateError> {
    let mut path_buf = default_datadir()?;
    path_buf.push(block_number.to_string());

    Ok(path_buf)
}

#[inline(always)]
fn get_state_file_name(block_number: u64, state_file_type: &StateFileType) -> String {
    match state_file_type {
        StateFileType::AccountUpdates => format!("account_updates_{block_number}.json"),
        // If we have more proving systems we have to match them an create a file name with the following structure:
        // proof_<ProverType>_<block_number>.json
        StateFileType::Proof(prover_type) => {
            get_proof_file_name_from_prover_type(prover_type, block_number)
        }
    }
}

#[inline(always)]
fn get_state_file_path(
    path_buf: &Path,
    block_number: u64,
    state_file_type: &StateFileType,
) -> PathBuf {
    let file_name = get_state_file_name(block_number, state_file_type);
    path_buf.join(file_name)
}

/// CREATE the state_file given the block_number
/// This function will create the following file_path: ../../../<block_number>/state_file_type
fn create_state_file_for_block_number(
    block_number: u64,
    state_file_type: StateFileType,
) -> Result<File, SaveStateError> {
    let path_buf = get_state_dir_for_block(block_number)?;
    if let Some(parent) = path_buf.parent() {
        if let Err(e) = create_dir_all(parent) {
            if e.kind() != std::io::ErrorKind::AlreadyExists {
                return Err(e.into());
            }
        }
    }

    let block_number = get_block_number_from_path(&path_buf)?;

    let file_path: PathBuf = get_state_file_path(&path_buf, block_number, &state_file_type);

    if let Err(e) = create_dir(&path_buf) {
        if e.kind() != std::io::ErrorKind::AlreadyExists {
            return Err(e.into());
        }
    }

    File::create(file_path).map_err(Into::into)
}

/// WRITE to the state_file given the block number and the state_type
/// It also creates the file, if it already exists it will overwrite the file
/// This function will create and write to the following file_path: ../../../<block_number>/state_file_type
pub fn write_state(block_number: u64, state_type: &StateType) -> Result<(), SaveStateError> {
    let inner = create_state_file_for_block_number(block_number, state_type.into())?;

    match state_type {
        StateType::Proof(value) => {
            let mut writer = BufWriter::new(inner);
            serde_json::to_writer(&mut writer, value)?;
            writer.flush()?;
        }
        StateType::AccountUpdates(value) => {
            let mut writer = BufWriter::new(inner);
            serde_json::to_writer(&mut writer, value)?;
            writer.flush()?;
        }
    }

    Ok(())
}

fn get_latest_block_number_and_path() -> Result<(u64, PathBuf), SaveStateError> {
    let data_dir = default_datadir()?;
    let latest_block_number = read_dir(&data_dir)?
        .filter_map(|entry| {
            let entry = entry.ok()?;
            let path = entry.path();
            if path.is_dir() {
                path.file_name()?.to_str()?.parse::<u64>().ok()
            } else {
                None
            }
        })
        .max();

    match latest_block_number {
        Some(block_number) => {
            let latest_path = data_dir.join(block_number.to_string());
            Ok((block_number, latest_path))
        }
        None => Err(SaveStateError::Custom(
            "No valid block directories found".to_owned(),
        )),
    }
}

fn get_block_state_path(block_number: u64) -> Result<PathBuf, SaveStateError> {
    let data_dir = default_datadir()?;
    let block_state_path = data_dir.join(block_number.to_string());
    Ok(block_state_path)
}

/// GET the latest block_number given the proposed structure
pub fn get_latest_block_number() -> Result<u64, SaveStateError> {
    let (block_number, _) = get_latest_block_number_and_path()?;
    Ok(block_number)
}

/// READ the state given the block_number and the [StateFileType]
pub fn read_state(
    block_number: u64,
    state_file_type: StateFileType,
) -> Result<StateType, SaveStateError> {
    // TODO handle path not found
    let block_state_path = get_block_state_path(block_number)?;
    let file_path: PathBuf = get_state_file_path(&block_state_path, block_number, &state_file_type);

    let inner = File::open(file_path)?;
    let mut reader = BufReader::new(inner);
    let mut buf = String::new();

    reader.read_to_string(&mut buf)?;

    let state = match state_file_type {
        StateFileType::Proof(_) => {
            let state: ProofCalldata = serde_json::from_str(&buf)?;
            StateType::Proof(state)
        }
        StateFileType::AccountUpdates => {
            let state: Vec<AccountUpdate> = serde_json::from_str(&buf)?;
            StateType::AccountUpdates(state)
        }
    };

    Ok(state)
}

/// READ the proof given the block_number and the [StateFileType::Proof]
pub fn read_proof(
    block_number: u64,
    state_file_type: StateFileType,
) -> Result<ProofCalldata, SaveStateError> {
    match read_state(block_number, state_file_type)? {
        StateType::Proof(p) => Ok(p),
        StateType::AccountUpdates(_) => Err(SaveStateError::Custom(
            "Failed in read_proof(), make sure that the state_file_type is a Proof".to_owned(),
        )),
    }
}

/// READ the latest state given the [StateFileType].
/// latest means the state for the highest block_number available.
pub fn read_latest_state(state_file_type: StateFileType) -> Result<StateType, SaveStateError> {
    let (latest_block_state_number, _) = get_latest_block_number_and_path()?;
    let state = read_state(latest_block_state_number, state_file_type)?;
    Ok(state)
}

/// DELETE the [StateFileType] for the given block_number
pub fn delete_state_file(
    block_number: u64,
    state_file_type: StateFileType,
) -> Result<(), SaveStateError> {
    let block_state_path = get_block_state_path(block_number)?;
    let file_path: PathBuf = get_state_file_path(&block_state_path, block_number, &state_file_type);
    std::fs::remove_file(file_path)?;

    Ok(())
}

/// DELETE the [StateFileType]
/// latest means the state for the highest block_number available.
pub fn delete_latest_state_file(state_file_type: StateFileType) -> Result<(), SaveStateError> {
    let (latest_block_state_number, _) = get_latest_block_number_and_path()?;
    let latest_block_state_path = get_block_state_path(latest_block_state_number)?;
    let file_path: PathBuf = get_state_file_path(
        &latest_block_state_path,
        latest_block_state_number,
        &state_file_type,
    );
    std::fs::remove_file(file_path)?;

    Ok(())
}

/// PRUNE all the files for the given block_number
pub fn prune_state(block_number: u64) -> Result<(), SaveStateError> {
    let block_state_path = get_block_state_path(block_number)?;
    std::fs::remove_dir_all(block_state_path)?;
    Ok(())
}

/// PRUNE all the files
/// latest means the state for the highest block_number available.
pub fn prune_latest_state() -> Result<(), SaveStateError> {
    let (latest_block_state_number, _) = get_latest_block_number_and_path()?;
    let latest_block_state_path = get_block_state_path(latest_block_state_number)?;
    std::fs::remove_dir_all(latest_block_state_path)?;
    Ok(())
}

/// CHECK if the given path has the given [StateFileType]
/// This function will check if the path: ../../../<block_number>/ contains the state_file_type
pub fn path_has_state_file(
    state_file_type: StateFileType,
    path_buf: &Path,
) -> Result<bool, SaveStateError> {
    // Get the block_number from the path
    let block_number = get_block_number_from_path(path_buf)?;
    let file_name_to_seek: OsString = get_state_file_name(block_number, &state_file_type).into();

    for entry in std::fs::read_dir(path_buf)? {
        let entry = entry?;
        let file_name_stored = entry.file_name();

        if file_name_stored == file_name_to_seek {
            return Ok(true);
        }
    }

    Ok(false)
}

/// CHECK if the given block_number has the given [StateFileType]
/// This function will check if the path: ../../../<block_number>/ contains the state_file_type
pub fn block_number_has_state_file(
    state_file_type: StateFileType,
    block_number: u64,
) -> Result<bool, SaveStateError> {
    let block_state_path = get_block_state_path(block_number)?;
    let file_name_to_seek: OsString = get_state_file_name(block_number, &state_file_type).into();

    for entry in std::fs::read_dir(block_state_path)? {
        let entry = entry?;
        let file_name_stored = entry.file_name();

        if file_name_stored == file_name_to_seek {
            return Ok(true);
        }
    }

    Ok(false)
}

/// CHECK if the given block_number has all the proofs needed
/// This function will check if the path: ../../../<block_number>/ contains the proofs
/// Make sure to add all new proving_systems in the [ProverType::all] function
pub fn block_number_has_all_proofs(block_number: u64) -> Result<bool, SaveStateError> {
    let block_state_path = get_block_state_path(block_number)?;

    let mut has_all_proofs = true;
    for prover_type in ProverType::all() {
        let file_name_to_seek: OsString =
            get_state_file_name(block_number, &StateFileType::Proof(prover_type)).into();

        // Check if the proof exists
        let proof_exists = std::fs::read_dir(&block_state_path)?
            .filter_map(Result::ok) // Filter out errors
            .any(|entry| entry.file_name() == file_name_to_seek);

        // If the proof is missing return false
        if !proof_exists {
            has_all_proofs = false;
            break;
        }
    }

    Ok(has_all_proofs)
}

#[cfg(test)]
#[allow(clippy::expect_used)]
mod tests {
    use ethrex_blockchain::Blockchain;
    use ethrex_storage::{EngineType, Store};
<<<<<<< HEAD
    use ethrex_vm::backends::exec_db::ExecutionDB;
    use risc0_zkvm::sha::Digest;
    use sp1_recursion_gnark_ffi::PlonkBn254Proof;
    use sp1_sdk::{client::ProverClientBuilder, HashableKey, Prover, SP1Proof, SP1PublicValues};
=======
    use ethrex_vm::backends::revm::execution_db::ExecutionDB;
>>>>>>> 104ef77a

    use super::*;
    use crate::utils::test_data_io;
    use std::fs::{self};

    #[test]
    fn test_state_file_integration() -> Result<(), Box<dyn std::error::Error>> {
        if let Err(e) = fs::remove_dir_all(default_datadir()?) {
            if e.kind() != std::io::ErrorKind::NotFound {
                eprintln!("Directory NotFound: {:?}", default_datadir()?);
            }
        }

        let path = Path::new(concat!(env!("CARGO_MANIFEST_DIR"), "/../../test_data"));

        let chain_file_path = path.join("l2-loadtest.rlp");
        let genesis_file_path = path.join("genesis-l2.json");

        // Create an InMemory Store to later perform an execute_block so we can have the Vec<AccountUpdate>.
        let store = Store::new("memory", EngineType::InMemory).expect("Failed to create Store");

        let genesis = test_data_io::read_genesis_file(genesis_file_path.to_str().unwrap());
        store.add_initial_state(genesis.clone()).unwrap();

        let blocks = test_data_io::read_chain_file(chain_file_path.to_str().unwrap());
        // create blockchain
        let blockchain = Blockchain::default_with_store(store.clone());
        for block in &blocks {
            blockchain.add_block(block).unwrap();
        }

        let mut account_updates_vec: Vec<Vec<AccountUpdate>> = Vec::new();

        let exec_calldata = ProofCalldata {
            prover_type: ProverType::Exec,
            calldata: Vec::new(),
        };
        let risc0_calldata = ProofCalldata {
            prover_type: ProverType::RISC0,
            calldata: Vec::new(),
        };
        let sp1_calldata = ProofCalldata {
            prover_type: ProverType::SP1,
            calldata: Vec::new(),
        };
        let pico_calldata = ProofCalldata {
            prover_type: ProverType::Pico,
            calldata: Vec::new(),
        };

        // Write all the account_updates and proofs for each block
        for block in &blocks {
            let account_updates =
                ExecutionDB::get_account_updates(blocks.last().unwrap(), &store).unwrap();

            account_updates_vec.push(account_updates.clone());

            write_state(
                block.header.number,
                &StateType::AccountUpdates(account_updates),
            )?;

            write_state(
                block.header.number,
                &StateType::Proof(pico_calldata.clone()),
            )?;

            write_state(
                block.header.number,
                &StateType::Proof(risc0_calldata.clone()),
            )?;

            write_state(block.header.number, &StateType::Proof(sp1_calldata.clone()))?;

            write_state(
                block.header.number,
                &StateType::Proof(pico_calldata.clone()),
            )?;
        }

        // Check if the latest block_number saved matches the latest block in the chain.rlp
        let (latest_block_state_number, _) = get_latest_block_number_and_path()?;

        assert_eq!(
            latest_block_state_number,
            blocks.last().unwrap().header.number
        );

        // Delete account_updates file
        let (_, latest_path) = get_latest_block_number_and_path()?;

        assert!(path_has_state_file(
            StateFileType::AccountUpdates,
            &latest_path
        )?);

        assert!(block_number_has_state_file(
            StateFileType::AccountUpdates,
            latest_block_state_number
        )?);

        delete_latest_state_file(StateFileType::AccountUpdates)?;

        assert!(!path_has_state_file(
            StateFileType::AccountUpdates,
            &latest_path
        )?);

        assert!(!block_number_has_state_file(
            StateFileType::AccountUpdates,
            latest_block_state_number
        )?);

        // Delete latest path
        prune_latest_state()?;
        let (latest_block_state_number, _) = get_latest_block_number_and_path()?;
        assert_eq!(
            latest_block_state_number,
            blocks.last().unwrap().header.number - 1
        );

        // Read account_updates back
        let read_account_updates_blk2 = match read_state(2, StateFileType::AccountUpdates)? {
            StateType::Proof(_) => unimplemented!(),
            StateType::AccountUpdates(a) => a,
        };

        let og_account_updates_blk2 = account_updates_vec.get(2).unwrap();

        for og_au in og_account_updates_blk2 {
            // The read_account_updates aren't sorted in the same way as the og_account_updates.
            let r_au = read_account_updates_blk2
                .iter()
                .find(|au| au.address == og_au.address)
                .unwrap();

            assert_eq!(og_au.added_storage, r_au.added_storage);
            assert_eq!(og_au.address, r_au.address);
            assert_eq!(og_au.info, r_au.info);
            assert_eq!(og_au.code, r_au.code);
        }

        // Read Exec Proof back
        let read_proof_updates_blk2 = read_proof(2, StateFileType::Proof(ProverType::Exec))?;
        assert_eq!(read_proof_updates_blk2, exec_calldata);

        // Read RISC0 Proof back
        let read_proof_updates_blk2 = read_proof(2, StateFileType::Proof(ProverType::RISC0))?;
        assert_eq!(read_proof_updates_blk2, risc0_calldata);

        // Read SP1 Proof back
        let read_proof_updates_blk2 = read_proof(2, StateFileType::Proof(ProverType::SP1))?;
        assert_eq!(read_proof_updates_blk2, sp1_calldata);

        // Read Pico Proof back
        let read_proof_updates_blk2 = read_proof(2, StateFileType::Proof(ProverType::Pico))?;
        assert_eq!(read_proof_updates_blk2, pico_calldata);

        fs::remove_dir_all(default_datadir()?)?;

        Ok(())
    }
}<|MERGE_RESOLUTION|>--- conflicted
+++ resolved
@@ -378,14 +378,7 @@
 mod tests {
     use ethrex_blockchain::Blockchain;
     use ethrex_storage::{EngineType, Store};
-<<<<<<< HEAD
     use ethrex_vm::backends::exec_db::ExecutionDB;
-    use risc0_zkvm::sha::Digest;
-    use sp1_recursion_gnark_ffi::PlonkBn254Proof;
-    use sp1_sdk::{client::ProverClientBuilder, HashableKey, Prover, SP1Proof, SP1PublicValues};
-=======
-    use ethrex_vm::backends::revm::execution_db::ExecutionDB;
->>>>>>> 104ef77a
 
     use super::*;
     use crate::utils::test_data_io;
