use crate::utils::prover::errors::SaveStateError;
use crate::utils::prover::proving_systems::{ProofCalldata, ProverType};
use directories::ProjectDirs;
use ethrex_storage::AccountUpdate;
use serde::{Deserialize, Serialize};
use std::ffi::OsString;
use std::fs::{create_dir, read_dir, File};
use std::io::{BufReader, Read};
use std::path::{Path, PathBuf};
use std::{
    fs::create_dir_all,
    io::{BufWriter, Write},
};

#[cfg(not(test))]
/// The default directory for data storage when not running tests.
/// This constant is used to define the default path for data files.
const DEFAULT_DATADIR: &str = "ethrex_l2_state";

#[cfg(not(test))]
#[inline(always)]
fn default_datadir() -> Result<PathBuf, SaveStateError> {
    create_datadir(DEFAULT_DATADIR)
}

#[cfg(test)]
#[inline(always)]
fn default_datadir() -> Result<PathBuf, SaveStateError> {
    create_datadir("test_datadir")
}

#[inline(always)]
fn create_datadir(dir_name: &str) -> Result<PathBuf, SaveStateError> {
    let path_buf_data_dir = ProjectDirs::from("", "", dir_name)
        .ok_or(SaveStateError::FailedToCrateDataDir)?
        .data_local_dir()
        .to_path_buf();
    Ok(path_buf_data_dir)
}

// Proposed structure
// 1/
//     account_updates_1.json
//     proof_risc0_1.json
//     proof_sp1_1.json
// 2/
//     account_updates_2.json
//     proof_risc0_2.json
//     proof_sp1_2.json
// All the files are saved at the path defined by [ProjectDirs::data_local_dir]
// and the [DEFAULT_DATADIR] when calling [create_datadir]

/// Enum used to differentiate between the possible types of data we can store per block.
#[derive(Serialize, Deserialize, Debug)]
pub enum StateType {
    Proof(ProofCalldata),
    AccountUpdates(Vec<AccountUpdate>),
}

/// Enum used to differentiate between the possible types of files we can have per block.
#[derive(Serialize, Deserialize, Debug, Clone)]
pub enum StateFileType {
    Proof(ProverType),
    AccountUpdates,
}

impl From<&StateType> for StateFileType {
    fn from(state_type: &StateType) -> Self {
        match state_type {
            StateType::Proof(proof) => StateFileType::Proof(proof.prover_type),
            StateType::AccountUpdates(_) => StateFileType::AccountUpdates,
        }
    }
}

#[inline(always)]
fn get_proof_file_name_from_prover_type(prover_type: &ProverType, block_number: u64) -> String {
    match prover_type {
        ProverType::RISC0 => format!("proof_risc0_{block_number}.json"),
        ProverType::SP1 => format!("proof_sp1_{block_number}.json").to_owned(),
        ProverType::Pico => format!("proof_pico_{block_number}.json").to_owned(),
    }
}

#[inline(always)]
fn get_block_number_from_path(path_buf: &Path) -> Result<u64, SaveStateError> {
    let block_number = path_buf
        .file_name()
        .ok_or_else(|| SaveStateError::Custom("Error: No file_name()".to_string()))?
        .to_string_lossy();

    let block_number = block_number.parse::<u64>()?;
    Ok(block_number)
}

#[inline(always)]
fn get_state_dir_for_block(block_number: u64) -> Result<PathBuf, SaveStateError> {
    let mut path_buf = default_datadir()?;
    path_buf.push(block_number.to_string());

    Ok(path_buf)
}

#[inline(always)]
fn get_state_file_name(block_number: u64, state_file_type: &StateFileType) -> String {
    match state_file_type {
        StateFileType::AccountUpdates => format!("account_updates_{block_number}.json"),
        // If we have more proving systems we have to match them an create a file name with the following structure:
        // proof_<ProverType>_<block_number>.json
        StateFileType::Proof(prover_type) => {
            get_proof_file_name_from_prover_type(prover_type, block_number)
        }
    }
}

#[inline(always)]
fn get_state_file_path(
    path_buf: &Path,
    block_number: u64,
    state_file_type: &StateFileType,
) -> PathBuf {
    let file_name = get_state_file_name(block_number, state_file_type);
    path_buf.join(file_name)
}

/// CREATE the state_file given the block_number
/// This function will create the following file_path: ../../../<block_number>/state_file_type
fn create_state_file_for_block_number(
    block_number: u64,
    state_file_type: StateFileType,
) -> Result<File, SaveStateError> {
    let path_buf = get_state_dir_for_block(block_number)?;
    if let Some(parent) = path_buf.parent() {
        if let Err(e) = create_dir_all(parent) {
            if e.kind() != std::io::ErrorKind::AlreadyExists {
                return Err(e.into());
            }
        }
    }

    let block_number = get_block_number_from_path(&path_buf)?;

    let file_path: PathBuf = get_state_file_path(&path_buf, block_number, &state_file_type);

    if let Err(e) = create_dir(&path_buf) {
        if e.kind() != std::io::ErrorKind::AlreadyExists {
            return Err(e.into());
        }
    }

    File::create(file_path).map_err(Into::into)
}

/// WRITE to the state_file given the block number and the state_type
/// It also creates the file, if it already exists it will overwrite the file
/// This function will create and write to the following file_path: ../../../<block_number>/state_file_type
pub fn write_state(block_number: u64, state_type: &StateType) -> Result<(), SaveStateError> {
    let inner = create_state_file_for_block_number(block_number, state_type.into())?;

    match state_type {
        StateType::Proof(value) => {
            let mut writer = BufWriter::new(inner);
            serde_json::to_writer(&mut writer, value)?;
            writer.flush()?;
        }
        StateType::AccountUpdates(value) => {
            let mut writer = BufWriter::new(inner);
            serde_json::to_writer(&mut writer, value)?;
            writer.flush()?;
        }
    }

    Ok(())
}

fn get_latest_block_number_and_path() -> Result<(u64, PathBuf), SaveStateError> {
    let data_dir = default_datadir()?;
    let latest_block_number = read_dir(&data_dir)?
        .filter_map(|entry| {
            let entry = entry.ok()?;
            let path = entry.path();
            if path.is_dir() {
                path.file_name()?.to_str()?.parse::<u64>().ok()
            } else {
                None
            }
        })
        .max();

    match latest_block_number {
        Some(block_number) => {
            let latest_path = data_dir.join(block_number.to_string());
            Ok((block_number, latest_path))
        }
        None => Err(SaveStateError::Custom(
            "No valid block directories found".to_owned(),
        )),
    }
}

fn get_block_state_path(block_number: u64) -> Result<PathBuf, SaveStateError> {
    let data_dir = default_datadir()?;
    let block_state_path = data_dir.join(block_number.to_string());
    Ok(block_state_path)
}

/// GET the latest block_number given the proposed structure
pub fn get_latest_block_number() -> Result<u64, SaveStateError> {
    let (block_number, _) = get_latest_block_number_and_path()?;
    Ok(block_number)
}

/// READ the state given the block_number and the [StateFileType]
pub fn read_state(
    block_number: u64,
    state_file_type: StateFileType,
) -> Result<StateType, SaveStateError> {
    // TODO handle path not found
    let block_state_path = get_block_state_path(block_number)?;
    let file_path: PathBuf = get_state_file_path(&block_state_path, block_number, &state_file_type);

    let inner = File::open(file_path)?;
    let mut reader = BufReader::new(inner);
    let mut buf = String::new();

    reader.read_to_string(&mut buf)?;

    let state = match state_file_type {
        StateFileType::Proof(_) => {
            let state: ProofCalldata = serde_json::from_str(&buf)?;
            StateType::Proof(state)
        }
        StateFileType::AccountUpdates => {
            let state: Vec<AccountUpdate> = serde_json::from_str(&buf)?;
            StateType::AccountUpdates(state)
        }
    };

    Ok(state)
}

/// READ the proof given the block_number and the [StateFileType::Proof]
pub fn read_proof(
    block_number: u64,
    state_file_type: StateFileType,
) -> Result<ProofCalldata, SaveStateError> {
    match read_state(block_number, state_file_type)? {
        StateType::Proof(p) => Ok(p),
        StateType::AccountUpdates(_) => Err(SaveStateError::Custom(
            "Failed in read_proof(), make sure that the state_file_type is a Proof".to_owned(),
        )),
    }
}

/// READ the latest state given the [StateFileType].
/// latest means the state for the highest block_number available.
pub fn read_latest_state(state_file_type: StateFileType) -> Result<StateType, SaveStateError> {
    let (latest_block_state_number, _) = get_latest_block_number_and_path()?;
    let state = read_state(latest_block_state_number, state_file_type)?;
    Ok(state)
}

/// DELETE the [StateFileType] for the given block_number
pub fn delete_state_file(
    block_number: u64,
    state_file_type: StateFileType,
) -> Result<(), SaveStateError> {
    let block_state_path = get_block_state_path(block_number)?;
    let file_path: PathBuf = get_state_file_path(&block_state_path, block_number, &state_file_type);
    std::fs::remove_file(file_path)?;

    Ok(())
}

/// DELETE the [StateFileType]
/// latest means the state for the highest block_number available.
pub fn delete_latest_state_file(state_file_type: StateFileType) -> Result<(), SaveStateError> {
    let (latest_block_state_number, _) = get_latest_block_number_and_path()?;
    let latest_block_state_path = get_block_state_path(latest_block_state_number)?;
    let file_path: PathBuf = get_state_file_path(
        &latest_block_state_path,
        latest_block_state_number,
        &state_file_type,
    );
    std::fs::remove_file(file_path)?;

    Ok(())
}

/// PRUNE all the files for the given block_number
pub fn prune_state(block_number: u64) -> Result<(), SaveStateError> {
    let block_state_path = get_block_state_path(block_number)?;
    std::fs::remove_dir_all(block_state_path)?;
    Ok(())
}

/// PRUNE all the files
/// latest means the state for the highest block_number available.
pub fn prune_latest_state() -> Result<(), SaveStateError> {
    let (latest_block_state_number, _) = get_latest_block_number_and_path()?;
    let latest_block_state_path = get_block_state_path(latest_block_state_number)?;
    std::fs::remove_dir_all(latest_block_state_path)?;
    Ok(())
}

/// CHECK if the given path has the given [StateFileType]
/// This function will check if the path: ../../../<block_number>/ contains the state_file_type
pub fn path_has_state_file(
    state_file_type: StateFileType,
    path_buf: &Path,
) -> Result<bool, SaveStateError> {
    // Get the block_number from the path
    let block_number = get_block_number_from_path(path_buf)?;
    let file_name_to_seek: OsString = get_state_file_name(block_number, &state_file_type).into();

    for entry in std::fs::read_dir(path_buf)? {
        let entry = entry?;
        let file_name_stored = entry.file_name();

        if file_name_stored == file_name_to_seek {
            return Ok(true);
        }
    }

    Ok(false)
}

/// CHECK if the given block_number has the given [StateFileType]
/// This function will check if the path: ../../../<block_number>/ contains the state_file_type
pub fn block_number_has_state_file(
    state_file_type: StateFileType,
    block_number: u64,
) -> Result<bool, SaveStateError> {
    let block_state_path = get_block_state_path(block_number)?;
    let file_name_to_seek: OsString = get_state_file_name(block_number, &state_file_type).into();

    for entry in std::fs::read_dir(block_state_path)? {
        let entry = entry?;
        let file_name_stored = entry.file_name();

        if file_name_stored == file_name_to_seek {
            return Ok(true);
        }
    }

    Ok(false)
}

/// CHECK if the given block_number has all the proofs needed
/// This function will check if the path: ../../../<block_number>/ contains the proofs
/// Make sure to add all new proving_systems in the [ProverType::all] function
pub fn block_number_has_all_proofs(block_number: u64) -> Result<bool, SaveStateError> {
    let block_state_path = get_block_state_path(block_number)?;

    let mut has_all_proofs = true;
    for prover_type in ProverType::all() {
        let file_name_to_seek: OsString =
            get_state_file_name(block_number, &StateFileType::Proof(prover_type)).into();

        // Check if the proof exists
        let proof_exists = std::fs::read_dir(&block_state_path)?
            .filter_map(Result::ok) // Filter out errors
            .any(|entry| entry.file_name() == file_name_to_seek);

        // If the proof is missing return false
        if !proof_exists {
            has_all_proofs = false;
            break;
        }
    }

    Ok(has_all_proofs)
}

#[cfg(test)]
#[allow(clippy::expect_used)]
mod tests {
    use ethrex_blockchain::Blockchain;
    use ethrex_storage::{EngineType, Store};
<<<<<<< HEAD
    use ethrex_vm::execution_db::ExecutionDB;
=======
    use ethrex_vm::backends::revm::execution_db::ExecutionDB;
    use risc0_zkvm::sha::Digest;
    use sp1_recursion_gnark_ffi::PlonkBn254Proof;
    use sp1_sdk::{client::ProverClientBuilder, HashableKey, Prover, SP1Proof, SP1PublicValues};
>>>>>>> 6c904509

    use super::*;
    use crate::utils::test_data_io;
    use std::fs::{self};

    #[test]
    fn test_state_file_integration() -> Result<(), Box<dyn std::error::Error>> {
        if let Err(e) = fs::remove_dir_all(default_datadir()?) {
            if e.kind() != std::io::ErrorKind::NotFound {
                eprintln!("Directory NotFound: {:?}", default_datadir()?);
            }
        }

        let path = Path::new(concat!(env!("CARGO_MANIFEST_DIR"), "/../../test_data"));

        let chain_file_path = path.join("l2-loadtest.rlp");
        let genesis_file_path = path.join("genesis-l2.json");

        // Create an InMemory Store to later perform an execute_block so we can have the Vec<AccountUpdate>.
        let store = Store::new("memory", EngineType::InMemory).expect("Failed to create Store");

        let genesis = test_data_io::read_genesis_file(genesis_file_path.to_str().unwrap());
        store.add_initial_state(genesis.clone()).unwrap();

        let blocks = test_data_io::read_chain_file(chain_file_path.to_str().unwrap());
        // create blockchain
        let blockchain = Blockchain::default_with_store(store.clone());
        for block in &blocks {
            blockchain.add_block(block).unwrap();
        }

        let mut account_updates_vec: Vec<Vec<AccountUpdate>> = Vec::new();

        let sp1_calldata = ProofCalldata {
            prover_type: ProverType::SP1,
            calldata: Vec::new(),
        };
        let risc0_calldata = ProofCalldata {
            prover_type: ProverType::RISC0,
            calldata: Vec::new(),
        };

        // Write all the account_updates and proofs for each block
        for block in &blocks {
            let account_updates =
                ExecutionDB::get_account_updates(blocks.last().unwrap(), &store).unwrap();

            account_updates_vec.push(account_updates.clone());

            write_state(
                block.header.number,
                &StateType::AccountUpdates(account_updates),
            )?;

            write_state(
                block.header.number,
                &StateType::Proof(risc0_calldata.clone()),
            )?;

            write_state(block.header.number, &StateType::Proof(sp1_calldata.clone()))?;
        }

        // Check if the latest block_number saved matches the latest block in the chain.rlp
        let (latest_block_state_number, _) = get_latest_block_number_and_path()?;

        assert_eq!(
            latest_block_state_number,
            blocks.last().unwrap().header.number
        );

        // Delete account_updates file
        let (_, latest_path) = get_latest_block_number_and_path()?;

        assert!(path_has_state_file(
            StateFileType::AccountUpdates,
            &latest_path
        )?);

        assert!(block_number_has_state_file(
            StateFileType::AccountUpdates,
            latest_block_state_number
        )?);

        delete_latest_state_file(StateFileType::AccountUpdates)?;

        assert!(!path_has_state_file(
            StateFileType::AccountUpdates,
            &latest_path
        )?);

        assert!(!block_number_has_state_file(
            StateFileType::AccountUpdates,
            latest_block_state_number
        )?);

        // Delete latest path
        prune_latest_state()?;
        let (latest_block_state_number, _) = get_latest_block_number_and_path()?;
        assert_eq!(
            latest_block_state_number,
            blocks.last().unwrap().header.number - 1
        );

        // Read account_updates back
        let read_account_updates_blk2 = match read_state(2, StateFileType::AccountUpdates)? {
            StateType::Proof(_) => unimplemented!(),
            StateType::AccountUpdates(a) => a,
        };

        let og_account_updates_blk2 = account_updates_vec.get(2).unwrap();

        for og_au in og_account_updates_blk2 {
            // The read_account_updates aren't sorted in the same way as the og_account_updates.
            let r_au = read_account_updates_blk2
                .iter()
                .find(|au| au.address == og_au.address)
                .unwrap();

            assert_eq!(og_au.added_storage, r_au.added_storage);
            assert_eq!(og_au.address, r_au.address);
            assert_eq!(og_au.info, r_au.info);
            assert_eq!(og_au.code, r_au.code);
        }

        // Read RISC0 Proof back
        let read_proof_updates_blk2 = read_proof(2, StateFileType::Proof(ProverType::RISC0))?;
        assert_eq!(read_proof_updates_blk2, risc0_calldata);

        // Read SP1 Proof back
        let read_proof_updates_blk2 = read_proof(2, StateFileType::Proof(ProverType::SP1))?;
        assert_eq!(read_proof_updates_blk2, sp1_calldata);

        fs::remove_dir_all(default_datadir()?)?;

        Ok(())
    }
}<|MERGE_RESOLUTION|>--- conflicted
+++ resolved
@@ -377,14 +377,7 @@
 mod tests {
     use ethrex_blockchain::Blockchain;
     use ethrex_storage::{EngineType, Store};
-<<<<<<< HEAD
-    use ethrex_vm::execution_db::ExecutionDB;
-=======
     use ethrex_vm::backends::revm::execution_db::ExecutionDB;
-    use risc0_zkvm::sha::Digest;
-    use sp1_recursion_gnark_ffi::PlonkBn254Proof;
-    use sp1_sdk::{client::ProverClientBuilder, HashableKey, Prover, SP1Proof, SP1PublicValues};
->>>>>>> 6c904509
 
     use super::*;
     use crate::utils::test_data_io;
