<<<<<<< HEAD
use crate::proposer::errors::ProverServerError;
use ethrex_common::H256;
=======
use ethrex_l2_sdk::calldata::Value;
>>>>>>> 104ef77a
use serde::{Deserialize, Serialize};
use std::fmt::Debug;

/// Enum used to identify the different proving systems.
#[derive(Debug, Clone, Copy, Hash, PartialEq, Eq, Serialize, Deserialize)]
pub enum ProverType {
    Exec,
    RISC0,
    SP1,
    Pico,
}

<<<<<<< HEAD
#[derive(Serialize, Deserialize, Clone, Debug)]
pub struct Risc0Proof {
    pub receipt: Box<risc0_zkvm::Receipt>,
    pub prover_id: Vec<u32>,
}

pub struct Risc0ContractData {
    pub block_proof: Vec<u8>,
    pub image_id: Vec<u8>,
    pub journal_digest: Vec<u8>,
}

impl Risc0Proof {
    // 8 times u32
    const IMAGE_ID_SIZE: usize = 8;
    // 4 times u8
    const SELECTOR_SIZE: usize = 4;
    pub fn new(receipt: risc0_zkvm::Receipt, prover_id: Vec<u32>) -> Self {
        Risc0Proof {
            receipt: Box::new(receipt),
            prover_id,
        }
    }

    pub fn contract_data(&self) -> Result<Risc0ContractData, ProverServerError> {
        // If we run the prover_client with RISC0_DEV_MODE=0 we will have a groth16 proof
        // Else, we will have a fake proof.
        //
        // The RISC0_DEV_MODE=1 should only be used with DEPLOYER_CONTRACT_VERIFIER=0xAA
        let block_proof = match self.receipt.inner.groth16() {
            Ok(inner) => {
                // The SELECTOR is used to perform an extra check inside the groth16 verifier contract.
                let mut selector = hex::encode(
                    inner
                        .verifier_parameters
                        .as_bytes()
                        .get(..Self::SELECTOR_SIZE)
                        .ok_or(ProverServerError::Custom(
                            "Failed to get verify_proof_selector in send_proof()".to_owned(),
                        ))?,
                );
                let seal = hex::encode(inner.clone().seal);
                selector.push_str(&seal);
                hex::decode(selector).map_err(|e| {
                    ProverServerError::Custom(format!("Failed to hex::decode(selector): {e}"))
                })?
            }
            Err(_) => vec![0u8; 4],
        };

        let mut image_id = [0_u32; Self::IMAGE_ID_SIZE];
        for (i, b) in image_id.iter_mut().enumerate() {
            *b = *self.prover_id.get(i).ok_or(ProverServerError::Custom(
                "Failed to get image_id in handle_proof_submission()".to_owned(),
            ))?;
        }

        let image_id: risc0_zkvm::sha::Digest = image_id.into();
        let image_id = image_id.as_bytes().to_vec();

        let journal_digest = Digestible::digest(&self.receipt.journal)
            .as_bytes()
            .to_vec();

        Ok(Risc0ContractData {
            block_proof,
            image_id,
            journal_digest,
        })
=======
impl ProverType {
    /// Used to iterate through all the possible proving systems
    pub fn all() -> impl Iterator<Item = ProverType> {
        [
            ProverType::Exec,
            ProverType::RISC0,
            ProverType::SP1,
            ProverType::Pico,
        ]
        .into_iter()
>>>>>>> 104ef77a
    }

    pub fn empty_contract_data() -> Risc0ContractData {
        Risc0ContractData {
            block_proof: H256::zero().as_bytes().to_vec(),
            image_id: H256::zero().as_bytes().to_vec(),
            journal_digest: H256::zero().as_bytes().to_vec(),
        }
    }
}

<<<<<<< HEAD
#[derive(Serialize, Deserialize, Clone)]
pub struct Sp1Proof {
    pub proof: Box<sp1_sdk::SP1ProofWithPublicValues>,
    pub vk: sp1_sdk::SP1VerifyingKey,
}

impl Debug for Sp1Proof {
    fn fmt(&self, f: &mut std::fmt::Formatter<'_>) -> std::fmt::Result {
        f.debug_struct("Sp1Proof")
            .field("proof", &self.proof)
            .field("vk", &self.vk.bytes32())
            .finish()
    }
}

#[derive(Debug)]
pub struct Sp1ContractData {
    pub public_values: Vec<u8>,
    pub vk: Vec<u8>,
    pub proof_bytes: Vec<u8>,
}

impl Sp1Proof {
    pub fn new(
        proof: sp1_sdk::SP1ProofWithPublicValues,
        verifying_key: sp1_sdk::SP1VerifyingKey,
    ) -> Self {
        Sp1Proof {
            proof: Box::new(proof),
            vk: verifying_key,
        }
    }

    pub fn contract_data(&self) -> Result<Sp1ContractData, ProverServerError> {
        let vk = self
            .vk
            .bytes32()
            .strip_prefix("0x")
            .ok_or(ProverServerError::Custom(
                "Failed to strip_prefix of sp1 vk".to_owned(),
            ))?
            .to_string();
        let vk_bytes = hex::decode(&vk)
            .map_err(|_| ProverServerError::Custom("Failed hex::decode(&vk)".to_owned()))?;

        Ok(Sp1ContractData {
            public_values: self.proof.public_values.to_vec(),
            vk: vk_bytes,
            proof_bytes: self.proof.bytes(),
        })
    }

    pub fn empty_contract_data() -> Sp1ContractData {
        Sp1ContractData {
            public_values: H256::zero().as_bytes().to_vec(),
            vk: H256::zero().as_bytes().to_vec(),
            proof_bytes: H256::zero().as_bytes().to_vec(),
        }
    }
}

#[derive(Serialize, Deserialize, Clone, Debug)]
pub enum ProvingOutput {
    RISC0(Risc0Proof),
    SP1(Sp1Proof),
}

#[derive(Clone, Debug)]
pub enum ExecuteOutput {
    RISC0(SessionInfo),
    SP1((SP1PublicValues, SP1ExecutionReport)),
=======
/// Contains the data ready to be sent to the on-chain verifiers.
#[derive(PartialEq, Serialize, Deserialize, Clone, Debug)]
pub struct ProofCalldata {
    pub prover_type: ProverType,
    pub calldata: Vec<Value>,
>>>>>>> 104ef77a
}<|MERGE_RESOLUTION|>--- conflicted
+++ resolved
@@ -1,9 +1,4 @@
-<<<<<<< HEAD
-use crate::proposer::errors::ProverServerError;
-use ethrex_common::H256;
-=======
 use ethrex_l2_sdk::calldata::Value;
->>>>>>> 104ef77a
 use serde::{Deserialize, Serialize};
 use std::fmt::Debug;
 
@@ -16,77 +11,6 @@
     Pico,
 }
 
-<<<<<<< HEAD
-#[derive(Serialize, Deserialize, Clone, Debug)]
-pub struct Risc0Proof {
-    pub receipt: Box<risc0_zkvm::Receipt>,
-    pub prover_id: Vec<u32>,
-}
-
-pub struct Risc0ContractData {
-    pub block_proof: Vec<u8>,
-    pub image_id: Vec<u8>,
-    pub journal_digest: Vec<u8>,
-}
-
-impl Risc0Proof {
-    // 8 times u32
-    const IMAGE_ID_SIZE: usize = 8;
-    // 4 times u8
-    const SELECTOR_SIZE: usize = 4;
-    pub fn new(receipt: risc0_zkvm::Receipt, prover_id: Vec<u32>) -> Self {
-        Risc0Proof {
-            receipt: Box::new(receipt),
-            prover_id,
-        }
-    }
-
-    pub fn contract_data(&self) -> Result<Risc0ContractData, ProverServerError> {
-        // If we run the prover_client with RISC0_DEV_MODE=0 we will have a groth16 proof
-        // Else, we will have a fake proof.
-        //
-        // The RISC0_DEV_MODE=1 should only be used with DEPLOYER_CONTRACT_VERIFIER=0xAA
-        let block_proof = match self.receipt.inner.groth16() {
-            Ok(inner) => {
-                // The SELECTOR is used to perform an extra check inside the groth16 verifier contract.
-                let mut selector = hex::encode(
-                    inner
-                        .verifier_parameters
-                        .as_bytes()
-                        .get(..Self::SELECTOR_SIZE)
-                        .ok_or(ProverServerError::Custom(
-                            "Failed to get verify_proof_selector in send_proof()".to_owned(),
-                        ))?,
-                );
-                let seal = hex::encode(inner.clone().seal);
-                selector.push_str(&seal);
-                hex::decode(selector).map_err(|e| {
-                    ProverServerError::Custom(format!("Failed to hex::decode(selector): {e}"))
-                })?
-            }
-            Err(_) => vec![0u8; 4],
-        };
-
-        let mut image_id = [0_u32; Self::IMAGE_ID_SIZE];
-        for (i, b) in image_id.iter_mut().enumerate() {
-            *b = *self.prover_id.get(i).ok_or(ProverServerError::Custom(
-                "Failed to get image_id in handle_proof_submission()".to_owned(),
-            ))?;
-        }
-
-        let image_id: risc0_zkvm::sha::Digest = image_id.into();
-        let image_id = image_id.as_bytes().to_vec();
-
-        let journal_digest = Digestible::digest(&self.receipt.journal)
-            .as_bytes()
-            .to_vec();
-
-        Ok(Risc0ContractData {
-            block_proof,
-            image_id,
-            journal_digest,
-        })
-=======
 impl ProverType {
     /// Used to iterate through all the possible proving systems
     pub fn all() -> impl Iterator<Item = ProverType> {
@@ -97,95 +21,12 @@
             ProverType::Pico,
         ]
         .into_iter()
->>>>>>> 104ef77a
-    }
-
-    pub fn empty_contract_data() -> Risc0ContractData {
-        Risc0ContractData {
-            block_proof: H256::zero().as_bytes().to_vec(),
-            image_id: H256::zero().as_bytes().to_vec(),
-            journal_digest: H256::zero().as_bytes().to_vec(),
-        }
     }
 }
 
-<<<<<<< HEAD
-#[derive(Serialize, Deserialize, Clone)]
-pub struct Sp1Proof {
-    pub proof: Box<sp1_sdk::SP1ProofWithPublicValues>,
-    pub vk: sp1_sdk::SP1VerifyingKey,
-}
-
-impl Debug for Sp1Proof {
-    fn fmt(&self, f: &mut std::fmt::Formatter<'_>) -> std::fmt::Result {
-        f.debug_struct("Sp1Proof")
-            .field("proof", &self.proof)
-            .field("vk", &self.vk.bytes32())
-            .finish()
-    }
-}
-
-#[derive(Debug)]
-pub struct Sp1ContractData {
-    pub public_values: Vec<u8>,
-    pub vk: Vec<u8>,
-    pub proof_bytes: Vec<u8>,
-}
-
-impl Sp1Proof {
-    pub fn new(
-        proof: sp1_sdk::SP1ProofWithPublicValues,
-        verifying_key: sp1_sdk::SP1VerifyingKey,
-    ) -> Self {
-        Sp1Proof {
-            proof: Box::new(proof),
-            vk: verifying_key,
-        }
-    }
-
-    pub fn contract_data(&self) -> Result<Sp1ContractData, ProverServerError> {
-        let vk = self
-            .vk
-            .bytes32()
-            .strip_prefix("0x")
-            .ok_or(ProverServerError::Custom(
-                "Failed to strip_prefix of sp1 vk".to_owned(),
-            ))?
-            .to_string();
-        let vk_bytes = hex::decode(&vk)
-            .map_err(|_| ProverServerError::Custom("Failed hex::decode(&vk)".to_owned()))?;
-
-        Ok(Sp1ContractData {
-            public_values: self.proof.public_values.to_vec(),
-            vk: vk_bytes,
-            proof_bytes: self.proof.bytes(),
-        })
-    }
-
-    pub fn empty_contract_data() -> Sp1ContractData {
-        Sp1ContractData {
-            public_values: H256::zero().as_bytes().to_vec(),
-            vk: H256::zero().as_bytes().to_vec(),
-            proof_bytes: H256::zero().as_bytes().to_vec(),
-        }
-    }
-}
-
-#[derive(Serialize, Deserialize, Clone, Debug)]
-pub enum ProvingOutput {
-    RISC0(Risc0Proof),
-    SP1(Sp1Proof),
-}
-
-#[derive(Clone, Debug)]
-pub enum ExecuteOutput {
-    RISC0(SessionInfo),
-    SP1((SP1PublicValues, SP1ExecutionReport)),
-=======
 /// Contains the data ready to be sent to the on-chain verifiers.
 #[derive(PartialEq, Serialize, Deserialize, Clone, Debug)]
 pub struct ProofCalldata {
     pub prover_type: ProverType,
     pub calldata: Vec<Value>,
->>>>>>> 104ef77a
 }