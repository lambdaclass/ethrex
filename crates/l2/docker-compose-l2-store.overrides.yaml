# Mount and use database created from blobs, for the state reconstruct test.
services:
  ethrex_l2:
    volumes:
      - ./store:/store
    command: >
<<<<<<< HEAD
      l2 init 
      --network /genesis/l2.json
=======
      l2 
      --network genesis/l2.json 
>>>>>>> 52fb1b73
      --http.addr 0.0.0.0 
      --http.port 1729 
      --authrpc.port 8552 
      --datadir /store 
      --proof-coordinator.addr 0.0.0.0
      --l1.bridge-address ${ETHREX_WATCHER_BRIDGE_ADDRESS}
      --l1.on-chain-proposer-address ${ETHREX_COMMITTER_ON_CHAIN_PROPOSER_ADDRESS}
      --block-producer.coinbase-address 0x0007a881CD95B1484fca47615B64803dad620C8d
      --committer.l1-private-key 0x385c546456b6a603a1cfcaa9ec9494ba4832da08dd6bcf4de9a71e4a01b74924
      --proof-coordinator.l1-private-key 0x39725efee3fb28614de3bacaffe4cc4bd8c436257e2c8bb887c4b5c4be45e76d
      --proof-coordinator.tdx-private-key 0x39725efee3fb28614de3bacaffe4cc4bd8c436257e2c8bb887c4b5c4be45e76d<|MERGE_RESOLUTION|>--- conflicted
+++ resolved
@@ -4,17 +4,12 @@
     volumes:
       - ./store:/store
     command: >
-<<<<<<< HEAD
-      l2 init 
-      --network /genesis/l2.json
-=======
-      l2 
-      --network genesis/l2.json 
->>>>>>> 52fb1b73
-      --http.addr 0.0.0.0 
-      --http.port 1729 
-      --authrpc.port 8552 
-      --datadir /store 
+      l2
+      --network genesis/l2.json
+      --http.addr 0.0.0.0
+      --http.port 1729
+      --authrpc.port 8552
+      --datadir /store
       --proof-coordinator.addr 0.0.0.0
       --l1.bridge-address ${ETHREX_WATCHER_BRIDGE_ADDRESS}
       --l1.on-chain-proposer-address ${ETHREX_COMMITTER_ON_CHAIN_PROPOSER_ADDRESS}
