[package]
name = "ethrex-l2"
version = "0.1.0"
edition = "2021"

# See more keys and their definitions at https://doc.rust-lang.org/cargo/reference/manifest.html

[dependencies]
reqwest.workspace = true
tokio.workspace = true
tokio-util.workspace = true
tracing.workspace = true
serde.workspace = true
serde_json.workspace = true
ethereum-types.workspace = true
<<<<<<< HEAD
ethrex-common = { workspace = true, features = ["websign"] }
=======
ethrex-common = { workspace = true, features = ["web3sign"] }
>>>>>>> ad5a96a4
ethrex-rlp.workspace = true
ethrex-rpc.workspace = true
ethrex-blockchain.workspace = true
ethrex-storage.workspace = true
ethrex-storage-rollup.workspace = true
ethrex-trie.workspace = true
ethrex-vm.workspace = true
ethrex-levm.workspace = true
ethrex-dev = { path = "../../crates/blockchain/dev", default-features = false }
ethrex-metrics = { path = "../blockchain/metrics", default-features = false }
ethrex-sdk = { path = "./sdk" }
hex.workspace = true
bytes.workspace = true
jsonwebtoken.workspace = true
secp256k1.workspace = true
keccak-hash.workspace = true
envy = "0.4.2"
rand.workspace = true
thiserror.workspace = true
directories = "5.0.1"
bincode = "1.3.3"

zkvm_interface = { path = "./prover/zkvm/interface/" }

[dev-dependencies]
rand = "0.8.5"

[lib]
path = "./l2.rs"

[lints.clippy]
unwrap_used = "deny"
expect_used = "deny"
indexing_slicing = "deny"
as_conversions = "deny"
unnecessary_cast = "warn"
panic = "deny"

[features]
default = ["l2"]
metrics = ["ethrex-metrics/l2"]
l2 = ["ethrex-blockchain/l2", "ethrex-vm/l2", "zkvm_interface/l2"]<|MERGE_RESOLUTION|>--- conflicted
+++ resolved
@@ -13,11 +13,7 @@
 serde.workspace = true
 serde_json.workspace = true
 ethereum-types.workspace = true
-<<<<<<< HEAD
-ethrex-common = { workspace = true, features = ["websign"] }
-=======
 ethrex-common = { workspace = true, features = ["web3sign"] }
->>>>>>> ad5a96a4
 ethrex-rlp.workspace = true
 ethrex-rpc.workspace = true
 ethrex-blockchain.workspace = true
