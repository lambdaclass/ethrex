[package]
name = "ethrex-l2"
version = "0.1.0"
edition = "2021"

# See more keys and their definitions at https://doc.rust-lang.org/cargo/reference/manifest.html

[dependencies]
reqwest.workspace = true
tokio.workspace = true
tokio-util.workspace = true
tracing.workspace = true
serde.workspace = true
serde_json.workspace = true
ethereum-types.workspace = true
ethrex-common.workspace = true
ethrex-rlp.workspace = true
ethrex-rpc.workspace = true
ethrex-blockchain.workspace = true
ethrex-storage.workspace = true
ethrex-storage-rollup.workspace = true
ethrex-trie.workspace = true
ethrex-vm.workspace = true
ethrex-levm.workspace = true
ethrex-dev = { path = "../../crates/blockchain/dev", default-features = false }
ethrex-metrics = { path = "../blockchain/metrics", default-features = false }
ethrex-sdk = { path = "./sdk" }
hex.workspace = true
bytes.workspace = true
jsonwebtoken.workspace = true
secp256k1.workspace = true
keccak-hash.workspace = true
envy = "0.4.2"
rand.workspace = true
thiserror.workspace = true
directories = "5.0.1"
bincode = "1.3.3"
<<<<<<< HEAD
aligned-sdk = { git = "https://github.com/yetanotherco/aligned_layer", rev = "124eba82524bd95d1419ace19f8d959c492ffee0" }
ethers = "2.0"
cfg-if.workspace = true
=======
lazy_static.workspace = true
>>>>>>> d3d6217e

zkvm_interface = { path = "./prover/zkvm/interface/" }

[dev-dependencies]
rand = "0.8.5"

[lib]
path = "./l2.rs"

[lints.clippy]
unwrap_used = "deny"
expect_used = "deny"
indexing_slicing = "deny"
as_conversions = "deny"
unnecessary_cast = "warn"
panic = "deny"

[features]
default = ["l2", "aligned"]
metrics = ["ethrex-metrics/l2"]
l2 = ["ethrex-blockchain/l2", "ethrex-vm/l2", "zkvm_interface/l2"]
aligned = []<|MERGE_RESOLUTION|>--- conflicted
+++ resolved
@@ -35,13 +35,10 @@
 thiserror.workspace = true
 directories = "5.0.1"
 bincode = "1.3.3"
-<<<<<<< HEAD
+lazy_static.workspace = true
 aligned-sdk = { git = "https://github.com/yetanotherco/aligned_layer", rev = "124eba82524bd95d1419ace19f8d959c492ffee0" }
 ethers = "2.0"
 cfg-if.workspace = true
-=======
-lazy_static.workspace = true
->>>>>>> d3d6217e
 
 zkvm_interface = { path = "./prover/zkvm/interface/" }
 
