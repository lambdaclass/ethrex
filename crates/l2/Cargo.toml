[package]
name = "ethrex-l2"
version.workspace = true
edition.workspace = true
authors.workspace = true
documentation.workspace = true

# See more keys and their definitions at https://doc.rust-lang.org/cargo/reference/manifest.html

[dependencies]
ethrex-common = { workspace = true, default-features = false }
ethrex-blockchain = { workspace = true, default-features = false }
ethrex-storage = { workspace = true, default-features = false }
ethrex-storage-rollup = { workspace = true, default-features = false }
ethrex-vm = { workspace = true, default-features = false }
ethrex-levm = { workspace = true, default-features = false }
ethrex-l2-common = { workspace = true, default-features = false }
ethrex-l2-rpc = { workspace = true, default-features = false }
ethrex-sdk = { path = "./sdk", default-features = false }
ethrex-dev = { path = "../../crates/blockchain/dev", default-features = false }
ethrex-metrics = { path = "../blockchain/metrics", default-features = false }
ethrex-config = { workspace = true, default-features = false }
ethrex-rlp.workspace = true
ethrex-rpc = { workspace = true, default-features = false }
ethrex-trie.workspace = true
ethrex-p2p = { workspace = true, default-features = false }

reqwest.workspace = true
tokio.workspace = true
tokio-util.workspace = true
tracing.workspace = true
serde.workspace = true
serde_json.workspace = true
ethereum-types.workspace = true
hex.workspace = true
bytes.workspace = true
jsonwebtoken.workspace = true
envy = "0.4.2"
rand.workspace = true
thiserror.workspace = true
spawned-rt.workspace = true
spawned-concurrency.workspace = true
futures.workspace = true
directories = "5.0.1"
bincode = "1.3.3"
serde_with.workspace = true
lazy_static.workspace = true
aligned-sdk = { git = "https://github.com/yetanotherco/aligned_layer", tag = "v0.16.1" }
ethers = "2.0"
chrono = "0.4.41"
clap.workspace = true
crossterm = { version = "0.29.0", features = ["event-stream"] }
ratatui = "0.29.0"
tui-big-text = "0.7.1"
tui-scrollview = "0.5.1"
tui-logger.workspace = true
tabwriter = "1.4.1"
color-eyre = "0.6.5"
axum.workspace = true

guest_program = { path = "./prover/src/guest_program/", default-features = false }

secp256k1.workspace = true # FIXME

[build-dependencies]
vergen-git2 = { version = "1.0.7" }

[dev-dependencies]
anyhow = "1.0.86"

[lib]
path = "./l2.rs"

[lints.clippy]
unwrap_used = "deny"
expect_used = "deny"
indexing_slicing = "deny"
as_conversions = "deny"
unnecessary_cast = "warn"
panic = "deny"

[features]
<<<<<<< HEAD
default = ["l2", "l1"]

=======
default = ["l2"]
rocksdb = []
>>>>>>> bbc60ca4
metrics = ["ethrex-blockchain/metrics"]

l2 = ["guest_program/l2"]

secp256k1 = [
    "ethrex-common/secp256k1",
    "ethrex-l2-common/secp256k1",
    "ethrex-levm/secp256k1",
    "ethrex-vm/secp256k1",
    "guest_program/secp256k1",
]
k256 = [
    "ethrex-common/k256",
    "ethrex-l2-common/k256",
    "ethrex-levm/k256",
    "ethrex-vm/k256",
    "guest_program/k256",
]

c-kzg = [
    "ethrex-l2-common/c-kzg",
    "ethrex-common/c-kzg",
    "ethrex-blockchain/c-kzg",
    "ethrex-levm/c-kzg",
    "ethrex-vm/c-kzg",
    "guest_program/c-kzg",
]
kzg-rs = [
    "ethrex-l2-common/kzg-rs",
    "ethrex-common/kzg-rs",
    "ethrex-blockchain/kzg-rs",
    "ethrex-levm/kzg-rs",
    "ethrex-vm/kzg-rs",
    "guest_program/kzg-rs",
]

l1 = [
    "ethrex-common/l1",
    "ethrex-blockchain/l1",
    "ethrex-storage/l1",
    "ethrex-storage-rollup/l1",
    "ethrex-vm/l1",
    "ethrex-levm/l1",
    "ethrex-l2-common/l1",
    "ethrex-l2-rpc/l1",
    "ethrex-sdk/l1",
    "ethrex-dev/l1",
    "ethrex-metrics/l1",
    "ethrex-config/l1",
    "ethrex-rpc/l1",
    "ethrex-p2p/l1",
    "guest_program/l1",
]
sp1 = [
    "ethrex-common/sp1",
    "ethrex-blockchain/sp1",
    "ethrex-storage/sp1",
    "ethrex-storage-rollup/sp1",
    "ethrex-vm/sp1",
    "ethrex-levm/sp1",
    "ethrex-l2-common/sp1",
    "ethrex-l2-rpc/sp1",
    "ethrex-sdk/sp1",
    "ethrex-dev/sp1",
    "ethrex-metrics/sp1",
    "ethrex-config/sp1",
    "ethrex-rpc/sp1",
    "ethrex-p2p/sp1",
    "guest_program/sp1",
]
risc0 = [
    "ethrex-common/risc0",
    "ethrex-blockchain/risc0",
    "ethrex-storage/risc0",
    "ethrex-storage-rollup/risc0",
    "ethrex-vm/risc0",
    "ethrex-levm/risc0",
    "ethrex-l2-common/risc0",
    "ethrex-l2-rpc/risc0",
    "ethrex-sdk/risc0",
    "ethrex-dev/risc0",
    "ethrex-metrics/risc0",
    "ethrex-config/risc0",
    "ethrex-rpc/risc0",
    "ethrex-p2p/risc0",
    "guest_program/risc0",
]<|MERGE_RESOLUTION|>--- conflicted
+++ resolved
@@ -80,13 +80,8 @@
 panic = "deny"
 
 [features]
-<<<<<<< HEAD
 default = ["l2", "l1"]
-
-=======
-default = ["l2"]
 rocksdb = []
->>>>>>> bbc60ca4
 metrics = ["ethrex-blockchain/metrics"]
 
 l2 = ["guest_program/l2"]
