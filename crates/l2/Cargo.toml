[package]
name = "ethrex-l2"
version = "0.1.0"
edition = "2024"

# See more keys and their definitions at https://doc.rust-lang.org/cargo/reference/manifest.html

[dependencies]
reqwest.workspace = true
tokio.workspace = true
tokio-util.workspace = true
tracing.workspace = true
serde.workspace = true
serde_json.workspace = true
ethereum-types.workspace = true
ethrex-common.workspace = true
ethrex-rlp.workspace = true
ethrex-rpc.workspace = true
ethrex-blockchain.workspace = true
ethrex-storage.workspace = true
ethrex-storage-rollup.workspace = true
ethrex-trie.workspace = true
ethrex-vm.workspace = true
ethrex-levm.workspace = true
ethrex-l2-common.workspace = true
ethrex-dev = { path = "../../crates/blockchain/dev", default-features = false }
ethrex-metrics = { path = "../blockchain/metrics", default-features = false }
ethrex-sdk = { path = "./sdk" }
hex.workspace = true
bytes.workspace = true
jsonwebtoken.workspace = true
secp256k1.workspace = true
keccak-hash.workspace = true
envy = "0.4.2"
rand.workspace = true
thiserror.workspace = true
spawned-rt.workspace = true
spawned-concurrency.workspace = true
directories = "5.0.1"
bincode = "1.3.3"
serde_with = "3.11.0"
lazy_static.workspace = true
<<<<<<< HEAD
aligned-sdk.workspace = true
=======
aligned-sdk = { git = "https://github.com/yetanotherco/aligned_layer", tag = "v0.16.1" }
>>>>>>> 15605d2e
ethers = "2.0"
cfg-if.workspace = true

zkvm_interface = { path = "./prover/zkvm/interface/" }

[dev-dependencies]
rand = "0.8.5"

[build-dependencies]
vergen-git2 = { version = "1.0.7" }

[lib]
path = "./l2.rs"

[lints.clippy]
unwrap_used = "deny"
expect_used = "deny"
indexing_slicing = "deny"
as_conversions = "deny"
unnecessary_cast = "warn"
panic = "deny"

[features]
default = ["l2"]
metrics = ["ethrex-blockchain/metrics"]
l2 = ["zkvm_interface/l2"]<|MERGE_RESOLUTION|>--- conflicted
+++ resolved
@@ -40,11 +40,7 @@
 bincode = "1.3.3"
 serde_with = "3.11.0"
 lazy_static.workspace = true
-<<<<<<< HEAD
 aligned-sdk.workspace = true
-=======
-aligned-sdk = { git = "https://github.com/yetanotherco/aligned_layer", tag = "v0.16.1" }
->>>>>>> 15605d2e
 ethers = "2.0"
 cfg-if.workspace = true
 
