--- conflicted
+++ resolved
@@ -56,11 +56,8 @@
 tui-logger.workspace = true
 tabwriter = "1.4.1"
 color-eyre = "0.6.5"
-<<<<<<< HEAD
 tokio-stream = { version = "0.1.17", features = ["net"] }
-=======
 axum.workspace = true
->>>>>>> 764c4f50
 
 guest_program = { path = "./prover/src/guest_program/" }
 
