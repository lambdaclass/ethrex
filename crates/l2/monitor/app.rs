--- conflicted
+++ resolved
@@ -191,11 +191,7 @@
         let rollup_client =
             EthClient::new("http://localhost:1729").map_err(MonitorError::EthClientError)?;
 
-<<<<<<< HEAD
-        Ok(EthrexMonitorWidget {
-=======
-        let mut monitor = EthrexMonitor {
->>>>>>> f61eecdc
+        let mut monitor_widget = EthrexMonitorWidget {
             title: if cfg.based.based {
                 "Based Ethrex Monitor".to_string()
             } else {
@@ -204,61 +200,23 @@
             should_quit: false,
             tabs: TabsState::default(),
             tick_rate: cfg.monitor.tick_rate,
-<<<<<<< HEAD
-            global_chain_status: GlobalChainStatusTable::new(
-                &eth_client,
-                cfg,
-                &store,
-                &rollup_store,
-            )
-            .await,
-            logger: Arc::new(
-                TuiWidgetState::new().set_default_display_level(tui_logger::LevelFilter::Info),
-            ),
-            node_status: NodeStatusTable::new(sequencer_state.clone(), &store).await,
-            mempool: MempoolTable::new(&rollup_client).await,
-            batches_table: BatchesTable::new(
-                cfg.l1_committer.on_chain_proposer_address,
-                &eth_client,
-                &rollup_store,
-            )
-            .await?,
-            blocks_table: BlocksTable::new(&store).await?,
-            l1_to_l2_messages: L1ToL2MessagesTable::new(
-                cfg.l1_watcher.bridge_address,
-                &eth_client,
-                &store,
-            )
-            .await?,
-            l2_to_l1_messages: L2ToL1MessagesTable::new(
-                cfg.l1_watcher.bridge_address,
-                &eth_client,
-                &rollup_client,
-            )
-            .await?,
-=======
             global_chain_status: GlobalChainStatusTable::new(cfg),
-            logger: TuiWidgetState::new().set_default_display_level(tui_logger::LevelFilter::Info),
+            logger: Arc::new(TuiWidgetState::new().set_default_display_level(tui_logger::LevelFilter::Info)),
             node_status: NodeStatusTable::new(sequencer_state.clone()),
             mempool: MempoolTable::new(),
             batches_table: BatchesTable::new(cfg.l1_committer.on_chain_proposer_address),
             blocks_table: BlocksTable::new(),
             l1_to_l2_messages: L1ToL2MessagesTable::new(cfg.l1_watcher.bridge_address),
             l2_to_l1_messages: L2ToL1MessagesTable::new(cfg.l1_watcher.bridge_address),
->>>>>>> f61eecdc
             eth_client,
             rollup_client,
             store,
             rollup_store,
             last_scroll: Instant::now(),
-<<<<<<< HEAD
             last_tick: Instant::now(),
-        })
-=======
         };
-        monitor.on_tick().await?;
-        Ok(monitor)
->>>>>>> f61eecdc
+        monitor_widget.on_tick().await?;
+        Ok(monitor_widget)
     }
 
     fn draw(&mut self, terminal: &mut Terminal<impl Backend>) -> Result<(), MonitorError> {
@@ -331,35 +289,7 @@
         Ok(())
     }
 
-<<<<<<< HEAD
-fn setup_terminal() -> Result<Terminal<CrosstermBackend<io::Stdout>>, MonitorError> {
-    enable_raw_mode().map_err(MonitorError::Io)?;
-    let mut stdout = io::stdout();
-    execute!(stdout, EnterAlternateScreen, EnableMouseCapture).map_err(MonitorError::Io)?;
-    let backend = CrosstermBackend::new(stdout);
-    let terminal = Terminal::new(backend).map_err(MonitorError::Io)?;
-    Ok(terminal)
-}
-
-fn restore_terminal(
-    terminal: &mut Terminal<CrosstermBackend<io::Stdout>>,
-) -> Result<(), MonitorError> {
-    disable_raw_mode().map_err(MonitorError::Io)?;
-    execute!(
-        terminal.backend_mut(),
-        LeaveAlternateScreen,
-        DisableMouseCapture
-    )
-    .map_err(MonitorError::Io)?;
-    terminal.show_cursor().map_err(MonitorError::Io)?;
-    Ok(())
-}
-
-impl Widget for &mut EthrexMonitorWidget {
-    fn render(self, area: Rect, buf: &mut Buffer)
-=======
     fn render(&mut self, area: Rect, buf: &mut Buffer) -> Result<(), MonitorError>
->>>>>>> f61eecdc
     where
         Self: Sized,
     {
@@ -496,7 +426,30 @@
     }
 }
 
-impl Widget for &mut EthrexMonitor {
+fn setup_terminal() -> Result<Terminal<CrosstermBackend<io::Stdout>>, MonitorError> {
+    enable_raw_mode().map_err(MonitorError::Io)?;
+    let mut stdout = io::stdout();
+    execute!(stdout, EnterAlternateScreen, EnableMouseCapture).map_err(MonitorError::Io)?;
+    let backend = CrosstermBackend::new(stdout);
+    let terminal = Terminal::new(backend).map_err(MonitorError::Io)?;
+    Ok(terminal)
+}
+
+fn restore_terminal(
+    terminal: &mut Terminal<CrosstermBackend<io::Stdout>>,
+) -> Result<(), MonitorError> {
+    disable_raw_mode().map_err(MonitorError::Io)?;
+    execute!(
+        terminal.backend_mut(),
+        LeaveAlternateScreen,
+        DisableMouseCapture
+    )
+    .map_err(MonitorError::Io)?;
+    terminal.show_cursor().map_err(MonitorError::Io)?;
+    Ok(())
+}
+
+impl Widget for &mut EthrexMonitorWidget {
     fn render(self, area: Rect, buf: &mut Buffer)
     where
         Self: Sized,
