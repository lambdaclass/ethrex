--- conflicted
+++ resolved
@@ -35,16 +35,12 @@
     },
     sequencer::errors::MonitorError,
 };
-<<<<<<< HEAD
 use tracing::error;
+
+
+const SCROLL_DEBOUNCE_DURATION: Duration = Duration::from_millis(700); // 700ms
 #[derive(Clone)]
 pub struct EthrexMonitorWidget {
-=======
-
-const SCROLL_DEBOUNCE_DURATION: Duration = Duration::from_millis(700); // 700ms
-
-pub struct EthrexMonitor {
->>>>>>> 40e80624
     pub title: String,
     pub should_quit: bool,
     pub tabs: TabsState,
@@ -63,7 +59,7 @@
     pub rollup_client: EthClient,
     pub store: Store,
     pub rollup_store: StoreRollup,
-<<<<<<< HEAD
+    pub last_scroll: Instant,
     pub last_tick: Instant,
 }
 
@@ -89,9 +85,6 @@
 pub enum OutMessage {
     Done,
     ShouldQuit(bool),
-=======
-    pub last_scroll: Instant,
->>>>>>> 40e80624
 }
 
 impl EthrexMonitor {
@@ -243,11 +236,8 @@
             rollup_client,
             store,
             rollup_store,
-<<<<<<< HEAD
+            last_scroll: Instant::now(),
             last_tick: Instant::now(),
-=======
-            last_scroll: Instant::now(),
->>>>>>> 40e80624
         })
     }
 
