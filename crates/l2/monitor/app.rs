--- conflicted
+++ resolved
@@ -208,15 +208,10 @@
             tabs: TabsState::default(),
             tick_rate: cfg.monitor.tick_rate,
             global_chain_status: GlobalChainStatusTable::new(cfg),
-<<<<<<< HEAD
-            logger: TuiWidgetState::new().set_default_display_level(tui_logger::LevelFilter::Info),
-            node_status: NodeStatusTable::new(sequencer_state.clone(), cfg.based.based),
-=======
             logger: Arc::new(
                 TuiWidgetState::new().set_default_display_level(tui_logger::LevelFilter::Info),
             ),
-            node_status: NodeStatusTable::new(sequencer_state.clone()),
->>>>>>> c1778ead
+            node_status: NodeStatusTable::new(sequencer_state.clone(), cfg.based.based),
             mempool: MempoolTable::new(),
             batches_table: BatchesTable::new(cfg.l1_committer.on_chain_proposer_address),
             blocks_table: BlocksTable::new(),
