use std::io;
use std::time::{Duration, Instant};

use crossterm::{
    event::{self, DisableMouseCapture, EnableMouseCapture, KeyCode, MouseEventKind},
    execute,
    terminal::{EnterAlternateScreen, LeaveAlternateScreen, disable_raw_mode, enable_raw_mode},
};
use ethrex_rpc::EthClient;
use ethrex_storage::Store;
use ethrex_storage_rollup::StoreRollup;
use ratatui::buffer::Buffer;
use ratatui::layout::{Constraint, Layout, Rect};
use ratatui::style::{Color, Modifier, Style};
use ratatui::text::{Line, Span};
use ratatui::widgets::{Block, Paragraph, StatefulWidget, Tabs, Widget};
use ratatui::{
    Terminal,
    backend::{Backend, CrosstermBackend},
};
use tui_logger::{TuiLoggerLevelOutput, TuiLoggerSmartWidget, TuiWidgetEvent, TuiWidgetState};

use crate::based::sequencer_state::SequencerState;
use crate::monitor::widget::{ETHREX_LOGO, LATEST_BLOCK_STATUS_TABLE_LENGTH_IN_DIGITS};
use crate::{
    SequencerConfig,
    monitor::widget::{
        BatchesTable, BlocksTable, GlobalChainStatusTable, L1ToL2MessagesTable,
        L2ToL1MessagesTable, MempoolTable, NodeStatusTable, tabs::TabsState,
    },
    sequencer::errors::MonitorError,
};

const SCROLL_DEBOUNCE_DURATION: Duration = Duration::from_millis(700); // 700ms

pub struct EthrexMonitor {
    pub title: String,
    pub should_quit: bool,
    pub tabs: TabsState,
    pub tick_rate: u64,

    pub logger: TuiWidgetState,
    pub node_status: NodeStatusTable,
    pub global_chain_status: GlobalChainStatusTable,
    pub mempool: MempoolTable,
    pub batches_table: BatchesTable,
    pub blocks_table: BlocksTable,
    pub l1_to_l2_messages: L1ToL2MessagesTable,
    pub l2_to_l1_messages: L2ToL1MessagesTable,

    pub eth_client: EthClient,
    pub rollup_client: EthClient,
    pub store: Store,
    pub rollup_store: StoreRollup,
    pub last_scroll: Instant,
}

impl EthrexMonitor {
    pub async fn new(
        sequencer_state: SequencerState,
        store: Store,
        rollup_store: StoreRollup,
        cfg: &SequencerConfig,
    ) -> Result<Self, MonitorError> {
        let eth_client = EthClient::new(cfg.eth.rpc_url.first().ok_or(MonitorError::RPCListEmpty)?)
            .map_err(MonitorError::EthClientError)?;
        // TODO: De-hardcode the rollup client URL
        let rollup_client =
            EthClient::new("http://localhost:1729").map_err(MonitorError::EthClientError)?;

        let mut monitor = EthrexMonitor {
            title: if cfg.based.based {
                "Based Ethrex Monitor".to_string()
            } else {
                "Ethrex Monitor".to_string()
            },
            should_quit: false,
            tabs: TabsState::default(),
            tick_rate: cfg.monitor.tick_rate,
            global_chain_status: GlobalChainStatusTable::new(cfg),
            logger: TuiWidgetState::new().set_default_display_level(tui_logger::LevelFilter::Info),
            node_status: NodeStatusTable::new(sequencer_state.clone()),
            mempool: MempoolTable::new(),
            batches_table: BatchesTable::new(cfg.l1_committer.on_chain_proposer_address),
            blocks_table: BlocksTable::new(),
            l1_to_l2_messages: L1ToL2MessagesTable::new(cfg.l1_watcher.bridge_address),
            l2_to_l1_messages: L2ToL1MessagesTable::new(cfg.l1_watcher.bridge_address),
            eth_client,
            rollup_client,
            store,
            rollup_store,
<<<<<<< HEAD
        };
        monitor.on_tick().await?;
        Ok(monitor)
=======
            last_scroll: Instant::now(),
        })
>>>>>>> ea331e09
    }

    pub async fn start(mut self) -> Result<(), MonitorError> {
        // setup terminal
        enable_raw_mode().map_err(MonitorError::Io)?;
        let mut stdout = io::stdout();
        execute!(stdout, EnterAlternateScreen, EnableMouseCapture).map_err(MonitorError::Io)?;
        let backend = CrosstermBackend::new(stdout);
        let mut terminal = Terminal::new(backend).map_err(MonitorError::Io)?;

        let app_result = self.run(&mut terminal).await;

        // restore terminal
        disable_raw_mode().map_err(MonitorError::Io)?;
        execute!(
            terminal.backend_mut(),
            LeaveAlternateScreen,
            DisableMouseCapture
        )
        .map_err(MonitorError::Io)?;
        terminal.show_cursor().map_err(MonitorError::Io)?;

        let _ = app_result.inspect_err(|err| {
            eprintln!("Monitor error: {err}");
        });

        Ok(())
    }

    async fn run<B>(&mut self, terminal: &mut Terminal<B>) -> Result<(), MonitorError>
    where
        B: Backend,
    {
        let mut last_tick = Instant::now();
        loop {
            self.draw(terminal)?;

            let timeout = Duration::from_millis(self.tick_rate).saturating_sub(last_tick.elapsed());
            if !event::poll(timeout)? {
                self.on_tick().await?;
                last_tick = Instant::now();
                continue;
            }
            let event = event::read()?;
            if let Some(key) = event.as_key_press_event() {
                self.on_key_event(key.code);
            }
            if let Some(mouse) = event.as_mouse_event() {
                self.on_mouse_event(mouse.kind);
            }
            if self.should_quit {
                return Ok(());
            }
        }
    }

    fn draw(&mut self, terminal: &mut Terminal<impl Backend>) -> Result<(), MonitorError> {
        terminal.draw(|frame| {
            frame.render_widget(self, frame.area());
        })?;
        Ok(())
    }

    pub fn on_key_event(&mut self, code: KeyCode) {
        match (&self.tabs, code) {
            (TabsState::Logs, KeyCode::Left) => self.logger.transition(TuiWidgetEvent::LeftKey),
            (TabsState::Logs, KeyCode::Down) => self.logger.transition(TuiWidgetEvent::DownKey),
            (TabsState::Logs, KeyCode::Up) => self.logger.transition(TuiWidgetEvent::UpKey),
            (TabsState::Logs, KeyCode::Right) => self.logger.transition(TuiWidgetEvent::RightKey),
            (TabsState::Logs, KeyCode::Char('h')) => {
                self.logger.transition(TuiWidgetEvent::HideKey)
            }
            (TabsState::Logs, KeyCode::Char('f')) => {
                self.logger.transition(TuiWidgetEvent::FocusKey)
            }
            (TabsState::Logs, KeyCode::Char('+')) => {
                self.logger.transition(TuiWidgetEvent::PlusKey)
            }
            (TabsState::Logs, KeyCode::Char('-')) => {
                self.logger.transition(TuiWidgetEvent::MinusKey)
            }
            (TabsState::Overview | TabsState::Logs, KeyCode::Char('Q')) => self.should_quit = true,
            (TabsState::Overview | TabsState::Logs, KeyCode::Tab) => self.tabs.next(),
            _ => {}
        }
    }

    pub fn on_mouse_event(&mut self, kind: MouseEventKind) {
        let now = Instant::now();
        if now.duration_since(self.last_scroll) < SCROLL_DEBOUNCE_DURATION {
            return; // Ignore the scroll — too soon
        }

        self.last_scroll = now;

        match (&self.tabs, kind) {
            (TabsState::Logs, MouseEventKind::ScrollDown) => {
                self.logger.transition(TuiWidgetEvent::NextPageKey)
            }
            (TabsState::Logs, MouseEventKind::ScrollUp) => {
                self.logger.transition(TuiWidgetEvent::PrevPageKey)
            }
            _ => {}
        }
    }

    pub async fn on_tick(&mut self) -> Result<(), MonitorError> {
        self.node_status.on_tick(&self.store).await?;
        self.global_chain_status
            .on_tick(&self.eth_client, &self.store, &self.rollup_store)
            .await?;
        self.mempool.on_tick(&self.rollup_client).await?;
        self.batches_table
            .on_tick(&self.eth_client, &self.rollup_store)
            .await?;
        self.blocks_table.on_tick(&self.store).await?;
        self.l1_to_l2_messages
            .on_tick(&self.eth_client, &self.store)
            .await?;
        self.l2_to_l1_messages
            .on_tick(&self.eth_client, &self.rollup_client)
            .await?;

        Ok(())
    }
}

impl Widget for &mut EthrexMonitor {
    fn render(self, area: Rect, buf: &mut Buffer)
    where
        Self: Sized,
    {
        let chunks = Layout::vertical([Constraint::Length(3), Constraint::Min(0)]).split(area);
        let tabs = Tabs::default()
            .titles([TabsState::Overview.to_string(), TabsState::Logs.to_string()])
            .block(
                Block::bordered()
                    .border_style(Style::default().fg(Color::Cyan))
                    .title(Span::styled(
                        self.title.clone(),
                        Style::default().add_modifier(Modifier::BOLD),
                    )),
            )
            .highlight_style(Style::default().add_modifier(Modifier::BOLD))
            .select(self.tabs.clone());

        tabs.render(chunks[0], buf);

        match self.tabs {
            TabsState::Overview => {
                let chunks = Layout::vertical([
                    Constraint::Length(10),
                    Constraint::Fill(1),
                    Constraint::Fill(1),
                    Constraint::Fill(1),
                    Constraint::Fill(1),
                    Constraint::Fill(1),
                    Constraint::Length(1),
                ])
                .split(chunks[1]);
                {
                    let constraints = vec![
                        Constraint::Fill(1),
                        Constraint::Length(LATEST_BLOCK_STATUS_TABLE_LENGTH_IN_DIGITS),
                    ];

                    let chunks = Layout::horizontal(constraints).split(chunks[0]);

                    let logo = Paragraph::new(ETHREX_LOGO)
                        .centered()
                        .style(Style::default())
                        .block(Block::bordered().border_style(Style::default().fg(Color::Cyan)));

                    logo.render(chunks[0], buf);

                    {
                        let constraints = vec![Constraint::Fill(1), Constraint::Fill(1)];

                        let chunks = Layout::horizontal(constraints).split(chunks[1]);

                        let mut node_status_state = self.node_status.state.clone();
                        self.node_status
                            .render(chunks[0], buf, &mut node_status_state);

                        let mut global_chain_status_state = self.global_chain_status.state.clone();
                        self.global_chain_status.render(
                            chunks[1],
                            buf,
                            &mut global_chain_status_state,
                        );
                    }
                }
                let mut batches_table_state = self.batches_table.state.clone();
                self.batches_table
                    .render(chunks[1], buf, &mut batches_table_state);

                let mut blocks_table_state = self.blocks_table.state.clone();
                self.blocks_table
                    .render(chunks[2], buf, &mut blocks_table_state);

                let mut mempool_state = self.mempool.state.clone();
                self.mempool.render(chunks[3], buf, &mut mempool_state);

                let mut l1_to_l2_messages_state = self.l1_to_l2_messages.state.clone();
                self.l1_to_l2_messages
                    .render(chunks[4], buf, &mut l1_to_l2_messages_state);

                let mut l2_to_l1_messages_state = self.l2_to_l1_messages.state.clone();
                self.l2_to_l1_messages
                    .render(chunks[5], buf, &mut l2_to_l1_messages_state);

                let help = Line::raw("tab: switch tab |  Q: quit").centered();

                help.render(chunks[6], buf);
            }
            TabsState::Logs => {
                let chunks =
                    Layout::vertical([Constraint::Fill(1), Constraint::Length(1)]).split(chunks[1]);
                let log_widget = TuiLoggerSmartWidget::default()
                    .style_error(Style::default().fg(Color::Red))
                    .style_debug(Style::default().fg(Color::LightBlue))
                    .style_warn(Style::default().fg(Color::Yellow))
                    .style_trace(Style::default().fg(Color::Magenta))
                    .style_info(Style::default().fg(Color::White))
                    .border_style(Style::default().fg(Color::Cyan))
                    .output_separator(' ')
                    .output_timestamp(Some("%F %H:%M:%S%.3f".to_string()))
                    .output_level(Some(TuiLoggerLevelOutput::Long))
                    .output_target(true)
                    .output_file(false)
                    .output_line(false)
                    .state(&self.logger);

                log_widget.render(chunks[0], buf);

                let help = Line::raw("tab: switch tab |  Q: quit | ↑/↓: select target | f: focus target | ←/→: display level | +/-: filter level | h: hide target selector").centered();

                help.render(chunks[1], buf);
            }
        };
    }
}<|MERGE_RESOLUTION|>--- conflicted
+++ resolved
@@ -89,14 +89,10 @@
             rollup_client,
             store,
             rollup_store,
-<<<<<<< HEAD
+            last_scroll: Instant::now(),
         };
         monitor.on_tick().await?;
         Ok(monitor)
-=======
-            last_scroll: Instant::now(),
-        })
->>>>>>> ea331e09
     }
 
     pub async fn start(mut self) -> Result<(), MonitorError> {
