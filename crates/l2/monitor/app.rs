use crossterm::{
    event::{DisableMouseCapture, EnableMouseCapture, Event, EventStream, KeyCode, MouseEventKind},
    execute,
    terminal::{EnterAlternateScreen, LeaveAlternateScreen, disable_raw_mode, enable_raw_mode},
};
use ethrex_rpc::EthClient;
use ethrex_storage::Store;
use ethrex_storage_rollup::StoreRollup;
use ratatui::buffer::Buffer;
use ratatui::layout::{Constraint, Layout, Rect};
use ratatui::style::{Color, Modifier, Style};
use ratatui::text::{Line, Span};
use ratatui::widgets::{Block, Paragraph, StatefulWidget, Tabs, Widget};
use ratatui::{
    Terminal,
    backend::{Backend, CrosstermBackend},
};
use spawned_concurrency::{
    messages::Unused,
    tasks::{CastResponse, GenServer, GenServerHandle, send_interval, spawn_listener},
};
use std::io;
use std::sync::Arc;
use std::time::{Duration, Instant};
use tokio::sync::Mutex;
use tui_logger::{TuiLoggerLevelOutput, TuiLoggerSmartWidget, TuiWidgetEvent, TuiWidgetState};

use crate::based::sequencer_state::SequencerState;
use crate::monitor::utils::SelectableScroller;
use crate::monitor::widget::{ETHREX_LOGO, LATEST_BLOCK_STATUS_TABLE_LENGTH_IN_DIGITS};
use crate::{
    SequencerConfig,
    monitor::widget::{
        BatchesTable, BlocksTable, GlobalChainStatusTable, L1ToL2MessagesTable,
        L2ToL1MessagesTable, MempoolTable, NodeStatusTable, tabs::TabsState,
    },
    sequencer::errors::MonitorError,
};
use tokio_util::sync::CancellationToken;
use tracing::{error, info};

const SCROLL_DEBOUNCE_DURATION: Duration = Duration::from_millis(700); // 700ms
<<<<<<< HEAD

const SCROLLABLE_WIDGETS: usize = 5;

pub struct EthrexMonitor {
=======
#[derive(Clone)]
pub struct EthrexMonitorWidget {
>>>>>>> 3a786b38
    pub title: String,
    pub should_quit: bool,
    pub tabs: TabsState,
    pub tick_rate: u64,

    pub logger: Arc<TuiWidgetState>,
    pub node_status: NodeStatusTable,
    pub global_chain_status: GlobalChainStatusTable,
    pub mempool: MempoolTable,
    pub batches_table: BatchesTable,
    pub blocks_table: BlocksTable,
    pub l1_to_l2_messages: L1ToL2MessagesTable,
    pub l2_to_l1_messages: L2ToL1MessagesTable,

    pub eth_client: EthClient,
    pub rollup_client: EthClient,
    pub store: Store,
    pub rollup_store: StoreRollup,
    pub last_scroll: Instant,

    pub overview_selected_widget: usize,
}

#[derive(Clone, Debug)]
pub enum CastInMessage {
    Tick,
    Event(Event),
}

#[derive(Clone, PartialEq, Debug)]
pub enum OutMessage {
    Done,
}

#[derive(Clone)]
pub struct EthrexMonitor {
    widget: EthrexMonitorWidget,
    terminal: Arc<Mutex<Terminal<CrosstermBackend<io::Stdout>>>>,
    cancellation_token: CancellationToken,
}

impl EthrexMonitor {
    pub async fn spawn(
        sequencer_state: SequencerState,
        store: Store,
        rollup_store: StoreRollup,
        cfg: &SequencerConfig,
        cancellation_token: CancellationToken,
    ) -> Result<GenServerHandle<EthrexMonitor>, MonitorError> {
        let widget = EthrexMonitorWidget::new(sequencer_state, store, rollup_store, cfg).await?;
        let ethrex_monitor = EthrexMonitor {
            widget,
            terminal: Arc::new(Mutex::new(setup_terminal()?)),
            cancellation_token,
        };
        Ok(ethrex_monitor.start())
    }
}

impl GenServer for EthrexMonitor {
    type CallMsg = Unused;
    type CastMsg = CastInMessage;
    type OutMsg = OutMessage;
    type Error = MonitorError;

    async fn init(self, handle: &GenServerHandle<Self>) -> Result<Self, Self::Error> {
        // Tick handling
        send_interval(
            Duration::from_millis(self.widget.tick_rate),
            handle.clone(),
            Self::CastMsg::Tick,
        );
        // Event handling
        spawn_listener(
            handle.clone(),
            |event: Event| Self::CastMsg::Event(event),
            EventStream::new(),
        );
        Ok(self)
    }

    async fn handle_cast(
        mut self,
        message: Self::CastMsg,
        _handle: &GenServerHandle<Self>,
    ) -> CastResponse<Self> {
        match message {
            // On event
            CastInMessage::Event(event) => {
                let widget = &mut self.widget;
                if let Some(key) = event.as_key_press_event() {
                    widget.on_key_event(key.code);
                }
                if let Some(mouse) = event.as_mouse_event() {
                    widget.on_mouse_event(mouse.kind);
                }
            }
            // Tick received
            CastInMessage::Tick => {
                let _ = self
                    .widget
                    .on_tick()
                    .await
                    .inspect_err(|err| error!("Monitor error: {err}"));
            }
        }

        if !self.widget.should_quit {
            let _ = self
                .widget
                .draw(&mut *self.terminal.lock().await)
                .inspect_err(|err| error!("Render error: {err}"));
            CastResponse::NoReply(self)
        } else {
            CastResponse::Stop
        }
    }

    async fn teardown(self, _handle: &GenServerHandle<Self>) -> Result<(), Self::Error> {
        let mut terminal = self.terminal.lock().await;
        let _ = restore_terminal(&mut terminal).inspect_err(|err| {
            error!("Error restoring terminal: {err}");
        });
        info!("Monitor has been cancelled");
        self.cancellation_token.cancel();
        Ok(())
    }
}

impl EthrexMonitorWidget {
    pub async fn new(
        sequencer_state: SequencerState,
        store: Store,
        rollup_store: StoreRollup,
        cfg: &SequencerConfig,
    ) -> Result<Self, MonitorError> {
        let eth_client = EthClient::new(cfg.eth.rpc_url.first().ok_or(MonitorError::RPCListEmpty)?)
            .map_err(MonitorError::EthClientError)?;
        // TODO: De-hardcode the rollup client URL
        let rollup_client =
            EthClient::new("http://localhost:1729").map_err(MonitorError::EthClientError)?;

        let mut monitor_widget = EthrexMonitorWidget {
            title: if cfg.based.enabled {
                "Based Ethrex Monitor".to_string()
            } else {
                "Ethrex Monitor".to_string()
            },
            should_quit: false,
            tabs: TabsState::default(),
            tick_rate: cfg.monitor.tick_rate,
            global_chain_status: GlobalChainStatusTable::new(cfg),
            logger: Arc::new(
                TuiWidgetState::new().set_default_display_level(tui_logger::LevelFilter::Info),
            ),
            node_status: NodeStatusTable::new(sequencer_state.clone()),
            mempool: MempoolTable::new(),
            batches_table: BatchesTable::new(cfg.l1_committer.on_chain_proposer_address),
            blocks_table: BlocksTable::new(),
            l1_to_l2_messages: L1ToL2MessagesTable::new(cfg.l1_watcher.bridge_address),
            l2_to_l1_messages: L2ToL1MessagesTable::new(cfg.l1_watcher.bridge_address),
            eth_client,
            rollup_client,
            store,
            rollup_store,
            last_scroll: Instant::now(),
            overview_selected_widget: 0,
        };
<<<<<<< HEAD
        monitor.selected_table().selected(true);
        monitor.on_tick().await?;
        Ok(monitor)
    }

    pub async fn start(mut self) -> Result<(), MonitorError> {
        // setup terminal
        enable_raw_mode().map_err(MonitorError::Io)?;
        let mut stdout = io::stdout();
        execute!(stdout, EnterAlternateScreen, EnableMouseCapture).map_err(MonitorError::Io)?;
        let backend = CrosstermBackend::new(stdout);
        let mut terminal = Terminal::new(backend).map_err(MonitorError::Io)?;

        let app_result = self.run(&mut terminal).await;

        // restore terminal
        disable_raw_mode().map_err(MonitorError::Io)?;
        execute!(
            terminal.backend_mut(),
            LeaveAlternateScreen,
            DisableMouseCapture
        )
        .map_err(MonitorError::Io)?;
        terminal.show_cursor().map_err(MonitorError::Io)?;

        let _ = app_result.inspect_err(|err| {
            eprintln!("Monitor error: {err}");
        });

        Ok(())
    }

    async fn run<B>(&mut self, terminal: &mut Terminal<B>) -> Result<(), MonitorError>
    where
        B: Backend,
    {
        let mut last_tick = Instant::now();
        loop {
            self.draw(terminal)?;

            let timeout = Duration::from_millis(self.tick_rate).saturating_sub(last_tick.elapsed());
            if !event::poll(timeout)? {
                self.on_tick().await?;
                last_tick = Instant::now();
                continue;
            }
            let event = event::read()?;
            if let Some(key) = event.as_key_press_event() {
                self.on_key_event(key.code);
            }
            if let Some(mouse) = event.as_mouse_event() {
                self.on_mouse_event(mouse.kind);
            }
            if self.should_quit {
                return Ok(());
            }
        }
=======
        monitor_widget.on_tick().await?;
        Ok(monitor_widget)
>>>>>>> 3a786b38
    }

    fn draw(&mut self, terminal: &mut Terminal<impl Backend>) -> Result<(), MonitorError> {
        terminal.draw(|frame| {
            frame.render_widget(self, frame.area());
        })?;
        Ok(())
    }

    fn selected_table(&mut self) -> &mut dyn SelectableScroller {
        let widgets: [&mut dyn SelectableScroller; SCROLLABLE_WIDGETS] = [
            &mut self.batches_table,
            &mut self.blocks_table,
            &mut self.mempool,
            &mut self.l1_to_l2_messages,
            &mut self.l2_to_l1_messages,
        ];
        // index always within bounds
        #[expect(clippy::indexing_slicing)]
        widgets[self.overview_selected_widget % SCROLLABLE_WIDGETS]
    }

    pub fn on_key_event(&mut self, code: KeyCode) {
        match (&self.tabs, code) {
            (TabsState::Logs, KeyCode::Left) => self.logger.transition(TuiWidgetEvent::LeftKey),
            (TabsState::Logs, KeyCode::Down) => self.logger.transition(TuiWidgetEvent::DownKey),
            (TabsState::Logs, KeyCode::Up) => self.logger.transition(TuiWidgetEvent::UpKey),
            (TabsState::Logs, KeyCode::Right) => self.logger.transition(TuiWidgetEvent::RightKey),
            (TabsState::Logs, KeyCode::Char('h')) => {
                self.logger.transition(TuiWidgetEvent::HideKey)
            }
            (TabsState::Logs, KeyCode::Char('f')) => {
                self.logger.transition(TuiWidgetEvent::FocusKey)
            }
            (TabsState::Logs, KeyCode::Char('+')) => {
                self.logger.transition(TuiWidgetEvent::PlusKey)
            }
            (TabsState::Logs, KeyCode::Char('-')) => {
                self.logger.transition(TuiWidgetEvent::MinusKey)
            }
            (TabsState::Overview, KeyCode::Up) => {
                self.selected_table().selected(false);
                self.overview_selected_widget = self
                    .overview_selected_widget
                    .wrapping_add(SCROLLABLE_WIDGETS - 1)
                    % SCROLLABLE_WIDGETS;
                self.selected_table().selected(true);
            }
            (TabsState::Overview, KeyCode::Down) => {
                self.selected_table().selected(false);
                self.overview_selected_widget =
                    self.overview_selected_widget.wrapping_add(1) % SCROLLABLE_WIDGETS;
                self.selected_table().selected(true);
            }
            (TabsState::Overview, KeyCode::Char('w')) => {
                self.selected_table().scroll_up();
            }
            (TabsState::Overview, KeyCode::Char('s')) => {
                self.selected_table().scroll_down();
            }
            (TabsState::Overview | TabsState::Logs, KeyCode::Char('Q')) => self.should_quit = true,
            (TabsState::Overview | TabsState::Logs, KeyCode::Tab) => self.tabs.next(),
            _ => {}
        }
    }

    pub fn on_mouse_event(&mut self, kind: MouseEventKind) {
        let now = Instant::now();
        if now.duration_since(self.last_scroll) < SCROLL_DEBOUNCE_DURATION {
            return; // Ignore the scroll — too soon
        }

        self.last_scroll = now;

        match (&self.tabs, kind) {
            (TabsState::Logs, MouseEventKind::ScrollDown) => {
                self.logger.transition(TuiWidgetEvent::NextPageKey)
            }
            (TabsState::Logs, MouseEventKind::ScrollUp) => {
                self.logger.transition(TuiWidgetEvent::PrevPageKey)
            }
            _ => {}
        }
    }

    pub async fn on_tick(&mut self) -> Result<(), MonitorError> {
        self.node_status.on_tick(&self.store).await?;
        self.global_chain_status
            .on_tick(&self.eth_client, &self.store, &self.rollup_store)
            .await?;
        self.mempool.on_tick(&self.rollup_client).await?;
        self.batches_table
            .on_tick(&self.eth_client, &self.rollup_store)
            .await?;
        self.blocks_table.on_tick(&self.store).await?;
        self.l1_to_l2_messages
            .on_tick(&self.eth_client, &self.store)
            .await?;
        self.l2_to_l1_messages
            .on_tick(&self.eth_client, &self.rollup_client)
            .await?;

        Ok(())
    }

    fn render(&mut self, area: Rect, buf: &mut Buffer) -> Result<(), MonitorError>
    where
        Self: Sized,
    {
        let chunks = Layout::vertical([Constraint::Length(3), Constraint::Min(0)]).split(area);
        let tabs = Tabs::default()
            .titles([TabsState::Overview.to_string(), TabsState::Logs.to_string()])
            .block(
                Block::bordered()
                    .border_style(Style::default().fg(Color::Cyan))
                    .title(Span::styled(
                        self.title.clone(),
                        Style::default().add_modifier(Modifier::BOLD),
                    )),
            )
            .highlight_style(Style::default().add_modifier(Modifier::BOLD))
            .select(self.tabs.clone());

        tabs.render(*chunks.first().ok_or(MonitorError::Chunks)?, buf);

        match self.tabs {
            TabsState::Overview => {
                let chunks = Layout::vertical([
                    Constraint::Length(10),
                    Constraint::Fill(1),
                    Constraint::Fill(1),
                    Constraint::Fill(1),
                    Constraint::Fill(1),
                    Constraint::Fill(1),
                    Constraint::Length(1),
                ])
                .split(*chunks.get(1).ok_or(MonitorError::Chunks)?);
                {
                    let constraints = vec![
                        Constraint::Fill(1),
                        Constraint::Length(LATEST_BLOCK_STATUS_TABLE_LENGTH_IN_DIGITS),
                    ];

                    let chunks = Layout::horizontal(constraints)
                        .split(*chunks.first().ok_or(MonitorError::Chunks)?);

                    let logo = Paragraph::new(ETHREX_LOGO)
                        .centered()
                        .style(Style::default())
                        .block(Block::bordered().border_style(Style::default().fg(Color::Cyan)));

                    logo.render(*chunks.first().ok_or(MonitorError::Chunks)?, buf);

                    {
                        let constraints = vec![Constraint::Fill(1), Constraint::Fill(1)];

                        let chunks = Layout::horizontal(constraints)
                            .split(*chunks.get(1).ok_or(MonitorError::Chunks)?);

                        let mut node_status_state = self.node_status.state.clone();
                        self.node_status.render(
                            *chunks.first().ok_or(MonitorError::Chunks)?,
                            buf,
                            &mut node_status_state,
                        );

                        let mut global_chain_status_state = self.global_chain_status.state.clone();
                        self.global_chain_status.render(
                            *chunks.get(1).ok_or(MonitorError::Chunks)?,
                            buf,
                            &mut global_chain_status_state,
                        );
                    }
                }
                let mut batches_table_state = self.batches_table.state.clone();
                self.batches_table.render(
                    *chunks.get(1).ok_or(MonitorError::Chunks)?,
                    buf,
                    &mut batches_table_state,
                );

                let mut blocks_table_state = self.blocks_table.state.clone();
                self.blocks_table.render(
                    *chunks.get(2).ok_or(MonitorError::Chunks)?,
                    buf,
                    &mut blocks_table_state,
                );

                let mut mempool_state = self.mempool.state.clone();
                self.mempool.render(
                    *chunks.get(3).ok_or(MonitorError::Chunks)?,
                    buf,
                    &mut mempool_state,
                );

                let mut l1_to_l2_messages_state = self.l1_to_l2_messages.state.clone();
                self.l1_to_l2_messages.render(
                    *chunks.get(4).ok_or(MonitorError::Chunks)?,
                    buf,
                    &mut l1_to_l2_messages_state,
                );

                let mut l2_to_l1_messages_state = self.l2_to_l1_messages.state.clone();
                self.l2_to_l1_messages.render(
                    *chunks.get(5).ok_or(MonitorError::Chunks)?,
                    buf,
                    &mut l2_to_l1_messages_state,
                );

                let help =
                    Line::raw("tab: switch tab |  Q: quit | ↑/↓: select table | w/s: scroll table")
                        .centered();

                help.render(*chunks.get(6).ok_or(MonitorError::Chunks)?, buf);
            }
            TabsState::Logs => {
                let chunks = Layout::vertical([Constraint::Fill(1), Constraint::Length(1)])
                    .split(*chunks.get(1).ok_or(MonitorError::Chunks)?);
                let log_widget = TuiLoggerSmartWidget::default()
                    .style_error(Style::default().fg(Color::Red))
                    .style_debug(Style::default().fg(Color::LightBlue))
                    .style_warn(Style::default().fg(Color::Yellow))
                    .style_trace(Style::default().fg(Color::Magenta))
                    .style_info(Style::default().fg(Color::White))
                    .border_style(Style::default().fg(Color::Cyan))
                    .output_separator(' ')
                    .output_timestamp(Some("%F %H:%M:%S%.3f".to_string()))
                    .output_level(Some(TuiLoggerLevelOutput::Long))
                    .output_target(true)
                    .output_file(false)
                    .output_line(false)
                    .state(&self.logger);

                log_widget.render(*chunks.first().ok_or(MonitorError::Chunks)?, buf);

                let help = Line::raw("tab: switch tab |  Q: quit | ↑/↓: select target | f: focus target | ←/→: display level | +/-: filter level | h: hide target selector").centered();

                help.render(*chunks.get(1).ok_or(MonitorError::Chunks)?, buf);
            }
        };
        Ok(())
    }
}

fn setup_terminal() -> Result<Terminal<CrosstermBackend<io::Stdout>>, MonitorError> {
    enable_raw_mode().map_err(MonitorError::Io)?;
    let mut stdout = io::stdout();
    execute!(stdout, EnterAlternateScreen, EnableMouseCapture).map_err(MonitorError::Io)?;
    let backend = CrosstermBackend::new(stdout);
    let terminal = Terminal::new(backend).map_err(MonitorError::Io)?;
    Ok(terminal)
}

fn restore_terminal(
    terminal: &mut Terminal<CrosstermBackend<io::Stdout>>,
) -> Result<(), MonitorError> {
    disable_raw_mode().map_err(MonitorError::Io)?;
    execute!(
        terminal.backend_mut(),
        LeaveAlternateScreen,
        DisableMouseCapture
    )
    .map_err(MonitorError::Io)?;
    terminal.show_cursor().map_err(MonitorError::Io)?;
    Ok(())
}

impl Widget for &mut EthrexMonitorWidget {
    fn render(self, area: Rect, buf: &mut Buffer)
    where
        Self: Sized,
    {
        let result = self.render(area, buf);
        match result {
            Ok(_) => {}
            Err(e) => {
                buf.reset();
                let error = Line::raw(format!("Error: {e}")).centered();

                error.render(area, buf);
            }
        }
    }
}<|MERGE_RESOLUTION|>--- conflicted
+++ resolved
@@ -40,15 +40,10 @@
 use tracing::{error, info};
 
 const SCROLL_DEBOUNCE_DURATION: Duration = Duration::from_millis(700); // 700ms
-<<<<<<< HEAD
 
 const SCROLLABLE_WIDGETS: usize = 5;
-
-pub struct EthrexMonitor {
-=======
 #[derive(Clone)]
 pub struct EthrexMonitorWidget {
->>>>>>> 3a786b38
     pub title: String,
     pub should_quit: bool,
     pub tabs: TabsState,
@@ -68,8 +63,25 @@
     pub store: Store,
     pub rollup_store: StoreRollup,
     pub last_scroll: Instant,
-
     pub overview_selected_widget: usize,
+}
+
+#[derive(Clone, Debug)]
+pub enum CastInMessage {
+    Tick,
+    Event(Event),
+}
+
+#[derive(Clone, PartialEq, Debug)]
+pub enum OutMessage {
+    Done,
+}
+
+#[derive(Clone)]
+pub struct EthrexMonitor {
+    widget: EthrexMonitorWidget,
+    terminal: Arc<Mutex<Terminal<CrosstermBackend<io::Stdout>>>>,
+    cancellation_token: CancellationToken,
 }
 
 #[derive(Clone, Debug)]
@@ -217,68 +229,9 @@
             last_scroll: Instant::now(),
             overview_selected_widget: 0,
         };
-<<<<<<< HEAD
         monitor.selected_table().selected(true);
-        monitor.on_tick().await?;
-        Ok(monitor)
-    }
-
-    pub async fn start(mut self) -> Result<(), MonitorError> {
-        // setup terminal
-        enable_raw_mode().map_err(MonitorError::Io)?;
-        let mut stdout = io::stdout();
-        execute!(stdout, EnterAlternateScreen, EnableMouseCapture).map_err(MonitorError::Io)?;
-        let backend = CrosstermBackend::new(stdout);
-        let mut terminal = Terminal::new(backend).map_err(MonitorError::Io)?;
-
-        let app_result = self.run(&mut terminal).await;
-
-        // restore terminal
-        disable_raw_mode().map_err(MonitorError::Io)?;
-        execute!(
-            terminal.backend_mut(),
-            LeaveAlternateScreen,
-            DisableMouseCapture
-        )
-        .map_err(MonitorError::Io)?;
-        terminal.show_cursor().map_err(MonitorError::Io)?;
-
-        let _ = app_result.inspect_err(|err| {
-            eprintln!("Monitor error: {err}");
-        });
-
-        Ok(())
-    }
-
-    async fn run<B>(&mut self, terminal: &mut Terminal<B>) -> Result<(), MonitorError>
-    where
-        B: Backend,
-    {
-        let mut last_tick = Instant::now();
-        loop {
-            self.draw(terminal)?;
-
-            let timeout = Duration::from_millis(self.tick_rate).saturating_sub(last_tick.elapsed());
-            if !event::poll(timeout)? {
-                self.on_tick().await?;
-                last_tick = Instant::now();
-                continue;
-            }
-            let event = event::read()?;
-            if let Some(key) = event.as_key_press_event() {
-                self.on_key_event(key.code);
-            }
-            if let Some(mouse) = event.as_mouse_event() {
-                self.on_mouse_event(mouse.kind);
-            }
-            if self.should_quit {
-                return Ok(());
-            }
-        }
-=======
         monitor_widget.on_tick().await?;
         Ok(monitor_widget)
->>>>>>> 3a786b38
     }
 
     fn draw(&mut self, terminal: &mut Terminal<impl Backend>) -> Result<(), MonitorError> {
