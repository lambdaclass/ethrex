use std::io;
use std::time::{Duration, Instant};

use crossterm::{
    event::{self, DisableMouseCapture, EnableMouseCapture, KeyCode, MouseEventKind},
    execute,
    terminal::{EnterAlternateScreen, LeaveAlternateScreen, disable_raw_mode, enable_raw_mode},
};
use ethrex_rpc::EthClient;
use ethrex_storage::Store;
use ethrex_storage_rollup::StoreRollup;
use ratatui::buffer::Buffer;
use ratatui::layout::{Constraint, Layout, Rect};
use ratatui::style::{Color, Modifier, Style};
use ratatui::text::{Line, Span};
use ratatui::widgets::{Block, Paragraph, StatefulWidget, Tabs, Widget};
use ratatui::{
    Terminal,
    backend::{Backend, CrosstermBackend},
};
use tui_logger::{TuiLoggerLevelOutput, TuiLoggerSmartWidget, TuiWidgetEvent, TuiWidgetState};

use crate::based::sequencer_state::SequencerState;
use crate::monitor::widget::{ETHREX_LOGO, LATEST_BLOCK_STATUS_TABLE_LENGTH_IN_DIGITS};
use crate::{
    SequencerConfig,
    monitor::widget::{
        BatchesTable, BlocksTable, GlobalChainStatusTable, L1ToL2MessagesTable,
        L2ToL1MessagesTable, MempoolTable, NodeStatusTable, tabs::TabsState,
    },
    sequencer::errors::MonitorError,
};

const SCROLL_DEBOUNCE_DURATION: Duration = Duration::from_millis(700); // 700ms

pub struct EthrexMonitor {
    pub title: String,
    pub should_quit: bool,
    pub tabs: TabsState,
    pub tick_rate: u64,

    pub logger: TuiWidgetState,
    pub node_status: NodeStatusTable,
    pub global_chain_status: GlobalChainStatusTable,
    pub mempool: MempoolTable,
    pub batches_table: BatchesTable,
    pub blocks_table: BlocksTable,
    pub l1_to_l2_messages: L1ToL2MessagesTable,
    pub l2_to_l1_messages: L2ToL1MessagesTable,

    pub eth_client: EthClient,
    pub rollup_client: EthClient,
    pub store: Store,
    pub rollup_store: StoreRollup,
    pub last_scroll: Instant,
}

impl EthrexMonitor {
    pub async fn new(
        sequencer_state: SequencerState,
        store: Store,
        rollup_store: StoreRollup,
        cfg: &SequencerConfig,
    ) -> Result<Self, MonitorError> {
        let eth_client = EthClient::new(cfg.eth.rpc_url.first().ok_or(MonitorError::RPCListEmpty)?)
            .map_err(MonitorError::EthClientError)?;
        // TODO: De-hardcode the rollup client URL
        let rollup_client =
            EthClient::new("http://localhost:1729").map_err(MonitorError::EthClientError)?;

        let mut monitor = EthrexMonitor {
            title: if cfg.based.based {
                "Based Ethrex Monitor".to_string()
            } else {
                "Ethrex Monitor".to_string()
            },
            should_quit: false,
            tabs: TabsState::default(),
            tick_rate: cfg.monitor.tick_rate,
            global_chain_status: GlobalChainStatusTable::new(cfg),
            logger: TuiWidgetState::new().set_default_display_level(tui_logger::LevelFilter::Info),
            node_status: NodeStatusTable::new(sequencer_state.clone()),
            mempool: MempoolTable::new(),
            batches_table: BatchesTable::new(cfg.l1_committer.on_chain_proposer_address),
            blocks_table: BlocksTable::new(),
            l1_to_l2_messages: L1ToL2MessagesTable::new(cfg.l1_watcher.bridge_address),
            l2_to_l1_messages: L2ToL1MessagesTable::new(cfg.l1_watcher.bridge_address),
            eth_client,
            rollup_client,
            store,
            rollup_store,
<<<<<<< HEAD
=======
            last_scroll: Instant::now(),
>>>>>>> faa3dec1
        };
        monitor.on_tick().await?;
        Ok(monitor)
    }

    pub async fn start(mut self) -> Result<(), MonitorError> {
        // setup terminal
        enable_raw_mode().map_err(MonitorError::Io)?;
        let mut stdout = io::stdout();
        execute!(stdout, EnterAlternateScreen, EnableMouseCapture).map_err(MonitorError::Io)?;
        let backend = CrosstermBackend::new(stdout);
        let mut terminal = Terminal::new(backend).map_err(MonitorError::Io)?;

        let app_result = self.run(&mut terminal).await;

        // restore terminal
        disable_raw_mode().map_err(MonitorError::Io)?;
        execute!(
            terminal.backend_mut(),
            LeaveAlternateScreen,
            DisableMouseCapture
        )
        .map_err(MonitorError::Io)?;
        terminal.show_cursor().map_err(MonitorError::Io)?;

        let _ = app_result.inspect_err(|err| {
            eprintln!("Monitor error: {err}");
        });

        Ok(())
    }

    async fn run<B>(&mut self, terminal: &mut Terminal<B>) -> Result<(), MonitorError>
    where
        B: Backend,
    {
        let mut last_tick = Instant::now();
        loop {
            self.draw(terminal)?;

            let timeout = Duration::from_millis(self.tick_rate).saturating_sub(last_tick.elapsed());
            if !event::poll(timeout)? {
                self.on_tick().await?;
                last_tick = Instant::now();
                continue;
            }
            let event = event::read()?;
            if let Some(key) = event.as_key_press_event() {
                self.on_key_event(key.code);
            }
            if let Some(mouse) = event.as_mouse_event() {
                self.on_mouse_event(mouse.kind);
            }
            if self.should_quit {
                return Ok(());
            }
        }
    }

    fn draw(&mut self, terminal: &mut Terminal<impl Backend>) -> Result<(), MonitorError> {
        terminal.draw(|frame| {
            frame.render_widget(self, frame.area());
        })?;
        Ok(())
    }

    pub fn on_key_event(&mut self, code: KeyCode) {
        match (&self.tabs, code) {
            (TabsState::Logs, KeyCode::Left) => self.logger.transition(TuiWidgetEvent::LeftKey),
            (TabsState::Logs, KeyCode::Down) => self.logger.transition(TuiWidgetEvent::DownKey),
            (TabsState::Logs, KeyCode::Up) => self.logger.transition(TuiWidgetEvent::UpKey),
            (TabsState::Logs, KeyCode::Right) => self.logger.transition(TuiWidgetEvent::RightKey),
            (TabsState::Logs, KeyCode::Char('h')) => {
                self.logger.transition(TuiWidgetEvent::HideKey)
            }
            (TabsState::Logs, KeyCode::Char('f')) => {
                self.logger.transition(TuiWidgetEvent::FocusKey)
            }
            (TabsState::Logs, KeyCode::Char('+')) => {
                self.logger.transition(TuiWidgetEvent::PlusKey)
            }
            (TabsState::Logs, KeyCode::Char('-')) => {
                self.logger.transition(TuiWidgetEvent::MinusKey)
            }
            (TabsState::Overview | TabsState::Logs, KeyCode::Char('Q')) => self.should_quit = true,
            (TabsState::Overview | TabsState::Logs, KeyCode::Tab) => self.tabs.next(),
            _ => {}
        }
    }

    pub fn on_mouse_event(&mut self, kind: MouseEventKind) {
        let now = Instant::now();
        if now.duration_since(self.last_scroll) < SCROLL_DEBOUNCE_DURATION {
            return; // Ignore the scroll — too soon
        }

        self.last_scroll = now;

        match (&self.tabs, kind) {
            (TabsState::Logs, MouseEventKind::ScrollDown) => {
                self.logger.transition(TuiWidgetEvent::NextPageKey)
            }
            (TabsState::Logs, MouseEventKind::ScrollUp) => {
                self.logger.transition(TuiWidgetEvent::PrevPageKey)
            }
            _ => {}
        }
    }

    pub async fn on_tick(&mut self) -> Result<(), MonitorError> {
        self.node_status.on_tick(&self.store).await?;
        self.global_chain_status
            .on_tick(&self.eth_client, &self.store, &self.rollup_store)
            .await?;
        self.mempool.on_tick(&self.rollup_client).await?;
        self.batches_table
            .on_tick(&self.eth_client, &self.rollup_store)
            .await?;
        self.blocks_table.on_tick(&self.store).await?;
        self.l1_to_l2_messages
            .on_tick(&self.eth_client, &self.store)
            .await?;
        self.l2_to_l1_messages
            .on_tick(&self.eth_client, &self.rollup_client)
            .await?;

        Ok(())
    }
}

impl Widget for &mut EthrexMonitor {
    fn render(self, area: Rect, buf: &mut Buffer)
    where
        Self: Sized,
    {
        let chunks = Layout::vertical([Constraint::Length(3), Constraint::Min(0)]).split(area);
        let tabs = Tabs::default()
            .titles([TabsState::Overview.to_string(), TabsState::Logs.to_string()])
            .block(
                Block::bordered()
                    .border_style(Style::default().fg(Color::Cyan))
                    .title(Span::styled(
                        self.title.clone(),
                        Style::default().add_modifier(Modifier::BOLD),
                    )),
            )
            .highlight_style(Style::default().add_modifier(Modifier::BOLD))
            .select(self.tabs.clone());

        tabs.render(chunks[0], buf);

        match self.tabs {
            TabsState::Overview => {
                let chunks = Layout::vertical([
                    Constraint::Length(10),
                    Constraint::Fill(1),
                    Constraint::Fill(1),
                    Constraint::Fill(1),
                    Constraint::Fill(1),
                    Constraint::Fill(1),
                    Constraint::Length(1),
                ])
                .split(chunks[1]);
                {
                    let constraints = vec![
                        Constraint::Fill(1),
                        Constraint::Length(LATEST_BLOCK_STATUS_TABLE_LENGTH_IN_DIGITS),
                    ];

                    let chunks = Layout::horizontal(constraints).split(chunks[0]);

                    let logo = Paragraph::new(ETHREX_LOGO)
                        .centered()
                        .style(Style::default())
                        .block(Block::bordered().border_style(Style::default().fg(Color::Cyan)));

                    logo.render(chunks[0], buf);

                    {
                        let constraints = vec![Constraint::Fill(1), Constraint::Fill(1)];

                        let chunks = Layout::horizontal(constraints).split(chunks[1]);

                        let mut node_status_state = self.node_status.state.clone();
                        self.node_status
                            .render(chunks[0], buf, &mut node_status_state);

                        let mut global_chain_status_state = self.global_chain_status.state.clone();
                        self.global_chain_status.render(
                            chunks[1],
                            buf,
                            &mut global_chain_status_state,
                        );
                    }
                }
                let mut batches_table_state = self.batches_table.state.clone();
                self.batches_table
                    .render(chunks[1], buf, &mut batches_table_state);

                let mut blocks_table_state = self.blocks_table.state.clone();
                self.blocks_table
                    .render(chunks[2], buf, &mut blocks_table_state);

                let mut mempool_state = self.mempool.state.clone();
                self.mempool.render(chunks[3], buf, &mut mempool_state);

                let mut l1_to_l2_messages_state = self.l1_to_l2_messages.state.clone();
                self.l1_to_l2_messages
                    .render(chunks[4], buf, &mut l1_to_l2_messages_state);

                let mut l2_to_l1_messages_state = self.l2_to_l1_messages.state.clone();
                self.l2_to_l1_messages
                    .render(chunks[5], buf, &mut l2_to_l1_messages_state);

                let help = Line::raw("tab: switch tab |  Q: quit").centered();

                help.render(chunks[6], buf);
            }
            TabsState::Logs => {
                let chunks =
                    Layout::vertical([Constraint::Fill(1), Constraint::Length(1)]).split(chunks[1]);
                let log_widget = TuiLoggerSmartWidget::default()
                    .style_error(Style::default().fg(Color::Red))
                    .style_debug(Style::default().fg(Color::LightBlue))
                    .style_warn(Style::default().fg(Color::Yellow))
                    .style_trace(Style::default().fg(Color::Magenta))
                    .style_info(Style::default().fg(Color::White))
                    .border_style(Style::default().fg(Color::Cyan))
                    .output_separator(' ')
                    .output_timestamp(Some("%F %H:%M:%S%.3f".to_string()))
                    .output_level(Some(TuiLoggerLevelOutput::Long))
                    .output_target(true)
                    .output_file(false)
                    .output_line(false)
                    .state(&self.logger);

                log_widget.render(chunks[0], buf);

                let help = Line::raw("tab: switch tab |  Q: quit | ↑/↓: select target | f: focus target | ←/→: display level | +/-: filter level | h: hide target selector").centered();

                help.render(chunks[1], buf);
            }
        };
    }
}<|MERGE_RESOLUTION|>--- conflicted
+++ resolved
@@ -89,10 +89,7 @@
             rollup_client,
             store,
             rollup_store,
-<<<<<<< HEAD
-=======
             last_scroll: Instant::now(),
->>>>>>> faa3dec1
         };
         monitor.on_tick().await?;
         Ok(monitor)
