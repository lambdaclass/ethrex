use ethrex_common::{Address, H256};
use ethrex_l2_sdk::calldata::encode_calldata;
use ethrex_rpc::{EthClient, clients::Overrides};
use ethrex_storage::Store;
use ethrex_storage_rollup::StoreRollup;
use ratatui::{
    buffer::Buffer,
    layout::{Constraint, Rect},
    style::{Color, Modifier, Style},
    text::Span,
    widgets::{Block, Row, StatefulWidget, Table, TableState},
};

use crate::{SequencerConfig, sequencer::errors::MonitorError};

#[derive(Default)]
pub struct GlobalChainStatusTable {
    pub state: TableState,
    pub items: Vec<(String, String)>,
    pub on_chain_proposer_address: Address,
    pub sequencer_registry_address: Option<Address>,
}

impl GlobalChainStatusTable {
    pub fn new(cfg: &SequencerConfig) -> Self {
        let sequencer_registry_address =
            if cfg.based.state_updater.sequencer_registry == Address::default() {
                None
            } else {
                Some(cfg.based.state_updater.sequencer_registry)
            };
        Self {
            on_chain_proposer_address: cfg.l1_committer.on_chain_proposer_address,
            sequencer_registry_address,
            ..Default::default()
        }
    }

    pub async fn on_tick(
        &mut self,
        eth_client: &EthClient,
        store: &Store,
        rollup_store: &StoreRollup,
    ) -> Result<(), MonitorError> {
        self.items = Self::refresh_items(
            eth_client,
            self.on_chain_proposer_address,
            self.sequencer_registry_address,
            store,
            rollup_store,
        )
        .await?;
        Ok(())
    }

    async fn refresh_items(
        eth_client: &EthClient,
        on_chain_proposer_address: Address,
        sequencer_registry_address: Option<Address>,
        store: &Store,
        rollup_store: &StoreRollup,
    ) -> Result<Vec<(String, String)>, MonitorError> {
        let last_update = chrono::Local::now().format("%Y-%m-%d %H:%M:%S").to_string();

        let lead_sequencer = if let Some(sequencer_registry_address) = sequencer_registry_address {
            let calldata = encode_calldata("leaderSequencer()", &[])
                .map_err(MonitorError::CalldataEncodeError)?;

            let raw_lead_sequencer: H256 = eth_client
                .call(
                    sequencer_registry_address,
                    calldata.into(),
                    Overrides::default(),
                )
                .await
                .map_err(MonitorError::EthClientError)?
                .parse()
                .unwrap_or_default();

            Address::from_slice(&raw_lead_sequencer.as_fixed_bytes()[12..])
        } else {
            Address::default()
        };

        let last_committed_batch = eth_client
            .get_last_committed_batch(on_chain_proposer_address)
            .await
<<<<<<< HEAD
            .map_err(|_| MonitorError::GetLatestCommitedBatch)?;
=======
            .map_err(|_| MonitorError::GetLatestCommittedBatch)?;
>>>>>>> faa3dec1

        let last_verified_batch = eth_client
            .get_last_verified_batch(on_chain_proposer_address)
            .await
            .map_err(|_| MonitorError::GetLatestVerifiedBatch)?;

        let last_committed_block = if last_committed_batch == 0 {
            0
        } else {
            match rollup_store
                .get_block_numbers_by_batch(last_committed_batch)
                .await
                .map_err(|e| MonitorError::GetBlocksByBatch(last_committed_batch, e))?
            {
                Some(block_numbers) => block_numbers.last().copied().unwrap_or(0),
                None => 0,
            }
        };

        let last_verified_block = if last_verified_batch == 0 {
            0
        } else {
            match rollup_store
                .get_block_numbers_by_batch(last_verified_batch)
                .await
                .map_err(|e| MonitorError::GetBlocksByBatch(last_verified_batch, e))?
            {
                Some(block_numbers) => block_numbers.last().copied().unwrap_or(0),
                None => 0,
            }
        };

        let current_block = store
            .get_latest_block_number()
            .await
            .map_err(|_| MonitorError::GetLatestBlock)?
            + 1;

        let current_batch = if sequencer_registry_address.is_some() {
            "NaN".to_string() // TODO: Implement current batch retrieval (should be last known + 1)
        } else {
            (last_committed_batch + 1).to_string()
        };

        let items = if sequencer_registry_address.is_some() {
            vec![
                ("Last Update:".to_string(), last_update),
                (
                    "Lead Sequencer:".to_string(),
                    format!("{lead_sequencer:#x}"),
                ),
                ("Current Batch:".to_string(), current_batch.to_string()),
                ("Current Block:".to_string(), current_block.to_string()),
                (
                    "Last Committed Batch:".to_string(),
                    last_committed_batch.to_string(),
                ),
                (
                    "Last Committed Block:".to_string(),
                    last_committed_block.to_string(),
                ),
                (
                    "Last Verified Batch:".to_string(),
                    last_verified_batch.to_string(),
                ),
                (
                    "Last Verified Block:".to_string(),
                    last_verified_block.to_string(),
                ),
            ]
        } else {
            vec![
                ("Last Update:".to_string(), last_update),
                ("Current Batch:".to_string(), current_batch.to_string()),
                ("Current Block:".to_string(), current_block.to_string()),
                (
                    "Last Committed Batch:".to_string(),
                    last_committed_batch.to_string(),
                ),
                (
                    "Last Committed Block:".to_string(),
                    last_committed_block.to_string(),
                ),
                (
                    "Last Verified Batch:".to_string(),
                    last_verified_batch.to_string(),
                ),
                (
                    "Last Verified Block:".to_string(),
                    last_verified_block.to_string(),
                ),
            ]
        };
        Ok(items)
    }
}

impl StatefulWidget for &mut GlobalChainStatusTable {
    type State = TableState;

    fn render(self, area: Rect, buf: &mut Buffer, state: &mut Self::State) {
        let constraints = vec![Constraint::Percentage(50), Constraint::Percentage(50)];
        let rows = self.items.iter().map(|(key, value)| {
            Row::new(vec![
                Span::styled(key, Style::default()),
                Span::styled(value, Style::default()),
            ])
        });
        let global_chain_status_table = Table::new(rows, constraints).block(
            Block::bordered()
                .border_style(Style::default().fg(Color::Cyan))
                .title(Span::styled(
                    "Global Chain Status",
                    Style::default().add_modifier(Modifier::BOLD),
                )),
        );

        global_chain_status_table.render(area, buf, state);
    }
}<|MERGE_RESOLUTION|>--- conflicted
+++ resolved
@@ -85,11 +85,7 @@
         let last_committed_batch = eth_client
             .get_last_committed_batch(on_chain_proposer_address)
             .await
-<<<<<<< HEAD
-            .map_err(|_| MonitorError::GetLatestCommitedBatch)?;
-=======
             .map_err(|_| MonitorError::GetLatestCommittedBatch)?;
->>>>>>> faa3dec1
 
         let last_verified_batch = eth_client
             .get_last_verified_batch(on_chain_proposer_address)
