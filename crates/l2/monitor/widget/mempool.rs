--- conflicted
+++ resolved
@@ -12,11 +12,7 @@
     sequencer::errors::MonitorError,
 };
 
-<<<<<<< HEAD
-#[derive(Clone)]
-=======
-#[derive(Default)]
->>>>>>> f61eecdc
+#[derive(Clone, Default)]
 pub struct MempoolTable {
     pub state: TableState,
     // type | hash | sender | nonce
