use ethrex_common::{Address, H256, types::batch::Batch};
use ethrex_rpc::EthClient;
use ethrex_storage_rollup::StoreRollup;
use ratatui::{
    buffer::Buffer,
    layout::{Constraint, Rect},
    style::{Color, Modifier, Style},
    text::Span,
    widgets::{Block, Row, StatefulWidget, Table, TableState},
};

use crate::{
    monitor::widget::{HASH_LENGTH_IN_DIGITS, NUMBER_LENGTH_IN_DIGITS},
    sequencer::errors::MonitorError,
};

<<<<<<< HEAD
#[derive(Clone)]
pub struct BatchLine {
    number: u64,
    block_count: u64,
    message_count: usize,
    commit_tx: Option<H256>,
    verify_tx: Option<H256>,
}
=======
const BATCH_WINDOW_SIZE: usize = 50;
>>>>>>> 3a786b38

#[derive(Clone, Default)]
pub struct BatchesTable {
    pub state: TableState,
    pub items: Vec<BatchLine>,
    last_l1_block_fetched: u64,
    on_chain_proposer_address: Address,
}

impl BatchesTable {
    pub fn new(on_chain_proposer_address: Address) -> Self {
        Self {
            on_chain_proposer_address,
            ..Default::default()
        }
    }

    pub async fn on_tick(
        &mut self,
        eth_client: &EthClient,
        rollup_store: &StoreRollup,
    ) -> Result<(), MonitorError> {
        let mut new_latest_batches = Self::fetch_new_items(
            &mut self.last_l1_block_fetched,
            self.on_chain_proposer_address,
            eth_client,
            rollup_store,
        )
        .await?;
        new_latest_batches.truncate(BATCH_WINDOW_SIZE);

        let n_new_latest_batches = new_latest_batches.len();
        self.items
            .truncate(BATCH_WINDOW_SIZE - n_new_latest_batches);
        self.refresh_items(rollup_store).await?;
        self.items.extend_from_slice(&new_latest_batches);
        self.items.rotate_right(n_new_latest_batches);

        Ok(())
    }

    async fn refresh_items(&mut self, rollup_store: &StoreRollup) -> Result<(), MonitorError> {
        if self.items.is_empty() {
            return Ok(());
        }

<<<<<<< HEAD
        let mut from = self
            .items
            .last()
            .ok_or(MonitorError::NoItemsInTable)?
            .number
            - 1;

        let refreshed_batches = Self::get_batches(
            &mut from,
            self.items
                .first()
                .ok_or(MonitorError::NoItemsInTable)?
                .number,
            rollup_store,
        )
        .await?;
=======
        let mut refreshed_batches = Vec::new();

        for batch in self.items.iter() {
            if batch.3.is_some() && batch.4.is_some() {
                // Both commit and verify tx hashes are present
                refreshed_batches.push(*batch);
            } else {
                let batch_number = batch.0;
                let new_batch = rollup_store
                    .get_batch(batch_number)
                    .await
                    .map_err(|e| MonitorError::GetBatchByNumber(batch_number, e))?
                    .ok_or(MonitorError::BatchNotFound(batch_number))?;

                refreshed_batches.push(Self::process_batch(&new_batch));
            }
        }
>>>>>>> 3a786b38

        Self::reorder_batches(&mut refreshed_batches);

        self.items = refreshed_batches;

        Ok(())
    }

    async fn fetch_new_items(
        last_l2_batch_fetched: &mut u64,
        on_chain_proposer_address: Address,
        eth_client: &EthClient,
        rollup_store: &StoreRollup,
    ) -> Result<Vec<BatchLine>, MonitorError> {
        let last_l2_batch_number = eth_client
            .get_last_committed_batch(on_chain_proposer_address)
            .await
            .map_err(|_| MonitorError::GetLatestBatch)?;

        *last_l2_batch_fetched = (*last_l2_batch_fetched).max(
            last_l2_batch_number.saturating_sub(
                BATCH_WINDOW_SIZE
                    .try_into()
                    .map_err(|_| MonitorError::BatchWindow)?,
            ),
        );

        let new_batches =
            Self::get_batches(last_l2_batch_fetched, last_l2_batch_number, rollup_store).await?;

        Ok(Self::process_batches(new_batches))
    }

    async fn get_batches(
        from: &mut u64,
        to: u64,
        rollup_store: &StoreRollup,
    ) -> Result<Vec<Batch>, MonitorError> {
        let mut new_batches = Vec::new();

        for batch_number in *from + 1..=to {
            let batch = rollup_store
                .get_batch(batch_number)
                .await
                .map_err(|e| MonitorError::GetBatchByNumber(batch_number, e))?
                .ok_or(MonitorError::BatchNotFound(batch_number))?;

            *from = batch_number;

            new_batches.push(batch);
        }

        Ok(new_batches)
    }

<<<<<<< HEAD
    async fn process_batches(new_batches: Vec<Batch>) -> Vec<BatchLine> {
        let mut new_blocks_processed = new_batches
            .iter()
            .map(|batch| BatchLine {
                number: batch.number,
                block_count: batch.last_block - batch.first_block + 1,
                message_count: batch.message_hashes.len(),
                commit_tx: batch.commit_tx,
                verify_tx: batch.verify_tx,
            })
            .collect::<Vec<_>>();

        new_blocks_processed.sort_by(|a, b| b.number.cmp(&a.number));
=======
    fn process_batch(batch: &Batch) -> (u64, u64, usize, Option<H256>, Option<H256>) {
        (
            batch.number,
            batch.last_block - batch.first_block + 1,
            batch.message_hashes.len(),
            batch.commit_tx,
            batch.verify_tx,
        )
    }

    #[expect(clippy::type_complexity)]
    fn reorder_batches(new_blocks_processed: &mut [(u64, u64, usize, Option<H256>, Option<H256>)]) {
        new_blocks_processed
            .sort_by(|(number_a, _, _, _, _), (number_b, _, _, _, _)| number_b.cmp(number_a));
    }

    #[expect(clippy::type_complexity)]
    fn process_batches(
        new_batches: Vec<Batch>,
    ) -> Vec<(u64, u64, usize, Option<H256>, Option<H256>)> {
        let mut new_blocks_processed = new_batches
            .iter()
            .map(Self::process_batch)
            .collect::<Vec<_>>();

        Self::reorder_batches(&mut new_blocks_processed);
>>>>>>> 3a786b38

        new_blocks_processed
    }
}

impl StatefulWidget for &mut BatchesTable {
    type State = TableState;

    fn render(self, area: Rect, buf: &mut Buffer, state: &mut Self::State) {
        let constraints = vec![
            Constraint::Length(NUMBER_LENGTH_IN_DIGITS),
            Constraint::Length(NUMBER_LENGTH_IN_DIGITS),
            Constraint::Length(17),
            Constraint::Length(HASH_LENGTH_IN_DIGITS),
            Constraint::Length(HASH_LENGTH_IN_DIGITS),
        ];
        let rows = self.items.iter().map(|batch| {
            Row::new(vec![
                Span::styled(batch.number.to_string(), Style::default()),
                Span::styled(batch.block_count.to_string(), Style::default()),
                Span::styled(batch.message_count.to_string(), Style::default()),
                Span::styled(
                    batch
                        .commit_tx
                        .map_or_else(|| "Uncommitted".to_string(), |hash| format!("{hash:#x}")),
                    Style::default(),
                ),
                Span::styled(
                    batch
                        .verify_tx
                        .map_or_else(|| "Unverified".to_string(), |hash| format!("{hash:#x}")),
                    Style::default(),
                ),
            ])
        });
        let committed_batches_table = Table::new(rows, constraints)
            .header(
                Row::new(vec![
                    "Number",
                    "# Blocks",
                    "# L2 to L1 Messages",
                    "Commit Tx Hash",
                    "Verify Tx Hash",
                ])
                .style(Style::default()),
            )
            .block(
                Block::bordered()
                    .border_style(Style::default().fg(Color::Cyan))
                    .title(Span::styled(
                        "L2 Batches",
                        Style::default().add_modifier(Modifier::BOLD),
                    )),
            );

        committed_batches_table.render(area, buf, state);
    }
}<|MERGE_RESOLUTION|>--- conflicted
+++ resolved
@@ -14,7 +14,8 @@
     sequencer::errors::MonitorError,
 };
 
-<<<<<<< HEAD
+const BATCH_WINDOW_SIZE: usize = 50;
+
 #[derive(Clone)]
 pub struct BatchLine {
     number: u64,
@@ -23,9 +24,6 @@
     commit_tx: Option<H256>,
     verify_tx: Option<H256>,
 }
-=======
-const BATCH_WINDOW_SIZE: usize = 50;
->>>>>>> 3a786b38
 
 #[derive(Clone, Default)]
 pub struct BatchesTable {
@@ -72,32 +70,13 @@
             return Ok(());
         }
 
-<<<<<<< HEAD
-        let mut from = self
-            .items
-            .last()
-            .ok_or(MonitorError::NoItemsInTable)?
-            .number
-            - 1;
-
-        let refreshed_batches = Self::get_batches(
-            &mut from,
-            self.items
-                .first()
-                .ok_or(MonitorError::NoItemsInTable)?
-                .number,
-            rollup_store,
-        )
-        .await?;
-=======
         let mut refreshed_batches = Vec::new();
 
         for batch in self.items.iter() {
-            if batch.3.is_some() && batch.4.is_some() {
-                // Both commit and verify tx hashes are present
-                refreshed_batches.push(*batch);
+            if batch.commit_tx.is_some() && batch.verify_tx.is_some() {
+                refreshed_batches.push(batch.clone());
             } else {
-                let batch_number = batch.0;
+                let batch_number = batch.number;
                 let new_batch = rollup_store
                     .get_batch(batch_number)
                     .await
@@ -107,7 +86,6 @@
                 refreshed_batches.push(Self::process_batch(&new_batch));
             }
         }
->>>>>>> 3a786b38
 
         Self::reorder_batches(&mut refreshed_batches);
 
@@ -163,48 +141,27 @@
         Ok(new_batches)
     }
 
-<<<<<<< HEAD
-    async fn process_batches(new_batches: Vec<Batch>) -> Vec<BatchLine> {
-        let mut new_blocks_processed = new_batches
-            .iter()
-            .map(|batch| BatchLine {
-                number: batch.number,
-                block_count: batch.last_block - batch.first_block + 1,
-                message_count: batch.message_hashes.len(),
-                commit_tx: batch.commit_tx,
-                verify_tx: batch.verify_tx,
-            })
-            .collect::<Vec<_>>();
-
+    fn process_batch(batch: &Batch) -> BatchLine {
+        BatchLine {
+            number: batch.number,
+            block_count: batch.last_block - batch.first_block + 1,
+            message_count: batch.message_hashes.len(),
+            commit_tx: batch.commit_tx,
+            verify_tx: batch.verify_tx,
+        }
+    }
+
+    fn reorder_batches(new_blocks_processed: &mut [BatchLine]) {
         new_blocks_processed.sort_by(|a, b| b.number.cmp(&a.number));
-=======
-    fn process_batch(batch: &Batch) -> (u64, u64, usize, Option<H256>, Option<H256>) {
-        (
-            batch.number,
-            batch.last_block - batch.first_block + 1,
-            batch.message_hashes.len(),
-            batch.commit_tx,
-            batch.verify_tx,
-        )
-    }
-
-    #[expect(clippy::type_complexity)]
-    fn reorder_batches(new_blocks_processed: &mut [(u64, u64, usize, Option<H256>, Option<H256>)]) {
-        new_blocks_processed
-            .sort_by(|(number_a, _, _, _, _), (number_b, _, _, _, _)| number_b.cmp(number_a));
-    }
-
-    #[expect(clippy::type_complexity)]
-    fn process_batches(
-        new_batches: Vec<Batch>,
-    ) -> Vec<(u64, u64, usize, Option<H256>, Option<H256>)> {
+    }
+
+    fn process_batches(new_batches: Vec<Batch>) -> Vec<BatchLine> {
         let mut new_blocks_processed = new_batches
             .iter()
             .map(Self::process_batch)
             .collect::<Vec<_>>();
 
         Self::reorder_batches(&mut new_blocks_processed);
->>>>>>> 3a786b38
 
         new_blocks_processed
     }
