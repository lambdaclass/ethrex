use ethrex_common::{Address, H256, types::batch::Batch};
use ethrex_rpc::EthClient;
use ethrex_storage_rollup::StoreRollup;
use ratatui::{
    buffer::Buffer,
    layout::{Constraint, Rect},
    style::{Color, Modifier, Style},
    text::Span,
    widgets::{Block, Row, StatefulWidget, Table, TableState},
};

use crate::{
    monitor::widget::{HASH_LENGTH_IN_DIGITS, NUMBER_LENGTH_IN_DIGITS},
    sequencer::errors::MonitorError,
};

<<<<<<< HEAD
#[derive(Clone)]
pub struct BatchLine {
    number: u64,
    block_count: u64,
    message_count: usize,
    commit_tx: Option<H256>,
    verify_tx: Option<H256>,
}

#[derive(Default)]
=======
#[derive(Clone, Default)]
>>>>>>> c1778ead
pub struct BatchesTable {
    pub state: TableState,
    pub items: Vec<BatchLine>,
    last_l1_block_fetched: u64,
    on_chain_proposer_address: Address,
}

impl BatchesTable {
    pub fn new(on_chain_proposer_address: Address) -> Self {
        Self {
            on_chain_proposer_address,
            ..Default::default()
        }
    }

    pub async fn on_tick(
        &mut self,
        eth_client: &EthClient,
        rollup_store: &StoreRollup,
    ) -> Result<(), MonitorError> {
        let mut new_latest_batches = Self::fetch_new_items(
            &mut self.last_l1_block_fetched,
            self.on_chain_proposer_address,
            eth_client,
            rollup_store,
        )
        .await?;
        new_latest_batches.truncate(50);

        let n_new_latest_batches = new_latest_batches.len();
        self.items.truncate(50 - n_new_latest_batches);
        self.refresh_items(rollup_store).await?;
        self.items.extend_from_slice(&new_latest_batches);
        self.items.rotate_right(n_new_latest_batches);

        Ok(())
    }

    async fn refresh_items(&mut self, rollup_store: &StoreRollup) -> Result<(), MonitorError> {
        if self.items.is_empty() {
            return Ok(());
        }

        let mut from = self
            .items
            .last()
            .ok_or(MonitorError::NoItemsInTable)?
            .number
            - 1;

        let refreshed_batches = Self::get_batches(
            &mut from,
            self.items
                .first()
                .ok_or(MonitorError::NoItemsInTable)?
                .number,
            rollup_store,
        )
        .await?;

        let refreshed_items = Self::process_batches(refreshed_batches).await;

        self.items = refreshed_items;

        Ok(())
    }

    async fn fetch_new_items(
        last_l2_batch_fetched: &mut u64,
        on_chain_proposer_address: Address,
        eth_client: &EthClient,
        rollup_store: &StoreRollup,
    ) -> Result<Vec<BatchLine>, MonitorError> {
        let last_l2_batch_number = eth_client
            .get_last_committed_batch(on_chain_proposer_address)
            .await
            .map_err(|_| MonitorError::GetLatestBatch)?;

        let new_batches =
            Self::get_batches(last_l2_batch_fetched, last_l2_batch_number, rollup_store).await?;

        Ok(Self::process_batches(new_batches).await)
    }

    async fn get_batches(
        from: &mut u64,
        to: u64,
        rollup_store: &StoreRollup,
    ) -> Result<Vec<Batch>, MonitorError> {
        let mut new_batches = Vec::new();

        for batch_number in *from + 1..=to {
            let batch = rollup_store
                .get_batch(batch_number)
                .await
                .map_err(|e| MonitorError::GetBatchByNumber(batch_number, e))?
                .ok_or(MonitorError::BatchNotFound(batch_number))?;

            *from = batch_number;

            new_batches.push(batch);
        }

        Ok(new_batches)
    }

    async fn process_batches(new_batches: Vec<Batch>) -> Vec<BatchLine> {
        let mut new_blocks_processed = new_batches
            .iter()
            .map(|batch| BatchLine {
                number: batch.number,
                block_count: batch.last_block - batch.first_block + 1,
                message_count: batch.message_hashes.len(),
                commit_tx: batch.commit_tx,
                verify_tx: batch.verify_tx,
            })
            .collect::<Vec<_>>();

        new_blocks_processed.sort_by(|a, b| b.number.cmp(&a.number));

        new_blocks_processed
    }
}

impl StatefulWidget for &mut BatchesTable {
    type State = TableState;

    fn render(self, area: Rect, buf: &mut Buffer, state: &mut Self::State) {
        let constraints = vec![
            Constraint::Length(NUMBER_LENGTH_IN_DIGITS),
            Constraint::Length(NUMBER_LENGTH_IN_DIGITS),
            Constraint::Length(17),
            Constraint::Length(HASH_LENGTH_IN_DIGITS),
            Constraint::Length(HASH_LENGTH_IN_DIGITS),
        ];
        let rows = self.items.iter().map(|batch| {
            Row::new(vec![
                Span::styled(batch.number.to_string(), Style::default()),
                Span::styled(batch.block_count.to_string(), Style::default()),
                Span::styled(batch.message_count.to_string(), Style::default()),
                Span::styled(
                    batch
                        .commit_tx
                        .map_or_else(|| "Uncommitted".to_string(), |hash| format!("{hash:#x}")),
                    Style::default(),
                ),
                Span::styled(
                    batch
                        .verify_tx
                        .map_or_else(|| "Unverified".to_string(), |hash| format!("{hash:#x}")),
                    Style::default(),
                ),
            ])
        });
        let committed_batches_table = Table::new(rows, constraints)
            .header(
                Row::new(vec![
                    "Number",
                    "# Blocks",
                    "# L2 to L1 Messages",
                    "Commit Tx Hash",
                    "Verify Tx Hash",
                ])
                .style(Style::default()),
            )
            .block(
                Block::bordered()
                    .border_style(Style::default().fg(Color::Cyan))
                    .title(Span::styled(
                        "L2 Batches",
                        Style::default().add_modifier(Modifier::BOLD),
                    )),
            );

        committed_batches_table.render(area, buf, state);
    }
}<|MERGE_RESOLUTION|>--- conflicted
+++ resolved
@@ -14,7 +14,6 @@
     sequencer::errors::MonitorError,
 };
 
-<<<<<<< HEAD
 #[derive(Clone)]
 pub struct BatchLine {
     number: u64,
@@ -24,10 +23,7 @@
     verify_tx: Option<H256>,
 }
 
-#[derive(Default)]
-=======
 #[derive(Clone, Default)]
->>>>>>> c1778ead
 pub struct BatchesTable {
     pub state: TableState,
     pub items: Vec<BatchLine>,
