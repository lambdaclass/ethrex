use std::fmt::Display;

use ethrex_common::{Address, H256, U256};
use ethrex_l2_common::calldata::Value;
use ethrex_l2_sdk::{COMMON_BRIDGE_L2_ADDRESS, calldata::encode_calldata};
use ethrex_rpc::{EthClient, clients::Overrides, types::receipt::RpcLog};
use keccak_hash::keccak;
use ratatui::{
    buffer::Buffer,
    layout::{Constraint, Rect},
    style::{Color, Modifier, Style},
    text::Span,
    widgets::{Block, Row, StatefulWidget, Table, TableState},
};

use crate::{
    monitor::{
        self,
        widget::{ADDRESS_LENGTH_IN_DIGITS, HASH_LENGTH_IN_DIGITS, NUMBER_LENGTH_IN_DIGITS},
    },
    sequencer::errors::MonitorError,
};

#[derive(Debug, Clone)]
pub enum L2ToL1MessageStatus {
    WithdrawalInitiated,
    WithdrawalClaimed,
    Sent,
    Delivered,
}

impl L2ToL1MessageStatus {
    pub async fn for_tx(
        l2_tx_hash: H256,
        common_bridge_address: Address,
        eth_client: &EthClient,
    ) -> Result<Self, MonitorError> {
        let withdrawal_is_claimed = {
            let calldata = encode_calldata(
                "claimedWithdrawals(bytes32)",
                &[Value::FixedBytes(l2_tx_hash.as_bytes().to_vec().into())],
            )
            .map_err(MonitorError::CalldataEncodeError)?;

            let raw_withdrawal_is_claimed: H256 = eth_client
                .call(common_bridge_address, calldata.into(), Overrides::default())
                .await
                .map_err(MonitorError::EthClientError)?
                .parse()
                .unwrap_or_default();

            U256::from_big_endian(raw_withdrawal_is_claimed.as_fixed_bytes()) == U256::one()
        };

        if withdrawal_is_claimed {
            Ok(Self::WithdrawalClaimed)
        } else {
            Ok(Self::WithdrawalInitiated)
        }
    }
}

impl Display for L2ToL1MessageStatus {
    fn fmt(&self, f: &mut std::fmt::Formatter<'_>) -> std::fmt::Result {
        match self {
            L2ToL1MessageStatus::WithdrawalInitiated => write!(f, "Initiated"),
            L2ToL1MessageStatus::WithdrawalClaimed => write!(f, "Claimed"),
            L2ToL1MessageStatus::Sent => write!(f, "Sent"),
            L2ToL1MessageStatus::Delivered => write!(f, "Delivered"),
        }
    }
}

#[derive(Debug, Clone)]
pub enum L2ToL1MessageKind {
    ETHWithdraw,
    ERC20Withdraw,
    Message,
}

impl Display for L2ToL1MessageKind {
    fn fmt(&self, f: &mut std::fmt::Formatter<'_>) -> std::fmt::Result {
        match self {
            L2ToL1MessageKind::ETHWithdraw => write!(f, "Withdraw (ETH)"),
            L2ToL1MessageKind::ERC20Withdraw => write!(f, "Withdraw (ERC20)"),
            L2ToL1MessageKind::Message => write!(f, "Message"),
        }
    }
}

pub type L2ToL1MessageRow = (
    L2ToL1MessageKind,
    L2ToL1MessageStatus,
    Address, // receiver in L1
    U256,    // value
    Address, // token (L2)
    Address, // token (L1)
    H256,    // L2 tx hash
);

<<<<<<< HEAD
#[derive(Clone)]
=======
#[derive(Default)]
>>>>>>> f61eecdc
pub struct L2ToL1MessagesTable {
    pub state: TableState,
    pub items: Vec<L2ToL1MessageRow>,
    last_l2_block_fetched: U256,
    common_bridge_address: Address,
}

impl L2ToL1MessagesTable {
    pub fn new(common_bridge_address: Address) -> Self {
        Self {
            common_bridge_address,
            ..Default::default()
        }
    }

    pub async fn on_tick(
        &mut self,
        eth_client: &EthClient,
        rollup_client: &EthClient,
    ) -> Result<(), MonitorError> {
        let mut new_l1_to_l2_messages = Self::fetch_new_items(
            &mut self.last_l2_block_fetched,
            self.common_bridge_address,
            eth_client,
            rollup_client,
        )
        .await?;
        new_l1_to_l2_messages.truncate(50);

        let n_new_latest_batches = new_l1_to_l2_messages.len();
        self.items.truncate(50 - n_new_latest_batches);
        self.refresh_items(eth_client).await?;
        self.items.extend_from_slice(&new_l1_to_l2_messages);
        self.items.rotate_right(n_new_latest_batches);

        Ok(())
    }

    async fn refresh_items(&mut self, eth_client: &EthClient) -> Result<(), MonitorError> {
        for (_kind, status, .., l2_tx_hash) in self.items.iter_mut() {
            *status =
                L2ToL1MessageStatus::for_tx(*l2_tx_hash, self.common_bridge_address, eth_client)
                    .await?;
        }
        Ok(())
    }

    async fn fetch_new_items(
        last_l2_block_fetched: &mut U256,
        common_bridge_address: Address,
        eth_client: &EthClient,
        rollup_client: &EthClient,
    ) -> Result<Vec<L2ToL1MessageRow>, MonitorError> {
        let logs = monitor::utils::get_logs(
            last_l2_block_fetched,
            COMMON_BRIDGE_L2_ADDRESS,
            vec![],
            rollup_client,
        )
        .await?;
        Self::process_logs(&logs, common_bridge_address, eth_client).await
    }

    async fn process_logs(
        logs: &[RpcLog],
        common_bridge_address: Address,
        eth_client: &EthClient,
    ) -> Result<Vec<L2ToL1MessageRow>, MonitorError> {
        let mut processed_logs = Vec::new();

        let eth_withdrawal_topic = keccak(b"WithdrawalInitiated(address,address,uint256)");
        let erc20_withdrawal_topic =
            keccak(b"ERC20WithdrawalInitiated(address,address,address,uint256)");

        for log in logs {
            let withdrawal_status = L2ToL1MessageStatus::for_tx(
                log.transaction_hash,
                common_bridge_address,
                eth_client,
            )
            .await?;
            let start = log.log.data.len().saturating_sub(32);
            match *log.log.topics.first().ok_or(MonitorError::LogsTopics(0))? {
                topic if topic == eth_withdrawal_topic => {
                    processed_logs.push((
                        L2ToL1MessageKind::ETHWithdraw,
                        withdrawal_status,
                        Address::from_slice(
                            &log.log
                                .topics
                                .get(1)
                                .ok_or(MonitorError::LogsTopics(1))?
                                .as_fixed_bytes()[12..],
                        ),
                        U256::from_big_endian(
                            log.log
                                .topics
                                .get(2)
                                .ok_or(MonitorError::LogsTopics(2))?
                                .as_fixed_bytes(),
                        ),
                        Address::default(),
                        Address::default(),
                        log.transaction_hash,
                    ));
                }
                topic if topic == erc20_withdrawal_topic => {
                    processed_logs.push((
                        L2ToL1MessageKind::ERC20Withdraw,
                        withdrawal_status,
                        Address::from_slice(
                            &log.log
                                .topics
                                .get(3)
                                .ok_or(MonitorError::LogsTopics(3))?
                                .as_fixed_bytes()[12..],
                        ),
                        U256::from_big_endian(
                            log.log
                                .data
                                .get(start..)
                                .ok_or(MonitorError::LogsData(start))?,
                        ),
                        Address::from_slice(
                            &log.log
                                .topics
                                .get(1)
                                .ok_or(MonitorError::LogsTopics(1))?
                                .as_fixed_bytes()[12..],
                        ),
                        Address::from_slice(
                            &log.log
                                .topics
                                .get(2)
                                .ok_or(MonitorError::LogsTopics(2))?
                                .as_fixed_bytes()[12..],
                        ),
                        log.transaction_hash,
                    ));
                }
                _ => {
                    continue;
                }
            }
        }

        Ok(processed_logs)
    }
}

impl StatefulWidget for &mut L2ToL1MessagesTable {
    type State = TableState;

    fn render(self, area: Rect, buf: &mut Buffer, state: &mut Self::State)
    where
        Self: Sized,
    {
        let constraints = vec![
            Constraint::Length(16),
            Constraint::Length(9),
            Constraint::Length(ADDRESS_LENGTH_IN_DIGITS),
            Constraint::Length(NUMBER_LENGTH_IN_DIGITS),
            Constraint::Length(ADDRESS_LENGTH_IN_DIGITS),
            Constraint::Length(ADDRESS_LENGTH_IN_DIGITS),
            Constraint::Length(HASH_LENGTH_IN_DIGITS),
        ];

        let rows = self.items.iter().map(
            |(kind, status, receiver_on_l1, value, token_l1, token_l2, l2_tx_hash)| {
                Row::new(vec![
                    Span::styled(format!("{kind}"), Style::default()),
                    Span::styled(format!("{status}"), Style::default()),
                    Span::styled(format!("{receiver_on_l1:#x}"), Style::default()),
                    Span::styled(value.to_string(), Style::default()),
                    Span::styled(format!("{token_l1:#x}"), Style::default()),
                    Span::styled(format!("{token_l2:#x}"), Style::default()),
                    Span::styled(format!("{l2_tx_hash:#x}"), Style::default()),
                ])
            },
        );

        let l1_to_l2_messages_table = Table::new(rows, constraints)
            .header(
                Row::new(vec![
                    "Kind",
                    "Status",
                    "Receiver on L1",
                    "Value",
                    "Token L1",
                    "Token L2",
                    "L2 Tx Hash",
                ])
                .style(Style::default()),
            )
            .block(
                Block::bordered()
                    .border_style(Style::default().fg(Color::Cyan))
                    .title(Span::styled(
                        "L2 to L1 Messages",
                        Style::default().add_modifier(Modifier::BOLD),
                    )),
            );

        l1_to_l2_messages_table.render(area, buf, state);
    }
}<|MERGE_RESOLUTION|>--- conflicted
+++ resolved
@@ -98,11 +98,7 @@
     H256,    // L2 tx hash
 );
 
-<<<<<<< HEAD
-#[derive(Clone)]
-=======
-#[derive(Default)]
->>>>>>> f61eecdc
+#[derive(Clone, Default)]
 pub struct L2ToL1MessagesTable {
     pub state: TableState,
     pub items: Vec<L2ToL1MessageRow>,
