--- conflicted
+++ resolved
@@ -179,14 +179,9 @@
                 common_bridge_address,
                 eth_client,
             )
-<<<<<<< HEAD
-            .await;
+            .await?;
             let start = log.log.data.len().saturating_sub(32);
             match *log.log.topics.first().ok_or(MonitorError::LogsTopics(0))? {
-=======
-            .await?;
-            match log.log.topics[0] {
->>>>>>> d6548ff9
                 topic if topic == eth_withdrawal_topic => {
                     processed_logs.push((
                         L2ToL1MessageKind::ETHWithdraw,
