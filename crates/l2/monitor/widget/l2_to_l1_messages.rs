use std::fmt::Display;

use ethrex_common::{Address, H256, U256};
use ethrex_l2_common::{calldata::Value, l1_messages::L1MESSENGER_ADDRESS};
use ethrex_l2_sdk::{COMMON_BRIDGE_L2_ADDRESS, calldata::encode_calldata};
use ethrex_rpc::{EthClient, clients::Overrides, types::receipt::RpcLog};
use keccak_hash::keccak;
use ratatui::{
    buffer::Buffer,
    layout::{Constraint, Rect},
    style::{Color, Modifier, Style},
    text::Span,
    widgets::{Block, Row, StatefulWidget, Table, TableState},
};

use crate::{
    monitor::{
        self,
        widget::{ADDRESS_LENGTH_IN_DIGITS, HASH_LENGTH_IN_DIGITS, NUMBER_LENGTH_IN_DIGITS},
    },
    sequencer::errors::MonitorError,
};

#[derive(Debug, Clone, PartialEq, Eq)]
pub enum L2ToL1MessageStatus {
    WithdrawalInitiated,
    WithdrawalClaimed,
    Sent,
    Delivered,
}

impl L2ToL1MessageStatus {
    pub async fn for_tx(
        l2_tx_hash: H256,
        common_bridge_address: Address,
        l1_client: &EthClient,
        l2_client: &EthClient,
    ) -> Result<Self, MonitorError> {
        let tx_receipt = l2_client
            .get_transaction_receipt(l2_tx_hash)
            .await?
            .ok_or(MonitorError::ReceiptError)?;
        let l1message_log = tx_receipt
            .logs
            .iter()
            .find(|log| log.log.address == L1MESSENGER_ADDRESS)
            .ok_or(MonitorError::NoLogs)?;
        let msg_id = l1message_log
            .log
            .topics
            .get(3)
            .ok_or(MonitorError::LogsTopics(3))?;
        let withdrawal_is_claimed = {
            let calldata = encode_calldata(
                "claimedWithdrawalIDs(uint256)",
                &[Value::FixedBytes(msg_id.as_bytes().to_vec().into())],
            )
            .map_err(MonitorError::CalldataEncodeError)?;

            let raw_withdrawal_is_claimed: H256 = l1_client
                .call(common_bridge_address, calldata.into(), Overrides::default())
                .await
                .map_err(MonitorError::EthClientError)?
                .parse()
                .unwrap_or_default();

            U256::from_big_endian(raw_withdrawal_is_claimed.as_fixed_bytes()) == U256::one()
        };

        if withdrawal_is_claimed {
            Ok(Self::WithdrawalClaimed)
        } else {
            Ok(Self::WithdrawalInitiated)
        }
    }
}

impl Display for L2ToL1MessageStatus {
    fn fmt(&self, f: &mut std::fmt::Formatter<'_>) -> std::fmt::Result {
        match self {
            L2ToL1MessageStatus::WithdrawalInitiated => write!(f, "Initiated"),
            L2ToL1MessageStatus::WithdrawalClaimed => write!(f, "Claimed"),
            L2ToL1MessageStatus::Sent => write!(f, "Sent"),
            L2ToL1MessageStatus::Delivered => write!(f, "Delivered"),
        }
    }
}

#[derive(Debug, Clone, PartialEq, Eq)]
pub enum L2ToL1MessageKind {
    ETHWithdraw,
    ERC20Withdraw,
    Message,
}

impl Display for L2ToL1MessageKind {
    fn fmt(&self, f: &mut std::fmt::Formatter<'_>) -> std::fmt::Result {
        match self {
            L2ToL1MessageKind::ETHWithdraw => write!(f, "Withdraw (ETH)"),
            L2ToL1MessageKind::ERC20Withdraw => write!(f, "Withdraw (ERC20)"),
            L2ToL1MessageKind::Message => write!(f, "Message"),
        }
    }
}

#[derive(Debug, Clone, PartialEq, Eq)]
pub struct L2ToL1MessageRow {
    pub kind: L2ToL1MessageKind,
    pub status: L2ToL1MessageStatus,
    pub receiver: Address,
    pub value: U256,
    pub token_l1: Address,
    pub token_l2: Address,
    pub l2_tx_hash: H256,
}

#[derive(Default)]
pub struct L2ToL1MessagesTable {
    pub state: TableState,
    pub items: Vec<L2ToL1MessageRow>,
    last_l2_block_fetched: U256,
    common_bridge_address: Address,
}

impl L2ToL1MessagesTable {
    pub fn new(common_bridge_address: Address) -> Self {
        Self {
            common_bridge_address,
            ..Default::default()
        }
    }

    pub async fn on_tick(
        &mut self,
        eth_client: &EthClient,
        rollup_client: &EthClient,
    ) -> Result<(), MonitorError> {
        let mut new_l1_to_l2_messages = Self::fetch_new_items(
            &mut self.last_l2_block_fetched,
            self.common_bridge_address,
            eth_client,
            rollup_client,
        )
        .await?;
        new_l1_to_l2_messages.truncate(50);

        let n_new_latest_batches = new_l1_to_l2_messages.len();
        self.items.truncate(50 - n_new_latest_batches);
        self.refresh_items(eth_client, rollup_client).await?;
        self.items.extend_from_slice(&new_l1_to_l2_messages);
        self.items.rotate_right(n_new_latest_batches);

        Ok(())
    }

    async fn refresh_items(
        &mut self,
        l1_client: &EthClient,
        l2_client: &EthClient,
    ) -> Result<(), MonitorError> {
        for row in self.items.iter_mut() {
            row.status = L2ToL1MessageStatus::for_tx(
                row.l2_tx_hash,
                self.common_bridge_address,
                l1_client,
                l2_client,
            )
            .await?;
        }
        Ok(())
    }

    async fn fetch_new_items(
        last_l2_block_fetched: &mut U256,
        common_bridge_address: Address,
        eth_client: &EthClient,
        rollup_client: &EthClient,
    ) -> Result<Vec<L2ToL1MessageRow>, MonitorError> {
        let logs = monitor::utils::get_logs(
            last_l2_block_fetched,
            COMMON_BRIDGE_L2_ADDRESS,
            vec![],
            rollup_client,
        )
        .await?;
        Self::process_logs(&logs, common_bridge_address, eth_client, rollup_client).await
    }

    async fn process_logs(
        logs: &[RpcLog],
        common_bridge_address: Address,
        l1_client: &EthClient,
        l2_client: &EthClient,
    ) -> Result<Vec<L2ToL1MessageRow>, MonitorError> {
        let mut processed_logs = Vec::new();

        let eth_withdrawal_topic = keccak(b"WithdrawalInitiated(address,address,uint256)");
        let erc20_withdrawal_topic =
            keccak(b"ERC20WithdrawalInitiated(address,address,address,uint256)");

        for log in logs {
<<<<<<< HEAD
            match *log.log.topics.first().ok_or(MonitorError::LogsTopics(0))? {
                topic if topic == eth_withdrawal_topic => {
                    let withdrawal_status = L2ToL1MessageStatus::for_tx(
                        log.transaction_hash,
                        common_bridge_address,
                        l1_client,
                        l2_client,
                    )
                    .await?;
                    processed_logs.push(L2ToL1MessageRow {
                        kind: L2ToL1MessageKind::ETHWithdraw,
                        status: withdrawal_status,
                        receiver: Address::from_slice(
=======
            let withdrawal_status = L2ToL1MessageStatus::for_tx(
                log.transaction_hash,
                common_bridge_address,
                l1_client,
                l2_client,
            )
            .await?;
            let start = log.log.data.len().saturating_sub(32);
            match *log.log.topics.first().ok_or(MonitorError::LogsTopics(0))? {
                topic if topic == eth_withdrawal_topic => {
                    processed_logs.push((
                        L2ToL1MessageKind::ETHWithdraw,
                        withdrawal_status,
                        Address::from_slice(
>>>>>>> 0aaf363a
                            &log.log
                                .topics
                                .get(2)
                                .ok_or(MonitorError::LogsTopics(2))?
                                .as_fixed_bytes()[12..],
                        ),
                        value: U256::from_big_endian(
                            log.log
                                .topics
                                .get(3)
                                .ok_or(MonitorError::LogsTopics(3))?
                                .as_fixed_bytes(),
                        ),
                        token_l1: Address::default(),
                        token_l2: Address::default(),
                        l2_tx_hash: log.transaction_hash,
                    });
                }
                topic if topic == erc20_withdrawal_topic => {
<<<<<<< HEAD
                    let withdrawal_status = L2ToL1MessageStatus::for_tx(
                        log.transaction_hash,
                        common_bridge_address,
                        l1_client,
                        l2_client,
                    )
                    .await?;
                    processed_logs.push(L2ToL1MessageRow {
                        kind: L2ToL1MessageKind::ERC20Withdraw,
                        status: withdrawal_status,
                        receiver: Address::from_slice(
=======
                    processed_logs.push((
                        L2ToL1MessageKind::ERC20Withdraw,
                        withdrawal_status,
                        Address::from_slice(
>>>>>>> 0aaf363a
                            &log.log
                                .topics
                                .get(3)
                                .ok_or(MonitorError::LogsTopics(3))?
                                .as_fixed_bytes()[12..],
                        ),
                        value: U256::from_big_endian(
                            log.log.data.get(0..32).ok_or(MonitorError::LogsData(32))?,
                        ),
                        token_l1: Address::from_slice(
                            &log.log
                                .topics
                                .get(1)
                                .ok_or(MonitorError::LogsTopics(1))?
                                .as_fixed_bytes()[12..],
                        ),
                        token_l2: Address::from_slice(
                            &log.log
                                .topics
                                .get(2)
                                .ok_or(MonitorError::LogsTopics(2))?
                                .as_fixed_bytes()[12..],
                        ),
                        l2_tx_hash: log.transaction_hash,
                    });
                }
                _ => {
                    continue;
                }
            }
        }

        Ok(processed_logs)
    }
}

impl StatefulWidget for &mut L2ToL1MessagesTable {
    type State = TableState;

    fn render(self, area: Rect, buf: &mut Buffer, state: &mut Self::State)
    where
        Self: Sized,
    {
        let constraints = vec![
            Constraint::Length(16),
            Constraint::Length(9),
            Constraint::Length(ADDRESS_LENGTH_IN_DIGITS),
            Constraint::Length(NUMBER_LENGTH_IN_DIGITS),
            Constraint::Length(ADDRESS_LENGTH_IN_DIGITS),
            Constraint::Length(ADDRESS_LENGTH_IN_DIGITS),
            Constraint::Length(HASH_LENGTH_IN_DIGITS),
        ];

        let rows = self.items.iter().map(|row| {
            Row::new(vec![
                Span::styled(format!("{}", row.kind), Style::default()),
                Span::styled(format!("{}", row.status), Style::default()),
                Span::styled(format!("{:#x}", row.receiver), Style::default()),
                Span::styled(row.value.to_string(), Style::default()),
                Span::styled(format!("{:#x}", row.token_l1), Style::default()),
                Span::styled(format!("{:#x}", row.token_l2), Style::default()),
                Span::styled(format!("{:#x}", row.l2_tx_hash), Style::default()),
            ])
        });

        let l1_to_l2_messages_table = Table::new(rows, constraints)
            .header(
                Row::new(vec![
                    "Kind",
                    "Status",
                    "Receiver on L1",
                    "Value",
                    "Token L1",
                    "Token L2",
                    "L2 Tx Hash",
                ])
                .style(Style::default()),
            )
            .block(
                Block::bordered()
                    .border_style(Style::default().fg(Color::Cyan))
                    .title(Span::styled(
                        "L2 to L1 Messages",
                        Style::default().add_modifier(Modifier::BOLD),
                    )),
            );

        l1_to_l2_messages_table.render(area, buf, state);
    }
}<|MERGE_RESOLUTION|>--- conflicted
+++ resolved
@@ -199,36 +199,24 @@
             keccak(b"ERC20WithdrawalInitiated(address,address,address,uint256)");
 
         for log in logs {
-<<<<<<< HEAD
-            match *log.log.topics.first().ok_or(MonitorError::LogsTopics(0))? {
-                topic if topic == eth_withdrawal_topic => {
-                    let withdrawal_status = L2ToL1MessageStatus::for_tx(
-                        log.transaction_hash,
-                        common_bridge_address,
-                        l1_client,
-                        l2_client,
-                    )
-                    .await?;
-                    processed_logs.push(L2ToL1MessageRow {
-                        kind: L2ToL1MessageKind::ETHWithdraw,
-                        status: withdrawal_status,
-                        receiver: Address::from_slice(
-=======
-            let withdrawal_status = L2ToL1MessageStatus::for_tx(
+            let withdrawal_status = match L2ToL1MessageStatus::for_tx(
                 log.transaction_hash,
                 common_bridge_address,
                 l1_client,
                 l2_client,
             )
-            .await?;
-            let start = log.log.data.len().saturating_sub(32);
+            .await
+            {
+                Ok(status) => status,
+                Err(MonitorError::NoLogs) => continue,
+                Err(e) => return Err(e),
+            };
             match *log.log.topics.first().ok_or(MonitorError::LogsTopics(0))? {
                 topic if topic == eth_withdrawal_topic => {
-                    processed_logs.push((
-                        L2ToL1MessageKind::ETHWithdraw,
-                        withdrawal_status,
-                        Address::from_slice(
->>>>>>> 0aaf363a
+                    processed_logs.push(L2ToL1MessageRow {
+                        kind: L2ToL1MessageKind::ETHWithdraw,
+                        status: withdrawal_status,
+                        receiver: Address::from_slice(
                             &log.log
                                 .topics
                                 .get(2)
@@ -248,24 +236,10 @@
                     });
                 }
                 topic if topic == erc20_withdrawal_topic => {
-<<<<<<< HEAD
-                    let withdrawal_status = L2ToL1MessageStatus::for_tx(
-                        log.transaction_hash,
-                        common_bridge_address,
-                        l1_client,
-                        l2_client,
-                    )
-                    .await?;
                     processed_logs.push(L2ToL1MessageRow {
                         kind: L2ToL1MessageKind::ERC20Withdraw,
                         status: withdrawal_status,
                         receiver: Address::from_slice(
-=======
-                    processed_logs.push((
-                        L2ToL1MessageKind::ERC20Withdraw,
-                        withdrawal_status,
-                        Address::from_slice(
->>>>>>> 0aaf363a
                             &log.log
                                 .topics
                                 .get(3)
