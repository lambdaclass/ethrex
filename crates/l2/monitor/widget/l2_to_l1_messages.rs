use std::fmt::Display;

use ethrex_common::{Address, H256, U256};
use ethrex_l2_common::{calldata::Value, l1_messages::L1MESSENGER_ADDRESS};
use ethrex_l2_sdk::{COMMON_BRIDGE_L2_ADDRESS, calldata::encode_calldata};
use ethrex_rpc::{EthClient, clients::Overrides, types::receipt::RpcLog};
use keccak_hash::keccak;
use ratatui::{
    buffer::Buffer,
    layout::{Constraint, Rect},
    style::{Color, Modifier, Style},
    text::Span,
    widgets::{Block, Row, StatefulWidget, Table, TableState},
};

use crate::{
    monitor::{
        self,
        widget::{ADDRESS_LENGTH_IN_DIGITS, HASH_LENGTH_IN_DIGITS, NUMBER_LENGTH_IN_DIGITS},
    },
    sequencer::errors::MonitorError,
};

/*
event WithdrawalInitiated(
    address indexed senderOnL2,   => topic 1
    address indexed receiverOnL1, => topic 2
    uint256 indexed amount        => topic 3
);
*/
const WITHDRAWAL_ETH_RECEIVER_TOPIC_IDX: usize = 2;
const WITHDRAWAL_ETH_AMOUNT_TOPIC_IDX: usize = 3;
/*
event ERC20WithdrawalInitiated(
    address indexed tokenL1,      => topic 1
    address indexed tokenL2,      => topic 2
    address indexed receiverOnL1, => topic 3
    uint256 amount                => data 0..32
);
*/
const WITHDRAWAL_ERC20_TOKEN_L1_TOPIC_IDX: usize = 1;
const WITHDRAWAL_ERC20_TOKEN_L2_TOPIC_IDX: usize = 2;
const WITHDRAWAL_ERC20_RECEIVER_TOPIC_IDX: usize = 3;
/*
event L1Message(
    address indexed senderOnL2,   => topic 1
    bytes32 indexed data,         => topic 2
    uint256 indexed messageId     => topic 3
);
*/
const L1MESSAGE_MESSAGE_ID_TOPIC_IDX: usize = 3;

<<<<<<< HEAD
#[derive(Debug, Clone, PartialEq, Eq)]
=======
#[derive(Debug, Clone)]
>>>>>>> b99a5c82
pub enum L2ToL1MessageStatus {
    WithdrawalInitiated,
    WithdrawalClaimed,
    Sent,
    Delivered,
}

impl L2ToL1MessageStatus {
    pub async fn for_tx(
        l2_tx_hash: H256,
        common_bridge_address: Address,
        l1_client: &EthClient,
        l2_client: &EthClient,
    ) -> Result<Self, MonitorError> {
        let tx_receipt = l2_client
            .get_transaction_receipt(l2_tx_hash)
            .await?
            .ok_or(MonitorError::ReceiptError)?;
        let l1message_log = tx_receipt
            .logs
            .iter()
            .find(|log| log.log.address == L1MESSENGER_ADDRESS)
            .ok_or(MonitorError::NoLogs)?;
        let msg_id = l1message_log
            .log
            .topics
            .get(L1MESSAGE_MESSAGE_ID_TOPIC_IDX)
            .ok_or(MonitorError::LogsTopics(L1MESSAGE_MESSAGE_ID_TOPIC_IDX))?;
        let withdrawal_is_claimed = {
            let calldata = encode_calldata(
                "claimedWithdrawalIDs(uint256)",
                &[Value::FixedBytes(msg_id.as_bytes().to_vec().into())],
            )
            .map_err(MonitorError::CalldataEncodeError)?;

            let raw_withdrawal_is_claimed: H256 = l1_client
                .call(common_bridge_address, calldata.into(), Overrides::default())
                .await
                .map_err(MonitorError::EthClientError)?
                .parse()
                .unwrap_or_default();

            U256::from_big_endian(raw_withdrawal_is_claimed.as_fixed_bytes()) == U256::one()
        };

        if withdrawal_is_claimed {
            Ok(Self::WithdrawalClaimed)
        } else {
            Ok(Self::WithdrawalInitiated)
        }
    }
}

impl Display for L2ToL1MessageStatus {
    fn fmt(&self, f: &mut std::fmt::Formatter<'_>) -> std::fmt::Result {
        match self {
            L2ToL1MessageStatus::WithdrawalInitiated => write!(f, "Initiated"),
            L2ToL1MessageStatus::WithdrawalClaimed => write!(f, "Claimed"),
            L2ToL1MessageStatus::Sent => write!(f, "Sent"),
            L2ToL1MessageStatus::Delivered => write!(f, "Delivered"),
        }
    }
}

#[derive(Debug, Clone, PartialEq, Eq)]
pub enum L2ToL1MessageKind {
    ETHWithdraw,
    ERC20Withdraw,
    Message,
}

impl Display for L2ToL1MessageKind {
    fn fmt(&self, f: &mut std::fmt::Formatter<'_>) -> std::fmt::Result {
        match self {
            L2ToL1MessageKind::ETHWithdraw => write!(f, "Withdraw (ETH)"),
            L2ToL1MessageKind::ERC20Withdraw => write!(f, "Withdraw (ERC20)"),
            L2ToL1MessageKind::Message => write!(f, "Message"),
        }
    }
}

#[derive(Debug, Clone, PartialEq, Eq)]
pub struct L2ToL1MessageRow {
    pub kind: L2ToL1MessageKind,
    pub status: L2ToL1MessageStatus,
    pub receiver: Address,
    pub value: U256,
    pub token_l1: Address,
    pub token_l2: Address,
    pub l2_tx_hash: H256,
}

#[derive(Clone, Default)]
pub struct L2ToL1MessagesTable {
    pub state: TableState,
    pub items: Vec<L2ToL1MessageRow>,
    last_l2_block_fetched: U256,
    common_bridge_address: Address,
}

impl L2ToL1MessagesTable {
    pub fn new(common_bridge_address: Address) -> Self {
        Self {
            common_bridge_address,
            ..Default::default()
        }
    }

    pub async fn on_tick(
        &mut self,
        eth_client: &EthClient,
        rollup_client: &EthClient,
    ) -> Result<(), MonitorError> {
        let mut new_l1_to_l2_messages = Self::fetch_new_items(
            &mut self.last_l2_block_fetched,
            self.common_bridge_address,
            eth_client,
            rollup_client,
        )
        .await?;
        new_l1_to_l2_messages.truncate(50);

        let n_new_latest_batches = new_l1_to_l2_messages.len();
        self.items.truncate(50 - n_new_latest_batches);
        self.refresh_items(eth_client, rollup_client).await?;
        self.items.extend_from_slice(&new_l1_to_l2_messages);
        self.items.rotate_right(n_new_latest_batches);

        Ok(())
    }

    async fn refresh_items(
        &mut self,
        l1_client: &EthClient,
        l2_client: &EthClient,
    ) -> Result<(), MonitorError> {
<<<<<<< HEAD
        for row in self.items.iter_mut() {
            row.status = L2ToL1MessageStatus::for_tx(
                row.l2_tx_hash,
=======
        for (_kind, status, .., l2_tx_hash) in self.items.iter_mut() {
            *status = L2ToL1MessageStatus::for_tx(
                *l2_tx_hash,
>>>>>>> b99a5c82
                self.common_bridge_address,
                l1_client,
                l2_client,
            )
            .await?;
        }
        Ok(())
    }

    async fn fetch_new_items(
        last_l2_block_fetched: &mut U256,
        common_bridge_address: Address,
        eth_client: &EthClient,
        rollup_client: &EthClient,
    ) -> Result<Vec<L2ToL1MessageRow>, MonitorError> {
        let logs = monitor::utils::get_logs(
            last_l2_block_fetched,
            COMMON_BRIDGE_L2_ADDRESS,
            vec![],
            rollup_client,
        )
        .await?;
        Self::process_logs(&logs, common_bridge_address, eth_client, rollup_client).await
    }

    async fn process_logs(
        logs: &[RpcLog],
        common_bridge_address: Address,
        l1_client: &EthClient,
        l2_client: &EthClient,
    ) -> Result<Vec<L2ToL1MessageRow>, MonitorError> {
        let mut processed_logs = Vec::new();

        let eth_withdrawal_topic = keccak(b"WithdrawalInitiated(address,address,uint256)");
        let erc20_withdrawal_topic =
            keccak(b"ERC20WithdrawalInitiated(address,address,address,uint256)");

        for log in logs {
            let withdrawal_status = match L2ToL1MessageStatus::for_tx(
                log.transaction_hash,
                common_bridge_address,
                l1_client,
                l2_client,
            )
            .await
            {
                Ok(status) => status,
                Err(MonitorError::NoLogs) => continue,
                Err(e) => return Err(e),
            };
            match *log.log.topics.first().ok_or(MonitorError::LogsTopics(0))? {
                topic if topic == eth_withdrawal_topic => {
                    processed_logs.push(L2ToL1MessageRow {
                        kind: L2ToL1MessageKind::ETHWithdraw,
                        status: withdrawal_status,
                        receiver: Address::from_slice(
                            &log.log
                                .topics
                                .get(WITHDRAWAL_ETH_RECEIVER_TOPIC_IDX)
                                .ok_or(MonitorError::LogsTopics(WITHDRAWAL_ETH_RECEIVER_TOPIC_IDX))?
                                .as_fixed_bytes()[12..],
                        ),
                        value: U256::from_big_endian(
                            log.log
                                .topics
                                .get(WITHDRAWAL_ETH_AMOUNT_TOPIC_IDX)
                                .ok_or(MonitorError::LogsTopics(WITHDRAWAL_ETH_AMOUNT_TOPIC_IDX))?
                                .as_fixed_bytes(),
                        ),
                        token_l1: Address::default(),
                        token_l2: Address::default(),
                        l2_tx_hash: log.transaction_hash,
                    });
                }
                topic if topic == erc20_withdrawal_topic => {
                    processed_logs.push(L2ToL1MessageRow {
                        kind: L2ToL1MessageKind::ERC20Withdraw,
                        status: withdrawal_status,
                        receiver: Address::from_slice(
                            &log.log
                                .topics
                                .get(WITHDRAWAL_ERC20_RECEIVER_TOPIC_IDX)
                                .ok_or(MonitorError::LogsTopics(
                                    WITHDRAWAL_ERC20_RECEIVER_TOPIC_IDX,
                                ))?
                                .as_fixed_bytes()[12..],
                        ),
                        value: U256::from_big_endian(
                            log.log.data.get(0..32).ok_or(MonitorError::LogsData(32))?,
                        ),
                        token_l1: Address::from_slice(
                            &log.log
                                .topics
                                .get(1)
                                .ok_or(MonitorError::LogsTopics(
                                    WITHDRAWAL_ERC20_TOKEN_L1_TOPIC_IDX,
                                ))?
                                .as_fixed_bytes()[12..],
                        ),
                        token_l2: Address::from_slice(
                            &log.log
                                .topics
                                .get(2)
                                .ok_or(MonitorError::LogsTopics(
                                    WITHDRAWAL_ERC20_TOKEN_L2_TOPIC_IDX,
                                ))?
                                .as_fixed_bytes()[12..],
                        ),
                        l2_tx_hash: log.transaction_hash,
                    });
                }
                _ => {
                    continue;
                }
            }
        }

        Ok(processed_logs)
    }
}

impl StatefulWidget for &mut L2ToL1MessagesTable {
    type State = TableState;

    fn render(self, area: Rect, buf: &mut Buffer, state: &mut Self::State)
    where
        Self: Sized,
    {
        let constraints = vec![
            Constraint::Length(16),
            Constraint::Length(9),
            Constraint::Length(ADDRESS_LENGTH_IN_DIGITS),
            Constraint::Length(NUMBER_LENGTH_IN_DIGITS),
            Constraint::Length(ADDRESS_LENGTH_IN_DIGITS),
            Constraint::Length(ADDRESS_LENGTH_IN_DIGITS),
            Constraint::Length(HASH_LENGTH_IN_DIGITS),
        ];

        let rows = self.items.iter().map(|row| {
            Row::new(vec![
                Span::styled(format!("{}", row.kind), Style::default()),
                Span::styled(format!("{}", row.status), Style::default()),
                Span::styled(format!("{:#x}", row.receiver), Style::default()),
                Span::styled(row.value.to_string(), Style::default()),
                Span::styled(format!("{:#x}", row.token_l1), Style::default()),
                Span::styled(format!("{:#x}", row.token_l2), Style::default()),
                Span::styled(format!("{:#x}", row.l2_tx_hash), Style::default()),
            ])
        });

        let l1_to_l2_messages_table = Table::new(rows, constraints)
            .header(
                Row::new(vec![
                    "Kind",
                    "Status",
                    "Receiver on L1",
                    "Value",
                    "Token L1",
                    "Token L2",
                    "L2 Tx Hash",
                ])
                .style(Style::default()),
            )
            .block(
                Block::bordered()
                    .border_style(Style::default().fg(Color::Cyan))
                    .title(Span::styled(
                        "L2 to L1 Messages",
                        Style::default().add_modifier(Modifier::BOLD),
                    )),
            );

        l1_to_l2_messages_table.render(area, buf, state);
    }
}<|MERGE_RESOLUTION|>--- conflicted
+++ resolved
@@ -50,11 +50,7 @@
 */
 const L1MESSAGE_MESSAGE_ID_TOPIC_IDX: usize = 3;
 
-<<<<<<< HEAD
 #[derive(Debug, Clone, PartialEq, Eq)]
-=======
-#[derive(Debug, Clone)]
->>>>>>> b99a5c82
 pub enum L2ToL1MessageStatus {
     WithdrawalInitiated,
     WithdrawalClaimed,
@@ -191,15 +187,9 @@
         l1_client: &EthClient,
         l2_client: &EthClient,
     ) -> Result<(), MonitorError> {
-<<<<<<< HEAD
         for row in self.items.iter_mut() {
             row.status = L2ToL1MessageStatus::for_tx(
                 row.l2_tx_hash,
-=======
-        for (_kind, status, .., l2_tx_hash) in self.items.iter_mut() {
-            *status = L2ToL1MessageStatus::for_tx(
-                *l2_tx_hash,
->>>>>>> b99a5c82
                 self.common_bridge_address,
                 l1_client,
                 l2_client,
