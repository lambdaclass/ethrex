pub mod backend;
pub mod prover;

pub mod config;
use config::ProverConfig;
use ethrex_l2_common::prover::{BatchProof, ProofFormat};
use guest_program::input::ProgramInput;
use tracing::warn;

use crate::backend::{Backend, ProveOutput};

pub async fn init_client(config: ProverConfig) {
    prover::start_prover(config).await;
    warn!("Prover finished!");
}

/// Execute a program using the specified backend.
pub fn execute(backend: Backend, input: ProgramInput) -> Result<(), Box<dyn std::error::Error>> {
    match backend {
        Backend::Exec => backend::exec::execute(input),
        #[cfg(feature = "sp1")]
        Backend::SP1 => backend::sp1::execute(input),
        #[cfg(feature = "risc0")]
        Backend::RISC0 => backend::risc0::execute(input),
        #[cfg(feature = "zisk")]
        Backend::ZisK => backend::zisk::execute(input),
<<<<<<< HEAD
        #[cfg(feature = "pico")]
        Backend::Pico => backend::pico::execute(input),
=======
        #[cfg(feature = "openvm")]
        Backend::OpenVM => backend::openvm::execute(input),
>>>>>>> 8fb4b27f
    }
}

/// Generate a proof using the specified backend.
pub fn prove(
    backend: Backend,
    input: ProgramInput,
    format: ProofFormat,
) -> Result<ProveOutput, Box<dyn std::error::Error>> {
    match backend {
        Backend::Exec => backend::exec::prove(input, format).map(ProveOutput::Exec),
        #[cfg(feature = "sp1")]
        Backend::SP1 => backend::sp1::prove(input, format).map(ProveOutput::SP1),
        #[cfg(feature = "risc0")]
        Backend::RISC0 => backend::risc0::prove(input, format).map(ProveOutput::RISC0),
        #[cfg(feature = "zisk")]
        Backend::ZisK => backend::zisk::prove(input, format).map(ProveOutput::ZisK),
<<<<<<< HEAD
        #[cfg(feature = "pico")]
        Backend::Pico => backend::pico::prove(input, format).map(ProveOutput::Pico),
=======
        #[cfg(feature = "openvm")]
        Backend::OpenVM => backend::openvm::prove(input, format).map(ProveOutput::OpenVM),
>>>>>>> 8fb4b27f
    }
}

pub fn to_batch_proof(
    proof: ProveOutput,
    format: ProofFormat,
) -> Result<BatchProof, Box<dyn std::error::Error>> {
    match proof {
        ProveOutput::Exec(proof) => backend::exec::to_batch_proof(proof, format),
        #[cfg(feature = "sp1")]
        ProveOutput::SP1(proof) => backend::sp1::to_batch_proof(proof, format),
        #[cfg(feature = "risc0")]
        ProveOutput::RISC0(receipt) => backend::risc0::to_batch_proof(receipt, format),
        #[cfg(feature = "zisk")]
        ProveOutput::ZisK(proof) => backend::zisk::to_batch_proof(proof, format),
<<<<<<< HEAD
        #[cfg(feature = "pico")]
        ProveOutput::Pico(proof) => backend::pico::to_batch_proof(proof, format),
=======
        #[cfg(feature = "openvm")]
        ProveOutput::OpenVM(proof) => backend::openvm::to_batch_proof(proof, format),
>>>>>>> 8fb4b27f
    }
}<|MERGE_RESOLUTION|>--- conflicted
+++ resolved
@@ -24,13 +24,10 @@
         Backend::RISC0 => backend::risc0::execute(input),
         #[cfg(feature = "zisk")]
         Backend::ZisK => backend::zisk::execute(input),
-<<<<<<< HEAD
+        #[cfg(feature = "openvm")]
+        Backend::OpenVM => backend::openvm::execute(input),
         #[cfg(feature = "pico")]
         Backend::Pico => backend::pico::execute(input),
-=======
-        #[cfg(feature = "openvm")]
-        Backend::OpenVM => backend::openvm::execute(input),
->>>>>>> 8fb4b27f
     }
 }
 
@@ -48,13 +45,10 @@
         Backend::RISC0 => backend::risc0::prove(input, format).map(ProveOutput::RISC0),
         #[cfg(feature = "zisk")]
         Backend::ZisK => backend::zisk::prove(input, format).map(ProveOutput::ZisK),
-<<<<<<< HEAD
+        #[cfg(feature = "openvm")]
+        Backend::OpenVM => backend::openvm::prove(input, format).map(ProveOutput::OpenVM),
         #[cfg(feature = "pico")]
         Backend::Pico => backend::pico::prove(input, format).map(ProveOutput::Pico),
-=======
-        #[cfg(feature = "openvm")]
-        Backend::OpenVM => backend::openvm::prove(input, format).map(ProveOutput::OpenVM),
->>>>>>> 8fb4b27f
     }
 }
 
@@ -70,12 +64,9 @@
         ProveOutput::RISC0(receipt) => backend::risc0::to_batch_proof(receipt, format),
         #[cfg(feature = "zisk")]
         ProveOutput::ZisK(proof) => backend::zisk::to_batch_proof(proof, format),
-<<<<<<< HEAD
+        #[cfg(feature = "openvm")]
+        ProveOutput::OpenVM(proof) => backend::openvm::to_batch_proof(proof, format),
         #[cfg(feature = "pico")]
         ProveOutput::Pico(proof) => backend::pico::to_batch_proof(proof, format),
-=======
-        #[cfg(feature = "openvm")]
-        ProveOutput::OpenVM(proof) => backend::openvm::to_batch_proof(proof, format),
->>>>>>> 8fb4b27f
     }
 }