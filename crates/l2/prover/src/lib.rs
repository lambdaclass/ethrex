pub mod backend;
pub mod prover;

pub mod config;
use config::ProverConfig;
use ethrex_l2_common::prover::BatchProof;
use guest_program::input::ProgramInput;
use tracing::warn;

use crate::backend::{Backend, ProveOutput};

pub async fn init_client(config: ProverConfig) {
    prover::start_prover(config).await;
    warn!("Prover finished!");
}

pub fn execute(backend: Backend, input: ProgramInput) -> Result<(), Box<dyn std::error::Error>> {
    match backend {
        Backend::Exec => backend::exec::execute(input),
        #[cfg(feature = "sp1")]
        Backend::SP1 => backend::sp1::execute(input),
        #[cfg(feature = "risc0")]
<<<<<<< HEAD
        Backend::RISC0 => backends::risc0::execute(input),
        Backend::OpenVM => backends::openvm::execute(input),
=======
        Backend::RISC0 => backend::risc0::execute(input),
>>>>>>> 2e3c6248
    }
}

pub fn prove(
    backend: Backend,
    input: ProgramInput,
    aligned_mode: bool,
) -> Result<ProveOutput, Box<dyn std::error::Error>> {
    match backend {
        Backend::Exec => backend::exec::prove(input, aligned_mode).map(ProveOutput::Exec),
        #[cfg(feature = "sp1")]
        Backend::SP1 => backend::sp1::prove(input, aligned_mode).map(ProveOutput::SP1),
        #[cfg(feature = "risc0")]
<<<<<<< HEAD
        Backend::RISC0 => backends::risc0::prove(input, aligned_mode).map(ProveOutput::RISC0),
        Backend::OpenVM => backends::openvm::prove(input, aligned_mode).map(ProveOutput::OpenVM),
=======
        Backend::RISC0 => backend::risc0::prove(input, aligned_mode).map(ProveOutput::RISC0),
>>>>>>> 2e3c6248
    }
}

pub fn to_batch_proof(
    proof: ProveOutput,
    aligned_mode: bool,
) -> Result<BatchProof, Box<dyn std::error::Error>> {
    match proof {
        ProveOutput::Exec(proof) => backend::exec::to_batch_proof(proof, aligned_mode),
        #[cfg(feature = "sp1")]
        ProveOutput::SP1(proof) => backend::sp1::to_batch_proof(proof, aligned_mode),
        #[cfg(feature = "risc0")]
<<<<<<< HEAD
        ProveOutput::RISC0(receipt) => backends::risc0::to_batch_proof(receipt, aligned_mode),
        ProveOutput::OpenVM(_proof) => backends::openvm::to_batch_proof(aligned_mode),
=======
        ProveOutput::RISC0(receipt) => backend::risc0::to_batch_proof(receipt, aligned_mode),
>>>>>>> 2e3c6248
    }
}<|MERGE_RESOLUTION|>--- conflicted
+++ resolved
@@ -20,12 +20,9 @@
         #[cfg(feature = "sp1")]
         Backend::SP1 => backend::sp1::execute(input),
         #[cfg(feature = "risc0")]
-<<<<<<< HEAD
-        Backend::RISC0 => backends::risc0::execute(input),
+        Backend::RISC0 => backend::risc0::execute(input),
+        #[cfg(feature = "openvm")]
         Backend::OpenVM => backends::openvm::execute(input),
-=======
-        Backend::RISC0 => backend::risc0::execute(input),
->>>>>>> 2e3c6248
     }
 }
 
@@ -39,12 +36,9 @@
         #[cfg(feature = "sp1")]
         Backend::SP1 => backend::sp1::prove(input, aligned_mode).map(ProveOutput::SP1),
         #[cfg(feature = "risc0")]
-<<<<<<< HEAD
-        Backend::RISC0 => backends::risc0::prove(input, aligned_mode).map(ProveOutput::RISC0),
+        Backend::RISC0 => backend::risc0::prove(input, aligned_mode).map(ProveOutput::RISC0),
+        #[cfg(feature = "openvm")]
         Backend::OpenVM => backends::openvm::prove(input, aligned_mode).map(ProveOutput::OpenVM),
-=======
-        Backend::RISC0 => backend::risc0::prove(input, aligned_mode).map(ProveOutput::RISC0),
->>>>>>> 2e3c6248
     }
 }
 
@@ -57,11 +51,8 @@
         #[cfg(feature = "sp1")]
         ProveOutput::SP1(proof) => backend::sp1::to_batch_proof(proof, aligned_mode),
         #[cfg(feature = "risc0")]
-<<<<<<< HEAD
-        ProveOutput::RISC0(receipt) => backends::risc0::to_batch_proof(receipt, aligned_mode),
+        ProveOutput::RISC0(receipt) => backend::risc0::to_batch_proof(receipt, aligned_mode),
+        #[cfg(feature = "openvm")]
         ProveOutput::OpenVM(_proof) => backends::openvm::to_batch_proof(aligned_mode),
-=======
-        ProveOutput::RISC0(receipt) => backend::risc0::to_batch_proof(receipt, aligned_mode),
->>>>>>> 2e3c6248
     }
 }