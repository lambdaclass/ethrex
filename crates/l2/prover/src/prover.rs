use crate::{backend::Backend, config::ProverConfig, prove, to_batch_proof};
use ethrex_l2::sequencer::proof_coordinator::{ProofData, get_commit_hash};
<<<<<<< HEAD
use ethrex_l2_common::prover::{BatchProof, ProofFormat};
=======
use ethrex_l2_common::prover::BatchProof;
use guest_program::input::ProgramInput;
>>>>>>> e5a44ecc
use std::time::Duration;
use tokio::{
    io::{AsyncReadExt, AsyncWriteExt},
    net::TcpStream,
    time::sleep,
};
use tracing::{debug, error, info, warn};
use url::Url;

pub async fn start_prover(config: ProverConfig) {
    let prover_worker = Prover::new(config);
    prover_worker.start().await;
}

struct ProverData {
    batch_number: u64,
    input: ProgramInput,
    format: ProofFormat,
}

struct Prover {
    backend: Backend,
    proof_coordinator_endpoints: Vec<Url>,
    proving_time_ms: u64,
    commit_hash: String,
}

impl Prover {
    pub fn new(cfg: ProverConfig) -> Self {
        Self {
            backend: cfg.backend,
            proof_coordinator_endpoints: cfg.proof_coordinators,
            proving_time_ms: cfg.proving_time_ms,
            commit_hash: get_commit_hash(),
        }
    }

    pub async fn start(&self) {
        info!(
            "Prover started for {:?}",
            self.proof_coordinator_endpoints
                .iter()
                .map(|url| url.to_string())
                .collect::<Vec<String>>()
        );
        // Build the prover depending on the prover_type passed as argument.
        loop {
            sleep(Duration::from_millis(self.proving_time_ms)).await;
<<<<<<< HEAD
            let Ok(prover_data) = self
                .request_new_input()
                .await
                .inspect_err(|e| error!("Failed to request new data: {e}"))
            else {
                continue;
            };

            let Some(prover_data) = prover_data else {
                continue;
            };

            // If we get the input
            // Generate the Proof
            let Ok(batch_proof) = prove(self.backend, prover_data.input, prover_data.format)
                .and_then(|output| to_batch_proof(output, prover_data.format))
                .inspect_err(|e| error!("{}", e.to_string()))
            else {
                continue;
            };

            let _ = self
                .submit_proof(prover_data.batch_number, batch_proof)
                .await
                .inspect_err(|e|
=======

            for endpoint in &self.proof_coordinator_endpoints {
                let Ok(Some(prover_data)) = self
                    .request_new_input(endpoint)
                    .await
                    .inspect_err(|e| error!(%endpoint, "Failed to request new data from: {e}"))
                else {
                    continue;
                };

                // If we get the input
                // Generate the Proof
                let Ok(batch_proof) = prove(self.backend, prover_data.input, self.aligned_mode)
                    .and_then(|output| to_batch_proof(output, self.aligned_mode))
                    .inspect_err(|e| error!(%endpoint, "{}", e.to_string()))
                else {
                    continue;
                };

                let _ = self
                    .submit_proof(endpoint, prover_data.batch_number, batch_proof)
                    .await
                    .inspect_err(|e|
>>>>>>> e5a44ecc
                    // TODO: Retry?
                    warn!(%endpoint, "Failed to submit proof: {e}"));
            }
        }
    }

    async fn request_new_input(&self, endpoint: &Url) -> Result<Option<ProverData>, String> {
        // Request the input with the correct batch_number
        let request = ProofData::batch_request(self.commit_hash.clone());
        let response = connect_to_prover_server_wr(endpoint, &request)
            .await
            .map_err(|e| format!("Failed to get Response: {e}"))?;

        let (batch_number, input, format) = match response {
            ProofData::BatchResponse {
                batch_number,
                input,
                format,
            } => (batch_number, input, format),
            ProofData::InvalidCodeVersion { commit_hash } => {
                return Err(format!(
                    "Invalid code version received. Server commit_hash: {}, Prover commit_hash: {}",
                    commit_hash, self.commit_hash
                ));
            }
            _ => return Err("Expecting ProofData::Response".to_owned()),
        };

        let (Some(batch_number), Some(input), Some(format)) = (batch_number, input, format) else {
            warn!(
                %endpoint,
                "Received Empty Response, meaning that the ProverServer doesn't have batches to prove.\nThe Prover may be advancing faster than the Proposer."
            );
            return Ok(None);
        };

        info!(%endpoint, "Received Response for batch_number: {batch_number}");
        Ok(Some(ProverData {
            batch_number,
            input: ProgramInput {
                blocks: input.blocks,
                db: input.db,
                elasticity_multiplier: input.elasticity_multiplier,
                #[cfg(feature = "l2")]
                blob_commitment: input.blob_commitment,
                #[cfg(feature = "l2")]
                blob_proof: input.blob_proof,
            },
            format,
        }))
    }

    async fn submit_proof(
        &self,
        endpoint: &Url,
        batch_number: u64,
        batch_proof: BatchProof,
    ) -> Result<(), String> {
        let submit = ProofData::proof_submit(batch_number, batch_proof);

        let ProofData::ProofSubmitACK { batch_number } =
            connect_to_prover_server_wr(endpoint, &submit)
                .await
                .map_err(|e| format!("Failed to get SubmitAck: {e}"))?
        else {
            return Err("Expecting ProofData::SubmitAck".to_owned());
        };

        info!(%endpoint, "Received submit ack for batch_number: {batch_number}");
        Ok(())
    }
}

async fn connect_to_prover_server_wr(
    endpoint: &Url,
    write: &ProofData,
) -> Result<ProofData, Box<dyn std::error::Error>> {
    debug!("Connecting with {endpoint}");
    let mut stream = TcpStream::connect(&*endpoint.socket_addrs(|| None)?).await?;
    debug!("Connection established!");

    stream.write_all(&serde_json::to_vec(&write)?).await?;
    stream.shutdown().await?;

    let mut buffer = Vec::new();
    stream.read_to_end(&mut buffer).await?;

    let response: Result<ProofData, _> = serde_json::from_slice(&buffer);
    Ok(response?)
}<|MERGE_RESOLUTION|>--- conflicted
+++ resolved
@@ -1,11 +1,7 @@
 use crate::{backend::Backend, config::ProverConfig, prove, to_batch_proof};
 use ethrex_l2::sequencer::proof_coordinator::{ProofData, get_commit_hash};
-<<<<<<< HEAD
 use ethrex_l2_common::prover::{BatchProof, ProofFormat};
-=======
-use ethrex_l2_common::prover::BatchProof;
 use guest_program::input::ProgramInput;
->>>>>>> e5a44ecc
 use std::time::Duration;
 use tokio::{
     io::{AsyncReadExt, AsyncWriteExt},
@@ -54,33 +50,6 @@
         // Build the prover depending on the prover_type passed as argument.
         loop {
             sleep(Duration::from_millis(self.proving_time_ms)).await;
-<<<<<<< HEAD
-            let Ok(prover_data) = self
-                .request_new_input()
-                .await
-                .inspect_err(|e| error!("Failed to request new data: {e}"))
-            else {
-                continue;
-            };
-
-            let Some(prover_data) = prover_data else {
-                continue;
-            };
-
-            // If we get the input
-            // Generate the Proof
-            let Ok(batch_proof) = prove(self.backend, prover_data.input, prover_data.format)
-                .and_then(|output| to_batch_proof(output, prover_data.format))
-                .inspect_err(|e| error!("{}", e.to_string()))
-            else {
-                continue;
-            };
-
-            let _ = self
-                .submit_proof(prover_data.batch_number, batch_proof)
-                .await
-                .inspect_err(|e|
-=======
 
             for endpoint in &self.proof_coordinator_endpoints {
                 let Ok(Some(prover_data)) = self
@@ -93,9 +62,9 @@
 
                 // If we get the input
                 // Generate the Proof
-                let Ok(batch_proof) = prove(self.backend, prover_data.input, self.aligned_mode)
-                    .and_then(|output| to_batch_proof(output, self.aligned_mode))
-                    .inspect_err(|e| error!(%endpoint, "{}", e.to_string()))
+                let Ok(batch_proof) = prove(self.backend, prover_data.input, prover_data.format)
+                    .and_then(|output| to_batch_proof(output, prover_data.format))
+                    .inspect_err(|e| error!("{}", e.to_string()))
                 else {
                     continue;
                 };
@@ -104,7 +73,6 @@
                     .submit_proof(endpoint, prover_data.batch_number, batch_proof)
                     .await
                     .inspect_err(|e|
->>>>>>> e5a44ecc
                     // TODO: Retry?
                     warn!(%endpoint, "Failed to submit proof: {e}"));
             }
