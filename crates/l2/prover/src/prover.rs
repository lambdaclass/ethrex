--- conflicted
+++ resolved
@@ -58,13 +58,8 @@
 
             // If we get the input
             // Generate the Proof
-<<<<<<< HEAD
-            let Ok(batch_proof) = prove(prover_data.input, prover_data.format)
+            let Ok(batch_proof) = prove(self.backend, prover_data.input, prover_data.format)
                 .and_then(|output| to_batch_proof(output, prover_data.format))
-=======
-            let Ok(batch_proof) = prove(self.backend, prover_data.input, self.aligned_mode)
-                .and_then(|output| to_batch_proof(output, self.aligned_mode))
->>>>>>> 78d57f4b
                 .inspect_err(|e| error!("{}", e.to_string()))
             else {
                 continue;
