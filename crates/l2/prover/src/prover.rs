use crate::{backend::Backend, config::ProverConfig, prove, to_batch_proof};
<<<<<<< HEAD
use ethrex_l2::sequencer::proof_coordinator::{ProofData, get_commit_hash};
use ethrex_l2_common::prover::{BatchProof, ProofFormat};
=======
use ethrex_l2::sequencer::{proof_coordinator::ProofData, utils::get_git_commit_hash};
use ethrex_l2_common::prover::BatchProof;
>>>>>>> 45141720
use guest_program::input::ProgramInput;
use std::time::Duration;
use tokio::{
    io::{AsyncReadExt, AsyncWriteExt},
    net::TcpStream,
    time::sleep,
};
use tracing::{debug, error, info, warn};
use url::Url;

pub async fn start_prover(config: ProverConfig) {
    let prover_worker = Prover::new(config);
    prover_worker.start().await;
}

struct ProverData {
    batch_number: u64,
    input: ProgramInput,
    format: ProofFormat,
}

struct Prover {
    backend: Backend,
    proof_coordinator_endpoints: Vec<Url>,
    proving_time_ms: u64,
    commit_hash: String,
    #[cfg(all(feature = "sp1", feature = "gpu"))]
    sp1_server: Option<Url>,
}

impl Prover {
    pub fn new(cfg: ProverConfig) -> Self {
        Self {
            backend: cfg.backend,
            proof_coordinator_endpoints: cfg.proof_coordinators,
            proving_time_ms: cfg.proving_time_ms,
<<<<<<< HEAD
            commit_hash: get_commit_hash(),
=======
            aligned_mode: cfg.aligned_mode,
            commit_hash: get_git_commit_hash(),
>>>>>>> 45141720
            #[cfg(all(feature = "sp1", feature = "gpu"))]
            sp1_server: cfg.sp1_server,
        }
    }

    pub async fn start(&self) {
        #[cfg(all(feature = "sp1", feature = "gpu"))]
        {
            use crate::backend::sp1::{PROVER_SETUP, init_prover_setup};
            PROVER_SETUP.get_or_init(|| init_prover_setup(self.sp1_server.clone()));
        }

        info!(
            "Prover started for {:?}",
            self.proof_coordinator_endpoints
                .iter()
                .map(|url| url.to_string())
                .collect::<Vec<String>>()
        );
        // Build the prover depending on the prover_type passed as argument.
        loop {
            sleep(Duration::from_millis(self.proving_time_ms)).await;

            for endpoint in &self.proof_coordinator_endpoints {
                let Ok(Some(prover_data)) = self
                    .request_new_input(endpoint)
                    .await
                    .inspect_err(|e| error!(%endpoint, "Failed to request new data from: {e}"))
                else {
                    continue;
                };

                // If we get the input
                // Generate the Proof
                let Ok(batch_proof) = prove(self.backend, prover_data.input, prover_data.format)
                    .and_then(|output| to_batch_proof(output, prover_data.format))
                    .inspect_err(|e| error!("{}", e.to_string()))
                else {
                    continue;
                };

                let _ = self
                    .submit_proof(endpoint, prover_data.batch_number, batch_proof)
                    .await
                    .inspect_err(|e|
                    // TODO: Retry?
                    warn!(%endpoint, "Failed to submit proof: {e}"));
            }
        }
    }

    async fn request_new_input(&self, endpoint: &Url) -> Result<Option<ProverData>, String> {
        // Request the input with the correct batch_number
        let request = ProofData::batch_request(self.commit_hash.clone());
        let response = connect_to_prover_server_wr(endpoint, &request)
            .await
            .map_err(|e| format!("Failed to get Response: {e}"))?;

        let (batch_number, input, format) = match response {
            ProofData::BatchResponse {
                batch_number,
                input,
                format,
            } => (batch_number, input, format),
            ProofData::InvalidCodeVersion { commit_hash } => {
                return Err(format!(
                    "Invalid code version received. Server commit_hash: {}, Prover commit_hash: {}",
                    commit_hash, self.commit_hash
                ));
            }
            _ => return Err("Expecting ProofData::Response".to_owned()),
        };

        let (Some(batch_number), Some(input), Some(format)) = (batch_number, input, format) else {
            warn!(
                %endpoint,
                "Received Empty Response, meaning that the ProverServer doesn't have batches to prove.\nThe Prover may be advancing faster than the Proposer."
            );
            return Ok(None);
        };

        info!(%endpoint, "Received Response for batch_number: {batch_number}");
        Ok(Some(ProverData {
            batch_number,
            input: ProgramInput {
                blocks: input.blocks,
                execution_witness: input.execution_witness,
                elasticity_multiplier: input.elasticity_multiplier,
                #[cfg(feature = "l2")]
                blob_commitment: input.blob_commitment,
                #[cfg(feature = "l2")]
                blob_proof: input.blob_proof,
                fee_configs: Some(input.fee_configs),
            },
            format,
        }))
    }

    async fn submit_proof(
        &self,
        endpoint: &Url,
        batch_number: u64,
        batch_proof: BatchProof,
    ) -> Result<(), String> {
        let submit = ProofData::proof_submit(batch_number, batch_proof);

        let ProofData::ProofSubmitACK { batch_number } =
            connect_to_prover_server_wr(endpoint, &submit)
                .await
                .map_err(|e| format!("Failed to get SubmitAck: {e}"))?
        else {
            return Err("Expecting ProofData::SubmitAck".to_owned());
        };

        info!(%endpoint, "Received submit ack for batch_number: {batch_number}");
        Ok(())
    }
}

async fn connect_to_prover_server_wr(
    endpoint: &Url,
    write: &ProofData,
) -> Result<ProofData, Box<dyn std::error::Error>> {
    debug!("Connecting with {endpoint}");
    let mut stream = TcpStream::connect(&*endpoint.socket_addrs(|| None)?).await?;
    debug!("Connection established!");

    stream.write_all(&serde_json::to_vec(&write)?).await?;
    stream.shutdown().await?;

    let mut buffer = Vec::new();
    stream.read_to_end(&mut buffer).await?;

    let response: Result<ProofData, _> = serde_json::from_slice(&buffer);
    Ok(response?)
}<|MERGE_RESOLUTION|>--- conflicted
+++ resolved
@@ -1,11 +1,6 @@
 use crate::{backend::Backend, config::ProverConfig, prove, to_batch_proof};
-<<<<<<< HEAD
-use ethrex_l2::sequencer::proof_coordinator::{ProofData, get_commit_hash};
+use ethrex_l2::sequencer::{proof_coordinator::ProofData, utils::get_git_commit_hash};
 use ethrex_l2_common::prover::{BatchProof, ProofFormat};
-=======
-use ethrex_l2::sequencer::{proof_coordinator::ProofData, utils::get_git_commit_hash};
-use ethrex_l2_common::prover::BatchProof;
->>>>>>> 45141720
 use guest_program::input::ProgramInput;
 use std::time::Duration;
 use tokio::{
@@ -42,12 +37,7 @@
             backend: cfg.backend,
             proof_coordinator_endpoints: cfg.proof_coordinators,
             proving_time_ms: cfg.proving_time_ms,
-<<<<<<< HEAD
-            commit_hash: get_commit_hash(),
-=======
-            aligned_mode: cfg.aligned_mode,
             commit_hash: get_git_commit_hash(),
->>>>>>> 45141720
             #[cfg(all(feature = "sp1", feature = "gpu"))]
             sp1_server: cfg.sp1_server,
         }
