--- conflicted
+++ resolved
@@ -130,12 +130,8 @@
                 blob_commitment: input.blob_commitment,
                 #[cfg(feature = "l2")]
                 blob_proof: input.blob_proof,
-<<<<<<< HEAD
                 #[cfg(feature = "l2")]
-                fee_config: Some(input.fee_config),
-=======
                 fee_configs: Some(input.fee_configs),
->>>>>>> 5346ed29
             },
         }))
     }
