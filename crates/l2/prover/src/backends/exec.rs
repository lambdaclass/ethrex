<<<<<<< HEAD
use ethrex_blockchain::validate_block;
use ethrex_common::Address;
=======
use ethrex_blockchain::{validate_block, validate_gas_used};
>>>>>>> df4953a9
use ethrex_l2::utils::prover::proving_systems::{ProofCalldata, ProverType};
use ethrex_l2_sdk::calldata::Value;
use ethrex_storage::AccountUpdate;
use ethrex_vm::Evm;
use std::collections::HashMap;
use tracing::warn;
use zkvm_interface::{
    io::{ProgramInput, ProgramOutput},
    trie::{update_tries, verify_db},
};

pub struct ProveOutput(pub ProgramOutput);

pub fn execute(input: ProgramInput) -> Result<(), Box<dyn std::error::Error>> {
    execution_program(input)?;
    Ok(())
}

pub fn prove(input: ProgramInput) -> Result<ProveOutput, Box<dyn std::error::Error>> {
    warn!("\"exec\" prover backend generates no proof, only executes");
    let output = execution_program(input)?;
    Ok(ProveOutput(output))
}

pub fn verify(_proof: &ProveOutput) -> Result<(), Box<dyn std::error::Error>> {
    warn!("\"exec\" prover backend generates no proof, verification always succeeds");
    Ok(())
}

pub fn to_calldata(proof: ProveOutput) -> Result<ProofCalldata, Box<dyn std::error::Error>> {
    let public_inputs = proof.0.encode();
    Ok(ProofCalldata {
        prover_type: ProverType::Exec,
        calldata: vec![Value::Bytes(public_inputs.into())],
    })
}

fn execution_program(input: ProgramInput) -> Result<ProgramOutput, Box<dyn std::error::Error>> {
    let ProgramInput {
        blocks,
        parent_block_header,
        mut db,
    } = input;

    // Tries used for validating initial and final state root
    let (mut state_trie, mut storage_tries) = db.get_tries()?;

    // Validate the initial state
    let initial_state_hash = state_trie.hash_no_commit();
    if initial_state_hash != parent_block_header.state_root {
        return Err("invalid initial state trie".to_string().into());
    }
    if !verify_db(&db, &state_trie, &storage_tries)? {
        return Err("invalid database".to_string().into());
    };

<<<<<<< HEAD
    let mut parent_header = parent_block_header;
    let mut acc_account_updates: HashMap<Address, AccountUpdate> = HashMap::new();

    for block in blocks {
        let fork = db.chain_config.fork(block.header.timestamp);
        // Validate the block
        validate_block(&block, &parent_header, &db.chain_config)?;

        // Execute block
        let mut vm = Evm::from_execution_db(db.clone());
        let _result = vm.execute_block(&block)?;
        // let receipts = result.receipts;
        let account_updates = vm.get_state_transitions(fork)?;

        // Update db for the next block
        db.apply_account_updates(&account_updates);

        // Update acc_account_updates
        for account in account_updates {
            let address = account.address;
            if let Some(existing) = acc_account_updates.get_mut(&address) {
                existing.merge(account);
            } else {
                acc_account_updates.insert(address, account);
            }
        }

        // validate_gas_used(&receipts, &block.header)?;
        parent_header = block.header;
    }
=======
    let mut vm = Evm::from_execution_db(db.clone());
    let result = vm.execute_block(&block)?;
    let receipts = result.receipts;
    let account_updates = vm.get_state_transitions(fork)?;
    validate_gas_used(&receipts, &block.header)?;
>>>>>>> df4953a9

    // Update state trie
    let acc_account_updates: Vec<AccountUpdate> = acc_account_updates.values().cloned().collect();
    update_tries(&mut state_trie, &mut storage_tries, &acc_account_updates)?;

    // Calculate final state root hash and check
    let final_state_hash = state_trie.hash_no_commit();
    if final_state_hash != block.header.state_root {
        return Err("invalid final state trie".to_string().into());
    }

    Ok(ProgramOutput {
        initial_state_hash,
        final_state_hash,
    })
}<|MERGE_RESOLUTION|>--- conflicted
+++ resolved
@@ -1,9 +1,5 @@
-<<<<<<< HEAD
-use ethrex_blockchain::validate_block;
+use ethrex_blockchain::{validate_block, validate_gas_used};
 use ethrex_common::Address;
-=======
-use ethrex_blockchain::{validate_block, validate_gas_used};
->>>>>>> df4953a9
 use ethrex_l2::utils::prover::proving_systems::{ProofCalldata, ProverType};
 use ethrex_l2_sdk::calldata::Value;
 use ethrex_storage::AccountUpdate;
@@ -60,7 +56,6 @@
         return Err("invalid database".to_string().into());
     };
 
-<<<<<<< HEAD
     let mut parent_header = parent_block_header;
     let mut acc_account_updates: HashMap<Address, AccountUpdate> = HashMap::new();
 
@@ -71,8 +66,8 @@
 
         // Execute block
         let mut vm = Evm::from_execution_db(db.clone());
-        let _result = vm.execute_block(&block)?;
-        // let receipts = result.receipts;
+        let result = vm.execute_block(&block)?;
+        let receipts = result.receipts;
         let account_updates = vm.get_state_transitions(fork)?;
 
         // Update db for the next block
@@ -88,16 +83,9 @@
             }
         }
 
-        // validate_gas_used(&receipts, &block.header)?;
+        validate_gas_used(&receipts, &block.header)?;
         parent_header = block.header;
     }
-=======
-    let mut vm = Evm::from_execution_db(db.clone());
-    let result = vm.execute_block(&block)?;
-    let receipts = result.receipts;
-    let account_updates = vm.get_state_transitions(fork)?;
-    validate_gas_used(&receipts, &block.header)?;
->>>>>>> df4953a9
 
     // Update state trie
     let acc_account_updates: Vec<AccountUpdate> = acc_account_updates.values().cloned().collect();
