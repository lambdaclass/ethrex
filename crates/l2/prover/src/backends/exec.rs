use std::time::Instant;
use tracing::{info, warn};
use zkvm_interface::io::{ProgramInput, ProgramOutput};

use ethrex_l2_common::{
    calldata::Value,
    prover::{BatchProof, ProofCalldata, ProofFormat, ProverType},
};

pub fn execute(input: ProgramInput) -> Result<(), Box<dyn std::error::Error>> {
    let now = Instant::now();
    execution_program(input)?;
    let elapsed = now.elapsed();

    info!("Successfully executed program in {:.2?}", elapsed);
    Ok(())
}

pub fn prove(
    input: ProgramInput,
<<<<<<< HEAD
    _format: ProofFormat,
) -> Result<ProveOutput, Box<dyn std::error::Error>> {
=======
    _aligned_mode: bool,
) -> Result<ProgramOutput, Box<dyn std::error::Error>> {
>>>>>>> 78d57f4b
    warn!("\"exec\" prover backend generates no proof, only executes");
    let output = execution_program(input)?;
    Ok(output)
}

pub fn verify(_proof: &ProgramOutput) -> Result<(), Box<dyn std::error::Error>> {
    warn!("\"exec\" prover backend generates no proof, verification always succeeds");
    Ok(())
}

fn to_calldata(proof: ProgramOutput) -> ProofCalldata {
    let public_inputs = proof.encode();
    ProofCalldata {
        prover_type: ProverType::Exec,
        calldata: vec![Value::Bytes(public_inputs.into())],
    }
}

pub fn to_batch_proof(
<<<<<<< HEAD
    proof: ProveOutput,
    _format: ProofFormat,
=======
    proof: ProgramOutput,
    _aligned_mode: bool,
>>>>>>> 78d57f4b
) -> Result<BatchProof, Box<dyn std::error::Error>> {
    Ok(BatchProof::ProofCalldata(to_calldata(proof)))
}

pub fn execution_program(input: ProgramInput) -> Result<ProgramOutput, Box<dyn std::error::Error>> {
    zkvm_interface::execution::execution_program(input).map_err(|e| e.into())
}<|MERGE_RESOLUTION|>--- conflicted
+++ resolved
@@ -18,13 +18,8 @@
 
 pub fn prove(
     input: ProgramInput,
-<<<<<<< HEAD
     _format: ProofFormat,
-) -> Result<ProveOutput, Box<dyn std::error::Error>> {
-=======
-    _aligned_mode: bool,
 ) -> Result<ProgramOutput, Box<dyn std::error::Error>> {
->>>>>>> 78d57f4b
     warn!("\"exec\" prover backend generates no proof, only executes");
     let output = execution_program(input)?;
     Ok(output)
@@ -44,13 +39,8 @@
 }
 
 pub fn to_batch_proof(
-<<<<<<< HEAD
-    proof: ProveOutput,
+    proof: ProgramOutput,
     _format: ProofFormat,
-=======
-    proof: ProgramOutput,
-    _aligned_mode: bool,
->>>>>>> 78d57f4b
 ) -> Result<BatchProof, Box<dyn std::error::Error>> {
     Ok(BatchProof::ProofCalldata(to_calldata(proof)))
 }
