use ethrex_blockchain::validate_block;
use ethrex_l2::utils::prover::proving_systems::{ProofCalldata, ProverType};
use ethrex_l2_sdk::calldata::Value;
use ethrex_vm::Evm;
use tracing::warn;
use zkvm_interface::{
    io::{ProgramInput, ProgramOutput},
    trie::{update_tries, verify_db},
};

pub struct ProveOutput(pub ProgramOutput);

pub fn execute(input: ProgramInput) -> Result<(), Box<dyn std::error::Error>> {
    execution_program(input)?;
    Ok(())
}

pub fn prove(input: ProgramInput) -> Result<ProveOutput, Box<dyn std::error::Error>> {
    warn!("\"exec\" prover backend generates no proof, only executes");
    let output = execution_program(input)?;
    Ok(ProveOutput(output))
}

pub fn verify(_proof: &ProveOutput) -> Result<(), Box<dyn std::error::Error>> {
    warn!("\"exec\" prover backend generates no proof, verification always succeeds");
    Ok(())
}

pub fn to_calldata(proof: ProveOutput) -> Result<ProofCalldata, Box<dyn std::error::Error>> {
    let public_inputs = proof.0.encode();
    Ok(ProofCalldata {
        prover_type: ProverType::Exec,
        calldata: vec![Value::Bytes(public_inputs.into())],
    })
}

fn execution_program(input: ProgramInput) -> Result<ProgramOutput, Box<dyn std::error::Error>> {
    let ProgramInput {
        block,
        parent_block_header,
        db,
    } = input;
    // Validate the block
    validate_block(&block, &parent_block_header, &db.chain_config)?;

    // Tries used for validating initial and final state root
    let (mut state_trie, mut storage_tries) = db.get_tries()?;

    // Validate the initial state
    let initial_state_hash = state_trie.hash_no_commit();
    if initial_state_hash != parent_block_header.state_root {
        return Err("invalid initial state trie".to_string().into());
    }
    if !verify_db(&db, &state_trie, &storage_tries)? {
        return Err("invalid database".to_string().into());
    };
    let fork = db.chain_config.fork(block.header.timestamp);

    let mut vm = Evm::from_execution_db(db.clone());
    let result = vm.execute_block(&block)?;
<<<<<<< HEAD
    // let receipts = result.receipts;
    let account_updates = result.account_updates;
    // validate_gas_used(&receipts, &block.header)?;
=======
    let receipts = result.receipts;
    let account_updates = vm.get_state_transitions(fork)?;
    validate_gas_used(&receipts, &block.header)?;
>>>>>>> 7057773b

    // Update state trie
    update_tries(&mut state_trie, &mut storage_tries, &account_updates)?;

    // Calculate final state root hash and check
    let final_state_hash = state_trie.hash_no_commit();
    if final_state_hash != block.header.state_root {
        return Err("invalid final state trie".to_string().into());
    }

    Ok(ProgramOutput {
        initial_state_hash,
        final_state_hash,
    })
}<|MERGE_RESOLUTION|>--- conflicted
+++ resolved
@@ -58,15 +58,9 @@
 
     let mut vm = Evm::from_execution_db(db.clone());
     let result = vm.execute_block(&block)?;
-<<<<<<< HEAD
-    // let receipts = result.receipts;
-    let account_updates = result.account_updates;
-    // validate_gas_used(&receipts, &block.header)?;
-=======
     let receipts = result.receipts;
     let account_updates = vm.get_state_transitions(fork)?;
     validate_gas_used(&receipts, &block.header)?;
->>>>>>> 7057773b
 
     // Update state trie
     update_tries(&mut state_trie, &mut storage_tries, &account_updates)?;
