--- conflicted
+++ resolved
@@ -44,21 +44,17 @@
     let mut stdin = SP1Stdin::new();
     stdin.write(&JSONProgramInput(input));
 
-<<<<<<< HEAD
-    if cfg!(feature = "gpu") {
+    let elapsed = if cfg!(feature = "gpu") {
         let client = ProverClient::builder().cuda().build();
+        let now = Instant::now();
         client.execute(PROGRAM_ELF, &stdin).run()?;
+        now.elapsed();
     } else {
         let client = ProverClient::builder().cpu().build();
+        let now = Instant::now();
         client.execute(PROGRAM_ELF, &stdin).run()?;
+        now.elapsed();
     }
-=======
-    let setup = &*PROVER_SETUP;
-
-    let now = Instant::now();
-    setup.client.execute(PROGRAM_ELF, &stdin).run()?;
-    let elapsed = now.elapsed();
->>>>>>> 525cf45e
 
     info!("Successfully executed SP1 program in {:.2?}", elapsed);
     Ok(())
