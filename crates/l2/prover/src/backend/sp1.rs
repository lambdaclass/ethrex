--- conflicted
+++ resolved
@@ -16,8 +16,6 @@
 static PROGRAM_ELF: &[u8] =
     include_bytes!("../guest_program/src/sp1/out/riscv32im-succinct-zkvm-elf");
 
-<<<<<<< HEAD
-=======
 // If we're running clippy, the file isn't generated.
 // To avoid compilation errors, we override it with an empty slice.
 #[cfg(clippy)]
@@ -35,7 +33,6 @@
     ProverSetup { client, pk, vk }
 });
 
->>>>>>> 38e0ffc4
 pub struct ProveOutput {
     pub proof: SP1ProofWithPublicValues,
     pub vk: SP1VerifyingKey,
