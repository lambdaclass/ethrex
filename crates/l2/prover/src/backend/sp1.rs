--- conflicted
+++ resolved
@@ -19,13 +19,6 @@
 use tracing::info;
 use url::Url;
 
-<<<<<<< HEAD
-pub static PROGRAM_ELF: &[u8] =
-    include_bytes!("../guest_program/src/sp1/out/riscv32im-succinct-zkvm-elf");
-
-pub struct ProverSetup {
-    client: Box<dyn Prover<CpuProverComponents>>,
-=======
 #[cfg(not(clippy))]
 static PROGRAM_ELF: &[u8] =
     include_bytes!("../guest_program/src/sp1/out/riscv32im-succinct-zkvm-elf");
@@ -35,9 +28,8 @@
 #[cfg(clippy)]
 static PROGRAM_ELF: &[u8] = &[];
 
-struct ProverSetup {
-    client: EnvProver,
->>>>>>> 9e23e515
+pub struct ProverSetup {
+    client: Box<dyn Prover<CpuProverComponents>>,
     pk: SP1ProvingKey,
     vk: SP1VerifyingKey,
 }
