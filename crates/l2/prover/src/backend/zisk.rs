--- conflicted
+++ resolved
@@ -20,14 +20,11 @@
 pub static EXECUTE_CLIENT: OnceLock<ZiskProver<Asm>> = OnceLock::new();
 
 pub fn execute_client() -> &'static ZiskProver<Asm> {
-<<<<<<< HEAD
-=======
     if PROVE_CLIENT.get().is_some() {
         panic!(
             "ZisK prover was previously initialized for proving, which is not allowed because of MPI requiring to be initialized just once."
         );
     }
->>>>>>> d427b89f
     EXECUTE_CLIENT.get_or_init(|| {
         ProverClient::builder()
             .asm()
@@ -38,23 +35,6 @@
             .unwrap_or_else(|e| panic!("Failed to setup ZisK prover client: {e}"))
     })
 }
-<<<<<<< HEAD
-
-pub fn prove_client() -> &'static ZiskProver<Asm> {
-    PROVE_CLIENT.get_or_init(|| {
-        ProverClient::builder()
-            .asm()
-            .prove()
-            .gpu(Default::default())
-            .aggregation(true)
-            .elf_path(ELF_PATH.into())
-            .unlock_mapped_memory(true)
-            .build()
-            .unwrap_or_else(|e| panic!("Failed to setup ZisK prover client: {e}"))
-    })
-}
-
-=======
 
 pub fn prove_client() -> &'static ZiskProver<Asm> {
     if EXECUTE_CLIENT.get().is_some() {
@@ -75,7 +55,6 @@
     })
 }
 
->>>>>>> d427b89f
 pub fn execute(input: ProgramInput) -> Result<(), Box<dyn std::error::Error>> {
     write_elf_file()?;
     let stdin_bytes = rkyv::to_bytes::<rkyv::rancor::Error>(&input)?.to_vec();
@@ -108,7 +87,6 @@
     let client = prove_client();
     let proof = client.prove(stdin)?.proof;
     Ok(proof)
-<<<<<<< HEAD
 }
 
 pub fn prove_timed(
@@ -125,8 +103,6 @@
         proof, duration, ..
     } = client.prove(stdin)?;
     Ok((proof, duration))
-=======
->>>>>>> d427b89f
 }
 
 pub fn verify(_output: &ProgramOutput) -> Result<(), Box<dyn std::error::Error>> {
