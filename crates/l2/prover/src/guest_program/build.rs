--- conflicted
+++ resolved
@@ -127,20 +127,6 @@
         .stdout(std::process::Stdio::inherit())
         .stderr(std::process::Stdio::inherit())
         .current_dir("./src/zisk");
-<<<<<<< HEAD
-    setup_command
-        .env("RUSTC", rustc_path("zisk"))
-        .env_remove("RUSTFLAGS")
-        .env_remove("CARGO_ENCODED_RUSTFLAGS")
-        .args([
-            "rom-setup",
-            "--elf",
-            "target/riscv64ima-zisk-zkvm-elf/release/zkvm-zisk-program",
-        ])
-        .stdout(std::process::Stdio::inherit())
-        .stderr(std::process::Stdio::inherit())
-        .current_dir("./src/zisk");
-=======
     #[cfg(not(feature = "ci"))]
     {
         setup_command
@@ -156,7 +142,6 @@
             .stderr(std::process::Stdio::inherit())
             .current_dir("./src/zisk");
     }
->>>>>>> 21cd436b
 
     println!("{build_command:?}");
     #[cfg(not(feature = "ci"))]
