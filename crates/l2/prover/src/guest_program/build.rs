fn main() {
    println!("cargo::rerun-if-changed=build.rs");

    #[cfg(all(not(clippy), feature = "risc0"))]
    build_risc0_program();

    #[cfg(all(not(clippy), feature = "sp1"))]
    build_sp1_program();

    #[cfg(all(not(clippy), feature = "zisk"))]
    build_zisk_program();
}

#[cfg(all(not(clippy), feature = "risc0"))]
fn build_risc0_program() {
    use hex;
    use risc0_build::{DockerOptionsBuilder, GuestOptionsBuilder, embed_methods_with_options};

    let features = if cfg!(feature = "l2") {
        vec!["l2".to_string()]
    } else {
        vec![]
    };

    let guest_options = if option_env!("PROVER_REPRODUCIBLE_BUILD").is_some() {
        let docker_options = DockerOptionsBuilder::default()
            .root_dir(format!("{}/../../../../../", env!("CARGO_MANIFEST_DIR")))
            .build()
            .unwrap();
        GuestOptionsBuilder::default()
            .features(features)
            .use_docker(docker_options)
            .build()
            .unwrap()
    } else {
        GuestOptionsBuilder::default()
            .features(features)
            .build()
            .unwrap()
    };

    let built_guests = embed_methods_with_options(std::collections::HashMap::from([(
        "zkvm-risc0-program",
        guest_options,
    )]));
    let elf = built_guests[0].elf.clone();
    let image_id = built_guests[0].image_id;

    // this errs if the dir already exists, so we don't handle an error.
    let _ = std::fs::create_dir("./src/risc0/out");

    std::fs::write("./src/risc0/out/riscv32im-risc0-elf", &elf)
        .expect("could not write Risc0 elf to file");

    std::fs::write(
        "./src/risc0/out/riscv32im-risc0-vk",
        format!("0x{}\n", hex::encode(image_id.as_bytes())),
    )
    .expect("could not write Risc0 vk to file");
}

#[cfg(all(not(clippy), feature = "sp1"))]
fn build_sp1_program() {
    use hex;
    use sp1_sdk::{HashableKey, ProverClient};

    let features = if cfg!(feature = "l2") {
        vec!["l2".to_string()]
    } else {
        vec![]
    };

    sp1_build::build_program_with_args(
        "./src/sp1",
        sp1_build::BuildArgs {
            output_directory: Some("./src/sp1/out".to_string()),
            elf_name: Some("riscv32im-succinct-zkvm-elf".to_string()),
            features,
            docker: option_env!("PROVER_REPRODUCIBLE_BUILD").is_some(),
            tag: "v5.0.8".to_string(),
            workspace_directory: Some(format!("{}/../../../../../", env!("CARGO_MANIFEST_DIR"))),
            ..Default::default()
        },
    );

    // Get verification key
    // ref: https://github.com/succinctlabs/sp1/blob/dev/crates/cli/src/commands/vkey.rs
    let elf = std::fs::read("./src/sp1/out/riscv32im-succinct-zkvm-elf")
        .expect("could not read SP1 elf file");
    let prover = ProverClient::from_env();
    let (_, vk) = prover.setup(&elf);

    std::fs::write(
        "./src/sp1/out/riscv32im-succinct-zkvm-vk-bn254",
        format!("{}\n", vk.vk.bytes32()),
    )
    .expect("could not write SP1 vk-bn254 to file");
    std::fs::write(
        "./src/sp1/out/riscv32im-succinct-zkvm-vk-u32",
        format!("0x{}\n", hex::encode(vk.vk.hash_bytes())),
    )
    .expect("could not write SP1 vk-u32 to file");
}

#[cfg(all(not(clippy), feature = "zisk"))]
fn build_zisk_program() {
<<<<<<< HEAD
    let mut build_command = std::process::Command::new("cargo");
=======
    // cargo-zisk rom-setup fails with `Os { code: 2, kind: NotFound, message: "No such file or directory" }`
    // when building in a GitHub CI environment. This command is not required if we won't generate a proof
    // so we skip it under the `ci` feature flag.

    let mut build_command = std::process::Command::new("cargo");
    #[cfg(not(feature = "ci"))]
>>>>>>> 7b4a0bab
    let mut setup_command = std::process::Command::new("cargo-zisk");

    build_command
        .env("RUSTC", rustc_path("zisk"))
        .env_remove("RUSTFLAGS")
        .env_remove("CARGO_ENCODED_RUSTFLAGS")
        .args([
            "+zisk",
            "build",
            "--release",
            "--target",
            "riscv64ima-zisk-zkvm-elf",
        ])
        .stdout(std::process::Stdio::inherit())
        .stderr(std::process::Stdio::inherit())
        .current_dir("./src/zisk");
<<<<<<< HEAD
    setup_command
        .env("RUSTC", rustc_path("zisk"))
        .env_remove("RUSTFLAGS")
        .env_remove("CARGO_ENCODED_RUSTFLAGS")
        .args([
            "rom-setup",
            "-e",
            "target/riscv64ima-zisk-zkvm-elf/release/zkvm-zisk-program",
        ])
        .stdout(std::process::Stdio::inherit())
        .stderr(std::process::Stdio::inherit())
        .current_dir("./src/zisk");

    println!("{build_command:?}");
    println!("{setup_command:?}");

=======
    #[cfg(not(feature = "ci"))]
    {
        setup_command
            .env("RUSTC", rustc_path("zisk"))
            .env_remove("RUSTFLAGS")
            .env_remove("CARGO_ENCODED_RUSTFLAGS")
            .args([
                "rom-setup",
                "-e",
                "./target/riscv64ima-zisk-zkvm-elf/release/zkvm-zisk-program",
            ])
            .stdout(std::process::Stdio::inherit())
            .stderr(std::process::Stdio::inherit())
            .current_dir("./src/zisk");
    }

    println!("{build_command:?}");
    #[cfg(not(feature = "ci"))]
    println!("{setup_command:?}");

    println!("CWD = {}", std::env::current_dir().unwrap().display());

>>>>>>> 7b4a0bab
    let start = std::time::Instant::now();

    let build_status = build_command
        .status()
        .expect("Failed to execute zisk build command");
<<<<<<< HEAD
=======

    #[cfg(not(feature = "ci"))]
>>>>>>> 7b4a0bab
    let setup_status = setup_command
        .status()
        .expect("Failed to execute zisk setup command");

    let duration = start.elapsed();

    println!(
        "ZisK guest program built in {:.2?} seconds",
        duration.as_secs_f64()
    );

    if !build_status.success() {
        panic!("Failed to build guest program with zisk toolchain");
    }
<<<<<<< HEAD
    if !setup_status.success() {
        panic!("Failed to setup compiled guest program with zisk toolchain");
    }
=======
    #[cfg(not(feature = "ci"))]
    if !setup_status.success() {
        panic!("Failed to setup compiled guest program with zisk toolchain");
    }

    let _ = std::fs::create_dir("./src/zisk/out");

    std::fs::copy(
        "./src/zisk/target/riscv64ima-zisk-zkvm-elf/release/zkvm-zisk-program",
        "./src/zisk/out/riscv64ima-zisk-elf",
    )
    .expect("could not copy Zisk elf to output directory");
>>>>>>> 7b4a0bab
}

#[cfg(all(not(clippy), feature = "zisk"))]
/// Returns the path to `rustc` executable of the given toolchain.
///
/// Taken from https://github.com/eth-act/ere/blob/master/crates/compile-utils/src/rust.rs#L166
pub fn rustc_path(toolchain: &str) -> std::path::PathBuf {
    let mut cmd = std::process::Command::new("rustc");
    let output = cmd
        .env("RUSTUP_TOOLCHAIN", toolchain)
        .args(["--print", "sysroot"])
        .output()
        .expect("Failed to execute rustc command");

    if !output.status.success() {
        panic!("Failed to get sysroot for toolchain {}", toolchain);
    }

    std::path::PathBuf::from(String::from_utf8_lossy(&output.stdout).trim())
        .join("bin")
        .join("rustc")
}<|MERGE_RESOLUTION|>--- conflicted
+++ resolved
@@ -104,16 +104,12 @@
 
 #[cfg(all(not(clippy), feature = "zisk"))]
 fn build_zisk_program() {
-<<<<<<< HEAD
-    let mut build_command = std::process::Command::new("cargo");
-=======
     // cargo-zisk rom-setup fails with `Os { code: 2, kind: NotFound, message: "No such file or directory" }`
     // when building in a GitHub CI environment. This command is not required if we won't generate a proof
     // so we skip it under the `ci` feature flag.
 
     let mut build_command = std::process::Command::new("cargo");
     #[cfg(not(feature = "ci"))]
->>>>>>> 7b4a0bab
     let mut setup_command = std::process::Command::new("cargo-zisk");
 
     build_command
@@ -130,24 +126,6 @@
         .stdout(std::process::Stdio::inherit())
         .stderr(std::process::Stdio::inherit())
         .current_dir("./src/zisk");
-<<<<<<< HEAD
-    setup_command
-        .env("RUSTC", rustc_path("zisk"))
-        .env_remove("RUSTFLAGS")
-        .env_remove("CARGO_ENCODED_RUSTFLAGS")
-        .args([
-            "rom-setup",
-            "-e",
-            "target/riscv64ima-zisk-zkvm-elf/release/zkvm-zisk-program",
-        ])
-        .stdout(std::process::Stdio::inherit())
-        .stderr(std::process::Stdio::inherit())
-        .current_dir("./src/zisk");
-
-    println!("{build_command:?}");
-    println!("{setup_command:?}");
-
-=======
     #[cfg(not(feature = "ci"))]
     {
         setup_command
@@ -170,17 +148,13 @@
 
     println!("CWD = {}", std::env::current_dir().unwrap().display());
 
->>>>>>> 7b4a0bab
     let start = std::time::Instant::now();
 
     let build_status = build_command
         .status()
         .expect("Failed to execute zisk build command");
-<<<<<<< HEAD
-=======
-
-    #[cfg(not(feature = "ci"))]
->>>>>>> 7b4a0bab
+
+    #[cfg(not(feature = "ci"))]
     let setup_status = setup_command
         .status()
         .expect("Failed to execute zisk setup command");
@@ -195,12 +169,6 @@
     if !build_status.success() {
         panic!("Failed to build guest program with zisk toolchain");
     }
-<<<<<<< HEAD
-    if !setup_status.success() {
-        panic!("Failed to setup compiled guest program with zisk toolchain");
-    }
-=======
-    #[cfg(not(feature = "ci"))]
     if !setup_status.success() {
         panic!("Failed to setup compiled guest program with zisk toolchain");
     }
@@ -212,7 +180,6 @@
         "./src/zisk/out/riscv64ima-zisk-elf",
     )
     .expect("could not copy Zisk elf to output directory");
->>>>>>> 7b4a0bab
 }
 
 #[cfg(all(not(clippy), feature = "zisk"))]
