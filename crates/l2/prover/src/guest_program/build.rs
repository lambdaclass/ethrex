--- conflicted
+++ resolved
@@ -10,13 +10,11 @@
     #[cfg(all(not(clippy), feature = "zisk"))]
     build_zisk_program();
 
-<<<<<<< HEAD
+    #[cfg(all(not(clippy), feature = "openvm"))]
+    build_openvm_program();
+
     #[cfg(all(not(clippy), feature = "pico"))]
     build_pico_program();
-=======
-    #[cfg(all(not(clippy), feature = "openvm"))]
-    build_openvm_program();
->>>>>>> 8fb4b27f
 }
 
 #[cfg(all(not(clippy), feature = "risc0"))]
@@ -191,7 +189,39 @@
     .expect("could not copy Zisk elf to output directory");
 }
 
-<<<<<<< HEAD
+#[cfg(all(not(clippy), feature = "openvm"))]
+fn build_openvm_program() {
+    use std::{
+        fs,
+        path::Path,
+        process::{Command, Stdio},
+    };
+
+    let status = Command::new("cargo")
+        .arg("openvm")
+        .arg("build")
+        .arg("--no-transpile")
+        .stdout(Stdio::inherit())
+        .stderr(Stdio::inherit())
+        .current_dir("./src/openvm")
+        .status()
+        .expect("failed to execute cargo openvm build");
+
+    if !status.success() {
+        panic!("cargo openvm build failed with exit status: {}", status);
+    }
+
+    let elf_src =
+        Path::new("./src/openvm/target/riscv32im-risc0-zkvm-elf/release/zkvm-openvm-program");
+    let elf_dst = Path::new("./src/openvm/out/riscv32im-openvm-elf");
+
+    if let Some(parent) = elf_dst.parent() {
+        fs::create_dir_all(parent).expect("failed to create destination dir");
+    }
+
+    fs::copy(&elf_src, &elf_dst).expect("failed to copy zkvm-openvm-program");
+}
+
 #[cfg(all(not(clippy), feature = "pico"))]
 fn build_pico_program() {
     let _ = std::fs::create_dir("./src/pico/out");
@@ -213,39 +243,6 @@
     if !build_status.success() {
         panic!("Failed to build guest program with pico toolchain");
     }
-=======
-#[cfg(all(not(clippy), feature = "openvm"))]
-fn build_openvm_program() {
-    use std::{
-        fs,
-        path::Path,
-        process::{Command, Stdio},
-    };
-
-    let status = Command::new("cargo")
-        .arg("openvm")
-        .arg("build")
-        .arg("--no-transpile")
-        .stdout(Stdio::inherit())
-        .stderr(Stdio::inherit())
-        .current_dir("./src/openvm")
-        .status()
-        .expect("failed to execute cargo openvm build");
-
-    if !status.success() {
-        panic!("cargo openvm build failed with exit status: {}", status);
-    }
-
-    let elf_src =
-        Path::new("./src/openvm/target/riscv32im-risc0-zkvm-elf/release/zkvm-openvm-program");
-    let elf_dst = Path::new("./src/openvm/out/riscv32im-openvm-elf");
-
-    if let Some(parent) = elf_dst.parent() {
-        fs::create_dir_all(parent).expect("failed to create destination dir");
-    }
-
-    fs::copy(&elf_src, &elf_dst).expect("failed to copy zkvm-openvm-program");
->>>>>>> 8fb4b27f
 }
 
 #[cfg(all(not(clippy), feature = "zisk"))]
