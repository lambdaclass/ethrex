--- conflicted
+++ resolved
@@ -17,12 +17,8 @@
     pub execution_witness: ExecutionWitness,
     /// value used to calculate base fee
     pub elasticity_multiplier: u64,
-<<<<<<< HEAD
-=======
     /// Configuration for L2 fees
     pub fee_config: Option<FeeConfig>,
-    #[cfg(feature = "l2")]
->>>>>>> 1b604808
     /// KZG commitment to the blob data
     #[serde_as(as = "[_; 48]")]
     pub blob_commitment: ethrex_common::types::blobs_bundle::Commitment,
@@ -51,11 +47,7 @@
             blocks: Default::default(),
             execution_witness: ExecutionWitness::default(),
             elasticity_multiplier: Default::default(),
-<<<<<<< HEAD
-=======
             fee_config: None,
-            #[cfg(feature = "l2")]
->>>>>>> 1b604808
             blob_commitment: [0; 48],
             blob_proof: [0; 48],
         }
