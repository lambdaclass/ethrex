#![no_main]

use guest_program::{execution::execution_program, input::ProgramInput};
use rkyv::rancor::Error;

sp1_zkvm::entrypoint!(main);

pub fn main() {
    println!("cycle-tracker-report-start: read_input");
    let input = sp1_zkvm::io::read_vec();
    let input = rkyv::from_bytes::<ProgramInput, Error>(&input).unwrap();
    println!("cycle-tracker-report-end: read_input");

    println!("cycle-tracker-report-start: execution");
    let output = execution_program(input).unwrap();
    println!("cycle-tracker-report-end: execution");

<<<<<<< HEAD
    sp1_zkvm::io::commit_slice(&output.encode());
=======
    println!("cycle-tracker-report-start: commit_public_inputs");
    sp1_zkvm::io::commit(&output.encode());
    println!("cycle-tracker-report-end: commit_public_inputs");
>>>>>>> a1e7ca8f
}<|MERGE_RESOLUTION|>--- conflicted
+++ resolved
@@ -15,11 +15,7 @@
     let output = execution_program(input).unwrap();
     println!("cycle-tracker-report-end: execution");
 
-<<<<<<< HEAD
+    println!("cycle-tracker-report-start: commit_public_inputs");
     sp1_zkvm::io::commit_slice(&output.encode());
-=======
-    println!("cycle-tracker-report-start: commit_public_inputs");
-    sp1_zkvm::io::commit(&output.encode());
     println!("cycle-tracker-report-end: commit_public_inputs");
->>>>>>> a1e7ca8f
 }