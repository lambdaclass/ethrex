--- conflicted
+++ resolved
@@ -329,14 +329,10 @@
 
         // Execute block
         #[cfg(feature = "l2")]
-<<<<<<< HEAD
-        let mut vm = Evm::new_from_db_for_l2(Arc::new(wrapped_db.clone()));
-=======
-        let mut vm = Evm::new_for_l2(
-            wrapped_db.clone(),
+        let mut vm = Evm::new_from_db_for_l2(
+            Arc::new(wrapped_db.clone()),
             fee_config.ok_or_else(|| StatelessExecutionError::FeeConfigNotFound)?,
-        )?;
->>>>>>> 6fedd579
+        );
         #[cfg(not(feature = "l2"))]
         let mut vm = Evm::new_from_db_for_l1(Arc::new(wrapped_db.clone()));
         let result = vm
