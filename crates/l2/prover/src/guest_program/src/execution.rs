use crate::input::ProgramInput;
use crate::output::ProgramOutput;
use crate::report_cycles;

use ethrex_blockchain::error::ChainError;
use ethrex_blockchain::{
    validate_block, validate_gas_used, validate_receipts_root, validate_requests_hash,
    validate_state_root,
};
use ethrex_common::types::AccountUpdate;
use ethrex_common::types::block_execution_witness::ExecutionWitness;
use ethrex_common::types::fee_config::FeeConfig;
use ethrex_common::types::{
    block_execution_witness::GuestProgramState, block_execution_witness::GuestProgramStateError,
};
use ethrex_common::{Address, U256};
use ethrex_common::{H256, types::Block};
use ethrex_l2_common::privileged_transactions::get_block_l1_in_messages;
use ethrex_rlp::encode::RLPEncode;
use ethrex_vm::{Evm, EvmError, GuestProgramStateWrapper, VmDatabase};
use std::collections::{BTreeMap, HashMap};

#[cfg(not(feature = "l2"))]
use ethrex_common::types::ELASTICITY_MULTIPLIER;
#[cfg(feature = "l2")]
use ethrex_common::types::{
    BlobsBundleError, Commitment, PrivilegedL2Transaction, Proof, Receipt, blob_from_bytes,
    kzg_commitment_to_versioned_hash,
};
#[cfg(feature = "l2")]
use ethrex_l2_common::{
    messages::{L1Message, L2Message, get_block_l1_messages, get_block_l2_out_messages},
    privileged_transactions::{PrivilegedTransactionError, compute_privileged_transactions_hash},
};

#[derive(Debug, thiserror::Error)]
pub enum StatelessExecutionError {
    #[error("Block validation error: {0}")]
    BlockValidationError(ChainError),
    #[error("Gas validation error: {0}")]
    GasValidationError(ChainError),
    #[error("L1Message validation error: {0}")]
    RequestsRootValidationError(ChainError),
    #[error("Receipts validation error: {0}")]
    ReceiptsRootValidationError(ChainError),
    #[error("EVM error: {0}")]
    EvmError(#[from] EvmError),
    #[cfg(feature = "l2")]
    #[error("Privileged Transaction calculation error: {0}")]
    PrivilegedTransactionError(#[from] PrivilegedTransactionError),
    #[cfg(feature = "l2")]
    #[error("Blobs bundle error: {0}")]
    BlobsBundleError(#[from] BlobsBundleError),
    #[cfg(feature = "l2")]
    #[error("KZG error (proof couldn't be verified): {0}")]
    KzgError(#[from] ethrex_crypto::kzg::KzgError),
    #[cfg(feature = "l2")]
    #[error("Invalid KZG blob proof")]
    InvalidBlobProof,
    #[cfg(feature = "l2")]
    #[error("FeeConfig not provided for L2 execution")]
    FeeConfigNotFound,
    #[error("Batch has no blocks")]
    EmptyBatchError,
    #[error("Invalid database")]
    InvalidDatabase,
    #[error("Execution witness error: {0}")]
    GuestProgramState(#[from] GuestProgramStateError),
    #[error("Invalid initial state trie")]
    InvalidInitialStateTrie,
    #[error("Invalid final state trie")]
    InvalidFinalStateTrie,
    #[error("Missing privileged transaction hash")]
    MissingPrivilegedTransactionHash,
    #[error("Failed to apply account updates {0}")]
    ApplyAccountUpdates(String),
    #[error("No block headers required, should at least require parent header")]
    NoHeadersRequired,
    #[error("Unreachable code reached: {0}")]
    Unreachable(String),
    #[error("Invalid hash of block {0} (it's not the parent hash of its successor)")]
    InvalidBlockHash(u64),
    #[error("Invalid parent block header")]
    InvalidParentBlockHeader,
    #[error("Failed to calculate privileged transaction hash")]
    InvalidPrivilegedTransaction,
    #[error("Internal error: {0}")]
    Internal(String),
    #[error("Failed to convert integer")]
    TryIntoError(#[from] std::num::TryFromIntError),
}

pub fn execution_program(input: ProgramInput) -> Result<ProgramOutput, StatelessExecutionError> {
    let ProgramInput {
        blocks,
        execution_witness,
        elasticity_multiplier,
        fee_configs: _fee_configs,
        #[cfg(feature = "l2")]
        blob_commitment,
        #[cfg(feature = "l2")]
        blob_proof,
    } = input;

    let chain_id = execution_witness.chain_config.chain_id;

    if cfg!(feature = "l2") {
        #[cfg(feature = "l2")]
        return stateless_validation_l2(
            &blocks,
            execution_witness,
            elasticity_multiplier,
            _fee_configs,
            blob_commitment,
            blob_proof,
            chain_id,
        );
    }

    stateless_validation_l1(blocks, execution_witness, elasticity_multiplier, chain_id)
}

pub fn stateless_validation_l1(
    blocks: Vec<Block>,
    execution_witness: ExecutionWitness,
    elasticity_multiplier: u64,
    chain_id: u64,
) -> Result<ProgramOutput, StatelessExecutionError> {
    let guest_program_state: GuestProgramState =
        report_cycles("guest_program_state_initialization", || {
            execution_witness
                .try_into()
                .map_err(StatelessExecutionError::GuestProgramState)
        })?;

    let mut wrapped_db = GuestProgramStateWrapper::new(guest_program_state);

    let chain_config = wrapped_db.get_chain_config().map_err(|_| {
        StatelessExecutionError::Internal("No chain config in execution witness".to_string())
    })?;

    // Hashing is an expensive operation in zkVMs, this way we avoid hashing twice
    // (once in get_first_invalid_block_hash(), later in validate_block()).
    report_cycles("initialize_block_header_hashes", || {
        wrapped_db.initialize_block_header_hashes(&blocks)
    })?;

    // Validate execution witness' block hashes, except parent block hash (latest block hash).
    report_cycles("get_first_invalid_block_hash", || {
        if let Ok(Some(invalid_block_header)) = wrapped_db.get_first_invalid_block_hash() {
            return Err(StatelessExecutionError::InvalidBlockHash(
                invalid_block_header,
            ));
        }
        Ok(())
    })?;

    // Validate the initial state
    let parent_block_header = wrapped_db
        .get_block_parent_header(
            blocks
                .first()
                .ok_or(StatelessExecutionError::EmptyBatchError)?
                .header
                .number,
        )
        .map_err(StatelessExecutionError::GuestProgramState)?;

    let initial_state_hash = report_cycles("state_trie_root", || {
        wrapped_db
            .state_trie_root()
            .map_err(StatelessExecutionError::GuestProgramState)
    })?;

    if initial_state_hash != parent_block_header.state_root {
        return Err(StatelessExecutionError::InvalidInitialStateTrie);
    }

    // Execute blocks
    let mut parent_block_header = &parent_block_header;
    let mut acc_account_updates: BTreeMap<Address, AccountUpdate> = BTreeMap::new();
    let mut non_privileged_count = 0;

    for block in blocks.iter() {
        // Validate the block
        report_cycles("validate_block", || {
            validate_block(
                block,
                parent_block_header,
                &chain_config,
                elasticity_multiplier,
            )
            .map_err(StatelessExecutionError::BlockValidationError)
        })?;

        let mut vm = report_cycles("setup_evm", || {
            let vm = Evm::new_for_l1(wrapped_db.clone());
            Ok::<_, StatelessExecutionError>(vm)
        })?;

        let result = report_cycles("execute_block", || {
            vm.execute_block(block)
                .map_err(StatelessExecutionError::EvmError)
        })?;

        let account_updates = report_cycles("get_state_transitions", || {
            vm.get_state_transitions()
                .map_err(StatelessExecutionError::EvmError)
        })?;

        // Update db for the next block
        report_cycles("apply_account_updates", || {
            wrapped_db
                .apply_account_updates(&account_updates)
                .map_err(StatelessExecutionError::GuestProgramState)
        })?;
        // Update acc_account_updates
        for account in account_updates {
            let address = account.address;
            if let Some(existing) = acc_account_updates.get_mut(&address) {
                existing.merge(account);
            } else {
                acc_account_updates.insert(address, account);
            }
        }

        report_cycles("validate_gas_and_receipts", || {
            validate_gas_used(&result.receipts, &block.header)
                .map_err(StatelessExecutionError::GasValidationError)
        })?;

        report_cycles("validate_receipts_root", || {
            validate_receipts_root(&block.header, &result.receipts)
                .map_err(StatelessExecutionError::ReceiptsRootValidationError)
        })?;

        // validate_requests_hash doesn't do anything for l2 blocks as this verifies l1 requests (messages, privileged transactions and consolidations)
        report_cycles("validate_requests_hash", || {
            validate_requests_hash(&block.header, &chain_config, &result.requests)
                .map_err(StatelessExecutionError::RequestsRootValidationError)
        })?;

        non_privileged_count += block.body.transactions.len();
        parent_block_header = &block.header;
    }

    let final_state_root = report_cycles("get_final_state_root", || {
        wrapped_db
            .state_trie_root()
            .map_err(StatelessExecutionError::GuestProgramState)
    })?;

    let last_block = blocks
        .last()
        .ok_or(StatelessExecutionError::EmptyBatchError)?;

    report_cycles("validate_state_root", || {
        validate_state_root(&last_block.header, final_state_root)
            .map_err(|_chain_err| StatelessExecutionError::InvalidFinalStateTrie)
    })?;

    Ok(ProgramOutput {
        initial_state_hash,
        final_state_hash: final_state_root,
        #[cfg(feature = "l2")]
        l1_out_messages_merkle_root: H256::zero(),
        #[cfg(feature = "l2")]
        l1_in_messages_rolling_hash: H256::zero(),
        #[cfg(feature = "l2")]
        l2_in_message_rolling_hashes: Vec::new(),
        #[cfg(feature = "l2")]
        blob_versioned_hash: H256::zero(),
        last_block_hash: last_block.header.hash(),
        chain_id: chain_id.into(),
        non_privileged_count: non_privileged_count.into(),
        #[cfg(feature = "l2")]
        balance_diffs: vec![],
    })
}

#[cfg(feature = "l2")]
pub fn stateless_validation_l2(
    blocks: &[Block],
    execution_witness: ExecutionWitness,
    elasticity_multiplier: u64,
    fee_configs: Option<Vec<FeeConfig>>,
    blob_commitment: Commitment,
    blob_proof: Proof,
    chain_id: u64,
) -> Result<ProgramOutput, StatelessExecutionError> {
    use ethrex_l2_common::messages::get_balance_diffs;

    let StatelessResult {
        receipts,
        initial_state_hash,
        final_state_hash,
        last_block_hash,
        non_privileged_count,
    } = execute_stateless(
        blocks,
        execution_witness,
        elasticity_multiplier,
        fee_configs.clone(),
    )?;

    let (l1_out_messages, l2_out_messages, l1_in_messages, l2_in_messages) =
        get_batch_messages_and_deposit_transactions(blocks, &receipts, chain_id)?;

    let (l1_out_messages_merkle_root, l1_in_message_hash, l2_in_message_rolling_hashes) =
        compute_messages_and_deposit_transactions_digests(
            &l1_out_messages,
            &l1_in_messages,
            &l2_in_messages,
        )?;

<<<<<<< HEAD
    let balance_diffs = get_balance_diffs(&l2messages);
=======
    let balance_diffs = get_balance_diffs(&l2_out_messages);
>>>>>>> 360f6a10

    // TODO: this could be replaced with something like a ProverConfig in the future.
    let validium = (blob_commitment, &blob_proof) == ([0; 48], &[0; 48]);

    // Check blobs are valid
    let blob_versioned_hash = if !validium {
        let fee_configs = fee_configs.ok_or_else(|| StatelessExecutionError::FeeConfigNotFound)?;
        verify_blob(blocks, &fee_configs, blob_commitment, blob_proof)?
    } else {
        H256::zero()
    };

    Ok(ProgramOutput {
        initial_state_hash,
        final_state_hash,
        l1_out_messages_merkle_root,
        l1_in_messages_rolling_hash: l1_in_message_hash,
        l2_in_message_rolling_hashes,
        blob_versioned_hash,
        last_block_hash,
        chain_id: chain_id.into(),
        non_privileged_count,
        balance_diffs,
    })
}

#[cfg_attr(not(feature = "l2"), expect(dead_code))]
struct StatelessResult {
    receipts: Vec<Vec<ethrex_common::types::Receipt>>,
    initial_state_hash: H256,
    final_state_hash: H256,
    last_block_hash: H256,
    non_privileged_count: U256,
}

fn execute_stateless(
    blocks: &[Block],
    execution_witness: ExecutionWitness,
    elasticity_multiplier: u64,
    fee_configs: Option<Vec<FeeConfig>>,
) -> Result<StatelessResult, StatelessExecutionError> {
    let guest_program_state: GuestProgramState = execution_witness
        .try_into()
        .map_err(StatelessExecutionError::GuestProgramState)?;

    #[cfg(feature = "l2")]
    let fee_configs = fee_configs.ok_or_else(|| StatelessExecutionError::FeeConfigNotFound)?;

    let mut wrapped_db = GuestProgramStateWrapper::new(guest_program_state);
    let chain_config = wrapped_db.get_chain_config().map_err(|_| {
        StatelessExecutionError::Internal("No chain config in execution witness".to_string())
    })?;

    // Hashing is an expensive operation in zkVMs, this way we avoid hashing twice
    // (once in get_first_invalid_block_hash(), later in validate_block()).
    wrapped_db.initialize_block_header_hashes(blocks)?;

    // Validate execution witness' block hashes, except parent block hash (latest block hash).
    if let Ok(Some(invalid_block_header)) = wrapped_db.get_first_invalid_block_hash() {
        return Err(StatelessExecutionError::InvalidBlockHash(
            invalid_block_header,
        ));
    }

    // Validate the initial state
    let parent_block_header = &wrapped_db
        .get_block_parent_header(
            blocks
                .first()
                .ok_or(StatelessExecutionError::EmptyBatchError)?
                .header
                .number,
        )
        .map_err(StatelessExecutionError::GuestProgramState)?;
    let initial_state_hash = wrapped_db
        .state_trie_root()
        .map_err(StatelessExecutionError::GuestProgramState)?;
    if initial_state_hash != parent_block_header.state_root {
        return Err(StatelessExecutionError::InvalidInitialStateTrie);
    }

    // Execute blocks
    let mut parent_block_header = parent_block_header;
    let mut acc_account_updates: HashMap<Address, AccountUpdate> = HashMap::new();
    let mut acc_receipts = Vec::new();
    let mut non_privileged_count = 0;

    for (i, block) in blocks.iter().enumerate() {
        // Validate the block
        validate_block(
            block,
            parent_block_header,
            &chain_config,
            elasticity_multiplier,
        )
        .map_err(StatelessExecutionError::BlockValidationError)?;

        // Execute block
        #[cfg(feature = "l2")]
        let mut vm = Evm::new_for_l2(
            wrapped_db.clone(),
            fee_configs
                .get(i)
                .cloned()
                .ok_or_else(|| StatelessExecutionError::FeeConfigNotFound)?,
        )?;
        #[cfg(not(feature = "l2"))]
        let mut vm = Evm::new_for_l1(wrapped_db.clone());
        let result = vm
            .execute_block(block)
            .map_err(StatelessExecutionError::EvmError)?;
        let receipts = result.receipts;
        let account_updates = vm
            .get_state_transitions()
            .map_err(StatelessExecutionError::EvmError)?;

        // Update db for the next block
        wrapped_db
            .apply_account_updates(&account_updates)
            .map_err(StatelessExecutionError::GuestProgramState)?;

        // Update acc_account_updates
        for account in account_updates {
            let address = account.address;
            if let Some(existing) = acc_account_updates.get_mut(&address) {
                existing.merge(account);
            } else {
                acc_account_updates.insert(address, account);
            }
        }

        non_privileged_count += block
            .body
            .transactions
            .iter()
            .filter(|tx| !tx.is_privileged())
            .count();

        validate_gas_used(&receipts, &block.header)
            .map_err(StatelessExecutionError::GasValidationError)?;
        validate_receipts_root(&block.header, &receipts)
            .map_err(StatelessExecutionError::ReceiptsRootValidationError)?;
        // validate_requests_hash doesn't do anything for l2 blocks as this verifies l1 requests (messages, privileged transactions and consolidations)
        validate_requests_hash(&block.header, &chain_config, &result.requests)
            .map_err(StatelessExecutionError::RequestsRootValidationError)?;
        acc_receipts.push(receipts);

        parent_block_header = &block.header;
    }

    // Calculate final state root hash and check
    let last_block = blocks
        .last()
        .ok_or(StatelessExecutionError::EmptyBatchError)?;
    let last_block_state_root = last_block.header.state_root;

    let last_block_hash = last_block.header.hash();
    let final_state_hash = wrapped_db
        .state_trie_root()
        .map_err(StatelessExecutionError::GuestProgramState)?;
    if final_state_hash != last_block_state_root {
        return Err(StatelessExecutionError::InvalidFinalStateTrie);
    }

    Ok(StatelessResult {
        receipts: acc_receipts,
        initial_state_hash,
        final_state_hash,
        last_block_hash,
        non_privileged_count: non_privileged_count.into(),
    })
}

#[cfg(feature = "l2")]
type MessagesAndPrivilegedTransactions = (
    Vec<L1Message>,
    Vec<L2Message>,
    Vec<PrivilegedL2Transaction>,
    Vec<PrivilegedL2Transaction>,
);

#[cfg(feature = "l2")]
type MessagesHashes = (H256, H256, Vec<(u64, H256)>);

#[cfg(feature = "l2")]
fn get_batch_messages_and_deposit_transactions(
    blocks: &[Block],
    receipts: &[Vec<Receipt>],
    chain_id: u64,
) -> Result<MessagesAndPrivilegedTransactions, StatelessExecutionError> {
    let mut l1_out_messages = vec![];
    let mut l2_out_messages = vec![];
    let mut l1_in_messages = vec![];
    let mut l2_in_messages = vec![];

    for (block, receipts) in blocks.iter().zip(receipts) {
        use ethrex_l2_common::privileged_transactions::get_block_l2_in_messages;

        let txs = &block.body.transactions;
        l1_in_messages.extend(get_block_l1_in_messages(txs, chain_id));
        l2_in_messages.extend(get_block_l2_in_messages(txs, chain_id));
        l1_out_messages.extend(get_block_l1_messages(receipts));
        l2_out_messages.extend(get_block_l2_out_messages(receipts, chain_id));
    }

    Ok((
        l1_out_messages,
        l2_out_messages,
        l1_in_messages,
        l2_in_messages,
    ))
}

#[cfg(feature = "l2")]
fn compute_messages_and_deposit_transactions_digests(
    l1_out_messages: &[L1Message],
    l1_in_messages: &[PrivilegedL2Transaction],
    l2_in_messages: &[PrivilegedL2Transaction],
) -> Result<MessagesHashes, StatelessExecutionError> {
    use ethrex_l2_common::{merkle_tree::compute_merkle_root, messages::get_l1_message_hash};

    let l1_out_message_hashes: Vec<_> = l1_out_messages.iter().map(get_l1_message_hash).collect();
    let l1_out_messages_merkle_root = compute_merkle_root(&l1_out_message_hashes);

    let l1_in_message_hashes: Vec<_> = l1_in_messages
        .iter()
        .map(PrivilegedL2Transaction::get_privileged_hash)
        .map(|hash| hash.ok_or(StatelessExecutionError::InvalidPrivilegedTransaction))
        .collect::<Result<_, _>>()?;

    let l1_in_rolling_hash = compute_privileged_transactions_hash(l1_in_message_hashes)
        .map_err(StatelessExecutionError::PrivilegedTransactionError)?;

    // We need to guarantee that the rolling hashes are computed in the same order
    // both in the prover and committer.
    let mut l2_in_hashes_per_chain_id = BTreeMap::new();

    for tx in l2_in_messages {
        let tx_hash = tx
            .get_privileged_hash()
            .ok_or(StatelessExecutionError::InvalidPrivilegedTransaction)?;
        l2_in_hashes_per_chain_id
            .entry(tx.chain_id)
            .or_insert_with(Vec::new)
            .push(tx_hash);
    }

    let mut l2_in_rolling_hashes = Vec::new();
    for (chain_id, hashes) in &l2_in_hashes_per_chain_id {
        let rolling_hash = compute_privileged_transactions_hash(hashes.clone())
            .map_err(StatelessExecutionError::PrivilegedTransactionError)?;
        l2_in_rolling_hashes.push((*chain_id, rolling_hash));
    }

    Ok((
        l1_out_messages_merkle_root,
        l1_in_rolling_hash,
        l2_in_rolling_hashes,
    ))
}

#[cfg(feature = "l2")]
fn verify_blob(
    blocks: &[Block],
    fee_configs: &[FeeConfig],
    commitment: Commitment,
    proof: Proof,
) -> Result<H256, StatelessExecutionError> {
    use bytes::Bytes;
    use ethrex_crypto::kzg::verify_blob_kzg_proof;

    let len: u64 = blocks.len().try_into()?;
    let mut blob_data = Vec::new();

    blob_data.extend(len.to_be_bytes());

    for block in blocks {
        blob_data.extend(block.encode_to_vec());
    }

    for fee_config in fee_configs {
        blob_data.extend(fee_config.to_vec());
    }

    let blob_data = blob_from_bytes(Bytes::from(blob_data))?;

    if !verify_blob_kzg_proof(blob_data, commitment, proof)? {
        return Err(StatelessExecutionError::InvalidBlobProof);
    }

    Ok(kzg_commitment_to_versioned_hash(&commitment))
}<|MERGE_RESOLUTION|>--- conflicted
+++ resolved
@@ -313,11 +313,7 @@
             &l2_in_messages,
         )?;
 
-<<<<<<< HEAD
-    let balance_diffs = get_balance_diffs(&l2messages);
-=======
     let balance_diffs = get_balance_diffs(&l2_out_messages);
->>>>>>> 360f6a10
 
     // TODO: this could be replaced with something like a ProverConfig in the future.
     let validium = (blob_commitment, &blob_proof) == ([0; 48], &[0; 48]);
