--- conflicted
+++ resolved
@@ -15,11 +15,7 @@
 };
 use ethrex_common::{Address, U256};
 use ethrex_common::{H256, types::Block};
-<<<<<<< HEAD
 use ethrex_l2_common::privileged_transactions::get_block_l1_in_messages;
-=======
-use ethrex_l2_common::privileged_transactions::get_block_l1_privileged_transactions;
->>>>>>> b9bca067
 use ethrex_rlp::encode::RLPEncode;
 use ethrex_vm::{Evm, EvmError, GuestProgramStateWrapper, VmDatabase};
 use std::collections::{BTreeMap, HashMap};
@@ -33,7 +29,7 @@
 };
 #[cfg(feature = "l2")]
 use ethrex_l2_common::{
-    messages::{L1Message, L2Message, get_block_l1_messages, get_block_l2_messages},
+    messages::{L1Message, L2Message, get_block_l1_messages, get_block_l2_out_messages},
     privileged_transactions::{PrivilegedTransactionError, compute_privileged_transactions_hash},
 };
 
@@ -278,11 +274,6 @@
         chain_id: chain_id.into(),
         non_privileged_count: non_privileged_count.into(),
         #[cfg(feature = "l2")]
-<<<<<<< HEAD
-=======
-        l2messages_merkle_root: H256::zero(),
-        #[cfg(feature = "l2")]
->>>>>>> b9bca067
         balance_diffs: vec![],
     })
 }
@@ -312,7 +303,6 @@
         fee_configs.clone(),
     )?;
 
-<<<<<<< HEAD
     let (l1_out_messages, l2_out_messages, l1_in_messages, l2_in_messages) =
         get_batch_messages_and_deposit_transactions(blocks, &receipts, chain_id)?;
 
@@ -324,22 +314,6 @@
         )?;
 
     let balance_diffs = get_balance_diffs(&l2_out_messages);
-=======
-    let (l1messages, l2messages, privileged_transactions) =
-        get_batch_messages_and_privileged_transactions(blocks, &receipts, chain_id)?;
-
-    let (l1messages_merkle_root, l2messages_merkle_root, privileged_transactions_hash) =
-        compute_messages_and_privileged_transactions_digests(
-            &l1messages,
-            &l2messages,
-            &privileged_transactions,
-        )?;
-
-    let balance_diffs = get_balance_diffs(&l2messages)
-        .iter()
-        .map(|diff| (diff.chain_id, diff.value))
-        .collect();
->>>>>>> b9bca067
 
     // TODO: this could be replaced with something like a ProverConfig in the future.
     let validium = (blob_commitment, &blob_proof) == ([0; 48], &[0; 48]);
@@ -362,10 +336,6 @@
         last_block_hash,
         chain_id: chain_id.into(),
         non_privileged_count,
-<<<<<<< HEAD
-=======
-        l2messages_merkle_root,
->>>>>>> b9bca067
         balance_diffs,
     })
 }
@@ -476,12 +446,7 @@
         }
 
         non_privileged_count += block.body.transactions.len()
-<<<<<<< HEAD
             - get_block_l1_in_messages(&block.body.transactions, chain_config.chain_id).len();
-=======
-            - get_block_l1_privileged_transactions(&block.body.transactions, chain_config.chain_id)
-                .len();
->>>>>>> b9bca067
 
         validate_gas_used(&receipts, &block.header)
             .map_err(StatelessExecutionError::GasValidationError)?;
@@ -519,7 +484,6 @@
 }
 
 #[cfg(feature = "l2")]
-<<<<<<< HEAD
 type MessagesAndPrivilegedTransactions = (
     Vec<L1Message>,
     Vec<L2Message>,
@@ -532,37 +496,23 @@
 
 #[cfg(feature = "l2")]
 fn get_batch_messages_and_deposit_transactions(
-=======
-type MessagesAndPrivilegedTransactions =
-    (Vec<L1Message>, Vec<L2Message>, Vec<PrivilegedL2Transaction>);
-
-#[cfg(feature = "l2")]
-fn get_batch_messages_and_privileged_transactions(
->>>>>>> b9bca067
     blocks: &[Block],
     receipts: &[Vec<Receipt>],
     chain_id: u64,
 ) -> Result<MessagesAndPrivilegedTransactions, StatelessExecutionError> {
-<<<<<<< HEAD
     let mut l1_out_messages = vec![];
     let mut l2_out_messages = vec![];
     let mut l1_in_messages = vec![];
     let mut l2_in_messages = vec![];
-=======
-    let mut l1messages = vec![];
-    let mut privileged_transactions = vec![];
-    let mut l2messages = vec![];
->>>>>>> b9bca067
 
     for (block, receipts) in blocks.iter().zip(receipts) {
         use ethrex_l2_common::privileged_transactions::get_block_l2_in_messages;
 
         let txs = &block.body.transactions;
-<<<<<<< HEAD
         l1_in_messages.extend(get_block_l1_in_messages(txs, chain_id));
         l2_in_messages.extend(get_block_l2_in_messages(txs, chain_id));
         l1_out_messages.extend(get_block_l1_messages(receipts));
-        l2_out_messages.extend(get_block_l2_messages(receipts, chain_id));
+        l2_out_messages.extend(get_block_l2_out_messages(receipts, chain_id));
     }
 
     Ok((
@@ -585,36 +535,11 @@
     let l1_out_messages_merkle_root = compute_merkle_root(&l1_out_message_hashes);
 
     let l1_in_message_hashes: Vec<_> = l1_in_messages
-=======
-        privileged_transactions.extend(get_block_l1_privileged_transactions(txs, chain_id));
-        l1messages.extend(get_block_l1_messages(receipts));
-        l2messages.extend(get_block_l2_messages(receipts));
-    }
-
-    Ok((l1messages, l2messages, privileged_transactions))
-}
-
-#[cfg(feature = "l2")]
-fn compute_messages_and_privileged_transactions_digests(
-    l1messages: &[L1Message],
-    l2messages: &[L2Message],
-    privileged_transactions: &[PrivilegedL2Transaction],
-) -> Result<(H256, H256, H256), StatelessExecutionError> {
-    use ethrex_l2_common::{
-        merkle_tree::compute_merkle_root,
-        messages::{get_l1_message_hash, get_l2_message_hash},
-    };
-
-    let l1_message_hashes: Vec<_> = l1messages.iter().map(get_l1_message_hash).collect();
-    let l2_message_hashes: Vec<_> = l2messages.iter().map(get_l2_message_hash).collect();
-    let privileged_transactions_hashes: Vec<_> = privileged_transactions
->>>>>>> b9bca067
         .iter()
         .map(PrivilegedL2Transaction::get_privileged_hash)
         .map(|hash| hash.ok_or(StatelessExecutionError::InvalidPrivilegedTransaction))
         .collect::<Result<_, _>>()?;
 
-<<<<<<< HEAD
     let l1_in_rolling_hash = compute_privileged_transactions_hash(l1_in_message_hashes)
         .map_err(StatelessExecutionError::PrivilegedTransactionError)?;
 
@@ -635,26 +560,14 @@
     let mut l2_in_rolling_hashes = Vec::new();
     for (chain_id, hashes) in &l2_in_hashes_per_chain_id {
         let rolling_hash = compute_privileged_transactions_hash(hashes.clone())
-=======
-    let l1message_merkle_root = compute_merkle_root(&l1_message_hashes);
-    let l2message_merkle_root = compute_merkle_root(&l2_message_hashes);
-    let privileged_transactions_hash =
-        compute_privileged_transactions_hash(privileged_transactions_hashes)
->>>>>>> b9bca067
             .map_err(StatelessExecutionError::PrivilegedTransactionError)?;
         l2_in_rolling_hashes.push((*chain_id, rolling_hash));
     }
 
     Ok((
-<<<<<<< HEAD
         l1_out_messages_merkle_root,
         l1_in_rolling_hash,
         l2_in_rolling_hashes,
-=======
-        l1message_merkle_root,
-        l2message_merkle_root,
-        privileged_transactions_hash,
->>>>>>> b9bca067
     ))
 }
 
