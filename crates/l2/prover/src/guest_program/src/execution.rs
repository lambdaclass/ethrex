--- conflicted
+++ resolved
@@ -17,11 +17,8 @@
 use ethrex_common::{H256, types::Block};
 #[cfg(feature = "l2")]
 use ethrex_l2_common::l1_messages::L1Message;
-<<<<<<< HEAD
 use ethrex_l2_common::privileged_transactions::get_block_privileged_transactions;
-=======
 use ethrex_rlp::encode::RLPEncode;
->>>>>>> d69bedc4
 use ethrex_vm::{Evm, EvmError, GuestProgramStateWrapper, VmDatabase};
 #[cfg(feature = "l2")]
 use std::collections::BTreeMap;
@@ -35,15 +32,10 @@
 #[cfg(feature = "l2")]
 use ethrex_l2_common::{
     l1_messages::get_block_l1_messages,
-<<<<<<< HEAD
-    privileged_transactions::{PrivilegedTransactionError, compute_privileged_transactions_hash},
-    state_diff::{StateDiff, StateDiffError, prepare_state_diff},
-=======
     privileged_transactions::{
         PrivilegedTransactionError, compute_privileged_transactions_hash,
         get_block_privileged_transactions,
     },
->>>>>>> d69bedc4
 };
 
 #[derive(Debug, thiserror::Error)]
@@ -326,47 +318,8 @@
 
     // Check blobs are valid
     let blob_versioned_hash = if !validium {
-<<<<<<< HEAD
-        use std::collections::BTreeMap;
-
-        use bytes::Bytes;
-        use ethrex_common::types::Code;
-
-        let mut guest_program_state = GuestProgramState {
-            codes_hashed: codes_hashed
-                .into_iter()
-                .map(|(h, c)| (h, Code::from_bytecode(Bytes::from_owner(c))))
-                .collect(),
-            parent_block_header,
-            first_block_number: initial_db.first_block_number,
-            chain_config: initial_db.chain_config,
-            nodes_hashed,
-            state_trie: None,
-            // The following fields are not needed for blob validation.
-            storage_tries: BTreeMap::new(),
-            block_headers: BTreeMap::new(),
-            account_hashes_by_address: BTreeMap::new(),
-        };
-
-        guest_program_state
-            .rebuild_state_trie()
-            .map_err(|_| StatelessExecutionError::InvalidInitialStateTrie)?;
-
-        let wrapped_db = GuestProgramStateWrapper::new(guest_program_state);
-
-        let state_diff = prepare_state_diff(
-            last_block_header,
-            &wrapped_db,
-            &l1messages,
-            &privileged_transactions,
-            account_updates.values().cloned().collect(),
-        )?;
-
-        verify_blob(state_diff, blob_commitment, blob_proof)?
-=======
         let fee_configs = fee_configs.ok_or_else(|| StatelessExecutionError::FeeConfigNotFound)?;
         verify_blob(blocks, &fee_configs, blob_commitment, blob_proof)?
->>>>>>> d69bedc4
     } else {
         H256::zero()
     };
