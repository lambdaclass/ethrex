--- conflicted
+++ resolved
@@ -16,14 +16,8 @@
 };
 #[cfg(feature = "l2")]
 use ethrex_l2_common::l1_messages::L1Message;
-<<<<<<< HEAD
 use ethrex_vm::prover_db::PreExecutionState;
-use ethrex_vm::{
-    Evm, EvmEngine, EvmError, ExecutionWitnessWrapper, ProverDB, ProverDBError, VmDatabase,
-};
-=======
-use ethrex_vm::{Evm, EvmError, ExecutionWitnessWrapper, VmDatabase};
->>>>>>> b35fe1d6
+use ethrex_vm::{Evm, EvmError, ExecutionWitnessWrapper, ProverDB, ProverDBError, VmDatabase};
 use std::collections::HashMap;
 
 #[cfg(feature = "l2")]
@@ -45,13 +39,10 @@
 
 #[derive(Debug, thiserror::Error)]
 pub enum StatelessExecutionError {
-<<<<<<< HEAD
     #[error("ProverDB error: {0}")]
     ProverDBError(#[from] ProverDBError),
     #[error("Trie error: {0}")]
     TrieError(crate::trie::Error),
-=======
->>>>>>> b35fe1d6
     #[error("Block validation error: {0}")]
     BlockValidationError(ChainError),
     #[error("Gas validation error: {0}")]
@@ -183,7 +174,6 @@
 ) -> Result<ProgramOutput, StatelessExecutionError> {
     use std::collections::BTreeMap;
 
-<<<<<<< HEAD
     let initial_db = match pre_execution_state {
         PreExecutionState::Witness(ref db) => {
             PreExecutionState::Witness(Box::new(ExecutionWitnessResult {
@@ -195,21 +185,10 @@
                 parent_block_header: db.parent_block_header.clone(),
                 state_nodes: db.state_nodes.clone(),
                 touched_account_storage_slots: BTreeMap::new(),
+                account_hashes_by_address: BTreeMap::new(), // This must be filled during stateless execution
             }))
         }
         PreExecutionState::DB(ref db) => PreExecutionState::DB(Box::new(*db.clone())),
-=======
-    let mut initial_db = ExecutionWitnessResult {
-        block_headers: db.block_headers.clone(),
-        chain_config: db.chain_config,
-        codes: db.codes.clone(),
-        state_trie: None,
-        storage_tries: BTreeMap::new(),
-        parent_block_header: db.parent_block_header.clone(),
-        state_nodes: db.state_nodes.clone(),
-        touched_account_storage_slots: BTreeMap::new(),
-        account_hashes_by_address: BTreeMap::new(), // This must be filled during stateless execution
->>>>>>> b35fe1d6
     };
 
     let StatelessResult {
@@ -471,9 +450,9 @@
 
         // Execute block
         #[cfg(feature = "l2")]
-        let mut vm = Evm::new_for_l2(EvmEngine::LEVM, prover_db.clone())?;
+        let mut vm = Evm::new_for_l2(prover_db.clone())?;
         #[cfg(not(feature = "l2"))]
-        let mut vm = Evm::new_for_l1(EvmEngine::LEVM, prover_db.clone());
+        let mut vm = Evm::new_for_l1(prover_db.clone());
         let result = vm
             .execute_block(block)
             .map_err(StatelessExecutionError::EvmError)?;
