--- conflicted
+++ resolved
@@ -168,12 +168,8 @@
         storage_tries: BTreeMap::new(),
         parent_block_header: db.parent_block_header.clone(),
         state_nodes: db.state_nodes.clone(),
-<<<<<<< HEAD
         storage_trie_nodes: db.storage_trie_nodes.clone(),
-        touched_account_storage_slots: HashMap::new(),
-=======
         touched_account_storage_slots: BTreeMap::new(),
->>>>>>> 13c21542
     };
 
     let StatelessResult {
