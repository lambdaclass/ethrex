use crate::input::ProgramInput;
use crate::output::ProgramOutput;

use ethrex_blockchain::error::ChainError;
use ethrex_common::types::AccountUpdate;
#[cfg(not(feature = "l2"))]
use ethrex_common::types::ELASTICITY_MULTIPLIER;
use ethrex_common::types::block_execution_witness::ExecutionWitness;
use ethrex_common::types::fee_config::FeeConfig;
use ethrex_common::types::{
    block_execution_witness::GuestProgramState, block_execution_witness::GuestProgramStateError,
};
use ethrex_common::{Address, U256};
use ethrex_common::{H256, types::Block};
#[cfg(feature = "l2")]
use ethrex_l2_common::l1_messages::L1Message;
use ethrex_l2_common::privileged_transactions::get_block_privileged_transactions;
use ethrex_rlp::encode::RLPEncode;
use ethrex_vm::{Evm, EvmError, GuestProgramStateWrapper, VmDatabase};
<<<<<<< HEAD
use std::collections::BTreeMap;
=======
>>>>>>> 6ef14c87
use std::collections::HashMap;

#[cfg(feature = "l2")]
use ethrex_common::types::{
    BlobsBundleError, Commitment, PrivilegedL2Transaction, Proof, Receipt, blob_from_bytes,
    kzg_commitment_to_versioned_hash,
};
#[cfg(feature = "l2")]
use ethrex_l2_common::{
    l1_messages::get_block_l1_messages,
    privileged_transactions::{
        PrivilegedTransactionError, compute_privileged_transactions_hash,
    },
};

#[derive(Debug, thiserror::Error)]
pub enum StatelessExecutionError {
    #[error("Block validation error: {0}")]
    BlockValidationError(ChainError),
    #[error("Gas validation error: {0}")]
    GasValidationError(ChainError),
    #[error("L1Message validation error: {0}")]
    RequestsRootValidationError(ChainError),
    #[error("Receipts validation error: {0}")]
    ReceiptsRootValidationError(ChainError),
    #[error("EVM error: {0}")]
    EvmError(#[from] EvmError),
    #[cfg(feature = "l2")]
    #[error("Privileged Transaction calculation error: {0}")]
    PrivilegedTransactionError(#[from] PrivilegedTransactionError),
    #[cfg(feature = "l2")]
    #[error("Blobs bundle error: {0}")]
    BlobsBundleError(#[from] BlobsBundleError),
    #[cfg(feature = "l2")]
    #[error("KZG error (proof couldn't be verified): {0}")]
    KzgError(#[from] ethrex_crypto::kzg::KzgError),
    #[cfg(feature = "l2")]
    #[error("Invalid KZG blob proof")]
    InvalidBlobProof,
    #[cfg(feature = "l2")]
    #[error("FeeConfig not provided for L2 execution")]
    FeeConfigNotFound,
    #[error("Batch has no blocks")]
    EmptyBatchError,
    #[error("Invalid database")]
    InvalidDatabase,
    #[error("Execution witness error: {0}")]
    GuestProgramState(#[from] GuestProgramStateError),
    #[error("Invalid initial state trie")]
    InvalidInitialStateTrie,
    #[error("Invalid final state trie")]
    InvalidFinalStateTrie,
    #[error("Missing privileged transaction hash")]
    MissingPrivilegedTransactionHash,
    #[error("Failed to apply account updates {0}")]
    ApplyAccountUpdates(String),
    #[error("No block headers required, should at least require parent header")]
    NoHeadersRequired,
    #[error("Unreachable code reached: {0}")]
    Unreachable(String),
    #[error("Invalid hash of block {0} (it's not the parent hash of its successor)")]
    InvalidBlockHash(u64),
    #[error("Invalid parent block header")]
    InvalidParentBlockHeader,
    #[error("Failed to calculate privileged transaction hash")]
    InvalidPrivilegedTransaction,
    #[error("Internal error: {0}")]
    Internal(String),
    #[error("Failed to convert integer")]
    TryIntoError(#[from] std::num::TryFromIntError),
}

#[cfg(feature = "l2")]
pub fn execution_program(input: ProgramInput) -> Result<ProgramOutput, StatelessExecutionError> {
    let ProgramInput {
        blocks,
        execution_witness,
        elasticity_multiplier,
        fee_configs,
        blob_commitment,
        blob_proof,
    } = input;

    let chain_id = execution_witness.chain_config.chain_id;

    stateless_validation_l2(
        &blocks,
        execution_witness,
        elasticity_multiplier,
        fee_configs,
        blob_commitment,
        blob_proof,
        chain_id,
    )
}

#[cfg(not(feature = "l2"))]
pub fn execution_program(input: ProgramInput) -> Result<ProgramOutput, StatelessExecutionError> {
    let ProgramInput {
        block,
        execution_witness,
    } = input;

    let chain_id = execution_witness.chain_config.chain_id;

    stateless_validation_l1(&[block], execution_witness, chain_id)
}

#[cfg(not(feature = "l2"))]
pub fn stateless_validation_l1(
    blocks: Vec<Block>,
    execution_witness: ExecutionWitness,
    chain_id: u64,
) -> Result<ProgramOutput, StatelessExecutionError> {
    use std::collections::BTreeMap;

    use crate::report_cycles;

    let guest_program_state: GuestProgramState =
        report_cycles("guest_program_state_initialization", || {
            execution_witness
                .try_into()
                .map_err(StatelessExecutionError::GuestProgramState)
        })?;

    let mut wrapped_db = GuestProgramStateWrapper::new(guest_program_state);

    let chain_config = wrapped_db.get_chain_config().map_err(|_| {
        StatelessExecutionError::Internal("No chain config in execution witness".to_string())
    })?;

    // Hashing is an expensive operation in zkVMs, this way we avoid hashing twice
    // (once in get_first_invalid_block_hash(), later in validate_block()).
    report_cycles("initialize_block_header_hashes", || {
        wrapped_db.initialize_block_header_hashes(&blocks)
    })?;

    // Validate execution witness' block hashes, except parent block hash (latest block hash).
    report_cycles("get_first_invalid_block_hash", || {
        if let Ok(Some(invalid_block_header)) = wrapped_db.get_first_invalid_block_hash() {
            return Err(StatelessExecutionError::InvalidBlockHash(
                invalid_block_header,
            ));
        }
        Ok(())
    })?;

    // Validate the initial state
    let parent_block_header = wrapped_db
        .get_block_parent_header(
            blocks
                .first()
                .ok_or(StatelessExecutionError::EmptyBatchError)?
                .header
                .number,
        )
        .map_err(StatelessExecutionError::GuestProgramState)?;

    let initial_state_hash = report_cycles("state_trie_root", || {
        wrapped_db
            .state_trie_root()
            .map_err(StatelessExecutionError::GuestProgramState)
    })?;

    if initial_state_hash != parent_block_header.state_root {
        return Err(StatelessExecutionError::InvalidInitialStateTrie);
    }

    // Execute blocks
    let mut parent_block_header = &parent_block_header;
    let mut acc_account_updates: BTreeMap<Address, AccountUpdate> = BTreeMap::new();
    let mut acc_receipts = Vec::new();
    let mut non_privileged_count = 0;

    for block in blocks.iter() {
        // Validate the block
        report_cycles("validate_block", || {
            ethrex_blockchain::validate_block(
                block,
                parent_block_header,
                &chain_config,
                elasticity_multiplier,
            )
            .map_err(StatelessExecutionError::BlockValidationError)
        })?;

        let mut vm = report_cycles("setup_evm", || {
            let vm = Evm::new_for_l1(wrapped_db.clone());
            Ok::<_, StatelessExecutionError>(vm)
        })?;

        let result = report_cycles("execute_block", || {
            vm.execute_block(block)
                .map_err(StatelessExecutionError::EvmError)
        })?;

        let account_updates = report_cycles("get_state_transitions", || {
            vm.get_state_transitions()
                .map_err(StatelessExecutionError::EvmError)
        })?;

        // Update db for the next block
        report_cycles("apply_account_updates", || {
            wrapped_db
                .apply_account_updates(&account_updates)
                .map_err(StatelessExecutionError::GuestProgramState)
        })?;
        // Update acc_account_updates
        for account in account_updates {
            let address = account.address;
            if let Some(existing) = acc_account_updates.get_mut(&address) {
                existing.merge(account);
            } else {
                acc_account_updates.insert(address, account);
            }
        }

        report_cycles("validate_gas_and_receipts", || {
            ethrex_blockchain::validate_gas_used(&result.receipts, &block.header)
                .map_err(StatelessExecutionError::GasValidationError)
        })?;

        report_cycles("validate_receipts_root", || {
            ethrex_blockchain::validate_receipts_root(&block.header, &result.receipts)
                .map_err(StatelessExecutionError::ReceiptsRootValidationError)
        })?;

        // validate_requests_hash doesn't do anything for l2 blocks as this verifies l1 requests (messages, privileged transactions and consolidations)
        report_cycles("validate_requests_hash", || {
            ethrex_blockchain::validate_requests_hash(
                &block.header,
                &chain_config,
                &result.requests,
            )
            .map_err(StatelessExecutionError::RequestsRootValidationError)
        })?;

        non_privileged_count += block.body.transactions.len();
        acc_receipts.push(result.receipts);
        parent_block_header = &block.header;
    }

    let final_state_root = report_cycles("get_final_state_root", || {
        wrapped_db
            .state_trie_root()
            .map_err(StatelessExecutionError::GuestProgramState)
    })?;

    let last_block = blocks
        .last()
        .ok_or(StatelessExecutionError::EmptyBatchError)?;

    report_cycles("validate_state_root", || {
        ethrex_blockchain::validate_state_root(&last_block.header, final_state_root)
            .map_err(|_chain_err| StatelessExecutionError::InvalidFinalStateTrie)
    })?;

    Ok(ProgramOutput {
        initial_state_hash,
        final_state_hash: final_state_root,
        #[cfg(feature = "l2")]
        l1messages_merkle_root: H256::zero(),
        #[cfg(feature = "l2")]
        privileged_transactions_hash: H256::zero(),
        #[cfg(feature = "l2")]
        blob_versioned_hash: H256::zero(),
        last_block_hash: last_block.header.hash(),
        chain_id: chain_id.into(),
        non_privileged_count: non_privileged_count.into(),
    })
}

#[cfg(feature = "l2")]
pub fn stateless_validation_l2(
    blocks: &[Block],
    execution_witness: ExecutionWitness,
    elasticity_multiplier: u64,
    fee_configs: Vec<FeeConfig>,
    blob_commitment: Commitment,
    blob_proof: Proof,
    chain_id: u64,
) -> Result<ProgramOutput, StatelessExecutionError> {
    let StatelessResult {
        receipts,
        initial_state_hash,
        final_state_hash,
        last_block_hash,
        non_privileged_count,
    } = execute_stateless(
        blocks,
        execution_witness,
        elasticity_multiplier,
        fee_configs.clone(),
    )?;

    let (l1messages, privileged_transactions) =
        get_batch_l1messages_and_privileged_transactions(blocks, &receipts)?;

    let (l1messages_merkle_root, privileged_transactions_hash) =
        compute_l1messages_and_privileged_transactions_digests(
            &l1messages,
            &privileged_transactions,
        )?;

    // TODO: this could be replaced with something like a ProverConfig in the future.
    let validium = (blob_commitment, &blob_proof) == ([0; 48], &[0; 48]);

    // Check blobs are valid
    let blob_versioned_hash = if !validium {
        if fee_configs.is_empty() {
            return Err(StatelessExecutionError::FeeConfigNotFound);
        }
        verify_blob(blocks, &fee_configs, blob_commitment, blob_proof)?
    } else {
        H256::zero()
    };

    Ok(ProgramOutput {
        initial_state_hash,
        final_state_hash,
        l1messages_merkle_root,
        privileged_transactions_hash,
        blob_versioned_hash,
        last_block_hash,
        chain_id: chain_id.into(),
        non_privileged_count,
    })
}

// receipts, account_updates, and last_block_header are only used in L2
#[cfg_attr(not(feature = "l2"), expect(dead_code))]
struct StatelessResult {
    receipts: Vec<Vec<ethrex_common::types::Receipt>>,
    initial_state_hash: H256,
    final_state_hash: H256,
    last_block_hash: H256,
    non_privileged_count: U256,
}

fn execute_stateless(
    blocks: &[Block],
    execution_witness: ExecutionWitness,
    elasticity_multiplier: u64,
<<<<<<< HEAD
    _fee_configs: Option<Vec<FeeConfig>>,
=======
    fee_configs: Vec<FeeConfig>,
>>>>>>> 6ef14c87
) -> Result<StatelessResult, StatelessExecutionError> {
    let guest_program_state: GuestProgramState = execution_witness
        .try_into()
        .map_err(StatelessExecutionError::GuestProgramState)?;

    #[cfg(feature = "l2")]
<<<<<<< HEAD
    let fee_configs = _fee_configs.ok_or_else(|| StatelessExecutionError::FeeConfigNotFound)?;
=======
    if fee_configs.is_empty() {
        return Err(StatelessExecutionError::FeeConfigNotFound);
    }
>>>>>>> 6ef14c87

    let mut wrapped_db = GuestProgramStateWrapper::new(guest_program_state);
    let chain_config = wrapped_db.get_chain_config().map_err(|_| {
        StatelessExecutionError::Internal("No chain config in execution witness".to_string())
    })?;

    // Hashing is an expensive operation in zkVMs, this way we avoid hashing twice
    // (once in get_first_invalid_block_hash(), later in validate_block()).
    wrapped_db.initialize_block_header_hashes(blocks)?;

    // Validate execution witness' block hashes, except parent block hash (latest block hash).
    if let Ok(Some(invalid_block_header)) = wrapped_db.get_first_invalid_block_hash() {
        return Err(StatelessExecutionError::InvalidBlockHash(
            invalid_block_header,
        ));
    }

    // Validate the initial state
    let parent_block_header = &wrapped_db
        .get_block_parent_header(
            blocks
                .first()
                .ok_or(StatelessExecutionError::EmptyBatchError)?
                .header
                .number,
        )
        .map_err(StatelessExecutionError::GuestProgramState)?;
    let initial_state_hash = wrapped_db
        .state_trie_root()
        .map_err(StatelessExecutionError::GuestProgramState)?;
    if initial_state_hash != parent_block_header.state_root {
        return Err(StatelessExecutionError::InvalidInitialStateTrie);
    }

    // Execute blocks
    let mut parent_block_header = parent_block_header;
    let mut acc_account_updates: HashMap<Address, AccountUpdate> = HashMap::new();
    let mut acc_receipts = Vec::new();
    let mut non_privileged_count = 0;

    for (_i, block) in blocks.iter().enumerate() {
        // Validate the block
        ethrex_blockchain::validate_block(
            block,
            parent_block_header,
            &chain_config,
            elasticity_multiplier,
        )
        .map_err(StatelessExecutionError::BlockValidationError)?;

        // Execute block
        #[cfg(feature = "l2")]
        let mut vm = Evm::new_for_l2(
            wrapped_db.clone(),
            fee_configs
                .get(_i)
                .cloned()
                .ok_or_else(|| StatelessExecutionError::FeeConfigNotFound)?,
        )?;
        #[cfg(not(feature = "l2"))]
        let mut vm = Evm::new_for_l1(wrapped_db.clone());
        let result = vm
            .execute_block(block)
            .map_err(StatelessExecutionError::EvmError)?;
        let receipts = result.receipts;
        let account_updates = vm
            .get_state_transitions()
            .map_err(StatelessExecutionError::EvmError)?;

        // Update db for the next block
        wrapped_db
            .apply_account_updates(&account_updates)
            .map_err(StatelessExecutionError::GuestProgramState)?;

        // Update acc_account_updates
        for account in account_updates {
            let address = account.address;
            if let Some(existing) = acc_account_updates.get_mut(&address) {
                existing.merge(account);
            } else {
                acc_account_updates.insert(address, account);
            }
        }

        non_privileged_count += block.body.transactions.len()
            - get_block_privileged_transactions(&block.body.transactions).len();

        ethrex_blockchain::validate_gas_used(&receipts, &block.header)
            .map_err(StatelessExecutionError::GasValidationError)?;
        ethrex_blockchain::validate_receipts_root(&block.header, &receipts)
            .map_err(StatelessExecutionError::ReceiptsRootValidationError)?;
        // validate_requests_hash doesn't do anything for l2 blocks as this verifies l1 requests (messages, privileged transactions and consolidations)
        ethrex_blockchain::validate_requests_hash(&block.header, &chain_config, &result.requests)
            .map_err(StatelessExecutionError::RequestsRootValidationError)?;
        acc_receipts.push(receipts);

        parent_block_header = &block.header;
    }

    // Calculate final state root hash and check
    let last_block = blocks
        .last()
        .ok_or(StatelessExecutionError::EmptyBatchError)?;
    let last_block_state_root = last_block.header.state_root;

    let last_block_hash = last_block.header.hash();
    let final_state_hash = wrapped_db
        .state_trie_root()
        .map_err(StatelessExecutionError::GuestProgramState)?;
    if final_state_hash != last_block_state_root {
        return Err(StatelessExecutionError::InvalidFinalStateTrie);
    }

    Ok(StatelessResult {
        receipts: acc_receipts,
        initial_state_hash,
        final_state_hash,
        last_block_hash,
        non_privileged_count: non_privileged_count.into(),
    })
}

#[cfg(feature = "l2")]
fn get_batch_l1messages_and_privileged_transactions(
    blocks: &[Block],
    receipts: &[Vec<Receipt>],
) -> Result<(Vec<L1Message>, Vec<PrivilegedL2Transaction>), StatelessExecutionError> {
    let mut l1messages = vec![];
    let mut privileged_transactions = vec![];

    for (block, receipts) in blocks.iter().zip(receipts) {
        let txs = &block.body.transactions;
        privileged_transactions.extend(get_block_privileged_transactions(txs));
        l1messages.extend(get_block_l1_messages(receipts));
    }

    Ok((l1messages, privileged_transactions))
}

#[cfg(feature = "l2")]
fn compute_l1messages_and_privileged_transactions_digests(
    l1messages: &[L1Message],
    privileged_transactions: &[PrivilegedL2Transaction],
) -> Result<(H256, H256), StatelessExecutionError> {
    use ethrex_l2_common::{l1_messages::get_l1_message_hash, merkle_tree::compute_merkle_root};

    let message_hashes: Vec<_> = l1messages.iter().map(get_l1_message_hash).collect();
    let privileged_transactions_hashes: Vec<_> = privileged_transactions
        .iter()
        .map(PrivilegedL2Transaction::get_privileged_hash)
        .map(|hash| hash.ok_or(StatelessExecutionError::InvalidPrivilegedTransaction))
        .collect::<Result<_, _>>()?;

    let l1message_merkle_root = compute_merkle_root(&message_hashes);
    let privileged_transactions_hash =
        compute_privileged_transactions_hash(privileged_transactions_hashes)
            .map_err(StatelessExecutionError::PrivilegedTransactionError)?;

    Ok((l1message_merkle_root, privileged_transactions_hash))
}

#[cfg(feature = "l2")]
fn verify_blob(
    blocks: &[Block],
    fee_configs: &[FeeConfig],
    commitment: Commitment,
    proof: Proof,
) -> Result<H256, StatelessExecutionError> {
    use bytes::Bytes;
    use ethrex_crypto::kzg::verify_blob_kzg_proof;

    let len: u64 = blocks.len().try_into()?;
    let mut blob_data = Vec::new();

    blob_data.extend(len.to_be_bytes());

    for block in blocks {
        blob_data.extend(block.encode_to_vec());
    }

    for fee_config in fee_configs {
        blob_data.extend(fee_config.to_vec());
    }

    let blob_data = blob_from_bytes(Bytes::from(blob_data))?;

    if !verify_blob_kzg_proof(blob_data, commitment, proof)? {
        return Err(StatelessExecutionError::InvalidBlobProof);
    }

    Ok(kzg_commitment_to_versioned_hash(&commitment))
}<|MERGE_RESOLUTION|>--- conflicted
+++ resolved
@@ -17,10 +17,7 @@
 use ethrex_l2_common::privileged_transactions::get_block_privileged_transactions;
 use ethrex_rlp::encode::RLPEncode;
 use ethrex_vm::{Evm, EvmError, GuestProgramStateWrapper, VmDatabase};
-<<<<<<< HEAD
 use std::collections::BTreeMap;
-=======
->>>>>>> 6ef14c87
 use std::collections::HashMap;
 
 #[cfg(feature = "l2")]
@@ -364,24 +361,16 @@
     blocks: &[Block],
     execution_witness: ExecutionWitness,
     elasticity_multiplier: u64,
-<<<<<<< HEAD
-    _fee_configs: Option<Vec<FeeConfig>>,
-=======
     fee_configs: Vec<FeeConfig>,
->>>>>>> 6ef14c87
 ) -> Result<StatelessResult, StatelessExecutionError> {
     let guest_program_state: GuestProgramState = execution_witness
         .try_into()
         .map_err(StatelessExecutionError::GuestProgramState)?;
 
     #[cfg(feature = "l2")]
-<<<<<<< HEAD
-    let fee_configs = _fee_configs.ok_or_else(|| StatelessExecutionError::FeeConfigNotFound)?;
-=======
     if fee_configs.is_empty() {
         return Err(StatelessExecutionError::FeeConfigNotFound);
     }
->>>>>>> 6ef14c87
 
     let mut wrapped_db = GuestProgramStateWrapper::new(guest_program_state);
     let chain_config = wrapped_db.get_chain_config().map_err(|_| {
