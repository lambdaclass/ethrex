--- conflicted
+++ resolved
@@ -70,23 +70,19 @@
 ]
 sp1 = ["guest_program/sp1", "dep:sp1-sdk", "dep:sp1-prover"]
 zisk = ["guest_program/zisk"]
-<<<<<<< HEAD
 openvm = [
     "guest_program/openvm",
     "dep:openvm-sdk",
     "dep:openvm-stark-sdk",
     "dep:openvm-continuations",
 ]
-=======
->>>>>>> c68e76d6
 profiling = ["sp1-sdk?/profiling"]
 
 gpu = ["risc0-zkvm?/cuda", "sp1-sdk?/cuda", "openvm-sdk?/cuda"]
 l2 = [
     "guest_program/l2",
     "ethrex-l2/l2",
-] # the prover can work with either l1 or l2 blocks
-ci = ["guest_program/ci"]
+]
 
 # temporary feature until we fix cargo-zisk setup-rom from failing in the CI
 ci = ["guest_program/ci"]
