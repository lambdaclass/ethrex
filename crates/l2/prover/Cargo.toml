--- conflicted
+++ resolved
@@ -34,13 +34,8 @@
 
 zkvm_interface = { path = "./zkvm/interface", default-features = false }
 
-<<<<<<< HEAD
 risc0-zkvm = { version = "=2.1.0", optional = true }
 risc0-zkp = {version = "2.0.1", optional = true }
-=======
-risc0-zkvm = { version = "2.1.0", optional = true }
-risc0-zkp = { version = "2.0.1", optional = true }
->>>>>>> 0c7d7e5c
 
 sp1-sdk = { version = "=5.0.8", optional = true }
 sp1-recursion-gnark-ffi = { version = "=5.0.8", optional = true }
