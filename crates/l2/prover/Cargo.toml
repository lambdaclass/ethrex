--- conflicted
+++ resolved
@@ -60,13 +60,8 @@
 l2 = [
   "ethrex-vm/l2",
   "zkvm_interface/l2",
-<<<<<<< HEAD
+  "ethrex-blockchain/l2",
 ] # the prover can work with either l1 or l2 blocks
-=======
-  "ethrex-blockchain/l2",
-] # the prover can work with both l1 or l2 blocks
-gpu = ["risc0-zkvm/cuda", "sp1-sdk/cuda"]
->>>>>>> d1655468
 
 [lints.clippy]
 unwrap_used = "deny"
