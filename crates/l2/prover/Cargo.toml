--- conflicted
+++ resolved
@@ -26,13 +26,6 @@
 zkvm_interface = { path = "./zkvm/interface", default-features = false }
 risc0-zkvm = { version = "1.1.2" }
 
-# revm (this dep is temporary, should be replaced with ethrex-vm after ExecutionDB is completely integrated into the L1)
-revm = { version = "14.0.3", features = [
-  "std",
-  "serde",
-  "kzg-rs",
-], default-features = false }
-
 [dev-dependencies]
 ethrex-vm.workspace = true
 ethrex-storage.workspace = true
@@ -55,9 +48,6 @@
 unwrap_used = "deny"
 expect_used = "deny"
 indexing_slicing = "deny"
-<<<<<<< HEAD
-panic = "deny"
-=======
 as_conversions = "deny"
 unnecessary_cast = "warn"
->>>>>>> c837250e
+panic = "deny"