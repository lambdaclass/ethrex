--- conflicted
+++ resolved
@@ -7,11 +7,8 @@
 
 [dependencies]
 sp1-zkvm = { version = "=5.0.8", features = ["embedded"] }
-<<<<<<< HEAD
-=======
 rkyv = "0.8.10"
 
->>>>>>> 9f17fb7d
 zkvm_interface = { path = "../" }
 
 ethrex-common = { path = "../../../../../common", default-features = false }
