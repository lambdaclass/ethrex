--- conflicted
+++ resolved
@@ -76,31 +76,14 @@
     let prover = ProverClient::from_env();
     let (_, vk) = prover.setup(&elf);
 
-<<<<<<< HEAD
     std::fs::write(
         "./sp1/out/riscv32im-succinct-zkvm-vk-bn254",
-        vk.vk.bytes32_raw(),
+        format!("{}\n", hex::encode(vk.vk.bytes32())),
     )
     .expect("could not write SP1 vk-bn254 to file");
     std::fs::write(
         "./sp1/out/riscv32im-succinct-zkvm-vk-u32",
-        vk.vk.hash_bytes(),
+        format!("0x{}\n", hex::encode(vk.vk.hash_bytes())),
     )
     .expect("could not write SP1 vk-u32 to file");
-=======
-    let aligned_mode = std::env::var("PROVER_CLIENT_ALIGNED").unwrap_or("false".to_string());
-
-    if aligned_mode == "true" {
-        let vk = vk.vk.hash_bytes();
-        std::fs::write(
-            "./sp1/out/riscv32im-succinct-zkvm-vk",
-            format!("0x{}\n", hex::encode(vk)),
-        )
-        .expect("could not write SP1 vk to file");
-    } else {
-        let vk = vk.vk.bytes32();
-        std::fs::write("./sp1/out/riscv32im-succinct-zkvm-vk", format!("{}\n", vk))
-            .expect("could not write SP1 vk to file");
-    };
->>>>>>> 52fb1b73
 }