#![no_main]

use pico_sdk::io::{commit, read_as};

use ethrex_blockchain::{validate_block, validate_gas_used};
use ethrex_common::Address;
use ethrex_storage::AccountUpdate;
use ethrex_vm::Evm;
use std::collections::HashMap;
#[cfg(feature = "l2")]
use zkvm_interface::deposits::{get_block_deposits, get_deposit_hash};
#[cfg(feature = "l2")]
use zkvm_interface::withdrawals::{get_block_withdrawals, get_withdrawals_merkle_root};
use zkvm_interface::{
    io::{ProgramInput, ProgramOutput},
    trie::{update_tries, verify_db},
};

pico_sdk::entrypoint!(main);

pub fn main() {
    let ProgramInput {
        blocks,
        parent_block_header,
        mut db,
<<<<<<< HEAD
        #[cfg(feature = "l2")]
        withdrawals_merkle_root,
        #[cfg(feature = "l2")]
        deposit_logs_hash,
=======
>>>>>>> d79c00d7
    } = read_as();
    // Tries used for validating initial and final state root
    let (mut state_trie, mut storage_tries) = db
        .get_tries()
        .expect("failed to build state and storage tries or state is not valid");

    // Validate the initial state
    let initial_state_hash = state_trie.hash_no_commit();
    if initial_state_hash != parent_block_header.state_root {
        panic!("invalid initial state trie");
    }
    if !verify_db(&db, &state_trie, &storage_tries).expect("failed to validate database") {
        panic!("invalid database")
    };

    let last_block = blocks.last().expect("empty batch");
    let last_block_state_root = last_block.header.state_root;
    let mut parent_header = parent_block_header;
    let mut acc_account_updates: HashMap<Address, AccountUpdate> = HashMap::new();

    #[cfg(feature = "l2")]
    let mut withdrawals = vec![];
    #[cfg(feature = "l2")]
    let mut deposits_hashes = vec![];

    for block in blocks {
        let fork = db.chain_config.fork(block.header.timestamp);
        // Validate the block
        validate_block(&block, &parent_header, &db.chain_config).expect("invalid block");

        // Execute block
        let mut vm = Evm::from_execution_db(db.clone());
        let result = vm.execute_block(&block).expect("failed to execute block");
        let receipts = result.receipts;
        let account_updates = vm.get_state_transitions(fork)?;

        // Get L2 withdrawals and deposits for this block
        #[cfg(feature = "l2")]
        {
            let block_withdrawals = get_block_withdrawals(&block.body.transactions, &receipts)
                .expect("failed to get block withdrawals");
            let mut block_deposits_hashes = Vec::with_capacity(block_withdrawals.len());
            for deposit in get_block_deposits(&block.body.transactions) {
                block_deposits_hashes.push(
                    deposit
                        .get_deposit_hash()
                        .expect("Failed to get deposit hash for tx"),
                );
            }
            withdrawals.extend(block_withdrawals);
            deposits_hashes.extend(block_deposits_hashes);
        }

        // Update db for the next block
        db.apply_account_updates(&account_updates);

        // Update acc_account_updates
        for account in account_updates {
            let address = account.address;
            if let Some(existing) = acc_account_updates.get_mut(&address) {
                existing.merge(account);
            } else {
                acc_account_updates.insert(address, account);
            }
        }

        validate_gas_used(&receipts, &block.header).expect("invalid gas used");
        parent_header = block.header;
    }

    // Calculate L2 withdrawals root
    #[cfg(feature = "l2")]
    let Ok(withdrawals_merkle_root) = get_withdrawals_merkle_root(withdrawals) else {
        panic!("Failed to calculate withdrawals merkle root");
    };
<<<<<<< HEAD
    // Check witdrawals root
    #[cfg(feature = "l2")]
    if batch_withdrawals_merkle_root != withdrawals_merkle_root {
        panic!("invalid withdrawals merkle root");
    }
    // Calculate L2 deposits logs root
    #[cfg(feature = "l2")]
    let Ok(batch_deposits_logs_hash) = get_deposit_hash(deposits_hashes) else {
        panic!("Failed to calculate deposits logs hash");
    };
    // Check deposits logs root
    #[cfg(feature = "l2")]
    if batch_deposits_logs_hash != deposit_logs_hash {
        panic!("invalid deposits logs hash");
    }
=======
>>>>>>> d79c00d7

    // Update state trie
    let acc_account_updates: Vec<AccountUpdate> = acc_account_updates.values().cloned().collect();
    update_tries(&mut state_trie, &mut storage_tries, &acc_account_updates)
        .expect("failed to update state and storage tries");

    // Calculate final state root hash and check
    let final_state_hash = state_trie.hash_no_commit();
    if final_state_hash != last_block_state_root {
        panic!("invalid final state trie");
    }

    commit(&ProgramOutput {
        initial_state_hash,
        final_state_hash,
        #[cfg(feature = "l2")]
<<<<<<< HEAD
        withdrawals_merkle_root: batch_withdrawals_merkle_root,
        #[cfg(feature = "l2")]
        deposit_logs_hash: batch_deposits_logs_hash,
=======
        withdrawals_merkle_root,
>>>>>>> d79c00d7
    });
}<|MERGE_RESOLUTION|>--- conflicted
+++ resolved
@@ -23,13 +23,8 @@
         blocks,
         parent_block_header,
         mut db,
-<<<<<<< HEAD
-        #[cfg(feature = "l2")]
-        withdrawals_merkle_root,
         #[cfg(feature = "l2")]
         deposit_logs_hash,
-=======
->>>>>>> d79c00d7
     } = read_as();
     // Tries used for validating initial and final state root
     let (mut state_trie, mut storage_tries) = db
@@ -105,12 +100,6 @@
     let Ok(withdrawals_merkle_root) = get_withdrawals_merkle_root(withdrawals) else {
         panic!("Failed to calculate withdrawals merkle root");
     };
-<<<<<<< HEAD
-    // Check witdrawals root
-    #[cfg(feature = "l2")]
-    if batch_withdrawals_merkle_root != withdrawals_merkle_root {
-        panic!("invalid withdrawals merkle root");
-    }
     // Calculate L2 deposits logs root
     #[cfg(feature = "l2")]
     let Ok(batch_deposits_logs_hash) = get_deposit_hash(deposits_hashes) else {
@@ -121,8 +110,6 @@
     if batch_deposits_logs_hash != deposit_logs_hash {
         panic!("invalid deposits logs hash");
     }
-=======
->>>>>>> d79c00d7
 
     // Update state trie
     let acc_account_updates: Vec<AccountUpdate> = acc_account_updates.values().cloned().collect();
@@ -139,12 +126,8 @@
         initial_state_hash,
         final_state_hash,
         #[cfg(feature = "l2")]
-<<<<<<< HEAD
-        withdrawals_merkle_root: batch_withdrawals_merkle_root,
+        withdrawals_merkle_root,
         #[cfg(feature = "l2")]
         deposit_logs_hash: batch_deposits_logs_hash,
-=======
-        withdrawals_merkle_root,
->>>>>>> d79c00d7
     });
 }