#![no_main]

use pico_sdk::io::{commit, read_as};

use ethrex_blockchain::{validate_block, validate_gas_used};
use ethrex_common::Address;
use ethrex_storage::AccountUpdate;
use ethrex_vm::backends::revm::{db::EvmState, REVM};
use ethrex_vm::Evm;
use std::collections::HashMap;
#[cfg(feature = "l2")]
<<<<<<< HEAD
use zkvm_interface::deposits::{get_block_deposits, get_deposit_hash};
#[cfg(feature = "l2")]
=======
>>>>>>> cbe66e9c
use zkvm_interface::withdrawals::{get_block_withdrawals, get_withdrawals_merkle_root};
use zkvm_interface::{
    io::{ProgramInput, ProgramOutput},
    trie::{update_tries, verify_db},
};

pico_sdk::entrypoint!(main);

pub fn main() {
    let ProgramInput {
        blocks,
        parent_block_header,
        mut db,
        elasticity_multiplier,
    } = read_as();
    // Tries used for validating initial and final state root
    let (mut state_trie, mut storage_tries) = db
        .get_tries()
        .expect("failed to build state and storage tries or state is not valid");

    // Validate the initial state
    let initial_state_hash = state_trie.hash_no_commit();
    if initial_state_hash != parent_block_header.state_root {
        panic!("invalid initial state trie");
    }
    if !verify_db(&db, &state_trie, &storage_tries).expect("failed to validate database") {
        panic!("invalid database")
    };

    let last_block = blocks.last().expect("empty batch");
    let last_block_state_root = last_block.header.state_root;
    let mut parent_header = parent_block_header;
    let mut acc_account_updates: HashMap<Address, AccountUpdate> = HashMap::new();

    #[cfg(feature = "l2")]
    let mut withdrawals = vec![];
<<<<<<< HEAD
    #[cfg(feature = "l2")]
    let mut deposits_hashes = vec![];
=======
>>>>>>> cbe66e9c

    for block in blocks {
        // Validate the block
        validate_block(
            &block,
            &parent_header,
            &db.chain_config,
            elasticity_multiplier,
        )
        .expect("invalid block");

        // Execute block
        let mut vm = Evm::from_execution_db(db.clone());
        let result = vm.execute_block(&block).expect("failed to execute block");
        let receipts = result.receipts;
        let account_updates = vm.get_state_transitions()?;

        // Get L2 withdrawals for this block
        #[cfg(feature = "l2")]
        {
            let block_withdrawals = get_block_withdrawals(&block.body.transactions, &receipts)
                .expect("failed to get block withdrawals");
            withdrawals.extend(block_withdrawals);
        }

        // Get L2 withdrawals and deposits for this block
        #[cfg(feature = "l2")]
        {
            let block_withdrawals = get_block_withdrawals(&block.body.transactions, &receipts)
                .expect("failed to get block withdrawals");
            let block_deposits = get_block_deposits(&block.body.transactions);
            let mut block_deposits_hashes = Vec::with_capacity(block_deposits.len());
            for deposit in block_deposits {
                block_deposits_hashes.push(
                    deposit
                        .get_deposit_hash()
                        .expect("Failed to get deposit hash for tx"),
                );
            }
            withdrawals.extend(block_withdrawals);
            deposits_hashes.extend(block_deposits_hashes);
        }

        // Update db for the next block
        db.apply_account_updates(&account_updates);

        // Update acc_account_updates
        for account in account_updates {
            let address = account.address;
            if let Some(existing) = acc_account_updates.get_mut(&address) {
                existing.merge(account);
            } else {
                acc_account_updates.insert(address, account);
            }
        }

        validate_gas_used(&receipts, &block.header).expect("invalid gas used");
        parent_header = block.header;
    }

    // Calculate L2 withdrawals root
    #[cfg(feature = "l2")]
    let Ok(withdrawals_merkle_root) = get_withdrawals_merkle_root(withdrawals) else {
        panic!("Failed to calculate withdrawals merkle root");
    };

<<<<<<< HEAD
    // Calculate L2 deposits logs root
    #[cfg(feature = "l2")]
    let Ok(deposit_logs_hash) = get_deposit_hash(deposits_hashes) else {
        panic!("Failed to calculate deposits logs hash");
    };

=======
>>>>>>> cbe66e9c
    // Update state trie
    let acc_account_updates: Vec<AccountUpdate> = acc_account_updates.values().cloned().collect();
    update_tries(&mut state_trie, &mut storage_tries, &acc_account_updates)
        .expect("failed to update state and storage tries");

    // Calculate final state root hash and check
    let final_state_hash = state_trie.hash_no_commit();
    if final_state_hash != last_block_state_root {
        panic!("invalid final state trie");
    }

    commit(&ProgramOutput {
        initial_state_hash,
        final_state_hash,
        #[cfg(feature = "l2")]
        withdrawals_merkle_root,
<<<<<<< HEAD
        #[cfg(feature = "l2")]
        deposit_logs_hash,
=======
>>>>>>> cbe66e9c
    });
}<|MERGE_RESOLUTION|>--- conflicted
+++ resolved
@@ -9,11 +9,8 @@
 use ethrex_vm::Evm;
 use std::collections::HashMap;
 #[cfg(feature = "l2")]
-<<<<<<< HEAD
 use zkvm_interface::deposits::{get_block_deposits, get_deposit_hash};
 #[cfg(feature = "l2")]
-=======
->>>>>>> cbe66e9c
 use zkvm_interface::withdrawals::{get_block_withdrawals, get_withdrawals_merkle_root};
 use zkvm_interface::{
     io::{ProgramInput, ProgramOutput},
@@ -50,11 +47,8 @@
 
     #[cfg(feature = "l2")]
     let mut withdrawals = vec![];
-<<<<<<< HEAD
     #[cfg(feature = "l2")]
     let mut deposits_hashes = vec![];
-=======
->>>>>>> cbe66e9c
 
     for block in blocks {
         // Validate the block
@@ -121,15 +115,12 @@
         panic!("Failed to calculate withdrawals merkle root");
     };
 
-<<<<<<< HEAD
     // Calculate L2 deposits logs root
     #[cfg(feature = "l2")]
     let Ok(deposit_logs_hash) = get_deposit_hash(deposits_hashes) else {
         panic!("Failed to calculate deposits logs hash");
     };
 
-=======
->>>>>>> cbe66e9c
     // Update state trie
     let acc_account_updates: Vec<AccountUpdate> = acc_account_updates.values().cloned().collect();
     update_tries(&mut state_trie, &mut storage_tries, &acc_account_updates)
@@ -146,10 +137,7 @@
         final_state_hash,
         #[cfg(feature = "l2")]
         withdrawals_merkle_root,
-<<<<<<< HEAD
         #[cfg(feature = "l2")]
         deposit_logs_hash,
-=======
->>>>>>> cbe66e9c
     });
 }