#![no_main]

use pico_sdk::io::{commit, read_as};

use zkvm_interface::io::ProgramInput;

pico_sdk::entrypoint!(main);

pub fn main() {
<<<<<<< HEAD
    let ProgramInput {
        blocks,
        block_headers,
        mut db,
        elasticity_multiplier,
    } = read_as();

    // Enforces there's at least one block header, so windows() call doesn't panic.
    let (Some(oldest_block_header), Some(parent_block_header)) =
        (block_headers.first(), block_headers.last())
    else {
        panic!("no block headers required (should at least contain parent header)");
    };

    // Validate block hashes. The batch's parent hash is checked in the first validate_block() call.
    for window in block_headers.windows(2) {
        let (Some(header), Some(next_header)) = (&window.first(), &window.get(1)) else {
            panic!("block header window len is < 2");
        };
        if next_header.parent_hash != header.hash() {
            panic(format!("invalid block hash for block {}", header.number));
        }
    }
    // Now we know that all hashes are valid for blocks with num >= oldest_block_header
    if !db
        .validate_block_hashes(oldest_block_header.number)
        .map_err(|err| err.to_string())?
    {
        panic("invalid block hashes");
    };

    // Tries used for validating initial and final state root
    let (mut state_trie, mut storage_tries) = db
        .get_tries()
        .expect("failed to build state and storage tries or state is not valid");
=======
    let input: ProgramInput = read_as();
    let output = zkvm_interface::execution::execution_program(input).unwrap();
>>>>>>> 90353f91

    commit(&output);
}<|MERGE_RESOLUTION|>--- conflicted
+++ resolved
@@ -7,46 +7,8 @@
 pico_sdk::entrypoint!(main);
 
 pub fn main() {
-<<<<<<< HEAD
-    let ProgramInput {
-        blocks,
-        block_headers,
-        mut db,
-        elasticity_multiplier,
-    } = read_as();
-
-    // Enforces there's at least one block header, so windows() call doesn't panic.
-    let (Some(oldest_block_header), Some(parent_block_header)) =
-        (block_headers.first(), block_headers.last())
-    else {
-        panic!("no block headers required (should at least contain parent header)");
-    };
-
-    // Validate block hashes. The batch's parent hash is checked in the first validate_block() call.
-    for window in block_headers.windows(2) {
-        let (Some(header), Some(next_header)) = (&window.first(), &window.get(1)) else {
-            panic!("block header window len is < 2");
-        };
-        if next_header.parent_hash != header.hash() {
-            panic(format!("invalid block hash for block {}", header.number));
-        }
-    }
-    // Now we know that all hashes are valid for blocks with num >= oldest_block_header
-    if !db
-        .validate_block_hashes(oldest_block_header.number)
-        .map_err(|err| err.to_string())?
-    {
-        panic("invalid block hashes");
-    };
-
-    // Tries used for validating initial and final state root
-    let (mut state_trie, mut storage_tries) = db
-        .get_tries()
-        .expect("failed to build state and storage tries or state is not valid");
-=======
     let input: ProgramInput = read_as();
     let output = zkvm_interface::execution::execution_program(input).unwrap();
->>>>>>> 90353f91
 
     commit(&output);
 }