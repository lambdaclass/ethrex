--- conflicted
+++ resolved
@@ -30,12 +30,8 @@
 default = []
 risc0 = ["dep:risc0-build", "dep:risc0-zkvm"]
 sp1 = ["dep:sp1-build", "dep:sp1-sdk"]
-<<<<<<< HEAD
-l2 = ["ethrex-vm/l2"]
+l2 = []
 c-kzg = ["ethrex-vm/c-kzg", "ethrex-common/c-kzg"]
-=======
-l2 = []
->>>>>>> 416581dc
 
 [lib]
 path = "./src/lib.rs"