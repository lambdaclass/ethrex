--- conflicted
+++ resolved
@@ -18,16 +18,10 @@
 ethrex-l2-common = { path = "../../../common", default-features = false }
 
 [build-dependencies]
-<<<<<<< HEAD
-risc0-build = { version = "1.2.2", optional = true }
-sp1-build = { version = "5.0.5", optional = true }
-sp1-sdk = { version = "5.0.6", optional = true }
-=======
 risc0-build = { version = "2.1.2", optional = true }
 risc0-zkvm = { version = "2.1.0", optional = true }
 sp1-build = { version = "5.0.0", optional = true }
 sp1-sdk = { version = "5.0.0", optional = true }
->>>>>>> 02672e05
 
 [package.metadata.risc0]
 methods = ["risc0"]
