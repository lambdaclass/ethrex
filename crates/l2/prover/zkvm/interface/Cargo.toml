[package]
name = "zkvm_interface"
version = "0.1.0"
edition = "2024"

[dependencies]
serde = { workspace = true, features = ["derive"] }
serde_with.workspace = true
<<<<<<< HEAD
serde_json.workspace = true
thiserror.workspace = true
=======
serde_json = "1.0.117"
thiserror = "2.0.9"
rkyv.workspace = true
>>>>>>> d744176e

ethrex-common = { path = "../../../../common/", default-features = false }
ethrex-blockchain = { path = "../../../../blockchain/", default-features = false }
ethrex-vm = { path = "../../../../vm", default-features = false }
ethrex-rlp = { path = "../../../../common/rlp", default-features = false }
ethrex-storage = { path = "../../../../storage", default-features = false }
ethrex-trie = { path = "../../../../common/trie", default-features = false }
ethrex-l2-common = { path = "../../../common", default-features = false }

[build-dependencies]
hex.workspace = true
risc0-build = { version = "=2.3.1", optional = true }
risc0-zkvm = { version = "=2.3.1", optional = true }
sp1-build = { version = "=5.0.8", optional = true }
sp1-sdk = { version = "=5.0.8", optional = true }

[package.metadata.risc0]
methods = ["risc0"]

[features]
default = []
risc0 = ["dep:risc0-build", "dep:risc0-zkvm"]
sp1 = ["dep:sp1-build", "dep:sp1-sdk"]
l2 = []
c-kzg = ["ethrex-vm/c-kzg", "ethrex-common/c-kzg"]

[lib]
path = "./src/lib.rs"<|MERGE_RESOLUTION|>--- conflicted
+++ resolved
@@ -6,14 +6,9 @@
 [dependencies]
 serde = { workspace = true, features = ["derive"] }
 serde_with.workspace = true
-<<<<<<< HEAD
 serde_json.workspace = true
 thiserror.workspace = true
-=======
-serde_json = "1.0.117"
-thiserror = "2.0.9"
 rkyv.workspace = true
->>>>>>> d744176e
 
 ethrex-common = { path = "../../../../common/", default-features = false }
 ethrex-blockchain = { path = "../../../../blockchain/", default-features = false }
