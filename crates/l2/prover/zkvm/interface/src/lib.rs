--- conflicted
+++ resolved
@@ -78,14 +78,10 @@
 pub mod trie {
     use std::collections::HashMap;
 
-<<<<<<< HEAD
-    use ethrex_core::{
+    use ethrex_common::{
         types::{AccountInfo, AccountState},
         H160, U256,
     };
-=======
-    use ethrex_common::{types::AccountState, H160, U256};
->>>>>>> c4f6fe43
     use ethrex_rlp::{decode::RLPDecode, encode::RLPEncode, error::RLPDecodeError};
     use ethrex_storage::{hash_address, hash_key, AccountUpdate};
     use ethrex_trie::{Trie, TrieError};
