pub mod methods {
    #[cfg(any(clippy, not(feature = "risc0")))]
    pub const ZKVM_RISC0_PROGRAM_ELF: &[u8] = &[0];
    #[cfg(any(clippy, not(feature = "risc0")))]
    pub const ZKVM_RISC0_PROGRAM_ID: [u32; 8] = [0_u32; 8];
    #[cfg(all(not(clippy), feature = "risc0"))]
    include!(concat!(env!("OUT_DIR"), "/methods.rs"));

    #[cfg(all(not(clippy), feature = "sp1"))]
    pub const ZKVM_SP1_PROGRAM_ELF: &[u8] =
        include_bytes!("../sp1/elf/riscv32im-succinct-zkvm-elf");
    #[cfg(any(clippy, not(feature = "sp1")))]
    pub const ZKVM_SP1_PROGRAM_ELF: &[u8] = &[0];

    #[cfg(all(not(clippy), feature = "pico"))]
    pub const ZKVM_PICO_PROGRAM_ELF: &[u8] =
        include_bytes!(concat!(env!("OUT_DIR"), "/riscv32im-pico-zkvm-elf"));
    #[cfg(any(clippy, not(feature = "pico")))]
    pub const ZKVM_PICO_PROGRAM_ELF: &[u8] = &[0];
}

pub mod io {
    use ethrex_common::{
        types::{Block, BlockHeader},
        H256,
    };
    use ethrex_vm::ExecutionDB;
    use serde::{de::DeserializeOwned, Deserialize, Serialize};
    use serde_with::{serde_as, DeserializeAs, SerializeAs};

    /// Private input variables passed into the zkVM execution program.
    #[serde_as]
    #[derive(Serialize, Deserialize)]
    pub struct ProgramInput {
        /// blocks to execute
        #[serde_as(as = "SerdeJSON")]
        pub blocks: Vec<Block>,
        /// header of the previous block
        #[serde_as(as = "SerdeJSON")]
        pub parent_block_header: BlockHeader,
        /// database containing only the data necessary to execute
        pub db: ExecutionDB,
        /// value used to calculate base fee
        pub elasticity_multiplier: u64,
    }

    /// Public output variables exposed by the zkVM execution program. Some of these are part of
    /// the program input.
    #[derive(Serialize, Deserialize)]
    pub struct ProgramOutput {
        /// initial state trie root hash
        pub initial_state_hash: H256,
        /// final state trie root hash
        pub final_state_hash: H256,
        #[cfg(feature = "l2")]
        /// merkle root of all withdrawals in a batch
        pub withdrawals_merkle_root: H256,
<<<<<<< HEAD
        #[cfg(feature = "l2")]
        /// hash of all the deposit logs made in a batch
        pub deposit_logs_hash: H256,
=======
>>>>>>> cbe66e9c
    }

    impl ProgramOutput {
        pub fn encode(&self) -> Vec<u8> {
            [
                self.initial_state_hash.to_fixed_bytes(),
                self.final_state_hash.to_fixed_bytes(),
                #[cfg(feature = "l2")]
                self.withdrawals_merkle_root.to_fixed_bytes(),
<<<<<<< HEAD
                #[cfg(feature = "l2")]
                self.deposit_logs_hash.to_fixed_bytes(),
=======
>>>>>>> cbe66e9c
            ]
            .concat()
        }
    }

    /// Used with [serde_with] to encode a fields into JSON before serializing its bytes. This is
    /// necessary because a [BlockHeader] isn't compatible with other encoding formats like bincode or RLP.
    pub struct SerdeJSON;

    impl<T: Serialize> SerializeAs<T> for SerdeJSON {
        fn serialize_as<S>(val: &T, serializer: S) -> Result<S::Ok, S::Error>
        where
            S: serde::Serializer,
        {
            let mut encoded = Vec::new();
            serde_json::to_writer(&mut encoded, val).map_err(serde::ser::Error::custom)?;
            serde_with::Bytes::serialize_as(&encoded, serializer)
        }
    }

    impl<'de, T: DeserializeOwned> DeserializeAs<'de, T> for SerdeJSON {
        fn deserialize_as<D>(deserializer: D) -> Result<T, D::Error>
        where
            D: serde::Deserializer<'de>,
        {
            let encoded: Vec<u8> = serde_with::Bytes::deserialize_as(deserializer)?;
            serde_json::from_reader(&encoded[..]).map_err(serde::de::Error::custom)
        }
    }
}

pub mod trie {
    use std::collections::HashMap;

    use ethrex_common::{
        types::{AccountInfo, AccountState},
        H160, U256,
    };
    use ethrex_rlp::{decode::RLPDecode, encode::RLPEncode, error::RLPDecodeError};
    use ethrex_storage::{hash_address, hash_key, AccountUpdate};
    use ethrex_trie::{Trie, TrieError};
    use ethrex_vm::ExecutionDB;
    use thiserror::Error;

    #[derive(Debug, Error)]
    pub enum Error {
        #[error(transparent)]
        TrieError(#[from] TrieError),
        #[error(transparent)]
        RLPDecode(#[from] RLPDecodeError),
        #[error("Missing storage trie for address {0}")]
        MissingStorageTrie(H160),
        #[error("Missing storage for address {0}")]
        StorageNotFound(H160),
    }

    pub fn verify_db(
        db: &ExecutionDB,
        state_trie: &Trie,
        storage_tries: &HashMap<H160, Trie>,
    ) -> Result<bool, Error> {
        // verifies that, for each stored account:
        //  1. account is in state trie
        //  2. account info (nonce, balance, code hash) is correct (the same as encoded in trie)
        //  3. if there's any storage:
        //      3.a. storage root is correct (the same as encoded in trie)
        //      3.b. for each storage value:
        //          3.b.1. every value is in the storage trie, except for zero values which are absent
        //          3.b.2. every value in trie is correct (the same as encoded in trie)
        for (address, db_account_info) in &db.accounts {
            // 1. account is in state trie
            let trie_account_state = match state_trie.get(&hash_address(address)) {
                Ok(Some(encoded_state)) => AccountState::decode(&encoded_state)?,
                Ok(None) => {
                    return Ok(false);
                }
                Err(TrieError::InconsistentTree) => {
                    return Ok(false);
                }
                Err(err) => return Err(err.into()),
            };
            let trie_account_info = AccountInfo {
                nonce: trie_account_state.nonce,
                balance: trie_account_state.balance,
                code_hash: trie_account_state.code_hash,
            };

            // 2. account info is correct
            if db_account_info != &trie_account_info {
                return Ok(false);
            }

            // 3. if there's any storage
            match db.storage.get(address) {
                Some(storage) if !storage.is_empty() => {
                    let storage_trie = storage_tries
                        .get(address)
                        .ok_or(Error::MissingStorageTrie(*address))?;
                    let storage_root = storage_trie.hash_no_commit();

                    // 3.a. storage root is correct
                    if storage_root != trie_account_state.storage_root {
                        return Ok(false);
                    }

                    for (key, db_value) in storage {
                        // 3.b. every value is in storage trie, except for zero values which are
                        //      absent
                        let trie_value = match storage_trie.get(&hash_key(key)) {
                            Ok(Some(encoded)) => U256::decode(&encoded)?,
                            Ok(None) if db_value.is_zero() => {
                                // an absent value must be zero
                                continue;
                            }
                            Ok(None) | Err(TrieError::InconsistentTree) => {
                                // a non-zero value must be encoded in the trie
                                return Ok(false);
                            }
                            Err(err) => return Err(err.into()),
                        };

                        // 3.c. every value is correct
                        if *db_value != trie_value {
                            return Ok(false);
                        }
                    }
                }
                _ => {}
            }
        }

        Ok(true)
    }

    pub fn update_tries(
        state_trie: &mut Trie,
        storage_tries: &mut HashMap<H160, Trie>,
        account_updates: &[AccountUpdate],
    ) -> Result<(), Error> {
        for update in account_updates.iter() {
            let hashed_address = hash_address(&update.address);
            if update.removed {
                // Remove account from trie
                state_trie.remove(hashed_address)?;
            } else {
                // Add or update AccountState in the trie
                // Fetch current state or create a new state to be inserted
                let account_state = state_trie.get(&hashed_address);

                // if there isn't a path into the account (inconsistent tree error), then
                // it's potentially a new account. This is because we're using pruned tries
                // so a proof of exclusion might not be included in the pruned state trie.
                let (mut account_state, is_account_new) = match account_state {
                    Ok(Some(encoded_state)) => (AccountState::decode(&encoded_state)?, false),
                    Ok(None) | Err(TrieError::InconsistentTree) => (AccountState::default(), true),
                    Err(err) => return Err(err.into()),
                };

                if let Some(info) = &update.info {
                    account_state.nonce = info.nonce;
                    account_state.balance = info.balance;
                    account_state.code_hash = info.code_hash;
                }
                // Store the added storage in the account's storage trie and compute its new root
                if !update.added_storage.is_empty() {
                    let storage_trie = if is_account_new {
                        let trie = Trie::from_nodes(None, &[])?;
                        storage_tries.insert(update.address, trie);
                        storage_tries.get_mut(&update.address).unwrap()
                    } else {
                        storage_tries
                            .get_mut(&update.address)
                            .ok_or(Error::MissingStorageTrie(update.address))?
                    };
                    for (storage_key, storage_value) in &update.added_storage {
                        let hashed_key = hash_key(storage_key);
                        if storage_value.is_zero() {
                            storage_trie.remove(hashed_key)?;
                        } else {
                            storage_trie.insert(hashed_key, storage_value.encode_to_vec())?;
                        }
                    }
                    account_state.storage_root = storage_trie.hash_no_commit();
                }
                state_trie.insert(hashed_address, account_state.encode_to_vec())?;
            }
        }
        Ok(())
    }
}

pub mod withdrawals {
    // TODO: We should move this to some kind of "common" library for the L2, but the zkvm programs
    // can't depend on ethrex-l2 because of incompatible dependencies.

    use std::str::FromStr;

    use ethrex_common::{
        types::{Receipt, Transaction, TxKind},
        Address, H160, H256,
    };

    use keccak_hash::keccak;
    use thiserror::Error;

    pub const COMMON_BRIDGE_L2_ADDRESS: Address = H160([
        0x00, 0x00, 0x00, 0x00, 0x00, 0x00, 0x00, 0x00, 0x00, 0x00, 0x00, 0x00, 0x00, 0x00, 0x00,
        0x00, 0x00, 0x00, 0xff, 0xff,
    ]);

    #[derive(Debug, Error)]
    pub enum Error {
        #[error("Withdrawal transaction was invalid")]
        InvalidWithdrawalTransaction,
        #[error("Failed to merkelize withdrawals")]
        FailedToMerkelize,
        #[error("Failed to create withdrawal selector")]
        WithdrawalSelector,
        #[error("Failed to get withdrawal hash")]
        WithdrawalHash,
    }

    pub fn get_block_withdrawals(
        txs: &[Transaction],
        receipts: &[Receipt],
    ) -> Result<Vec<H256>, Error> {
        txs.iter()
            .zip(receipts.iter())
            .filter(|(tx, receipt)| is_withdrawal_l2(tx, receipt))
            .map(|(withdrawal, _)| get_withdrawal_hash(withdrawal).ok_or(Error::WithdrawalHash))
            .collect::<Result<Vec<_>, _>>()
    }

    fn is_withdrawal_l2(tx: &Transaction, receipt: &Receipt) -> bool {
        // WithdrawalInitiated(address,address,uint256)
        let withdrawal_event_selector: H256 =
            H256::from_str("bb2689ff876f7ef453cf8865dde5ab10349d222e2e1383c5152fbdb083f02da2")
                .unwrap();

        match tx.to() {
            TxKind::Call(to) if to == COMMON_BRIDGE_L2_ADDRESS => receipt.logs.iter().any(|log| {
                log.topics
                    .iter()
                    .any(|topic| *topic == withdrawal_event_selector)
            }),
            _ => false,
        }
    }

    pub fn get_withdrawals_merkle_root(withdrawals_hashes: Vec<H256>) -> Result<H256, Error> {
        if !withdrawals_hashes.is_empty() {
            merkelize(withdrawals_hashes)
        } else {
            Ok(H256::zero())
        }
    }

    pub fn get_withdrawal_hash(tx: &Transaction) -> Option<H256> {
        let to_bytes: [u8; 20] = match tx.data().get(16..36)?.try_into() {
            Ok(value) => value,
            Err(_) => return None,
        };
        let to = Address::from(to_bytes);

        let value = tx.value().to_big_endian();

        Some(keccak_hash::keccak(
            [to.as_bytes(), &value, tx.compute_hash().as_bytes()].concat(),
        ))
    }

    pub fn merkelize(data: Vec<H256>) -> Result<H256, Error> {
        let mut data = data;
        let mut first = true;
        while data.len() > 1 || first {
            first = false;
            data = data
                .chunks(2)
                .flat_map(|chunk| -> Result<H256, Error> {
                    let left = chunk.first().ok_or(Error::FailedToMerkelize)?;
                    let right = *chunk.get(1).unwrap_or(left);
                    Ok(keccak([left.as_bytes(), right.as_bytes()].concat())
                        .as_fixed_bytes()
                        .into())
                })
                .collect();
        }
        data.first().copied().ok_or(Error::FailedToMerkelize)
    }
<<<<<<< HEAD
}

#[cfg(feature = "l2")]
pub mod deposits {
    // This module was based on the L1 committer.
    // TODO: We should move this to some kind of "common" library for the L2, but the zkvm programs
    // can't depend on ethrex-l2 because of incompatible dependencies.

    use ethrex_common::{
        types::{PrivilegedL2Transaction, Transaction},
        Address, U256,
    };
    use keccak_hash::{keccak, H256};

    #[derive(Debug, thiserror::Error)]
    pub enum DepositError {
        #[error("Failed to decode deposit hash")]
        FailedToDecodeHash,
        #[error("Length does not fit in u16")]
        LengthTooLarge(#[from] std::num::TryFromIntError),
    }

    #[derive(Clone)]
    pub struct DepositLog {
        pub address: Address,
        pub amount: U256,
        pub nonce: u64,
    }

    pub fn get_block_deposits(txs: &[Transaction]) -> Vec<PrivilegedL2Transaction> {
        txs.iter()
            .filter_map(|tx| match tx {
                Transaction::PrivilegedL2Transaction(tx) => Some(tx.clone()),
                _ => None,
            })
            .collect()
    }

    pub fn get_deposit_hash(deposit_hashes: Vec<H256>) -> Result<H256, DepositError> {
        if !deposit_hashes.is_empty() {
            let deposit_hashes_len: u16 = deposit_hashes
                .len()
                .try_into()
                .map_err(DepositError::from)?;
            Ok(H256::from_slice(
                [
                    &deposit_hashes_len.to_be_bytes(),
                    keccak(
                        deposit_hashes
                            .iter()
                            .map(H256::as_bytes)
                            .collect::<Vec<&[u8]>>()
                            .concat(),
                    )
                    .as_bytes()
                    .get(2..32)
                    .ok_or(DepositError::FailedToDecodeHash)?,
                ]
                .concat()
                .as_slice(),
            ))
        } else {
            Ok(H256::zero())
        }
    }
=======
>>>>>>> cbe66e9c
}<|MERGE_RESOLUTION|>--- conflicted
+++ resolved
@@ -55,12 +55,9 @@
         #[cfg(feature = "l2")]
         /// merkle root of all withdrawals in a batch
         pub withdrawals_merkle_root: H256,
-<<<<<<< HEAD
         #[cfg(feature = "l2")]
         /// hash of all the deposit logs made in a batch
         pub deposit_logs_hash: H256,
-=======
->>>>>>> cbe66e9c
     }
 
     impl ProgramOutput {
@@ -70,11 +67,8 @@
                 self.final_state_hash.to_fixed_bytes(),
                 #[cfg(feature = "l2")]
                 self.withdrawals_merkle_root.to_fixed_bytes(),
-<<<<<<< HEAD
                 #[cfg(feature = "l2")]
                 self.deposit_logs_hash.to_fixed_bytes(),
-=======
->>>>>>> cbe66e9c
             ]
             .concat()
         }
@@ -364,7 +358,6 @@
         }
         data.first().copied().ok_or(Error::FailedToMerkelize)
     }
-<<<<<<< HEAD
 }
 
 #[cfg(feature = "l2")]
@@ -430,6 +423,4 @@
             Ok(H256::zero())
         }
     }
-=======
->>>>>>> cbe66e9c
 }