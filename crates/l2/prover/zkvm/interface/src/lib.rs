<<<<<<< HEAD
pub mod methods {
    #[cfg(any(clippy, not(feature = "risc0")))]
    pub const ZKVM_RISC0_PROGRAM_ELF: &[u8] = &[0];
    #[cfg(any(clippy, not(feature = "risc0")))]
    pub const ZKVM_RISC0_PROGRAM_ID: [u32; 8] = [0_u32; 8];
    #[cfg(all(not(clippy), feature = "risc0"))]
    include!(concat!(env!("OUT_DIR"), "/methods.rs"));

    #[cfg(all(not(clippy), feature = "pico"))]
    pub const ZKVM_PICO_PROGRAM_ELF: &[u8] =
        include_bytes!(concat!(env!("OUT_DIR"), "/riscv32im-pico-zkvm-elf"));
    #[cfg(any(clippy, not(feature = "pico")))]
    pub const ZKVM_PICO_PROGRAM_ELF: &[u8] = &[0];
}

pub mod io {
    use ethrex_common::{
        types::{blobs_bundle, Block, BlockHeader},
        H256,
    };
    use ethrex_l2_common::StateDiff;
    use ethrex_vm::ProverDB;
    use serde::{de::DeserializeOwned, Deserialize, Serialize};
    use serde_with::{serde_as, DeserializeAs, SerializeAs};

    /// Private input variables passed into the zkVM execution program.
    #[serde_as]
    #[derive(Serialize, Deserialize)]
    pub struct ProgramInput {
        /// blocks to execute
        #[serde_as(as = "SerdeJSON")]
        pub blocks: Vec<Block>,
        /// header of the previous block
        #[serde_as(as = "SerdeJSON")]
        pub parent_block_header: BlockHeader,
        /// database containing only the data necessary to execute
        pub db: ProverDB,
        /// value used to calculate base fee
        pub elasticity_multiplier: u64,
        #[cfg(feature = "l2")]
        #[serde_as(as = "SerdeJSON")]
        pub state_diff: StateDiff,
        #[cfg(feature = "l2")]
        #[serde_as(as = "[_; 48]")]
        pub blob_commitment: blobs_bundle::Commitment,
        #[cfg(feature = "l2")]
        #[serde_as(as = "[_; 48]")]
        pub blob_proof: blobs_bundle::Proof,
    }

    impl Default for ProgramInput {
        fn default() -> Self {
            Self {
                blocks: Default::default(),
                parent_block_header: Default::default(),
                db: Default::default(),
                elasticity_multiplier: Default::default(),
                #[cfg(feature = "l2")]
                state_diff: Default::default(),
                #[cfg(feature = "l2")]
                blob_commitment: [0; 48],
                #[cfg(feature = "l2")]
                blob_proof: [0; 48],
            }
        }
    }

    /// Public output variables exposed by the zkVM execution program. Some of these are part of
    /// the program input.
    #[derive(Serialize, Deserialize)]
    pub struct ProgramOutput {
        /// initial state trie root hash
        pub initial_state_hash: H256,
        /// final state trie root hash
        pub final_state_hash: H256,
        #[cfg(feature = "l2")]
        /// merkle root of all withdrawals in a batch
        pub withdrawals_merkle_root: H256,
        #[cfg(feature = "l2")]
        /// hash of all the deposit logs made in a batch
        pub deposit_logs_hash: H256,
        #[cfg(feature = "l2")]
        /// blob commitment versioned hash
        pub blob_versioned_hash: H256,
    }

    impl ProgramOutput {
        pub fn encode(&self) -> Vec<u8> {
            [
                self.initial_state_hash.to_fixed_bytes(),
                self.final_state_hash.to_fixed_bytes(),
                #[cfg(feature = "l2")]
                self.withdrawals_merkle_root.to_fixed_bytes(),
                #[cfg(feature = "l2")]
                self.deposit_logs_hash.to_fixed_bytes(),
                #[cfg(feature = "l2")]
                self.blob_versioned_hash.to_fixed_bytes(),
            ]
            .concat()
        }
    }

    /// Used with [serde_with] to encode a fields into JSON before serializing its bytes. This is
    /// necessary because a [BlockHeader] isn't compatible with other encoding formats like bincode or RLP.
    pub struct SerdeJSON;

    impl<T: Serialize> SerializeAs<T> for SerdeJSON {
        fn serialize_as<S>(val: &T, serializer: S) -> Result<S::Ok, S::Error>
        where
            S: serde::Serializer,
        {
            let mut encoded = Vec::new();
            serde_json::to_writer(&mut encoded, val).map_err(serde::ser::Error::custom)?;
            serde_with::Bytes::serialize_as(&encoded, serializer)
        }
    }

    impl<'de, T: DeserializeOwned> DeserializeAs<'de, T> for SerdeJSON {
        fn deserialize_as<D>(deserializer: D) -> Result<T, D::Error>
        where
            D: serde::Deserializer<'de>,
        {
            let encoded: Vec<u8> = serde_with::Bytes::deserialize_as(deserializer)?;
            serde_json::from_reader(&encoded[..]).map_err(serde::de::Error::custom)
        }
    }
}

pub mod trie {
    use std::collections::HashMap;

    use ethrex_common::{
        types::{AccountInfo, AccountState, AccountUpdate},
        H160, U256,
    };
    use ethrex_rlp::{decode::RLPDecode, encode::RLPEncode, error::RLPDecodeError};
    use ethrex_storage::{hash_address, hash_key};
    use ethrex_trie::{Trie, TrieError};
    use ethrex_vm::ProverDB;
    use thiserror::Error;

    #[derive(Debug, Error)]
    pub enum Error {
        #[error(transparent)]
        TrieError(#[from] TrieError),
        #[error(transparent)]
        RLPDecode(#[from] RLPDecodeError),
        #[error("Missing storage trie for address {0}")]
        MissingStorageTrie(H160),
        #[error("Missing storage for address {0}")]
        StorageNotFound(H160),
    }

    pub fn verify_db(
        db: &ProverDB,
        state_trie: &Trie,
        storage_tries: &HashMap<H160, Trie>,
    ) -> Result<bool, Error> {
        // verifies that, for each stored account:
        //  1. account is in state trie
        //  2. account info (nonce, balance, code hash) is correct (the same as encoded in trie)
        //  3. if there's any storage:
        //      3.a. storage root is correct (the same as encoded in trie)
        //      3.b. for each storage value:
        //          3.b.1. every value is in the storage trie, except for zero values which are absent
        //          3.b.2. every value in trie is correct (the same as encoded in trie)
        for (address, db_account_info) in &db.accounts {
            // 1. account is in state trie
            let trie_account_state = match state_trie.get(&hash_address(address)) {
                Ok(Some(encoded_state)) => AccountState::decode(&encoded_state)?,
                Ok(None) => {
                    return Ok(false);
                }
                Err(TrieError::InconsistentTree) => {
                    return Ok(false);
                }
                Err(err) => return Err(err.into()),
            };
            let trie_account_info = AccountInfo {
                nonce: trie_account_state.nonce,
                balance: trie_account_state.balance,
                code_hash: trie_account_state.code_hash,
            };

            // 2. account info is correct
            if db_account_info != &trie_account_info {
                return Ok(false);
            }

            // 3. if there's any storage
            match db.storage.get(address) {
                Some(storage) if !storage.is_empty() => {
                    let storage_trie = storage_tries
                        .get(address)
                        .ok_or(Error::MissingStorageTrie(*address))?;
                    let storage_root = storage_trie.hash_no_commit();

                    // 3.a. storage root is correct
                    if storage_root != trie_account_state.storage_root {
                        return Ok(false);
                    }

                    for (key, db_value) in storage {
                        // 3.b. every value is in storage trie, except for zero values which are
                        //      absent
                        let trie_value = match storage_trie.get(&hash_key(key)) {
                            Ok(Some(encoded)) => U256::decode(&encoded)?,
                            Ok(None) if db_value.is_zero() => {
                                // an absent value must be zero
                                continue;
                            }
                            Ok(None) | Err(TrieError::InconsistentTree) => {
                                // a non-zero value must be encoded in the trie
                                return Ok(false);
                            }
                            Err(err) => return Err(err.into()),
                        };

                        // 3.c. every value is correct
                        if *db_value != trie_value {
                            return Ok(false);
                        }
                    }
                }
                _ => {}
            }
        }

        Ok(true)
    }

    pub fn update_tries(
        state_trie: &mut Trie,
        storage_tries: &mut HashMap<H160, Trie>,
        account_updates: &[AccountUpdate],
    ) -> Result<(), Error> {
        for update in account_updates.iter() {
            let hashed_address = hash_address(&update.address);
            if update.removed {
                // Remove account from trie
                state_trie.remove(hashed_address)?;
            } else {
                // Add or update AccountState in the trie
                // Fetch current state or create a new state to be inserted
                let account_state = state_trie.get(&hashed_address);

                // if there isn't a path into the account (inconsistent tree error), then
                // it's potentially a new account. This is because we're using pruned tries
                // so a proof of exclusion might not be included in the pruned state trie.
                let (mut account_state, is_account_new) = match account_state {
                    Ok(Some(encoded_state)) => (AccountState::decode(&encoded_state)?, false),
                    Ok(None) | Err(TrieError::InconsistentTree) => (AccountState::default(), true),
                    Err(err) => return Err(err.into()),
                };

                if let Some(info) = &update.info {
                    account_state.nonce = info.nonce;
                    account_state.balance = info.balance;
                    account_state.code_hash = info.code_hash;
                }
                // Store the added storage in the account's storage trie and compute its new root
                if !update.added_storage.is_empty() {
                    let storage_trie = if is_account_new {
                        let trie = Trie::from_nodes(None, &[])?;
                        storage_tries.insert(update.address, trie);
                        storage_tries.get_mut(&update.address).unwrap()
                    } else {
                        storage_tries
                            .get_mut(&update.address)
                            .ok_or(Error::MissingStorageTrie(update.address))?
                    };
                    for (storage_key, storage_value) in &update.added_storage {
                        let hashed_key = hash_key(storage_key);
                        if storage_value.is_zero() {
                            storage_trie.remove(hashed_key)?;
                        } else {
                            storage_trie.insert(hashed_key, storage_value.encode_to_vec())?;
                        }
                    }
                    account_state.storage_root = storage_trie.hash_no_commit();
                }
                state_trie.insert(hashed_address, account_state.encode_to_vec())?;
            }
        }
        Ok(())
    }
}
=======
pub mod io;
pub mod methods;
pub mod trie;
pub mod withdrawals;

#[cfg(feature = "l2")]
pub mod deposits;
>>>>>>> 2e127484
<|MERGE_RESOLUTION|>--- conflicted
+++ resolved
@@ -1,297 +1,7 @@
-<<<<<<< HEAD
-pub mod methods {
-    #[cfg(any(clippy, not(feature = "risc0")))]
-    pub const ZKVM_RISC0_PROGRAM_ELF: &[u8] = &[0];
-    #[cfg(any(clippy, not(feature = "risc0")))]
-    pub const ZKVM_RISC0_PROGRAM_ID: [u32; 8] = [0_u32; 8];
-    #[cfg(all(not(clippy), feature = "risc0"))]
-    include!(concat!(env!("OUT_DIR"), "/methods.rs"));
-
-    #[cfg(all(not(clippy), feature = "pico"))]
-    pub const ZKVM_PICO_PROGRAM_ELF: &[u8] =
-        include_bytes!(concat!(env!("OUT_DIR"), "/riscv32im-pico-zkvm-elf"));
-    #[cfg(any(clippy, not(feature = "pico")))]
-    pub const ZKVM_PICO_PROGRAM_ELF: &[u8] = &[0];
-}
-
-pub mod io {
-    use ethrex_common::{
-        types::{blobs_bundle, Block, BlockHeader},
-        H256,
-    };
-    use ethrex_l2_common::StateDiff;
-    use ethrex_vm::ProverDB;
-    use serde::{de::DeserializeOwned, Deserialize, Serialize};
-    use serde_with::{serde_as, DeserializeAs, SerializeAs};
-
-    /// Private input variables passed into the zkVM execution program.
-    #[serde_as]
-    #[derive(Serialize, Deserialize)]
-    pub struct ProgramInput {
-        /// blocks to execute
-        #[serde_as(as = "SerdeJSON")]
-        pub blocks: Vec<Block>,
-        /// header of the previous block
-        #[serde_as(as = "SerdeJSON")]
-        pub parent_block_header: BlockHeader,
-        /// database containing only the data necessary to execute
-        pub db: ProverDB,
-        /// value used to calculate base fee
-        pub elasticity_multiplier: u64,
-        #[cfg(feature = "l2")]
-        #[serde_as(as = "SerdeJSON")]
-        pub state_diff: StateDiff,
-        #[cfg(feature = "l2")]
-        #[serde_as(as = "[_; 48]")]
-        pub blob_commitment: blobs_bundle::Commitment,
-        #[cfg(feature = "l2")]
-        #[serde_as(as = "[_; 48]")]
-        pub blob_proof: blobs_bundle::Proof,
-    }
-
-    impl Default for ProgramInput {
-        fn default() -> Self {
-            Self {
-                blocks: Default::default(),
-                parent_block_header: Default::default(),
-                db: Default::default(),
-                elasticity_multiplier: Default::default(),
-                #[cfg(feature = "l2")]
-                state_diff: Default::default(),
-                #[cfg(feature = "l2")]
-                blob_commitment: [0; 48],
-                #[cfg(feature = "l2")]
-                blob_proof: [0; 48],
-            }
-        }
-    }
-
-    /// Public output variables exposed by the zkVM execution program. Some of these are part of
-    /// the program input.
-    #[derive(Serialize, Deserialize)]
-    pub struct ProgramOutput {
-        /// initial state trie root hash
-        pub initial_state_hash: H256,
-        /// final state trie root hash
-        pub final_state_hash: H256,
-        #[cfg(feature = "l2")]
-        /// merkle root of all withdrawals in a batch
-        pub withdrawals_merkle_root: H256,
-        #[cfg(feature = "l2")]
-        /// hash of all the deposit logs made in a batch
-        pub deposit_logs_hash: H256,
-        #[cfg(feature = "l2")]
-        /// blob commitment versioned hash
-        pub blob_versioned_hash: H256,
-    }
-
-    impl ProgramOutput {
-        pub fn encode(&self) -> Vec<u8> {
-            [
-                self.initial_state_hash.to_fixed_bytes(),
-                self.final_state_hash.to_fixed_bytes(),
-                #[cfg(feature = "l2")]
-                self.withdrawals_merkle_root.to_fixed_bytes(),
-                #[cfg(feature = "l2")]
-                self.deposit_logs_hash.to_fixed_bytes(),
-                #[cfg(feature = "l2")]
-                self.blob_versioned_hash.to_fixed_bytes(),
-            ]
-            .concat()
-        }
-    }
-
-    /// Used with [serde_with] to encode a fields into JSON before serializing its bytes. This is
-    /// necessary because a [BlockHeader] isn't compatible with other encoding formats like bincode or RLP.
-    pub struct SerdeJSON;
-
-    impl<T: Serialize> SerializeAs<T> for SerdeJSON {
-        fn serialize_as<S>(val: &T, serializer: S) -> Result<S::Ok, S::Error>
-        where
-            S: serde::Serializer,
-        {
-            let mut encoded = Vec::new();
-            serde_json::to_writer(&mut encoded, val).map_err(serde::ser::Error::custom)?;
-            serde_with::Bytes::serialize_as(&encoded, serializer)
-        }
-    }
-
-    impl<'de, T: DeserializeOwned> DeserializeAs<'de, T> for SerdeJSON {
-        fn deserialize_as<D>(deserializer: D) -> Result<T, D::Error>
-        where
-            D: serde::Deserializer<'de>,
-        {
-            let encoded: Vec<u8> = serde_with::Bytes::deserialize_as(deserializer)?;
-            serde_json::from_reader(&encoded[..]).map_err(serde::de::Error::custom)
-        }
-    }
-}
-
-pub mod trie {
-    use std::collections::HashMap;
-
-    use ethrex_common::{
-        types::{AccountInfo, AccountState, AccountUpdate},
-        H160, U256,
-    };
-    use ethrex_rlp::{decode::RLPDecode, encode::RLPEncode, error::RLPDecodeError};
-    use ethrex_storage::{hash_address, hash_key};
-    use ethrex_trie::{Trie, TrieError};
-    use ethrex_vm::ProverDB;
-    use thiserror::Error;
-
-    #[derive(Debug, Error)]
-    pub enum Error {
-        #[error(transparent)]
-        TrieError(#[from] TrieError),
-        #[error(transparent)]
-        RLPDecode(#[from] RLPDecodeError),
-        #[error("Missing storage trie for address {0}")]
-        MissingStorageTrie(H160),
-        #[error("Missing storage for address {0}")]
-        StorageNotFound(H160),
-    }
-
-    pub fn verify_db(
-        db: &ProverDB,
-        state_trie: &Trie,
-        storage_tries: &HashMap<H160, Trie>,
-    ) -> Result<bool, Error> {
-        // verifies that, for each stored account:
-        //  1. account is in state trie
-        //  2. account info (nonce, balance, code hash) is correct (the same as encoded in trie)
-        //  3. if there's any storage:
-        //      3.a. storage root is correct (the same as encoded in trie)
-        //      3.b. for each storage value:
-        //          3.b.1. every value is in the storage trie, except for zero values which are absent
-        //          3.b.2. every value in trie is correct (the same as encoded in trie)
-        for (address, db_account_info) in &db.accounts {
-            // 1. account is in state trie
-            let trie_account_state = match state_trie.get(&hash_address(address)) {
-                Ok(Some(encoded_state)) => AccountState::decode(&encoded_state)?,
-                Ok(None) => {
-                    return Ok(false);
-                }
-                Err(TrieError::InconsistentTree) => {
-                    return Ok(false);
-                }
-                Err(err) => return Err(err.into()),
-            };
-            let trie_account_info = AccountInfo {
-                nonce: trie_account_state.nonce,
-                balance: trie_account_state.balance,
-                code_hash: trie_account_state.code_hash,
-            };
-
-            // 2. account info is correct
-            if db_account_info != &trie_account_info {
-                return Ok(false);
-            }
-
-            // 3. if there's any storage
-            match db.storage.get(address) {
-                Some(storage) if !storage.is_empty() => {
-                    let storage_trie = storage_tries
-                        .get(address)
-                        .ok_or(Error::MissingStorageTrie(*address))?;
-                    let storage_root = storage_trie.hash_no_commit();
-
-                    // 3.a. storage root is correct
-                    if storage_root != trie_account_state.storage_root {
-                        return Ok(false);
-                    }
-
-                    for (key, db_value) in storage {
-                        // 3.b. every value is in storage trie, except for zero values which are
-                        //      absent
-                        let trie_value = match storage_trie.get(&hash_key(key)) {
-                            Ok(Some(encoded)) => U256::decode(&encoded)?,
-                            Ok(None) if db_value.is_zero() => {
-                                // an absent value must be zero
-                                continue;
-                            }
-                            Ok(None) | Err(TrieError::InconsistentTree) => {
-                                // a non-zero value must be encoded in the trie
-                                return Ok(false);
-                            }
-                            Err(err) => return Err(err.into()),
-                        };
-
-                        // 3.c. every value is correct
-                        if *db_value != trie_value {
-                            return Ok(false);
-                        }
-                    }
-                }
-                _ => {}
-            }
-        }
-
-        Ok(true)
-    }
-
-    pub fn update_tries(
-        state_trie: &mut Trie,
-        storage_tries: &mut HashMap<H160, Trie>,
-        account_updates: &[AccountUpdate],
-    ) -> Result<(), Error> {
-        for update in account_updates.iter() {
-            let hashed_address = hash_address(&update.address);
-            if update.removed {
-                // Remove account from trie
-                state_trie.remove(hashed_address)?;
-            } else {
-                // Add or update AccountState in the trie
-                // Fetch current state or create a new state to be inserted
-                let account_state = state_trie.get(&hashed_address);
-
-                // if there isn't a path into the account (inconsistent tree error), then
-                // it's potentially a new account. This is because we're using pruned tries
-                // so a proof of exclusion might not be included in the pruned state trie.
-                let (mut account_state, is_account_new) = match account_state {
-                    Ok(Some(encoded_state)) => (AccountState::decode(&encoded_state)?, false),
-                    Ok(None) | Err(TrieError::InconsistentTree) => (AccountState::default(), true),
-                    Err(err) => return Err(err.into()),
-                };
-
-                if let Some(info) = &update.info {
-                    account_state.nonce = info.nonce;
-                    account_state.balance = info.balance;
-                    account_state.code_hash = info.code_hash;
-                }
-                // Store the added storage in the account's storage trie and compute its new root
-                if !update.added_storage.is_empty() {
-                    let storage_trie = if is_account_new {
-                        let trie = Trie::from_nodes(None, &[])?;
-                        storage_tries.insert(update.address, trie);
-                        storage_tries.get_mut(&update.address).unwrap()
-                    } else {
-                        storage_tries
-                            .get_mut(&update.address)
-                            .ok_or(Error::MissingStorageTrie(update.address))?
-                    };
-                    for (storage_key, storage_value) in &update.added_storage {
-                        let hashed_key = hash_key(storage_key);
-                        if storage_value.is_zero() {
-                            storage_trie.remove(hashed_key)?;
-                        } else {
-                            storage_trie.insert(hashed_key, storage_value.encode_to_vec())?;
-                        }
-                    }
-                    account_state.storage_root = storage_trie.hash_no_commit();
-                }
-                state_trie.insert(hashed_address, account_state.encode_to_vec())?;
-            }
-        }
-        Ok(())
-    }
-}
-=======
 pub mod io;
 pub mod methods;
 pub mod trie;
 pub mod withdrawals;
 
 #[cfg(feature = "l2")]
-pub mod deposits;
->>>>>>> 2e127484
+pub mod deposits;