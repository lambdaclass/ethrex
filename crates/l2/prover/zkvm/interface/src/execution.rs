--- conflicted
+++ resolved
@@ -173,32 +173,20 @@
     blob_proof: Proof,
     chain_id: u64,
 ) -> Result<ProgramOutput, StatelessExecutionError> {
-<<<<<<< HEAD
     let initial_db = match pre_execution_state {
         PreExecutionState::Witness(ref db) => {
             PreExecutionState::Witness(Box::new(ExecutionWitnessResult {
                 block_headers: db.block_headers.clone(),
                 chain_config: db.chain_config,
                 codes: db.codes.clone(),
-                keys: db.keys.clone(),
                 state_trie: None,
                 storage_tries: HashMap::new(),
-                state_trie_nodes: db.state_trie_nodes.clone(),
                 parent_block_header: db.parent_block_header.clone(),
+                state_nodes: db.state_nodes.clone(),
+                touched_account_storage_slots: HashMap::new(),
             }))
         }
         PreExecutionState::DB(ref db) => PreExecutionState::DB(Box::new(*db.clone())),
-=======
-    let mut initial_db = ExecutionWitnessResult {
-        block_headers: db.block_headers.clone(),
-        chain_config: db.chain_config,
-        codes: db.codes.clone(),
-        state_trie: None,
-        storage_tries: HashMap::new(),
-        parent_block_header: db.parent_block_header.clone(),
-        state_nodes: db.state_nodes.clone(),
-        touched_account_storage_slots: HashMap::new(),
->>>>>>> a4de96d6
     };
 
     let StatelessResult {
