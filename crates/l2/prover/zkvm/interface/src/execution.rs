--- conflicted
+++ resolved
@@ -69,10 +69,8 @@
     InvalidFinalStateTrie,
     #[error("Missing deposit hash")]
     MissingDepositHash,
-<<<<<<< HEAD
     #[error("Failed to apply account updates {0}")]
     ApplyAccountUpdates(String),
-=======
     #[error("No block headers required, should at least require parent header")]
     NoHeadersRequired,
     #[error("Unreachable code reached: {0}")]
@@ -81,7 +79,6 @@
     InvalidBlockHash(u64),
     #[error("Invalid parent block header")]
     InvalidParentBlockHeader,
->>>>>>> ffb0ad4c
     #[error("Failed to calculate deposit hash")]
     InvalidDeposit,
     #[error("Internal error: {0}")]
@@ -120,12 +117,8 @@
 
 pub fn stateless_validation_l1(
     blocks: &[Block],
-<<<<<<< HEAD
-    parent_block_header: &BlockHeader,
     db: &mut ExecutionWitnessResult,
-=======
-    db: &mut ProverDB,
->>>>>>> ffb0ad4c
+
     elasticity_multiplier: u64,
 ) -> Result<ProgramOutput, StatelessExecutionError> {
     let StatelessResult {
@@ -150,17 +143,12 @@
 #[cfg(feature = "l2")]
 pub fn stateless_validation_l2(
     blocks: &[Block],
-<<<<<<< HEAD
-    parent_block_header: &BlockHeader,
     db: &mut ExecutionWitnessResult,
-=======
-    db: &mut ProverDB,
->>>>>>> ffb0ad4c
     elasticity_multiplier: u64,
     blob_commitment: Commitment,
     blob_proof: Proof,
 ) -> Result<ProgramOutput, StatelessExecutionError> {
-    let initial_db = db.clone();
+    let mut initial_db = db.clone();
 
     let StatelessResult {
         receipts,
@@ -180,6 +168,9 @@
 
     // Check state diffs are valid
     let blob_versioned_hash = if !validium {
+        initial_db
+            .rebuild_tries()
+            .map_err(|_| StatelessExecutionError::InvalidInitialStateTrie)?;
         let state_diff = prepare_state_diff(
             last_block_header,
             &initial_db,
@@ -213,25 +204,29 @@
 
 fn execute_stateless(
     blocks: &[Block],
-<<<<<<< HEAD
-    parent_block_header: &BlockHeader,
     db: &mut ExecutionWitnessResult,
     elasticity_multiplier: u64,
 ) -> Result<StatelessResult, StatelessExecutionError> {
-    let _ = db.rebuild_tries();
-=======
-    db: &mut ProverDB,
-    elasticity_multiplier: u64,
-) -> Result<StatelessResult, StatelessExecutionError> {
+    db.rebuild_tries()
+        .map_err(|_| StatelessExecutionError::InvalidInitialStateTrie)?;
+
     // Validate block hashes, except parent block hash (latest block hash)
-    if let Some(invalid_block_header) = db.get_first_invalid_block_hash()? {
+    if let Ok(Some(invalid_block_header)) = db.get_first_invalid_block_hash() {
         return Err(StatelessExecutionError::InvalidBlockHash(
             invalid_block_header,
         ));
     }
 
     // Validate parent block header
-    let parent_block_header = db.get_last_block_header()?;
+    let parent_block_header = db
+        .get_block_parent_header(
+            blocks
+                .first()
+                .ok_or(StatelessExecutionError::EmptyBatchError)?
+                .header
+                .number,
+        )
+        .map_err(|_| StatelessExecutionError::NoHeadersRequired)?;
     let first_block_header = &blocks
         .first()
         .ok_or(StatelessExecutionError::EmptyBatchError)?
@@ -240,12 +235,6 @@
         return Err(StatelessExecutionError::InvalidParentBlockHeader);
     }
 
-    // Tries used for validating initial state root
-    let (mut state_trie, mut storage_tries) = db
-        .get_tries()
-        .map_err(StatelessExecutionError::ProverDBError)?;
-
->>>>>>> ffb0ad4c
     // Validate the initial state
     let initial_state_hash = db
         .state_trie_root()
