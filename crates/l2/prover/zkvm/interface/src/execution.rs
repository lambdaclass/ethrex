use crate::io::{ProgramInput, ProgramOutput};
use ethrex_blockchain::error::ChainError;
use ethrex_blockchain::{
    validate_block, validate_gas_used, validate_receipts_root, validate_requests_hash,
};
use ethrex_common::Address;
use ethrex_common::types::AccountUpdate;
use ethrex_common::types::{
    block_execution_witness::ExecutionWitnessError, block_execution_witness::ExecutionWitnessResult,
};
use ethrex_common::{
    H256,
    types::{Block, BlockHeader},
};
#[cfg(feature = "l2")]
use ethrex_l2_common::l1_messages::L1Message;
use ethrex_vm::{Evm, EvmEngine, EvmError, ProverDBError};
use std::collections::HashMap;

#[cfg(feature = "l2")]
use ethrex_common::types::{
    BlobsBundleError, Commitment, PrivilegedL2Transaction, Proof, Receipt, blob_from_bytes,
    kzg_commitment_to_versioned_hash,
};
use ethrex_l2_common::{
    deposits::{DepositError, compute_deposit_logs_hash, get_block_deposits},
    l1_messages::get_block_l1_messages,
    state_diff::{StateDiff, StateDiffError, prepare_state_diff},
};
#[cfg(feature = "l2")]
use kzg_rs::{Blob, Bytes48, KzgProof, get_kzg_settings};

#[derive(Debug, thiserror::Error)]
pub enum StatelessExecutionError {
    #[error("ProverDB error: {0}")]
    ProverDBError(#[from] ProverDBError),
    #[error("Block validation error: {0}")]
    BlockValidationError(ChainError),
    #[error("Gas validation error: {0}")]
    GasValidationError(ChainError),
    #[error("L1Message validation error: {0}")]
    RequestsRootValidationError(ChainError),
    #[error("Receipts validation error: {0}")]
    ReceiptsRootValidationError(ChainError),
    #[error("EVM error: {0}")]
    EvmError(#[from] EvmError),
<<<<<<< HEAD
    #[cfg(feature = "l2")]
    #[error("L1Message calculation error: {0}")]
    L1MessageError(#[from] L1MessagingError),
=======
>>>>>>> e46e4cbb
    #[cfg(feature = "l2")]
    #[error("Deposit calculation error: {0}")]
    DepositError(#[from] DepositError),
    #[cfg(feature = "l2")]
    #[error("State diff error: {0}")]
    StateDiffError(#[from] StateDiffError),
    #[cfg(feature = "l2")]
    #[error("Blobs bundle error: {0}")]
    BlobsBundleError(#[from] BlobsBundleError),
    #[cfg(feature = "l2")]
    #[error("KZG error (proof couldn't be verified): {0}")]
    KzgError(kzg_rs::KzgError),
    #[cfg(feature = "l2")]
    #[error("Invalid KZG blob proof")]
    InvalidBlobProof,
    #[cfg(feature = "l2")]
    #[error("Invalid state diff")]
    InvalidStateDiff,
    #[error("Batch has no blocks")]
    EmptyBatchError,
    #[error("Execution witness error: {0}")]
    ExecutionWitness(#[from] ExecutionWitnessError),
    #[error("Invalid initial state trie")]
    InvalidInitialStateTrie,
    #[error("Invalid final state trie")]
    InvalidFinalStateTrie,
    #[error("Missing deposit hash")]
    MissingDepositHash,
    #[error("Failed to apply account updates {0}")]
    ApplyAccountUpdates(String),
    #[error("No block headers required, should at least require parent header")]
    NoHeadersRequired,
    #[error("Unreachable code reached: {0}")]
    Unreachable(String),
    #[error("Invalid hash of block {0} (it's not the parent hash of its successor)")]
    InvalidBlockHash(u64),
    #[error("Invalid parent block header")]
    InvalidParentBlockHeader,
    #[error("Failed to calculate deposit hash")]
    InvalidDeposit,
    #[error("Internal error: {0}")]
    Internal(String),
}

#[cfg(feature = "l2")]
impl From<kzg_rs::KzgError> for StatelessExecutionError {
    fn from(value: kzg_rs::KzgError) -> Self {
        StatelessExecutionError::KzgError(value)
    }
}

pub fn execution_program(input: ProgramInput) -> Result<ProgramOutput, StatelessExecutionError> {
    let ProgramInput {
        blocks,
        mut db,
        elasticity_multiplier,
        #[cfg(feature = "l2")]
        blob_commitment,
        #[cfg(feature = "l2")]
        blob_proof,
    } = input;
    if cfg!(feature = "l2") {
        #[cfg(feature = "l2")]
        return stateless_validation_l2(
            &blocks,
            &mut db,
            elasticity_multiplier,
            blob_commitment,
            blob_proof,
        );
    }
    stateless_validation_l1(&blocks, &mut db, elasticity_multiplier)
}

pub fn stateless_validation_l1(
    blocks: &[Block],
    db: &mut ExecutionWitnessResult,

    elasticity_multiplier: u64,
) -> Result<ProgramOutput, StatelessExecutionError> {
    let StatelessResult {
        initial_state_hash,
        final_state_hash,
        last_block_hash,
        ..
    } = execute_stateless(blocks, db, elasticity_multiplier)?;
    Ok(ProgramOutput {
        initial_state_hash,
        final_state_hash,
        #[cfg(feature = "l2")]
        l1messages_merkle_root: H256::zero(),
        #[cfg(feature = "l2")]
        deposit_logs_hash: H256::zero(),
        #[cfg(feature = "l2")]
        blob_versioned_hash: H256::zero(),
        last_block_hash,
    })
}

#[cfg(feature = "l2")]
pub fn stateless_validation_l2(
    blocks: &[Block],
    db: &mut ExecutionWitnessResult,
    elasticity_multiplier: u64,
    blob_commitment: Commitment,
    blob_proof: Proof,
) -> Result<ProgramOutput, StatelessExecutionError> {
    let mut initial_db = db.clone();

    let StatelessResult {
        receipts,
        initial_state_hash,
        final_state_hash,
        account_updates,
        last_block_header,
        last_block_hash,
    } = execute_stateless(blocks, db, elasticity_multiplier)?;

    let (l1messages, deposits) = get_batch_l1messages_and_deposits(blocks, &receipts)?;
    let (l1messages_merkle_root, deposit_logs_hash) =
        compute_l1messages_and_deposits_digests(&l1messages, &deposits)?;

    // TODO: this could be replaced with something like a ProverConfig in the future.
    let validium = (blob_commitment, blob_proof) == ([0; 48], [0; 48]);

    // Check state diffs are valid
    let blob_versioned_hash = if !validium {
        initial_db
            .rebuild_tries()
            .map_err(|_| StatelessExecutionError::InvalidInitialStateTrie)?;
        let state_diff = prepare_state_diff(
            last_block_header,
            &initial_db,
            &l1messages,
            &deposits,
            account_updates.values().cloned().collect(),
        )?;
        verify_blob(state_diff, blob_commitment, blob_proof)?
    } else {
        H256::zero()
    };

    Ok(ProgramOutput {
        initial_state_hash,
        final_state_hash,
        l1messages_merkle_root,
        deposit_logs_hash,
        blob_versioned_hash,
        last_block_hash,
    })
}

struct StatelessResult {
    receipts: Vec<Vec<ethrex_common::types::Receipt>>,
    initial_state_hash: H256,
    final_state_hash: H256,
    account_updates: HashMap<Address, AccountUpdate>,
    last_block_header: BlockHeader,
    last_block_hash: H256,
}

fn execute_stateless(
    blocks: &[Block],
    db: &mut ExecutionWitnessResult,
    elasticity_multiplier: u64,
) -> Result<StatelessResult, StatelessExecutionError> {
    db.rebuild_tries()
        .map_err(StatelessExecutionError::ExecutionWitness)?;

    // Validate block hashes, except parent block hash (latest block hash)
    if let Ok(Some(invalid_block_header)) = db.get_first_invalid_block_hash() {
        return Err(StatelessExecutionError::InvalidBlockHash(
            invalid_block_header,
        ));
    }

    // Validate parent block header
    let parent_block_header = db
        .get_block_parent_header(
            blocks
                .first()
                .ok_or(StatelessExecutionError::EmptyBatchError)?
                .header
                .number,
        )
        .map_err(StatelessExecutionError::ExecutionWitness)?;
    let first_block_header = &blocks
        .first()
        .ok_or(StatelessExecutionError::EmptyBatchError)?
        .header;
    if parent_block_header.hash() != first_block_header.parent_hash {
        return Err(StatelessExecutionError::InvalidParentBlockHeader);
    }

    // Validate the initial state
    let initial_state_hash = db
        .state_trie_root()
        .map_err(StatelessExecutionError::ExecutionWitness)?;

    if initial_state_hash != parent_block_header.state_root {
        return Err(StatelessExecutionError::InvalidInitialStateTrie);
    }

    // Execute blocks
    let mut parent_block_header = parent_block_header;
    let mut acc_account_updates: HashMap<Address, AccountUpdate> = HashMap::new();
    let mut acc_receipts = Vec::new();
    for block in blocks {
        // Validate the block
        validate_block(
            block,
            parent_block_header,
            &db.chain_config,
            elasticity_multiplier,
        )
        .map_err(StatelessExecutionError::BlockValidationError)?;

        // Execute block
        #[cfg(feature = "l2")]
        let mut vm = Evm::new_for_l2(EvmEngine::LEVM, db.clone())?;
        #[cfg(not(feature = "l2"))]
        let mut vm = Evm::new_for_l1(EvmEngine::LEVM, db.clone());
        let result = vm
            .execute_block(block)
            .map_err(StatelessExecutionError::EvmError)?;
        let receipts = result.receipts;
        let account_updates = vm
            .get_state_transitions()
            .map_err(StatelessExecutionError::EvmError)?;

        // Update db for the next block
        db.apply_account_updates(&account_updates)
            .map_err(StatelessExecutionError::ExecutionWitness)?;

        // Update acc_account_updates
        for account in account_updates {
            let address = account.address;
            if let Some(existing) = acc_account_updates.get_mut(&address) {
                existing.merge(account);
            } else {
                acc_account_updates.insert(address, account);
            }
        }

        validate_gas_used(&receipts, &block.header)
            .map_err(StatelessExecutionError::GasValidationError)?;
        validate_receipts_root(&block.header, &receipts)
            .map_err(StatelessExecutionError::ReceiptsRootValidationError)?;
        // validate_requests_hash doesn't do anything for l2 blocks as this verifies l1 requests (messages, deposits and consolidations)
        validate_requests_hash(&block.header, &db.chain_config, &result.requests)
            .map_err(StatelessExecutionError::RequestsRootValidationError)?;
        parent_block_header = &block.header;
        acc_receipts.push(receipts);
    }

    // Calculate final state root hash and check
    let last_block = blocks
        .last()
        .ok_or(StatelessExecutionError::EmptyBatchError)?;
    let last_block_state_root = last_block.header.state_root;

    let last_block_hash = last_block.header.hash();
    let final_state_hash = db
        .state_trie_root()
        .map_err(StatelessExecutionError::ExecutionWitness)?;
    if final_state_hash != last_block_state_root {
        return Err(StatelessExecutionError::InvalidFinalStateTrie);
    }

    Ok(StatelessResult {
        receipts: acc_receipts,
        initial_state_hash,
        final_state_hash,
        account_updates: acc_account_updates,
        last_block_header: last_block.header.clone(),
        last_block_hash,
    })
}

#[cfg(feature = "l2")]
fn get_batch_l1messages_and_deposits(
    blocks: &[Block],
    receipts: &[Vec<Receipt>],
) -> Result<(Vec<L1Message>, Vec<PrivilegedL2Transaction>), StatelessExecutionError> {
    let mut l1messages = vec![];
    let mut deposits = vec![];

    for (block, receipts) in blocks.iter().zip(receipts) {
        let txs = &block.body.transactions;
        deposits.extend(get_block_deposits(txs));
        l1messages.extend(get_block_l1_messages(txs, receipts));
    }

    Ok((l1messages, deposits))
}

#[cfg(feature = "l2")]
fn compute_l1messages_and_deposits_digests(
    l1messages: &[L1Message],
    deposits: &[PrivilegedL2Transaction],
) -> Result<(H256, H256), StatelessExecutionError> {
    use ethrex_l2_common::{l1_messages::get_l1_message_hash, merkle_tree::compute_merkle_root};

    let message_hashes: Vec<_> = l1messages.iter().map(get_l1_message_hash).collect();
    let deposit_hashes: Vec<_> = deposits
        .iter()
        .map(PrivilegedL2Transaction::get_deposit_hash)
        .map(|hash| hash.ok_or(StatelessExecutionError::InvalidDeposit))
        .collect::<Result<_, _>>()?;

    let l1message_merkle_root = compute_merkle_root(&message_hashes);
    let deposit_logs_hash =
        compute_deposit_logs_hash(deposit_hashes).map_err(StatelessExecutionError::DepositError)?;

    Ok((l1message_merkle_root, deposit_logs_hash))
}

#[cfg(feature = "l2")]
fn verify_blob(
    state_diff: StateDiff,
    blob_commitment: Commitment,
    blob_proof: Proof,
) -> Result<H256, StatelessExecutionError> {
    let encoded_state_diff = state_diff.encode()?;
    let blob_data = blob_from_bytes(encoded_state_diff)?;
    let blob = Blob::from_slice(&blob_data)?;

    let is_blob_proof_valid = KzgProof::verify_blob_kzg_proof(
        blob,
        &Bytes48::from_slice(&blob_commitment)?,
        &Bytes48::from_slice(&blob_proof)?,
        &get_kzg_settings(),
    )?;

    if !is_blob_proof_valid {
        return Err(StatelessExecutionError::InvalidBlobProof);
    }

    Ok(kzg_commitment_to_versioned_hash(&blob_commitment))
}<|MERGE_RESOLUTION|>--- conflicted
+++ resolved
@@ -44,12 +44,6 @@
     ReceiptsRootValidationError(ChainError),
     #[error("EVM error: {0}")]
     EvmError(#[from] EvmError),
-<<<<<<< HEAD
-    #[cfg(feature = "l2")]
-    #[error("L1Message calculation error: {0}")]
-    L1MessageError(#[from] L1MessagingError),
-=======
->>>>>>> e46e4cbb
     #[cfg(feature = "l2")]
     #[error("Deposit calculation error: {0}")]
     DepositError(#[from] DepositError),
