--- conflicted
+++ resolved
@@ -116,22 +116,14 @@
             chain_id,
         );
     }
-<<<<<<< HEAD
     stateless_validation_l1(&blocks, &mut db, chain_config, elasticity_multiplier)
-=======
-    stateless_validation_l1(&blocks, &mut db, elasticity_multiplier, chain_id)
->>>>>>> e283db20
 }
 
 pub fn stateless_validation_l1(
     blocks: &[Block],
     db: &mut ExecutionWitnessResult,
-<<<<<<< HEAD
     chain_config: ChainConfig,
-=======
->>>>>>> e283db20
     elasticity_multiplier: u64,
-    chain_id: u64,
 ) -> Result<ProgramOutput, StatelessExecutionError> {
     let StatelessResult {
         initial_state_hash,
@@ -150,7 +142,7 @@
         #[cfg(feature = "l2")]
         blob_versioned_hash: H256::zero(),
         last_block_hash,
-        chain_id: chain_id.into(),
+        chain_id: chain_config.chain_id.into(),
         non_privileged_count,
     })
 }
@@ -174,12 +166,8 @@
         account_updates,
         last_block_header,
         last_block_hash,
-<<<<<<< HEAD
+        non_privileged_count,
     } = execute_stateless(blocks, db, chain_config, elasticity_multiplier)?;
-=======
-        non_privileged_count,
-    } = execute_stateless(blocks, db, elasticity_multiplier)?;
->>>>>>> e283db20
 
     let (l1messages, privileged_transactions) =
         get_batch_l1messages_and_privileged_transactions(blocks, &receipts)?;
