--- conflicted
+++ resolved
@@ -140,11 +140,8 @@
         #[cfg(feature = "l2")]
         blob_versioned_hash: H256::zero(),
         last_block_hash,
-<<<<<<< HEAD
+        chain_id: chain_id.into(),
         non_privileged_count,
-=======
-        chain_id: chain_id.into(),
->>>>>>> ce87d548
     })
 }
 
@@ -204,11 +201,8 @@
         privileged_transactions_hash,
         blob_versioned_hash,
         last_block_hash,
-<<<<<<< HEAD
+        chain_id: chain_id.into(),
         non_privileged_count,
-=======
-        chain_id: chain_id.into(),
->>>>>>> ce87d548
     })
 }
 
