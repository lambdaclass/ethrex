use crate::io::{ProgramInput, ProgramOutput};
use crate::trie::{update_tries, verify_db};
use ethrex_blockchain::error::ChainError;
use ethrex_blockchain::{
    validate_block, validate_gas_used, validate_receipts_root, validate_requests_hash,
};
use ethrex_common::types::AccountUpdate;
use ethrex_common::types::{
    block_execution_witness::ExecutionWitnessError, block_execution_witness::ExecutionWitnessResult,
};
use ethrex_common::{Address, U256};
use ethrex_common::{
    H256,
    types::{Block, BlockHeader},
};
#[cfg(feature = "l2")]
use ethrex_l2_common::l1_messages::L1Message;
use ethrex_vm::prover_db::WitnessProof;
use ethrex_vm::{
    Evm, EvmEngine, EvmError, ExecutionWitnessWrapper, ProverDB, ProverDBError, VmDatabase,
};
use std::collections::HashMap;

#[cfg(feature = "l2")]
use ethrex_common::{
    kzg::KzgError,
    types::{
        BlobsBundleError, Commitment, PrivilegedL2Transaction, Proof, Receipt, blob_from_bytes,
        kzg_commitment_to_versioned_hash,
    },
};
use ethrex_l2_common::{
    l1_messages::get_block_l1_messages,
    privileged_transactions::{
        PrivilegedTransactionError, compute_privileged_transactions_hash,
        get_block_privileged_transactions,
    },
    state_diff::{StateDiff, StateDiffError, prepare_state_diff},
};

#[derive(Debug, thiserror::Error)]
pub enum StatelessExecutionError {
    #[error("ProverDB error: {0}")]
    ProverDBError(#[from] ProverDBError),
    #[error("Trie error: {0}")]
    TrieError(crate::trie::Error),
    #[error("Block validation error: {0}")]
    BlockValidationError(ChainError),
    #[error("Gas validation error: {0}")]
    GasValidationError(ChainError),
    #[error("L1Message validation error: {0}")]
    RequestsRootValidationError(ChainError),
    #[error("Receipts validation error: {0}")]
    ReceiptsRootValidationError(ChainError),
    #[error("EVM error: {0}")]
    EvmError(#[from] EvmError),
    #[cfg(feature = "l2")]
    #[error("Privileged Transaction calculation error: {0}")]
    PrivilegedTransactionError(#[from] PrivilegedTransactionError),
    #[cfg(feature = "l2")]
    #[error("State diff error: {0}")]
    StateDiffError(#[from] StateDiffError),
    #[cfg(feature = "l2")]
    #[error("Blobs bundle error: {0}")]
    BlobsBundleError(#[from] BlobsBundleError),
    #[cfg(feature = "l2")]
    #[error("KZG error (proof couldn't be verified): {0}")]
    KzgError(#[from] KzgError),
    #[cfg(feature = "l2")]
    #[error("Invalid KZG blob proof")]
    InvalidBlobProof,
    #[cfg(feature = "l2")]
    #[error("Invalid state diff")]
    InvalidStateDiff,
    #[error("Batch has no blocks")]
    EmptyBatchError,
    #[error("Invalid database")]
    InvalidDatabase,
    #[error("Execution witness error: {0}")]
    ExecutionWitness(#[from] ExecutionWitnessError),
    #[error("Invalid initial state trie")]
    InvalidInitialStateTrie,
    #[error("Invalid final state trie")]
    InvalidFinalStateTrie,
    #[error("Missing privileged transaction hash")]
    MissingPrivilegedTransactionHash,
    #[error("Failed to apply account updates {0}")]
    ApplyAccountUpdates(String),
    #[error("No block headers required, should at least require parent header")]
    NoHeadersRequired,
    #[error("Unreachable code reached: {0}")]
    Unreachable(String),
    #[error("Invalid hash of block {0} (it's not the parent hash of its successor)")]
    InvalidBlockHash(u64),
    #[error("Invalid parent block header")]
    InvalidParentBlockHeader,
    #[error("Failed to calculate privileged transaction hash")]
    InvalidPrivilegedTransaction,
    #[error("Internal error: {0}")]
    Internal(String),
}

pub fn execution_program(input: ProgramInput) -> Result<ProgramOutput, StatelessExecutionError> {
    let ProgramInput {
        blocks,
        db,
        elasticity_multiplier,
        #[cfg(feature = "l2")]
        blob_commitment,
        #[cfg(feature = "l2")]
        blob_proof,
    } = input;

<<<<<<< HEAD
    let first_header = &blocks
        .first()
        .ok_or(StatelessExecutionError::EmptyBatchError)?
        .header;

    let chain_id = match db {
        WitnessProof::DB(ref prover_db) => prover_db.chain_config.chain_id,
        WitnessProof::Witness(ref execution_witness_result) => {
            execution_witness_result.chain_config.chain_id
        }
    };
=======
    let chain_id = db.chain_config.chain_id;

>>>>>>> 6bb27dc0
    if cfg!(feature = "l2") {
        #[cfg(feature = "l2")]
        return stateless_validation_l2(
            &blocks,
            db,
            elasticity_multiplier,
            blob_commitment,
            blob_proof,
            chain_id,
        );
    }

    stateless_validation_l1(&blocks, db, elasticity_multiplier, chain_id)
}

pub fn stateless_validation_l1(
    blocks: &[Block],
    db: WitnessProof,
    elasticity_multiplier: u64,
    chain_id: u64,
) -> Result<ProgramOutput, StatelessExecutionError> {
    let StatelessResult {
        initial_state_hash,
        final_state_hash,
        last_block_hash,
        non_privileged_count,
        ..
<<<<<<< HEAD
    } = match db {
        WitnessProof::Witness(db) => {
            execute_stateless(blocks, db, elasticity_multiplier, first_header)?
        }
        WitnessProof::DB(db) => {
            execute_stateless_prover_db(blocks, db, elasticity_multiplier, first_header)?
        }
    };
=======
    } = execute_stateless(blocks, db, elasticity_multiplier)?;
>>>>>>> 6bb27dc0
    Ok(ProgramOutput {
        initial_state_hash,
        final_state_hash,
        #[cfg(feature = "l2")]
        l1messages_merkle_root: H256::zero(),
        #[cfg(feature = "l2")]
        privileged_transactions_hash: H256::zero(),
        #[cfg(feature = "l2")]
        blob_versioned_hash: H256::zero(),
        last_block_hash,
        chain_id: chain_id.into(),
        non_privileged_count,
    })
}

#[cfg(feature = "l2")]
pub fn stateless_validation_l2(
    blocks: &[Block],
    db: WitnessProof,
    elasticity_multiplier: u64,
    blob_commitment: Commitment,
    blob_proof: Proof,
    chain_id: u64,
) -> Result<ProgramOutput, StatelessExecutionError> {
    let initial_db = match db {
        WitnessProof::Witness(ref db) => WitnessProof::Witness(ExecutionWitnessResult {
            block_headers: db.block_headers.clone(),
            chain_config: db.chain_config,
            codes: db.codes.clone(),
            keys: db.keys.clone(),
            state_trie: None,
            storage_tries: None,
            state_trie_nodes: db.state_trie_nodes.clone(),
            parent_block_header: db.parent_block_header.clone(),
        }),
        WitnessProof::DB(ref db) => WitnessProof::DB(db.clone()),
    };

    let StatelessResult {
        receipts,
        initial_state_hash,
        final_state_hash,
        account_updates,
        last_block_header,
        last_block_hash,
        non_privileged_count,
<<<<<<< HEAD
    } = match db {
        WitnessProof::Witness(db) => {
            execute_stateless(blocks, db, elasticity_multiplier, first_header)?
        }
        WitnessProof::DB(db) => {
            execute_stateless_prover_db(blocks, db, elasticity_multiplier, first_header)?
        }
    };
=======
    } = execute_stateless(blocks, db, elasticity_multiplier)?;
>>>>>>> 6bb27dc0

    let (l1messages, privileged_transactions) =
        get_batch_l1messages_and_privileged_transactions(blocks, &receipts)?;
    let (l1messages_merkle_root, privileged_transactions_hash) =
        compute_l1messages_and_privileged_transactions_digests(
            &l1messages,
            &privileged_transactions,
        )?;

    // TODO: this could be replaced with something like a ProverConfig in the future.
    let validium = (blob_commitment, blob_proof) == ([0; 48], [0; 48]);

    // Check state diffs are valid
    let blob_versioned_hash = if !validium {
<<<<<<< HEAD
        match initial_db {
            WitnessProof::Witness(mut initial_db) => {
                initial_db
                    .rebuild_tries(first_header)
                    .map_err(|_| StatelessExecutionError::InvalidInitialStateTrie)?;
                let wrapped_db = ExecutionWitnessWrapper::new(initial_db);
                let state_diff = prepare_state_diff(
                    last_block_header,
                    &wrapped_db,
                    &l1messages,
                    &privileged_transactions,
                    account_updates.values().cloned().collect(),
                )?;
                verify_blob(state_diff, blob_commitment, blob_proof)?
            }
            WitnessProof::DB(initial_db) => {
                let state_diff = prepare_state_diff(
                    last_block_header,
                    &initial_db,
                    &l1messages,
                    &privileged_transactions,
                    account_updates.values().cloned().collect(),
                )?;
                verify_blob(state_diff, blob_commitment, blob_proof)?
            }
        }
=======
        initial_db
            .rebuild_tries()
            .map_err(|_| StatelessExecutionError::InvalidInitialStateTrie)?;
        let wrapped_db = ExecutionWitnessWrapper::new(initial_db);
        let state_diff = prepare_state_diff(
            last_block_header,
            &wrapped_db,
            &l1messages,
            &privileged_transactions,
            account_updates.values().cloned().collect(),
        )?;
        verify_blob(state_diff, blob_commitment, blob_proof)?
>>>>>>> 6bb27dc0
    } else {
        H256::zero()
    };

    Ok(ProgramOutput {
        initial_state_hash,
        final_state_hash,
        l1messages_merkle_root,
        privileged_transactions_hash,
        blob_versioned_hash,
        last_block_hash,
        chain_id: chain_id.into(),
        non_privileged_count,
    })
}

struct StatelessResult {
    receipts: Vec<Vec<ethrex_common::types::Receipt>>,
    initial_state_hash: H256,
    final_state_hash: H256,
    account_updates: HashMap<Address, AccountUpdate>,
    last_block_header: BlockHeader,
    last_block_hash: H256,
    non_privileged_count: U256,
}

fn execute_stateless(
    blocks: &[Block],
    mut db: ExecutionWitnessResult,
    elasticity_multiplier: u64,
) -> Result<StatelessResult, StatelessExecutionError> {
    db.rebuild_tries()
        .map_err(|_| StatelessExecutionError::InvalidInitialStateTrie)?;

    let mut wrapped_db = ExecutionWitnessWrapper::new(db);
    let chain_config = wrapped_db.get_chain_config().map_err(|_| {
        StatelessExecutionError::Internal("No chain config in execution witness".to_string())
    })?;

    // Validate block hashes, except parent block hash (latest block hash)
    if let Ok(Some(invalid_block_header)) = wrapped_db.get_first_invalid_block_hash() {
        return Err(StatelessExecutionError::InvalidBlockHash(
            invalid_block_header,
        ));
    }

    // Validate parent block header
    let parent_block_header = &wrapped_db
        .get_block_parent_header(
            blocks
                .first()
                .ok_or(StatelessExecutionError::EmptyBatchError)?
                .header
                .number,
        )
        .map_err(StatelessExecutionError::ExecutionWitness)?;
    let first_block_header = &blocks
        .first()
        .ok_or(StatelessExecutionError::EmptyBatchError)?
        .header;
    if parent_block_header.hash() != first_block_header.parent_hash {
        return Err(StatelessExecutionError::InvalidParentBlockHeader);
    }

    // Validate the initial state
    let initial_state_hash = wrapped_db
        .state_trie_root()
        .map_err(StatelessExecutionError::ExecutionWitness)?;

    if initial_state_hash != parent_block_header.state_root {
        return Err(StatelessExecutionError::InvalidInitialStateTrie);
    }

    // Execute blocks
    let mut parent_block_header = parent_block_header;
    let mut acc_account_updates: HashMap<Address, AccountUpdate> = HashMap::new();
    let mut acc_receipts = Vec::new();
    let mut non_privileged_count = 0;
    for block in blocks {
        // Validate the block
        validate_block(
            block,
            parent_block_header,
            &chain_config,
            elasticity_multiplier,
        )
        .map_err(StatelessExecutionError::BlockValidationError)?;

        // Execute block
        #[cfg(feature = "l2")]
        let mut vm = Evm::new_for_l2(EvmEngine::LEVM, wrapped_db.clone())?;
        #[cfg(not(feature = "l2"))]
        let mut vm = Evm::new_for_l1(EvmEngine::LEVM, wrapped_db.clone());
        let result = vm
            .execute_block(block)
            .map_err(StatelessExecutionError::EvmError)?;
        let receipts = result.receipts;
        let account_updates = vm
            .get_state_transitions()
            .map_err(StatelessExecutionError::EvmError)?;

        // Update db for the next block
        wrapped_db
            .apply_account_updates(&account_updates)
            .map_err(StatelessExecutionError::ExecutionWitness)?;

        // Update acc_account_updates
        for account in account_updates {
            let address = account.address;
            if let Some(existing) = acc_account_updates.get_mut(&address) {
                existing.merge(account);
            } else {
                acc_account_updates.insert(address, account);
            }
        }

        non_privileged_count += block.body.transactions.len()
            - get_block_privileged_transactions(&block.body.transactions).len();

        validate_gas_used(&receipts, &block.header)
            .map_err(StatelessExecutionError::GasValidationError)?;
        validate_receipts_root(&block.header, &receipts)
            .map_err(StatelessExecutionError::ReceiptsRootValidationError)?;
        // validate_requests_hash doesn't do anything for l2 blocks as this verifies l1 requests (messages, privileged transactions and consolidations)
        validate_requests_hash(&block.header, &chain_config, &result.requests)
            .map_err(StatelessExecutionError::RequestsRootValidationError)?;
        parent_block_header = &block.header;
        acc_receipts.push(receipts);
    }

    // Calculate final state root hash and check
    let last_block = blocks
        .last()
        .ok_or(StatelessExecutionError::EmptyBatchError)?;
    let last_block_state_root = last_block.header.state_root;

    let last_block_hash = last_block.header.hash();
    let final_state_hash = wrapped_db
        .state_trie_root()
        .map_err(StatelessExecutionError::ExecutionWitness)?;
    if final_state_hash != last_block_state_root {
        return Err(StatelessExecutionError::InvalidFinalStateTrie);
    }

    Ok(StatelessResult {
        receipts: acc_receipts,
        initial_state_hash,
        final_state_hash,
        account_updates: acc_account_updates,
        last_block_header: last_block.header.clone(),
        last_block_hash,
        non_privileged_count: non_privileged_count.into(),
    })
}

fn execute_stateless_prover_db(
    blocks: &[Block],
    mut prover_db: ProverDB,
    elasticity_multiplier: u64,
    _first_header: &BlockHeader,
) -> Result<StatelessResult, StatelessExecutionError> {
    let chain_config = prover_db.get_chain_config();
    if let Ok(Some(invalid_block_header)) = prover_db.get_first_invalid_block_hash() {
        return Err(StatelessExecutionError::InvalidBlockHash(
            invalid_block_header,
        ));
    }
    // Validate parent block header
    let parent_block_header = prover_db.get_last_block_header()?;
    let first_block_header = &blocks
        .first()
        .ok_or(StatelessExecutionError::EmptyBatchError)?
        .header;
    if parent_block_header.hash() != first_block_header.parent_hash {
        return Err(StatelessExecutionError::InvalidParentBlockHeader);
    }

    // Tries used for validating initial state root
    let (mut state_trie, mut storage_tries) = prover_db
        .get_tries()
        .map_err(StatelessExecutionError::ProverDBError)?;
    // Validate the initial state
    let initial_state_hash = state_trie.hash_no_commit();
    if initial_state_hash != parent_block_header.state_root {
        return Err(StatelessExecutionError::InvalidInitialStateTrie);
    }
    if !verify_db(&prover_db, &state_trie, &storage_tries)
        .map_err(StatelessExecutionError::TrieError)?
    {
        return Err(StatelessExecutionError::InvalidDatabase);
    };

    // Execute blocks
    let mut parent_block_header = parent_block_header;
    let mut acc_account_updates: HashMap<Address, AccountUpdate> = HashMap::new();
    let mut acc_receipts = Vec::new();
    let mut non_privileged_count = 0;
    for block in blocks {
        // Validate the block
        validate_block(
            block,
            parent_block_header,
            &chain_config,
            elasticity_multiplier,
        )
        .map_err(StatelessExecutionError::BlockValidationError)?;

        // Execute block
        #[cfg(feature = "l2")]
        let mut vm = Evm::new_for_l2(EvmEngine::LEVM, prover_db.clone())?;
        #[cfg(not(feature = "l2"))]
        let mut vm = Evm::new_for_l1(EvmEngine::LEVM, prover_db.clone());
        let result = vm
            .execute_block(block)
            .map_err(StatelessExecutionError::EvmError)?;
        let receipts = result.receipts;
        let account_updates = vm
            .get_state_transitions()
            .map_err(StatelessExecutionError::EvmError)?;

        // Update db for the next block
        prover_db.apply_account_updates(&account_updates);

        // Update acc_account_updates
        for account in account_updates {
            let address = account.address;
            if let Some(existing) = acc_account_updates.get_mut(&address) {
                existing.merge(account);
            } else {
                acc_account_updates.insert(address, account);
            }
        }

        non_privileged_count += block.body.transactions.len()
            - get_block_privileged_transactions(&block.body.transactions).len();

        validate_gas_used(&receipts, &block.header)
            .map_err(StatelessExecutionError::GasValidationError)?;
        validate_receipts_root(&block.header, &receipts)
            .map_err(StatelessExecutionError::ReceiptsRootValidationError)?;
        // validate_requests_hash doesn't do anything for l2 blocks as this verifies l1 requests (messages, privileged transactions and consolidations)
        validate_requests_hash(&block.header, &chain_config, &result.requests)
            .map_err(StatelessExecutionError::RequestsRootValidationError)?;
        parent_block_header = &block.header;
        acc_receipts.push(receipts);
    }

    // Update state trie
    let update_list: Vec<AccountUpdate> = acc_account_updates.values().cloned().collect();
    update_tries(&mut state_trie, &mut storage_tries, &update_list)
        .map_err(StatelessExecutionError::TrieError)?;
    // Calculate final state root hash and check
    let last_block = blocks
        .last()
        .ok_or(StatelessExecutionError::EmptyBatchError)?;
    let last_block_state_root = last_block.header.state_root;

    let last_block_hash = last_block.header.hash();
    let final_state_hash = state_trie.hash_no_commit();
    if final_state_hash != last_block_state_root {
        return Err(StatelessExecutionError::InvalidFinalStateTrie);
    }
    Ok(StatelessResult {
        receipts: acc_receipts,
        initial_state_hash,
        final_state_hash,
        account_updates: acc_account_updates,
        last_block_header: last_block.header.clone(),
        last_block_hash,
        non_privileged_count: non_privileged_count.into(),
    })
}

#[cfg(feature = "l2")]
fn get_batch_l1messages_and_privileged_transactions(
    blocks: &[Block],
    receipts: &[Vec<Receipt>],
) -> Result<(Vec<L1Message>, Vec<PrivilegedL2Transaction>), StatelessExecutionError> {
    let mut l1messages = vec![];
    let mut privileged_transactions = vec![];

    for (block, receipts) in blocks.iter().zip(receipts) {
        let txs = &block.body.transactions;
        privileged_transactions.extend(get_block_privileged_transactions(txs));
        l1messages.extend(get_block_l1_messages(receipts));
    }

    Ok((l1messages, privileged_transactions))
}

#[cfg(feature = "l2")]
fn compute_l1messages_and_privileged_transactions_digests(
    l1messages: &[L1Message],
    privileged_transactions: &[PrivilegedL2Transaction],
) -> Result<(H256, H256), StatelessExecutionError> {
    use ethrex_l2_common::{l1_messages::get_l1_message_hash, merkle_tree::compute_merkle_root};

    let message_hashes: Vec<_> = l1messages.iter().map(get_l1_message_hash).collect();
    let privileged_transactions_hashes: Vec<_> = privileged_transactions
        .iter()
        .map(PrivilegedL2Transaction::get_privileged_hash)
        .map(|hash| hash.ok_or(StatelessExecutionError::InvalidPrivilegedTransaction))
        .collect::<Result<_, _>>()?;

    let l1message_merkle_root = compute_merkle_root(&message_hashes);
    let privileged_transactions_hash =
        compute_privileged_transactions_hash(privileged_transactions_hashes)
            .map_err(StatelessExecutionError::PrivilegedTransactionError)?;

    Ok((l1message_merkle_root, privileged_transactions_hash))
}

#[cfg(feature = "l2")]
fn verify_blob(
    state_diff: StateDiff,
    commitment: Commitment,
    proof: Proof,
) -> Result<H256, StatelessExecutionError> {
    use ethrex_common::kzg::verify_blob_kzg_proof;

    let encoded_state_diff = state_diff.encode()?;
    let blob_data = blob_from_bytes(encoded_state_diff)?;

    if !verify_blob_kzg_proof(blob_data, commitment, proof)? {
        return Err(StatelessExecutionError::InvalidBlobProof);
    }

    Ok(kzg_commitment_to_versioned_hash(&commitment))
}<|MERGE_RESOLUTION|>--- conflicted
+++ resolved
@@ -111,22 +111,13 @@
         blob_proof,
     } = input;
 
-<<<<<<< HEAD
-    let first_header = &blocks
-        .first()
-        .ok_or(StatelessExecutionError::EmptyBatchError)?
-        .header;
-
     let chain_id = match db {
         WitnessProof::DB(ref prover_db) => prover_db.chain_config.chain_id,
         WitnessProof::Witness(ref execution_witness_result) => {
             execution_witness_result.chain_config.chain_id
         }
     };
-=======
-    let chain_id = db.chain_config.chain_id;
-
->>>>>>> 6bb27dc0
+
     if cfg!(feature = "l2") {
         #[cfg(feature = "l2")]
         return stateless_validation_l2(
@@ -154,18 +145,11 @@
         last_block_hash,
         non_privileged_count,
         ..
-<<<<<<< HEAD
     } = match db {
-        WitnessProof::Witness(db) => {
-            execute_stateless(blocks, db, elasticity_multiplier, first_header)?
-        }
-        WitnessProof::DB(db) => {
-            execute_stateless_prover_db(blocks, db, elasticity_multiplier, first_header)?
-        }
+        WitnessProof::Witness(db) => execute_stateless(blocks, db, elasticity_multiplier)?,
+        WitnessProof::DB(db) => execute_stateless_prover_db(blocks, db, elasticity_multiplier)?,
     };
-=======
-    } = execute_stateless(blocks, db, elasticity_multiplier)?;
->>>>>>> 6bb27dc0
+
     Ok(ProgramOutput {
         initial_state_hash,
         final_state_hash,
@@ -212,18 +196,10 @@
         last_block_header,
         last_block_hash,
         non_privileged_count,
-<<<<<<< HEAD
     } = match db {
-        WitnessProof::Witness(db) => {
-            execute_stateless(blocks, db, elasticity_multiplier, first_header)?
-        }
-        WitnessProof::DB(db) => {
-            execute_stateless_prover_db(blocks, db, elasticity_multiplier, first_header)?
-        }
+        WitnessProof::Witness(db) => execute_stateless(blocks, db, elasticity_multiplier)?,
+        WitnessProof::DB(db) => execute_stateless_prover_db(blocks, db, elasticity_multiplier)?,
     };
-=======
-    } = execute_stateless(blocks, db, elasticity_multiplier)?;
->>>>>>> 6bb27dc0
 
     let (l1messages, privileged_transactions) =
         get_batch_l1messages_and_privileged_transactions(blocks, &receipts)?;
@@ -238,11 +214,10 @@
 
     // Check state diffs are valid
     let blob_versioned_hash = if !validium {
-<<<<<<< HEAD
         match initial_db {
             WitnessProof::Witness(mut initial_db) => {
                 initial_db
-                    .rebuild_tries(first_header)
+                    .rebuild_tries()
                     .map_err(|_| StatelessExecutionError::InvalidInitialStateTrie)?;
                 let wrapped_db = ExecutionWitnessWrapper::new(initial_db);
                 let state_diff = prepare_state_diff(
@@ -265,20 +240,6 @@
                 verify_blob(state_diff, blob_commitment, blob_proof)?
             }
         }
-=======
-        initial_db
-            .rebuild_tries()
-            .map_err(|_| StatelessExecutionError::InvalidInitialStateTrie)?;
-        let wrapped_db = ExecutionWitnessWrapper::new(initial_db);
-        let state_diff = prepare_state_diff(
-            last_block_header,
-            &wrapped_db,
-            &l1messages,
-            &privileged_transactions,
-            account_updates.values().cloned().collect(),
-        )?;
-        verify_blob(state_diff, blob_commitment, blob_proof)?
->>>>>>> 6bb27dc0
     } else {
         H256::zero()
     };
@@ -438,7 +399,6 @@
     blocks: &[Block],
     mut prover_db: ProverDB,
     elasticity_multiplier: u64,
-    _first_header: &BlockHeader,
 ) -> Result<StatelessResult, StatelessExecutionError> {
     let chain_config = prover_db.get_chain_config();
     if let Ok(Some(invalid_block_header)) = prover_db.get_first_invalid_block_hash() {
