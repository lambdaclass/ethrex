--- conflicted
+++ resolved
@@ -4,11 +4,7 @@
 };
 use ethrex_blockchain::error::ChainError;
 use ethrex_blockchain::{validate_block, validate_gas_used};
-<<<<<<< HEAD
-use ethrex_common::types::{AccountUpdate, Block};
-=======
 use ethrex_common::types::{AccountUpdate, Block, BlockHeader, Proof, Receipt, Transaction};
->>>>>>> 4cad7368
 use ethrex_common::{Address, H256};
 use ethrex_vm::{Evm, EvmEngine, EvmError, ProverDB, ProverDBError};
 use std::collections::HashMap;
@@ -71,7 +67,6 @@
     InvalidInitialStateTrie,
     #[error("Invalid final state trie")]
     InvalidFinalStateTrie,
-<<<<<<< HEAD
     #[error("Missing deposit hash")]
     MissingDepositHash,
     #[error("No block headers required, should at least require parent header")]
@@ -82,7 +77,6 @@
     InvalidBlockHash(u64),
     #[error("Invalid parent block header")]
     InvalidParentBlockHeader,
-=======
     #[error("Failed to calculate deposit hash")]
     InvalidDeposit,
     #[error("Internal error: {0}")]
@@ -94,7 +88,6 @@
     fn from(value: kzg_rs::KzgError) -> Self {
         StatelessExecutionError::KzgError(value)
     }
->>>>>>> 4cad7368
 }
 
 pub fn execution_program(input: ProgramInput) -> Result<ProgramOutput, StatelessExecutionError> {
@@ -109,18 +102,13 @@
     } = input;
     if cfg!(feature = "l2") {
         #[cfg(feature = "l2")]
-<<<<<<< HEAD
-        return stateless_validation_l2(&blocks, &mut db, elasticity_multiplier);
-=======
         return stateless_validation_l2(
             &blocks,
-            &parent_block_header,
             &mut db,
             elasticity_multiplier,
             blob_commitment,
             blob_proof,
         );
->>>>>>> 4cad7368
     }
     stateless_validation_l1(&blocks, &mut db, elasticity_multiplier)
 }
@@ -307,7 +295,7 @@
         initial_state_hash,
         final_state_hash,
         account_updates: acc_account_updates,
-        last_block_header: parent_header.clone(),
+        last_block_header: last_block.header.clone(),
         last_block_hash,
     })
 }
