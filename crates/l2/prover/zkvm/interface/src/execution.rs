--- conflicted
+++ resolved
@@ -1,29 +1,13 @@
-<<<<<<< HEAD
-#[cfg(feature = "l2")]
-use crate::deposits::{get_block_deposits, get_deposit_hash};
-#[cfg(feature = "l2")]
-use crate::withdrawals::{get_block_withdrawals, get_withdrawals_merkle_root};
-
 use crate::io::{ProgramInput, ProgramOutput};
 use ethrex_blockchain::error::ChainError;
 use ethrex_blockchain::{validate_block, validate_gas_used};
-use ethrex_common::{
-    types::{block_execution_witness::ExecutionWitnessResult, Block, BlockHeader},
-    H256,
+use ethrex_common::types::{
+    block_execution_witness::ExecutionWitnessResult, AccountUpdate, Block, BlockHeader, Proof,
+    Receipt, Transaction,
 };
+use ethrex_common::{Address, H256};
 use ethrex_vm::{Evm, EvmEngine, EvmError, ProverDBError};
-=======
-use crate::{
-    io::{ProgramInput, ProgramOutput},
-    trie::{update_tries, verify_db},
-};
-use ethrex_blockchain::error::ChainError;
-use ethrex_blockchain::{validate_block, validate_gas_used};
-use ethrex_common::types::{AccountUpdate, Block, BlockHeader, Proof, Receipt, Transaction};
-use ethrex_common::{Address, H256};
-use ethrex_vm::{Evm, EvmEngine, EvmError, ProverDB, ProverDBError};
 use std::collections::HashMap;
->>>>>>> 6ac33242
 
 #[cfg(feature = "l2")]
 use ethrex_common::types::{
@@ -83,12 +67,10 @@
     InvalidInitialStateTrie,
     #[error("Invalid final state trie")]
     InvalidFinalStateTrie,
-<<<<<<< HEAD
     #[error("Missing deposit hash")]
     MissingDepositHash,
     #[error("Failed to apply account updates {0}")]
     ApplyAccountUpdates(String),
-=======
     #[error("Failed to calculate deposit hash")]
     InvalidDeposit,
     #[error("Internal error: {0}")]
@@ -100,7 +82,6 @@
     fn from(value: kzg_rs::KzgError) -> Self {
         StatelessExecutionError::KzgError(value)
     }
->>>>>>> 6ac33242
 }
 
 pub fn execution_program(input: ProgramInput) -> Result<ProgramOutput, StatelessExecutionError> {
@@ -235,6 +216,7 @@
     }
 
     let mut parent_header = parent_block_header;
+    let mut acc_account_updates: HashMap<Address, AccountUpdate> = HashMap::new();
     let mut acc_receipts = Vec::new();
 
     for block in blocks {
@@ -260,6 +242,16 @@
         // Update db for the next block
         db.apply_account_updates(&account_updates)
             .map_err(|e| StatelessExecutionError::ApplyAccountUpdates(e.to_string()))?;
+
+        // Update acc_account_updates
+        for account in account_updates {
+            let address = account.address;
+            if let Some(existing) = acc_account_updates.get_mut(&address) {
+                existing.merge(account);
+            } else {
+                acc_account_updates.insert(address, account);
+            }
+        }
 
         validate_gas_used(&receipts, &block.header)
             .map_err(StatelessExecutionError::GasValidationError)?;
