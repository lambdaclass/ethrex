--- conflicted
+++ resolved
@@ -23,16 +23,11 @@
     kzg_commitment_to_versioned_hash,
 };
 use ethrex_l2_common::{
-<<<<<<< HEAD
-    l1_messages::{L1MessagingError, compute_merkle_root, get_block_l1_messages},
+    l1_messages::get_block_l1_messages,
     privileged_transactions::{
         PrivilegedTransactionError, compute_privileged_transactions_hash,
         get_block_privileged_transactions,
     },
-=======
-    deposits::{DepositError, compute_deposit_logs_hash, get_block_deposits},
-    l1_messages::get_block_l1_messages,
->>>>>>> 416581dc
     state_diff::{StateDiff, StateDiffError, prepare_state_diff},
 };
 #[cfg(feature = "l2")]
@@ -366,16 +361,10 @@
         .map(|hash| hash.ok_or(StatelessExecutionError::InvalidPrivilegedTransaction))
         .collect::<Result<_, _>>()?;
 
-<<<<<<< HEAD
-    let l1message_merkle_root = compute_merkle_root(&message_hashes)?;
+    let l1message_merkle_root = compute_merkle_root(&message_hashes);
     let privileged_transactions_hash =
         compute_privileged_transactions_hash(privileged_transactions_hashes)
             .map_err(StatelessExecutionError::PrivilegedTransactionError)?;
-=======
-    let l1message_merkle_root = compute_merkle_root(&message_hashes);
-    let deposit_logs_hash =
-        compute_deposit_logs_hash(deposit_hashes).map_err(StatelessExecutionError::DepositError)?;
->>>>>>> 416581dc
 
     Ok((l1message_merkle_root, privileged_transactions_hash))
 }
