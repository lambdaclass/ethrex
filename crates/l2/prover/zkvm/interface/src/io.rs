--- conflicted
+++ resolved
@@ -1,11 +1,6 @@
 use ethrex_common::{
-<<<<<<< HEAD
-    H256,
+    H256, U256,
     types::{Block, ChainConfig, block_execution_witness::ExecutionWitnessResult},
-=======
-    H256, U256,
-    types::{Block, block_execution_witness::ExecutionWitnessResult},
->>>>>>> e283db20
 };
 use serde::{Deserialize, Serialize};
 use serde_with::{DeserializeAs, SerializeAs, serde_as};
