<<<<<<< HEAD
use ethrex_common::{
    types::{block_execution_witness::ExecutionWitnessResult, Block, BlockHeader},
    H256,
};
=======
use ethrex_common::{types::Block, H256};
use ethrex_vm::ProverDB;
>>>>>>> ffb0ad4c
use serde::{de::DeserializeOwned, Deserialize, Serialize};
use serde_with::{serde_as, DeserializeAs, SerializeAs};

#[cfg(feature = "l2")]
use ethrex_common::types::blobs_bundle;

/// Private input variables passed into the zkVM execution program.
#[serde_as]
#[derive(Serialize, Deserialize)]
pub struct ProgramInput {
    /// blocks to execute
    #[serde_as(as = "SerdeJSON")]
    pub blocks: Vec<Block>,
<<<<<<< HEAD
    /// header of the previous block
    #[serde_as(as = "SerdeJSON")]
    pub parent_block_header: BlockHeader,
    /// database containing only the data necessary to execute
    pub db: ExecutionWitnessResult,
=======
    /// database containing all data necessary to execute
    pub db: ProverDB,
>>>>>>> ffb0ad4c
    /// value used to calculate base fee
    pub elasticity_multiplier: u64,
    #[cfg(feature = "l2")]
    #[serde_as(as = "[_; 48]")]
    /// KZG commitment to the blob data
    pub blob_commitment: blobs_bundle::Commitment,
    #[cfg(feature = "l2")]
    #[serde_as(as = "[_; 48]")]
    /// KZG opening for a challenge over the blob commitment
    pub blob_proof: blobs_bundle::Proof,
}

impl Default for ProgramInput {
    fn default() -> Self {
        Self {
            blocks: Default::default(),
            db: Default::default(),
            elasticity_multiplier: Default::default(),
            #[cfg(feature = "l2")]
            blob_commitment: [0; 48],
            #[cfg(feature = "l2")]
            blob_proof: [0; 48],
        }
    }
}

/// Public output variables exposed by the zkVM execution program. Some of these are part of
/// the program input.
#[derive(Serialize, Deserialize)]
pub struct ProgramOutput {
    /// initial state trie root hash
    pub initial_state_hash: H256,
    /// final state trie root hash
    pub final_state_hash: H256,
    #[cfg(feature = "l2")]
    /// merkle root of all withdrawals in a batch
    pub withdrawals_merkle_root: H256,
    #[cfg(feature = "l2")]
    /// hash of all the deposit logs made in a batch
    pub deposit_logs_hash: H256,
    #[cfg(feature = "l2")]
    /// blob commitment versioned hash
    pub blob_versioned_hash: H256,
    /// hash of the last block in a batch
    pub last_block_hash: H256,
}

impl ProgramOutput {
    pub fn encode(&self) -> Vec<u8> {
        [
            self.initial_state_hash.to_fixed_bytes(),
            self.final_state_hash.to_fixed_bytes(),
            #[cfg(feature = "l2")]
            self.withdrawals_merkle_root.to_fixed_bytes(),
            #[cfg(feature = "l2")]
            self.deposit_logs_hash.to_fixed_bytes(),
            #[cfg(feature = "l2")]
            self.blob_versioned_hash.to_fixed_bytes(),
            self.last_block_hash.to_fixed_bytes(),
        ]
        .concat()
    }
}

/// Used with [serde_with] to encode a fields into JSON before serializing its bytes. This is
/// necessary because a [BlockHeader] isn't compatible with other encoding formats like bincode or RLP.
pub struct SerdeJSON;

impl<T: Serialize> SerializeAs<T> for SerdeJSON {
    fn serialize_as<S>(val: &T, serializer: S) -> Result<S::Ok, S::Error>
    where
        S: serde::Serializer,
    {
        let mut encoded = Vec::new();
        serde_json::to_writer(&mut encoded, val).map_err(serde::ser::Error::custom)?;
        serde_with::Bytes::serialize_as(&encoded, serializer)
    }
}

impl<'de, T: DeserializeOwned> DeserializeAs<'de, T> for SerdeJSON {
    fn deserialize_as<D>(deserializer: D) -> Result<T, D::Error>
    where
        D: serde::Deserializer<'de>,
    {
        let encoded: Vec<u8> = serde_with::Bytes::deserialize_as(deserializer)?;
        serde_json::from_reader(&encoded[..]).map_err(serde::de::Error::custom)
    }
}<|MERGE_RESOLUTION|>--- conflicted
+++ resolved
@@ -1,12 +1,7 @@
-<<<<<<< HEAD
 use ethrex_common::{
-    types::{block_execution_witness::ExecutionWitnessResult, Block, BlockHeader},
+    types::{block_execution_witness::ExecutionWitnessResult, Block},
     H256,
 };
-=======
-use ethrex_common::{types::Block, H256};
-use ethrex_vm::ProverDB;
->>>>>>> ffb0ad4c
 use serde::{de::DeserializeOwned, Deserialize, Serialize};
 use serde_with::{serde_as, DeserializeAs, SerializeAs};
 
@@ -20,16 +15,8 @@
     /// blocks to execute
     #[serde_as(as = "SerdeJSON")]
     pub blocks: Vec<Block>,
-<<<<<<< HEAD
-    /// header of the previous block
-    #[serde_as(as = "SerdeJSON")]
-    pub parent_block_header: BlockHeader,
     /// database containing only the data necessary to execute
     pub db: ExecutionWitnessResult,
-=======
-    /// database containing all data necessary to execute
-    pub db: ProverDB,
->>>>>>> ffb0ad4c
     /// value used to calculate base fee
     pub elasticity_multiplier: u64,
     #[cfg(feature = "l2")]
