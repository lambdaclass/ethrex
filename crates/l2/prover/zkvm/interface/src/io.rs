<<<<<<< HEAD
use ethrex_common::{H256, U256, types::Block};
use ethrex_vm::{ProverDB, prover_db::WitnessProof};
=======
use ethrex_common::{
    H256, U256,
    types::{Block, block_execution_witness::ExecutionWitnessResult},
};
use rkyv::{Archive, Deserialize as RDeserialize, Serialize as RSerialize};
>>>>>>> 9b9415fe
use serde::{Deserialize, Serialize};
use serde_with::{DeserializeAs, SerializeAs, serde_as};

#[cfg(feature = "l2")]
use ethrex_common::types::blobs_bundle;

/// Private input variables passed into the zkVM execution program.
#[serde_as]
#[derive(Serialize, Deserialize, RDeserialize, RSerialize, Archive)]
pub struct ProgramInput {
    /// blocks to execute
    pub blocks: Vec<Block>,
    /// database containing all the data necessary to execute
    pub db: WitnessProof,
    /// value used to calculate base fee
    pub elasticity_multiplier: u64,
    #[cfg(feature = "l2")]
    /// KZG commitment to the blob data
    #[serde_as(as = "[_; 48]")]
    pub blob_commitment: blobs_bundle::Commitment,
    #[cfg(feature = "l2")]
    /// KZG opening for a challenge over the blob commitment
    #[serde_as(as = "[_; 48]")]
    pub blob_proof: blobs_bundle::Proof,
}

/// JSON serializable program input. This struct is forced to serialize into JSON format.
///
// This is necessary because SP1 uses bincode for serialization into zkVM, which does not play well with
// serde attributes like #[serde(skip)], failing to deserialize with an unrelated error message (this is an old bug).
// As a patch we force serialization into JSON first (which is a format that works well with these attributes).
pub struct JSONProgramInput(pub ProgramInput);

impl Default for ProgramInput {
    fn default() -> Self {
        Self {
            blocks: Default::default(),
            db: WitnessProof::DB(ProverDB::default()),
            elasticity_multiplier: Default::default(),
            #[cfg(feature = "l2")]
            blob_commitment: [0; 48],
            #[cfg(feature = "l2")]
            blob_proof: [0; 48],
        }
    }
}

impl Serialize for JSONProgramInput {
    fn serialize<S>(&self, serializer: S) -> Result<S::Ok, S::Error>
    where
        S: serde::Serializer,
    {
        let mut encoded = Vec::new();
        serde_json::to_writer(&mut encoded, &self.0).map_err(serde::ser::Error::custom)?;
        serde_with::Bytes::serialize_as(&encoded, serializer)
    }
}
impl<'de> Deserialize<'de> for JSONProgramInput {
    fn deserialize<D>(deserializer: D) -> Result<Self, D::Error>
    where
        D: serde::Deserializer<'de>,
    {
        let encoded: Vec<u8> = serde_with::Bytes::deserialize_as(deserializer)?;
        let decoded: ProgramInput =
            serde_json::from_reader(&encoded[..]).map_err(serde::de::Error::custom)?;
        Ok(JSONProgramInput(decoded))
    }
}

/// Public output variables exposed by the zkVM execution program. Some of these are part of
/// the program input.
#[derive(Serialize, Deserialize)]
pub struct ProgramOutput {
    /// initial state trie root hash
    pub initial_state_hash: H256,
    /// final state trie root hash
    pub final_state_hash: H256,
    #[cfg(feature = "l2")]
    /// merkle root of all messages in a batch
    pub l1messages_merkle_root: H256,
    #[cfg(feature = "l2")]
    /// hash of all the privileged transactions made in a batch
    pub privileged_transactions_hash: H256,
    #[cfg(feature = "l2")]
    /// blob commitment versioned hash
    pub blob_versioned_hash: H256,
    /// hash of the last block in a batch
    pub last_block_hash: H256,
    /// chain_id of the network
    pub chain_id: U256,
    /// amount of non-privileged transactions
    pub non_privileged_count: U256,
}

impl ProgramOutput {
    pub fn encode(&self) -> Vec<u8> {
        [
            self.initial_state_hash.to_fixed_bytes(),
            self.final_state_hash.to_fixed_bytes(),
            #[cfg(feature = "l2")]
            self.l1messages_merkle_root.to_fixed_bytes(),
            #[cfg(feature = "l2")]
            self.privileged_transactions_hash.to_fixed_bytes(),
            #[cfg(feature = "l2")]
            self.blob_versioned_hash.to_fixed_bytes(),
            self.last_block_hash.to_fixed_bytes(),
            self.chain_id.to_big_endian(),
            self.non_privileged_count.to_big_endian(),
        ]
        .concat()
    }
}<|MERGE_RESOLUTION|>--- conflicted
+++ resolved
@@ -1,13 +1,6 @@
-<<<<<<< HEAD
 use ethrex_common::{H256, U256, types::Block};
 use ethrex_vm::{ProverDB, prover_db::WitnessProof};
-=======
-use ethrex_common::{
-    H256, U256,
-    types::{Block, block_execution_witness::ExecutionWitnessResult},
-};
 use rkyv::{Archive, Deserialize as RDeserialize, Serialize as RSerialize};
->>>>>>> 9b9415fe
 use serde::{Deserialize, Serialize};
 use serde_with::{DeserializeAs, SerializeAs, serde_as};
 
