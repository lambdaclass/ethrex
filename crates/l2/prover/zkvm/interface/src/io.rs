--- conflicted
+++ resolved
@@ -11,11 +11,7 @@
 
 /// Private input variables passed into the zkVM execution program.
 #[serde_as]
-<<<<<<< HEAD
-#[derive(Serialize, Deserialize, Debug)]
-=======
 #[derive(Serialize, Deserialize, RDeserialize, RSerialize, Archive)]
->>>>>>> e9d8ac02
 pub struct ProgramInput {
     /// blocks to execute
     pub blocks: Vec<Block>,
