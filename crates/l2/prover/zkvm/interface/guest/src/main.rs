<<<<<<< HEAD
use ethereum_rust_rlp::{decode::RLPDecode, encode::RLPEncode, error::RLPDecodeError};
=======
use ethereum_rust_rlp::{decode::RLPDecode, error::RLPDecodeError};
>>>>>>> 63e3efa2
use risc0_zkvm::guest::env;

use ethereum_rust_blockchain::{validate_block, validate_gas_used};
use ethereum_rust_core::types::{Block, BlockHeader};
use ethereum_rust_vm::{execute_block, execution_db::ExecutionDB, get_state_transitions, EvmState};

fn main() {
    let (block, execution_db, parent_header) = read_inputs().expect("failed to read inputs");
    let mut state = EvmState::from_exec_db(execution_db.clone());

    // Validate the block pre-execution
    validate_block(&block, &parent_header, &state).expect("invalid block");

    let receipts = execute_block(&block, &mut state).unwrap();

<<<<<<< HEAD
    env::commit(&receipts);

=======
>>>>>>> 63e3efa2
    validate_gas_used(&receipts, &block.header).expect("invalid gas used");

    let _account_updates = get_state_transitions(&mut state);

    // TODO: compute new state root from account updates and check it matches with the block's
    // header one.
}

fn read_inputs() -> Result<(Block, ExecutionDB, BlockHeader), RLPDecodeError> {
    let head_block_bytes = env::read::<Vec<u8>>();
    let execution_db = env::read::<ExecutionDB>();
    let parent_header_bytes = env::read::<Vec<u8>>();

    let block = Block::decode(&head_block_bytes)?;
    let parent_header = BlockHeader::decode(&parent_header_bytes)?;

    // make inputs public
<<<<<<< HEAD
    env::commit(&block.encode_to_vec());
    env::commit(&execution_db);
    env::commit(&parent_header.encode_to_vec());
=======
    env::commit(&block);
    env::commit(&execution_db);
    env::commit(&parent_header);
>>>>>>> 63e3efa2

    Ok((block, execution_db, parent_header))
}<|MERGE_RESOLUTION|>--- conflicted
+++ resolved
@@ -1,10 +1,9 @@
-<<<<<<< HEAD
 use ethereum_rust_rlp::{decode::RLPDecode, encode::RLPEncode, error::RLPDecodeError};
-=======
-use ethereum_rust_rlp::{decode::RLPDecode, error::RLPDecodeError};
->>>>>>> 63e3efa2
 use risc0_zkvm::guest::env;
 
+use ethereum_rust_blockchain::{validate_block, validate_gas_used};
+use ethereum_rust_core::types::{Block, BlockHeader};
+use ethereum_rust_vm::{execute_block, execution_db::ExecutionDB, get_state_transitions, EvmState};
 use ethereum_rust_blockchain::{validate_block, validate_gas_used};
 use ethereum_rust_core::types::{Block, BlockHeader};
 use ethereum_rust_vm::{execute_block, execution_db::ExecutionDB, get_state_transitions, EvmState};
@@ -18,11 +17,8 @@
 
     let receipts = execute_block(&block, &mut state).unwrap();
 
-<<<<<<< HEAD
     env::commit(&receipts);
 
-=======
->>>>>>> 63e3efa2
     validate_gas_used(&receipts, &block.header).expect("invalid gas used");
 
     let _account_updates = get_state_transitions(&mut state);
@@ -34,21 +30,19 @@
 fn read_inputs() -> Result<(Block, ExecutionDB, BlockHeader), RLPDecodeError> {
     let head_block_bytes = env::read::<Vec<u8>>();
     let execution_db = env::read::<ExecutionDB>();
+    let execution_db = env::read::<ExecutionDB>();
     let parent_header_bytes = env::read::<Vec<u8>>();
 
     let block = Block::decode(&head_block_bytes)?;
     let parent_header = BlockHeader::decode(&parent_header_bytes)?;
 
+    let block = Block::decode(&head_block_bytes)?;
+    let parent_header = BlockHeader::decode(&parent_header_bytes)?;
+
     // make inputs public
-<<<<<<< HEAD
     env::commit(&block.encode_to_vec());
     env::commit(&execution_db);
     env::commit(&parent_header.encode_to_vec());
-=======
-    env::commit(&block);
-    env::commit(&execution_db);
-    env::commit(&parent_header);
->>>>>>> 63e3efa2
 
     Ok((block, execution_db, parent_header))
 }