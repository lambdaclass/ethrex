--- conflicted
+++ resolved
@@ -31,7 +31,8 @@
         panic!("invalid database")
     };
 
-<<<<<<< HEAD
+    let fork = db.chain_config.fork(block.header.timestamp);
+
     let mut parent_header = parent_block_header;
     let mut acc_account_updates: HashMap<Address, AccountUpdate> = HashMap::new();
 
@@ -45,6 +46,9 @@
         let mut vm = Evm::from_execution_db(db.clone());
         let result = vm.execute_block(&block).expect("failed to execute block");
         let receipts = result.receipts;
+        let account_updates = evm
+            .get_state_transitions(fork)
+            .expect("failed to get state transitions");
 
         cumulative_gas_used += receipts
             .last()
@@ -52,10 +56,10 @@
             .unwrap_or_default();
 
         // Update db for the next block
-        db.apply_account_updates(&result.account_updates);
+        db.apply_account_updates(&account_updates);
 
         // Update acc_account_updates
-        for account in result.account_updates {
+        for account in account_updates {
             let address = account.address;
             if let Some(existing) = acc_account_updates.get_mut(&address) {
                 existing.merge(account);
@@ -67,21 +71,6 @@
         // validate_gas_used(&receipts, &block.header).expect("invalid gas used");
         parent_header = block.header;
     }
-=======
-    let fork = db.chain_config.fork(block.header.timestamp);
-    let mut evm = Evm::from_execution_db(db.clone());
-    let result = evm.execute_block(&block).expect("failed to execute block");
-    let receipts = result.receipts;
-    let account_updates = evm.get_state_transitions(fork).expect("failed to get state transitions");
-    validate_gas_used(&receipts, &block.header).expect("invalid gas used");
-
-    // Output gas for measurement purposes
-    let cumulative_gas_used = receipts
-        .last()
-        .map(|last_receipt| last_receipt.cumulative_gas_used)
-        .unwrap_or_default();
-    env::write(&cumulative_gas_used);
->>>>>>> 5a7d7591
 
     // Update state trie
     let acc_account_updates: Vec<AccountUpdate> = acc_account_updates.values().cloned().collect();
@@ -90,9 +79,9 @@
 
     // Calculate final state root hash and check
     let final_state_hash = state_trie.hash_no_commit();
-    // if final_state_hash != block.header.state_root {
-    //     panic!("invalid final state trie");
-    // }
+    if final_state_hash != block.header.state_root {
+        panic!("invalid final state trie");
+    }
 
     env::write(&cumulative_gas_used);
 
