use risc0_zkvm::guest::env;

use ethrex_blockchain::{validate_block, validate_gas_used};
use ethrex_common::Address;
use ethrex_storage::AccountUpdate;
use ethrex_vm::Evm;
use std::collections::HashMap;
#[cfg(feature = "l2")]
<<<<<<< HEAD
use zkvm_interface::deposits::{get_block_deposits, get_deposit_hash};
#[cfg(feature = "l2")]
=======
>>>>>>> cbe66e9c
use zkvm_interface::withdrawals::{get_block_withdrawals, get_withdrawals_merkle_root};
use zkvm_interface::{
    io::{ProgramInput, ProgramOutput},
    trie::{update_tries, verify_db},
};

fn main() {
    let ProgramInput {
        block,
        parent_block_header,
        mut db,
        #[cfg(feature = "l2")]
        deposit_logs_hash,
    } = env::read();
    // Tries used for validating initial and final state root
    let (mut state_trie, mut storage_tries) = db
        .get_tries()
        .expect("failed to build state and storage tries or state is not valid");

    // Validate the initial state
    let initial_state_hash = state_trie.hash_no_commit();
    if initial_state_hash != parent_block_header.state_root {
        panic!("invalid initial state trie");
    }
    if !verify_db(&db, &state_trie, &storage_tries).expect("failed to validate database") {
        panic!("invalid database")
    };

    let last_block = blocks.last().expect("empty batch");
    let last_block_state_root = last_block.header.state_root;
    let mut parent_header = parent_block_header;
    let mut acc_account_updates: HashMap<Address, AccountUpdate> = HashMap::new();

    let mut cumulative_gas_used = 0;

    #[cfg(feature = "l2")]
    let mut withdrawals = vec![];
<<<<<<< HEAD
    #[cfg(feature = "l2")]
    let mut deposits_hashes = vec![];
=======
>>>>>>> cbe66e9c

    for block in blocks {
        // Validate the block
        validate_block(&block, &parent_header, &db.chain_config).expect("invalid block");

        // Execute block
        let mut vm = Evm::from_execution_db(db.clone());
        let result = vm.execute_block(&block).expect("failed to execute block");
        let receipts = result.receipts;
        let account_updates = vm
            .get_state_transitions()
            .expect("failed to get state transitions");

<<<<<<< HEAD
        // Get L2 withdrawals and deposits for this block
=======
        // Get L2 withdrawals for this block
>>>>>>> cbe66e9c
        #[cfg(feature = "l2")]
        {
            let block_withdrawals = get_block_withdrawals(&block.body.transactions, &receipts)
                .expect("failed to get block withdrawals");
<<<<<<< HEAD
            let block_deposits = get_block_deposits(&block.body.transactions);
            let mut block_deposits_hashes = Vec::with_capacity(block_deposits.len());
            for deposit in block_deposits {
                block_deposits_hashes.push(
                    deposit
                        .get_deposit_hash()
                        .expect("Failed to get deposit hash for tx"),
                );
            }
            withdrawals.extend(block_withdrawals);
            deposits_hashes.extend(block_deposits_hashes);
=======
            withdrawals.extend(block_withdrawals);
>>>>>>> cbe66e9c
        }

        cumulative_gas_used += receipts
            .last()
            .map(|last_receipt| last_receipt.cumulative_gas_used)
            .unwrap_or_default();

        // Update db for the next block
        db.apply_account_updates(&account_updates);

        // Update acc_account_updates
        for account in account_updates {
            let address = account.address;
            if let Some(existing) = acc_account_updates.get_mut(&address) {
                existing.merge(account);
            } else {
                acc_account_updates.insert(address, account);
            }
        }

        validate_gas_used(&receipts, &block.header).expect("invalid gas used");
        parent_header = block.header;
    }

    // Calculate L2 withdrawals root
    #[cfg(feature = "l2")]
    let Ok(withdrawals_merkle_root) = get_withdrawals_merkle_root(withdrawals) else {
        panic!("Failed to calculate withdrawals merkle root");
    };

<<<<<<< HEAD
    // Calculate L2 deposits logs root
    #[cfg(feature = "l2")]
    let Ok(deposit_logs_hash) = get_deposit_hash(deposits_hashes) else {
        panic!("Failed to calculate deposits logs hash");
    };

=======
>>>>>>> cbe66e9c
    // Update state trie
    let acc_account_updates: Vec<AccountUpdate> = acc_account_updates.values().cloned().collect();
    update_tries(&mut state_trie, &mut storage_tries, &acc_account_updates)
        .expect("failed to update state and storage tries");

    // Calculate final state root hash and check
    let final_state_hash = state_trie.hash_no_commit();
    if final_state_hash != last_block_state_root {
        panic!("invalid final state trie");
    }

    env::write(&cumulative_gas_used);

    env::commit(&ProgramOutput {
        initial_state_hash,
        final_state_hash,
        #[cfg(feature = "l2")]
        withdrawals_merkle_root,
<<<<<<< HEAD
        #[cfg(feature = "l2")]
        deposit_logs_hash,
=======
>>>>>>> cbe66e9c
    });
}<|MERGE_RESOLUTION|>--- conflicted
+++ resolved
@@ -6,11 +6,8 @@
 use ethrex_vm::Evm;
 use std::collections::HashMap;
 #[cfg(feature = "l2")]
-<<<<<<< HEAD
 use zkvm_interface::deposits::{get_block_deposits, get_deposit_hash};
 #[cfg(feature = "l2")]
-=======
->>>>>>> cbe66e9c
 use zkvm_interface::withdrawals::{get_block_withdrawals, get_withdrawals_merkle_root};
 use zkvm_interface::{
     io::{ProgramInput, ProgramOutput},
@@ -48,11 +45,8 @@
 
     #[cfg(feature = "l2")]
     let mut withdrawals = vec![];
-<<<<<<< HEAD
     #[cfg(feature = "l2")]
     let mut deposits_hashes = vec![];
-=======
->>>>>>> cbe66e9c
 
     for block in blocks {
         // Validate the block
@@ -66,16 +60,11 @@
             .get_state_transitions()
             .expect("failed to get state transitions");
 
-<<<<<<< HEAD
         // Get L2 withdrawals and deposits for this block
-=======
-        // Get L2 withdrawals for this block
->>>>>>> cbe66e9c
         #[cfg(feature = "l2")]
         {
             let block_withdrawals = get_block_withdrawals(&block.body.transactions, &receipts)
                 .expect("failed to get block withdrawals");
-<<<<<<< HEAD
             let block_deposits = get_block_deposits(&block.body.transactions);
             let mut block_deposits_hashes = Vec::with_capacity(block_deposits.len());
             for deposit in block_deposits {
@@ -87,9 +76,6 @@
             }
             withdrawals.extend(block_withdrawals);
             deposits_hashes.extend(block_deposits_hashes);
-=======
-            withdrawals.extend(block_withdrawals);
->>>>>>> cbe66e9c
         }
 
         cumulative_gas_used += receipts
@@ -120,15 +106,12 @@
         panic!("Failed to calculate withdrawals merkle root");
     };
 
-<<<<<<< HEAD
     // Calculate L2 deposits logs root
     #[cfg(feature = "l2")]
     let Ok(deposit_logs_hash) = get_deposit_hash(deposits_hashes) else {
         panic!("Failed to calculate deposits logs hash");
     };
 
-=======
->>>>>>> cbe66e9c
     // Update state trie
     let acc_account_updates: Vec<AccountUpdate> = acc_account_updates.values().cloned().collect();
     update_tries(&mut state_trie, &mut storage_tries, &acc_account_updates)
@@ -147,10 +130,7 @@
         final_state_hash,
         #[cfg(feature = "l2")]
         withdrawals_merkle_root,
-<<<<<<< HEAD
         #[cfg(feature = "l2")]
         deposit_logs_hash,
-=======
->>>>>>> cbe66e9c
     });
 }