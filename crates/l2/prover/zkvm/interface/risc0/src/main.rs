use risc0_zkvm::guest::env;

use ethrex_blockchain::{validate_block, validate_gas_used};
use ethrex_vm::{backends::revm_b::REVM, db::EvmState};

use zkvm_interface::{
    io::{ProgramInput, ProgramOutput},
    trie::{update_tries, verify_db},
};

fn main() {
    let ProgramInput {
        block,
        parent_block_header,
        db,
    } = env::read();
    let mut state = EvmState::from(db.clone());
    let chain_config = state
        .chain_config()
        .expect("Failed to get chain config from state");

    // Validate the block
    validate_block(&block, &parent_block_header, &chain_config).expect("invalid block");

    // Tries used for validating initial and final state root
    let (mut state_trie, mut storage_tries) = db
        .get_tries()
        .expect("failed to build state and storage tries or state is not valid");

    // Validate the initial state
    let initial_state_hash = state_trie.hash_no_commit();
    if initial_state_hash != parent_block_header.state_root {
        panic!("invalid initial state trie");
    }
    if !verify_db(&db, &state_trie, &storage_tries).expect("failed to validate database") {
        panic!("invalid database")
    };

<<<<<<< HEAD
    // Execute
    let receipts = execute_block(&block, &mut state).expect("failed to execute block");
=======
    let result = REVM::execute_block(&block, &mut state).expect("failed to execute block");
    let receipts = result.receipts;
    let account_updates = result.account_updates;
>>>>>>> 4d9ab5a4
    validate_gas_used(&receipts, &block.header).expect("invalid gas used");

    // Output gas for measurement purposes
    let cumulative_gas_used = receipts
        .last()
        .map(|last_receipt| last_receipt.cumulative_gas_used)
        .unwrap_or_default();
    env::write(&cumulative_gas_used);

<<<<<<< HEAD
    // Update state trie
    let account_updates = get_state_transitions(&mut state);
=======
    // Update tries and calculate final state root hash
>>>>>>> 4d9ab5a4
    update_tries(&mut state_trie, &mut storage_tries, &account_updates)
        .expect("failed to update state and storage tries");

    // Calculate final state root hash and check
    let final_state_hash = state_trie.hash_no_commit();
    if final_state_hash != block.header.state_root {
        panic!("invalid final state trie");
    }

    env::commit(&ProgramOutput {
        initial_state_hash,
        final_state_hash,
    });
}<|MERGE_RESOLUTION|>--- conflicted
+++ resolved
@@ -36,14 +36,9 @@
         panic!("invalid database")
     };
 
-<<<<<<< HEAD
-    // Execute
-    let receipts = execute_block(&block, &mut state).expect("failed to execute block");
-=======
     let result = REVM::execute_block(&block, &mut state).expect("failed to execute block");
     let receipts = result.receipts;
     let account_updates = result.account_updates;
->>>>>>> 4d9ab5a4
     validate_gas_used(&receipts, &block.header).expect("invalid gas used");
 
     // Output gas for measurement purposes
@@ -53,12 +48,7 @@
         .unwrap_or_default();
     env::write(&cumulative_gas_used);
 
-<<<<<<< HEAD
     // Update state trie
-    let account_updates = get_state_transitions(&mut state);
-=======
-    // Update tries and calculate final state root hash
->>>>>>> 4d9ab5a4
     update_tries(&mut state_trie, &mut storage_tries, &account_updates)
         .expect("failed to update state and storage tries");
 
