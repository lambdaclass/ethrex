use risc0_zkvm::guest::env;

<<<<<<< HEAD
use ethrex_blockchain::{validate_block, validate_gas_used};
use ethrex_common::Address;
use ethrex_common::types::AccountUpdate;
use ethrex_vm::Evm;
use std::collections::HashMap;
use zkvm_interface::{
    io::{ProgramInput, ProgramOutput},
    trie::{update_tries, verify_db},
};

#[cfg(feature = "l2")]
use ethrex_l2_common::{
    get_block_deposits, get_block_withdrawal_hashes, compute_deposit_logs_hash, 
    compute_withdrawals_merkle_root, StateDiff
};
#[cfg(feature = "l2")]
use ethrex_common::types::blobs_bundle::{blob_from_bytes, kzg_commitment_to_versioned_hash};

pub fn main() {
    let ProgramInput {
        blocks,
        parent_block_header,
        mut db,
        elasticity_multiplier,
        #[cfg(feature = "l2")]
        state_diff,
        #[cfg(feature = "l2")]
        blob_commitment,
        #[cfg(feature = "l2")]
        blob_proof,
    } = env::read();
    // Tries used for validating initial and final state root
    let (mut state_trie, mut storage_tries) = db
        .get_tries()
        .expect("failed to build state and storage tries or state is not valid");

    // Validate the initial state
    let initial_state_hash = state_trie.hash_no_commit();
    if initial_state_hash != parent_block_header.state_root {
        panic!("invalid initial state trie");
    }
    if !verify_db(&db, &state_trie, &storage_tries).expect("failed to validate database") {
        panic!("invalid database")
    };

    let last_block = blocks.last().expect("empty batch");
    let last_block_state_root = last_block.header.state_root;
    let mut parent_header = parent_block_header;
    let mut acc_account_updates: HashMap<Address, AccountUpdate> = HashMap::new();

    let mut cumulative_gas_used = 0;

    #[cfg(feature = "l2")]
    let mut withdrawal_hashes = vec![];
    #[cfg(feature = "l2")]
    let mut deposits_hashes = vec![];

    for block in blocks {
        // Validate the block
        validate_block(
            &block,
            &parent_header,
            &db.chain_config,
            elasticity_multiplier,
        )
        .expect("invalid block");

        // Execute block
        let mut vm = Evm::from_prover_db(db.clone());
        let result = vm.execute_block(&block).expect("failed to execute block");
        let receipts = result.receipts;
        let account_updates = vm
            .get_state_transitions()
            .expect("failed to get state transitions");

        // Get L2 withdrawals and deposits for this block
        #[cfg(feature = "l2")]
        {
            let txs = block.body.transactions;
            let block_deposits = get_block_deposits(&txs);

            let txs_and_receipts: Vec<_> = txs.into_iter().zip(receipts.clone().into_iter()).collect();
            let block_withdrawal_hashes = get_block_withdrawal_hashes(&txs_and_receipts).expect("failed to retrieve withdrawal hashes");
            let mut block_deposit_hashes = Vec::with_capacity(block_deposits.len());
            for deposit in &block_deposits {
                block_deposit_hashes.push(
                    deposit
                        .get_deposit_hash()
                        .expect("Failed to get deposit hash for tx"),
                );
            }
            withdrawal_hashes.extend(block_withdrawal_hashes);
            deposits_hashes.extend(block_deposit_hashes);
        }

        cumulative_gas_used += receipts
            .last()
            .map(|last_receipt| last_receipt.cumulative_gas_used)
            .unwrap_or_default();

        // Update db for the next block
        db.apply_account_updates(&account_updates);

        // Update acc_account_updates
        for account in account_updates {
            let address = account.address;
            if let Some(existing) = acc_account_updates.get_mut(&address) {
                existing.merge(account);
            } else {
                acc_account_updates.insert(address, account);
            }
        }

        validate_gas_used(&receipts, &block.header).expect("invalid gas used");
        parent_header = block.header;
    }

    // Calculate L2 withdrawals root
    #[cfg(feature = "l2")]
    let Ok(withdrawals_merkle_root) = compute_withdrawals_merkle_root(withdrawal_hashes) else {
        panic!("Failed to calculate withdrawals merkle root");
    };

    // Calculate L2 deposits logs root
    #[cfg(feature = "l2")]
    let Ok(deposit_logs_hash) = compute_deposit_logs_hash(deposits_hashes) else {
        panic!("Failed to calculate deposits logs hash");
    };

    // Update state trie
    update_tries(
        &mut state_trie,
        &mut storage_tries,
        &acc_account_updates.values().cloned().collect::<Vec<_>>(),
    )
    .expect("failed to update state and storage tries");

    // Calculate final state root hash and check
    let final_state_hash = state_trie.hash_no_commit();
    if final_state_hash != last_block_state_root {
        panic!("invalid final state trie");
    }

    // TODO: this could be replaced with something like a ProverConfig.
    let validium = (blob_commitment, blob_proof) == ([0; 48], [0; 48]);

    // Check state diffs are valid
    #[cfg(feature = "l2")]
    if !validium {
        let state_diff_updates = state_diff
            .to_account_updates(&state_trie)
            .expect("failed to calculate account updates from state diffs");

        if state_diff_updates != acc_account_updates {
            panic!("invalid state diffs")
        }
    }

    // Verify KZG blob proof
    #[cfg(feature = "l2")]
    let blob_versioned_hash = if validium { 
        ethrex_common::H256::zero()
    } else {
        use kzg_rs::{dtypes::Blob, kzg_proof::KzgProof, trusted_setup::get_kzg_settings};

        let encoded_state_diff = state_diff.encode().expect("failed to encode state diff");
        let blob_data = blob_from_bytes(encoded_state_diff)
            .expect("failed to convert encoded state diff into blob data");
        let blob = Blob::from_slice(&blob_data).expect("failed to convert blob data into Blob");

        let blob_proof_valid = KzgProof::verify_blob_kzg_proof(
            blob,
            &kzg_rs::Bytes48::from_slice(&blob_commitment)
                .expect("failed type conversion for blob commitment"),
            &kzg_rs::Bytes48::from_slice(&blob_proof)
                .expect("failed type conversion for blob proof"),
            &get_kzg_settings(),
        )
        .expect("failed to verify blob proof (neither valid or invalid proof)");

        if !blob_proof_valid {
            panic!("invalid blob proof");
        }

        kzg_commitment_to_versioned_hash(&blob_commitment)
    };

    // Output gas for measurement purposes
    env::write(&cumulative_gas_used);

    env::write(
        &ProgramOutput {
            initial_state_hash,
            final_state_hash,
            #[cfg(feature = "l2")]
            withdrawals_merkle_root,
            #[cfg(feature = "l2")]
            deposit_logs_hash,
            #[cfg(feature = "l2")]
            blob_versioned_hash,
        }
        .encode(),
    );
=======
use zkvm_interface::io::ProgramInput;

fn main() {
    let input: ProgramInput = env::read();
    let output = zkvm_interface::execution::execution_program(input).unwrap();

    env::commit(&output);
>>>>>>> 2e7bbbd0
}<|MERGE_RESOLUTION|>--- conflicted
+++ resolved
@@ -1,210 +1,5 @@
 use risc0_zkvm::guest::env;
 
-<<<<<<< HEAD
-use ethrex_blockchain::{validate_block, validate_gas_used};
-use ethrex_common::Address;
-use ethrex_common::types::AccountUpdate;
-use ethrex_vm::Evm;
-use std::collections::HashMap;
-use zkvm_interface::{
-    io::{ProgramInput, ProgramOutput},
-    trie::{update_tries, verify_db},
-};
-
-#[cfg(feature = "l2")]
-use ethrex_l2_common::{
-    get_block_deposits, get_block_withdrawal_hashes, compute_deposit_logs_hash, 
-    compute_withdrawals_merkle_root, StateDiff
-};
-#[cfg(feature = "l2")]
-use ethrex_common::types::blobs_bundle::{blob_from_bytes, kzg_commitment_to_versioned_hash};
-
-pub fn main() {
-    let ProgramInput {
-        blocks,
-        parent_block_header,
-        mut db,
-        elasticity_multiplier,
-        #[cfg(feature = "l2")]
-        state_diff,
-        #[cfg(feature = "l2")]
-        blob_commitment,
-        #[cfg(feature = "l2")]
-        blob_proof,
-    } = env::read();
-    // Tries used for validating initial and final state root
-    let (mut state_trie, mut storage_tries) = db
-        .get_tries()
-        .expect("failed to build state and storage tries or state is not valid");
-
-    // Validate the initial state
-    let initial_state_hash = state_trie.hash_no_commit();
-    if initial_state_hash != parent_block_header.state_root {
-        panic!("invalid initial state trie");
-    }
-    if !verify_db(&db, &state_trie, &storage_tries).expect("failed to validate database") {
-        panic!("invalid database")
-    };
-
-    let last_block = blocks.last().expect("empty batch");
-    let last_block_state_root = last_block.header.state_root;
-    let mut parent_header = parent_block_header;
-    let mut acc_account_updates: HashMap<Address, AccountUpdate> = HashMap::new();
-
-    let mut cumulative_gas_used = 0;
-
-    #[cfg(feature = "l2")]
-    let mut withdrawal_hashes = vec![];
-    #[cfg(feature = "l2")]
-    let mut deposits_hashes = vec![];
-
-    for block in blocks {
-        // Validate the block
-        validate_block(
-            &block,
-            &parent_header,
-            &db.chain_config,
-            elasticity_multiplier,
-        )
-        .expect("invalid block");
-
-        // Execute block
-        let mut vm = Evm::from_prover_db(db.clone());
-        let result = vm.execute_block(&block).expect("failed to execute block");
-        let receipts = result.receipts;
-        let account_updates = vm
-            .get_state_transitions()
-            .expect("failed to get state transitions");
-
-        // Get L2 withdrawals and deposits for this block
-        #[cfg(feature = "l2")]
-        {
-            let txs = block.body.transactions;
-            let block_deposits = get_block_deposits(&txs);
-
-            let txs_and_receipts: Vec<_> = txs.into_iter().zip(receipts.clone().into_iter()).collect();
-            let block_withdrawal_hashes = get_block_withdrawal_hashes(&txs_and_receipts).expect("failed to retrieve withdrawal hashes");
-            let mut block_deposit_hashes = Vec::with_capacity(block_deposits.len());
-            for deposit in &block_deposits {
-                block_deposit_hashes.push(
-                    deposit
-                        .get_deposit_hash()
-                        .expect("Failed to get deposit hash for tx"),
-                );
-            }
-            withdrawal_hashes.extend(block_withdrawal_hashes);
-            deposits_hashes.extend(block_deposit_hashes);
-        }
-
-        cumulative_gas_used += receipts
-            .last()
-            .map(|last_receipt| last_receipt.cumulative_gas_used)
-            .unwrap_or_default();
-
-        // Update db for the next block
-        db.apply_account_updates(&account_updates);
-
-        // Update acc_account_updates
-        for account in account_updates {
-            let address = account.address;
-            if let Some(existing) = acc_account_updates.get_mut(&address) {
-                existing.merge(account);
-            } else {
-                acc_account_updates.insert(address, account);
-            }
-        }
-
-        validate_gas_used(&receipts, &block.header).expect("invalid gas used");
-        parent_header = block.header;
-    }
-
-    // Calculate L2 withdrawals root
-    #[cfg(feature = "l2")]
-    let Ok(withdrawals_merkle_root) = compute_withdrawals_merkle_root(withdrawal_hashes) else {
-        panic!("Failed to calculate withdrawals merkle root");
-    };
-
-    // Calculate L2 deposits logs root
-    #[cfg(feature = "l2")]
-    let Ok(deposit_logs_hash) = compute_deposit_logs_hash(deposits_hashes) else {
-        panic!("Failed to calculate deposits logs hash");
-    };
-
-    // Update state trie
-    update_tries(
-        &mut state_trie,
-        &mut storage_tries,
-        &acc_account_updates.values().cloned().collect::<Vec<_>>(),
-    )
-    .expect("failed to update state and storage tries");
-
-    // Calculate final state root hash and check
-    let final_state_hash = state_trie.hash_no_commit();
-    if final_state_hash != last_block_state_root {
-        panic!("invalid final state trie");
-    }
-
-    // TODO: this could be replaced with something like a ProverConfig.
-    let validium = (blob_commitment, blob_proof) == ([0; 48], [0; 48]);
-
-    // Check state diffs are valid
-    #[cfg(feature = "l2")]
-    if !validium {
-        let state_diff_updates = state_diff
-            .to_account_updates(&state_trie)
-            .expect("failed to calculate account updates from state diffs");
-
-        if state_diff_updates != acc_account_updates {
-            panic!("invalid state diffs")
-        }
-    }
-
-    // Verify KZG blob proof
-    #[cfg(feature = "l2")]
-    let blob_versioned_hash = if validium { 
-        ethrex_common::H256::zero()
-    } else {
-        use kzg_rs::{dtypes::Blob, kzg_proof::KzgProof, trusted_setup::get_kzg_settings};
-
-        let encoded_state_diff = state_diff.encode().expect("failed to encode state diff");
-        let blob_data = blob_from_bytes(encoded_state_diff)
-            .expect("failed to convert encoded state diff into blob data");
-        let blob = Blob::from_slice(&blob_data).expect("failed to convert blob data into Blob");
-
-        let blob_proof_valid = KzgProof::verify_blob_kzg_proof(
-            blob,
-            &kzg_rs::Bytes48::from_slice(&blob_commitment)
-                .expect("failed type conversion for blob commitment"),
-            &kzg_rs::Bytes48::from_slice(&blob_proof)
-                .expect("failed type conversion for blob proof"),
-            &get_kzg_settings(),
-        )
-        .expect("failed to verify blob proof (neither valid or invalid proof)");
-
-        if !blob_proof_valid {
-            panic!("invalid blob proof");
-        }
-
-        kzg_commitment_to_versioned_hash(&blob_commitment)
-    };
-
-    // Output gas for measurement purposes
-    env::write(&cumulative_gas_used);
-
-    env::write(
-        &ProgramOutput {
-            initial_state_hash,
-            final_state_hash,
-            #[cfg(feature = "l2")]
-            withdrawals_merkle_root,
-            #[cfg(feature = "l2")]
-            deposit_logs_hash,
-            #[cfg(feature = "l2")]
-            blob_versioned_hash,
-        }
-        .encode(),
-    );
-=======
 use zkvm_interface::io::ProgramInput;
 
 fn main() {
@@ -212,5 +7,4 @@
     let output = zkvm_interface::execution::execution_program(input).unwrap();
 
     env::commit(&output);
->>>>>>> 2e7bbbd0
 }