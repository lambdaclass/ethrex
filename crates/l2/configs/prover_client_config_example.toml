--- conflicted
+++ resolved
@@ -1,12 +1,3 @@
 [prover_client]
 prover_server_endpoint = "localhost:3900"
-<<<<<<< HEAD
-interval_ms = 5000
-=======
-proving_time_ms = 5000
-# mock, cpu, cuda
-sp1_prover = "mock"
-# 1 for dev_mode
-# 0 for real_proofs
-risc0_dev_mode = 1
->>>>>>> 8a026aa0
+proving_time_ms = 5000