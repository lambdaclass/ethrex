[deployer]
# Address of a funded account that will be used for L1 contract deployment
l1_address = "0x3d1e15a1a55578f7c920884a9943b3b35d0d885b"
# Private key corresponding to the above address.
l1_private_key = "0x385c546456b6a603a1cfcaa9ec9494ba4832da08dd6bcf4de9a71e4a01b74924"
# If set to 0xAA skip proof verification -> Only use in dev mode.
pico_contract_verifier = "0x00000000000000000000000000000000000000AA"
# If set to true, it will deploy the contract and override the address above with the deployed one.
pico_deploy_verifier = false
# If set to 0xAA skip proof verification -> Only use in dev mode.
risc0_contract_verifier = "0x00000000000000000000000000000000000000AA"
# If set to 0xAA skip proof verification -> Only use in dev mode.
sp1_contract_verifier = "0x00000000000000000000000000000000000000AA"
<<<<<<< HEAD
sp1_deploy_verifier = true
=======
# If set to true, it will deploy the contract and override the address above with the deployed one.
sp1_deploy_verifier = false
>>>>>>> d8427670
# If set to false, the salt will be randomized.
salt_is_zero = true

[eth]
rpc_url = "http://localhost:8545"

[watcher]
bridge_address = "0x266ffef34e21a7c4ce2e0e42dc780c2c273ca440"
check_interval_ms = 1000
max_block_step = 5000
l2_proposer_private_key = "0x385c546456b6a603a1cfcaa9ec9494ba4832da08dd6bcf4de9a71e4a01b74924"

[proposer]
block_time_ms = 5000
coinbase_address = "0x0007a881CD95B1484fca47615B64803dad620C8d"

[committer]
# Address of a funded account that the sequencer will use to send commit txs to the L1.
l1_address = "0x3d1e15a1a55578f7c920884a9943b3b35d0d885b"
# Private key corresponding to the above address.
l1_private_key = "0x385c546456b6a603a1cfcaa9ec9494ba4832da08dd6bcf4de9a71e4a01b74924"
on_chain_proposer_address = "0x52178cfc3db571f60016d43adf47d61c2009fa72"
# How often does the sequencer commit new blocks to the L1.
commit_time_ms = 5000
# 1 Gwei
arbitrary_base_blob_gas_price = 1000000000

[prover_server]
# Address of a funded account that the sequencer will use to send verify txs to the L1.
# Has to be a different account than comitter.l1_address.
l1_address = "0xE25583099BA105D9ec0A67f5Ae86D90e50036425"
# Private key corresponding to the above address.
l1_private_key = "0x39725efee3fb28614de3bacaffe4cc4bd8c436257e2c8bb887c4b5c4be45e76d"
# Set it to 0.0.0.0 to allow connections from other machines.
listen_ip = "127.0.0.1"
listen_port = 3900
<<<<<<< HEAD
# Not the same account as the [committer] l1 Account
# The proposer is in charge of blob commitments.
# The prover_server is in charge of verifying the zkProofs.
verifier_address = "0xE25583099BA105D9ec0A67f5Ae86D90e50036425"
verifier_private_key = "0x39725efee3fb28614de3bacaffe4cc4bd8c436257e2c8bb887c4b5c4be45e76d"
=======
>>>>>>> d8427670
dev_mode = true<|MERGE_RESOLUTION|>--- conflicted
+++ resolved
@@ -11,12 +11,7 @@
 risc0_contract_verifier = "0x00000000000000000000000000000000000000AA"
 # If set to 0xAA skip proof verification -> Only use in dev mode.
 sp1_contract_verifier = "0x00000000000000000000000000000000000000AA"
-<<<<<<< HEAD
 sp1_deploy_verifier = true
-=======
-# If set to true, it will deploy the contract and override the address above with the deployed one.
-sp1_deploy_verifier = false
->>>>>>> d8427670
 # If set to false, the salt will be randomized.
 salt_is_zero = true
 
@@ -53,12 +48,4 @@
 # Set it to 0.0.0.0 to allow connections from other machines.
 listen_ip = "127.0.0.1"
 listen_port = 3900
-<<<<<<< HEAD
-# Not the same account as the [committer] l1 Account
-# The proposer is in charge of blob commitments.
-# The prover_server is in charge of verifying the zkProofs.
-verifier_address = "0xE25583099BA105D9ec0A67f5Ae86D90e50036425"
-verifier_private_key = "0x39725efee3fb28614de3bacaffe4cc4bd8c436257e2c8bb887c4b5c4be45e76d"
-=======
->>>>>>> d8427670
 dev_mode = true