--- conflicted
+++ resolved
@@ -18,16 +18,13 @@
 
 [eth]
 rpc_url = "http://localhost:8545"
-<<<<<<< HEAD
 max_number_of_retries = 10
 backoff_factor = 2
 min_retry_delay = 96
 max_retry_delay = 1800
-=======
 # 10 Gwei
 maximum_allowed_max_fee_per_gas = 10000000000
 maximum_allowed_max_fee_per_blob_gas = 10000000000
->>>>>>> 20437d61
 
 [watcher]
 bridge_address = "0x266ffef34e21a7c4ce2e0e42dc780c2c273ca440"
