[package]
name = "quote-gen"
version = "0.1.0"
edition = "2024"
build = "build.rs"

[dependencies]
configfs-tsm = "0.0.1"
tokio = { version = "1.41.1", features = ["full"] }
keccak-hash = "0.11"
hex = "0.4"
zerocopy = "0.8"
serde = { version = "1.0", features = ["derive"] }
serde_json = "1.0"
kzg-rs = "0.2.6"

ethrex-common = { path = "../../../common", default-features = false }
ethrex-storage = { path = "../../../storage", default-features = false }
ethrex-rlp = { path = "../../../common/rlp" }
ethrex-vm = { path = "../../../vm", default-features = false }
ethrex-blockchain = { path = "../../../blockchain", default-features = false }
ethrex-rpc = { path = "../../../networking/rpc", default-features = false }
zkvm_interface = { path = "../../prover/zkvm/interface", default-features = false }
ethrex-sdk = { path = "../../sdk", default-features = false }
ethrex-l2 = { path = "../..", default-features = false }
ethrex-l2-common = { path = "../../common", default-features = false }

secp256k1 = { version = "0.29.1", default-features = false, features = [
  "global-context",
  "recovery",
  "rand",
  "std",
] }
<<<<<<< HEAD
=======

[build-dependencies]
vergen-git2 = { version = "1.0.7"}

>>>>>>> e46e4cbb

[workspace]

[features]
default = ["l2"]
<<<<<<< HEAD
l2 = ["zkvm_interface/l2", "ethrex-l2/l2"]
=======
l2 = ["zkvm_interface/l2", "ethrex-blockchain/l2", "ethrex-l2/l2"]
>>>>>>> e46e4cbb
<|MERGE_RESOLUTION|>--- conflicted
+++ resolved
@@ -31,20 +31,13 @@
   "rand",
   "std",
 ] }
-<<<<<<< HEAD
-=======
 
 [build-dependencies]
-vergen-git2 = { version = "1.0.7"}
+vergen-git2 = { version = "1.0.7" }
 
->>>>>>> e46e4cbb
 
 [workspace]
 
 [features]
 default = ["l2"]
-<<<<<<< HEAD
-l2 = ["zkvm_interface/l2", "ethrex-l2/l2"]
-=======
-l2 = ["zkvm_interface/l2", "ethrex-blockchain/l2", "ethrex-l2/l2"]
->>>>>>> e46e4cbb
+l2 = ["zkvm_interface/l2", "ethrex-blockchain/l2", "ethrex-l2/l2"]