--- conflicted
+++ resolved
@@ -1,8 +1,5 @@
 let
   pkgs = import <nixpkgs> { };
-<<<<<<< HEAD
-
-=======
   fenix = pkgs.callPackage (pkgs.fetchFromGitHub {
     owner = "nix-community";
     repo = "fenix";
@@ -17,7 +14,6 @@
     cargo = toolchain;
     rustc = toolchain;
   };
->>>>>>> 398a1087
   gitignoreSrc = pkgs.fetchFromGitHub { 
     owner = "hercules-ci";
     repo = "gitignore.nix";
@@ -84,12 +80,8 @@
     buildInputs = [ pkgs.openssl ];
     nativeBuildInputs = [
       pkgs.pkg-config
-<<<<<<< HEAD
-      pkgs.rustPlatform.cargoSetupHook
+      rustPlatform.cargoSetupHook
       solc_0_8_29
-=======
-      rustPlatform.cargoSetupHook
->>>>>>> 398a1087
     ];
 
     env = {
