{ gitRev }:
assert (builtins.stringLength gitRev == 7)
  || throw "gitRev must be exactly 7 characters use (git rev-parse --short=7 HEAD)";

let
  pkgs = import <nixpkgs> { };
  fenix = pkgs.callPackage (pkgs.fetchFromGitHub {
    owner = "nix-community";
    repo = "fenix";
    rev = "95606d64662a730da5d3031ed798dd6315d35f33";
    hash = "sha256-aP4korVsN5Yy+PB9zjjm8Qbo3a69/m8vlFXS5mdVXtk=";
  }) { };
  toolchain = fenix.fromToolchainFile {
      file = ../../../../rust-toolchain.toml;
      sha256 = "sha256-KUm16pHj+cRedf8vxs/Hd2YWxpOrWZ7UOrwhILdSJBU=";
  };
  rustPlatform = pkgs.makeRustPlatform {
    cargo = toolchain;
    rustc = toolchain;
  };
  gitignoreSrc = pkgs.fetchFromGitHub { 
    owner = "hercules-ci";
    repo = "gitignore.nix";
    rev = "637db329424fd7e46cf4185293b9cc8c88c95394";
    sha256 = "sha256-HG2cCnktfHsKV0s4XW83gU3F57gaTljL9KNSuG6bnQs";
  };
  inherit (import gitignoreSrc { inherit (pkgs) lib; }) gitignoreSource;

in
let
  quoteGen = rustPlatform.buildRustPackage rec {
    pname = "quote-gen";
    version = "0.1";

    src = gitignoreSource ./../../../../.;
    sourceRoot = "${src.name}/crates/l2/tee/quote-gen";

    cargoDeps = rustPlatform.importCargoLock {
      lockFile = ./Cargo.lock;
      outputHashes = {
        "bls12_381-0.8.0" = "sha256-8/pXRA7hVAPeMKCZ+PRPfQfxqstw5Ob4MJNp85pv5WQ=";
        "spawned-concurrency-0.1.0" = "sha256-63xBuGAlrHvIf8hboScUY4LZronPZJZzmfJBdAbUKTU=";
        "aligned-sdk-0.1.0" = "sha256-Az97VtggdN4gsYds3myezNJ+mNeSaIDbF0Pq5kq2M3M=";
        "lambdaworks-crypto-0.12.0" = "sha256-4vgW/O85zVLhhFrcZUwcPjavy/rRWB8LGTabAkPNrDw=";
      };
    };

    buildInputs = [ pkgs.openssl ];
    nativeBuildInputs = [
      pkgs.pkg-config
      rustPlatform.cargoSetupHook
    ];

<<<<<<< HEAD
    env = {
      OPENSSL_NO_VENDOR = 1;
      CONTRACTS_PATH = "${contracts}/lib";
      VERGEN_GIT_SHA = gitRev;
    };
=======
    env.OPENSSL_NO_VENDOR = 1;
>>>>>>> dcb9deef
  };
in
{
  systemd.services.quote-gen = {
    description = "Ethrex TDX Quote Generator";
    wantedBy = [ "multi-user.target" ];

    serviceConfig = {
      ExecStart = "${quoteGen}/bin/quote-gen";
      StandardOutput = "journal+console";
    };
  };
}<|MERGE_RESOLUTION|>--- conflicted
+++ resolved
@@ -51,15 +51,10 @@
       rustPlatform.cargoSetupHook
     ];
 
-<<<<<<< HEAD
     env = {
       OPENSSL_NO_VENDOR = 1;
-      CONTRACTS_PATH = "${contracts}/lib";
       VERGEN_GIT_SHA = gitRev;
     };
-=======
-    env.OPENSSL_NO_VENDOR = 1;
->>>>>>> dcb9deef
   };
 in
 {
