--- conflicted
+++ resolved
@@ -39,12 +39,7 @@
       lockFile = ./Cargo.lock;
       outputHashes = {
         "bls12_381-0.8.0" = "sha256-8/pXRA7hVAPeMKCZ+PRPfQfxqstw5Ob4MJNp85pv5WQ=";
-<<<<<<< HEAD
-        "spawned-concurrency-0.1.0" = "sha256-63xBuGAlrHvIf8hboScUY4LZronPZJZzmfJBdAbUKTU=";
         "aligned-sdk-0.1.0" = "sha256-EuiuuYiyjZ+M+wS5Ayqqcvw0CfUBOhFrLrbdD4SYFM0=";
-=======
-        "aligned-sdk-0.1.0" = "sha256-Az97VtggdN4gsYds3myezNJ+mNeSaIDbF0Pq5kq2M3M=";
->>>>>>> ce5c47df
         "lambdaworks-crypto-0.12.0" = "sha256-4vgW/O85zVLhhFrcZUwcPjavy/rRWB8LGTabAkPNrDw=";
       };
     };
