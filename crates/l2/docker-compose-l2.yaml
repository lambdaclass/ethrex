--- conflicted
+++ resolved
@@ -6,15 +6,6 @@
     platform: linux/amd64
     container_name: contract_deployer
     image: ethrex_l2_contract_deployer
-<<<<<<< HEAD
-    command: >
-      --private-key 0x385c546456b6a603a1cfcaa9ec9494ba4832da08dd6bcf4de9a71e4a01b74924
-      --pico.verifier-address 0x00000000000000000000000000000000000000AA
-      --risc0.verifier-address 0x00000000000000000000000000000000000000AA
-      --sp1.verifier-address 0x00000000000000000000000000000000000000AA
-      --deposit-rich
-=======
->>>>>>> 938db195
     build:
       context: ../../
       args:
@@ -32,11 +23,6 @@
       # specified in the `volumes:` section
       - ETHREX_DEPLOYER_CONTRACTS_PATH=${CI_ETHREX_WORKDIR}/contracts
       - ETHREX_DEPLOYER_ENV_FILE_PATH=${CI_ETHREX_WORKDIR}/.env
-<<<<<<< HEAD
-      - CONFIGS_PATH=${CI_ETHREX_WORKDIR}/configs
-      - ETHREX_DEPLOYER_GENESIS_L1_PATH=${CI_ETHREX_WORKDIR}/test_data/genesis-l1-dev.json
-      - ETHREX_DEPLOYER_PRIVATE_KEYS_FILE_PATH=${CI_ETHREX_WORKDIR}/test_data/private_keys_l1.txt
-=======
       - ETHREX_DEPLOYER_GENESIS_L1_PATH=${CI_ETHREX_WORKDIR}/test_data/genesis-l1-dev.json
       - ETHREX_DEPLOYER_PRIVATE_KEYS_FILE_PATH=${CI_ETHREX_WORKDIR}/test_data/private_keys_l1.txt
       - ETHREX_DEPLOYER_DEPLOY_RICH=${ETHREX_DEPLOYER_DEPLOY_RICH:-false}
@@ -45,7 +31,6 @@
       - ETHREX_DEPLOYER_RISC0_CONTRACT_VERIFIER=${ETHREX_DEPLOYER_RISC0_CONTRACT_VERIFIER:-0x00000000000000000000000000000000000000aa}
       - ETHREX_DEPLOYER_SP1_CONTRACT_VERIFIER=${ETHREX_DEPLOYER_SP1_CONTRACT_VERIFIER:-0x00000000000000000000000000000000000000aa}
       - ETHREX_DEPLOYER_SP1_DEPLOY_VERIFIER=${ETHREX_DEPLOYER_SP1_DEPLOY_VERIFIER:-false}
->>>>>>> 938db195
     depends_on:
       - ethrex
     restart: on-failure:3
@@ -65,14 +50,9 @@
     environment: # Default values are taken from cmd/ethrex/l2/options.rs defaults.
       - ETHREX_ETH_RPC_URL=http://ethrex_l1:8545
       - ETHREX_COMMITTER_VALIDIUM=${ETHREX_COMMITTER_VALIDIUM:-false}
-<<<<<<< HEAD
       - ETHREX_BLOCK_PRODUCER_BLOCK_TIME_MS=${ETHREX_BLOCK_PRODUCER_BLOCK_TIME_MS:-5000}
       - ETHREX_DEPLOYER_PICO_DEPLOY_VERIFIER=${ETHREX_DEPLOYER_PICO_DEPLOY_VERIFIER:-false}
-=======
-      - ETHREX_PROPOSER_BLOCK_TIME_MS=${ETHREX_PROPOSER_BLOCK_TIME_MS:-5000}
-      - ETHREX_DEPLOYER_PICO_DEPLOY_VERIFIER=${ETHREX_DEPLOYER_PICO_DEPLOY_VERIFIER:-false}
       - ETHREX_PROOF_COORDINATOR_DEV_MODE=${ETHREX_PROOF_COORDINATOR_DEV_MODE:-true}
->>>>>>> 938db195
     volumes:
       - ../../test_data/genesis-l2.json:/genesis-l2.json
       - ./.env:/.env:ro
@@ -85,15 +65,9 @@
       --http.port 1729 
       --authrpc.port 8552 
       --evm levm 
-<<<<<<< HEAD
       --proof-coordinator.addr 0.0.0.0 
       --bridge-address ${ETHREX_WATCHER_BRIDGE_ADDRESS}
       --on-chain-proposer-address ${ETHREX_COMMITTER_ON_CHAIN_PROPOSER_ADDRESS}
       --block-producer.coinbase-address 0x0007a881CD95B1484fca47615B64803dad620C8d
       --committer.l1-private-key 0x385c546456b6a603a1cfcaa9ec9494ba4832da08dd6bcf4de9a71e4a01b74924
-      --proof-coordinator.l1-private-key 0x39725efee3fb28614de3bacaffe4cc4bd8c436257e2c8bb887c4b5c4be45e76
-=======
-      --proof-coordinator-listen-ip 0.0.0.0 
-      --bridge-address ${ETHREX_WATCHER_BRIDGE_ADDRESS}
-      --on-chain-proposer-address ${ETHREX_COMMITTER_ON_CHAIN_PROPOSER_ADDRESS}
->>>>>>> 938db195
+      --proof-coordinator.l1-private-key 0x39725efee3fb28614de3bacaffe4cc4bd8c436257e2c8bb887c4b5c4be45e76