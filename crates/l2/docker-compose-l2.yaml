include:
  - ../blockchain/dev/docker-compose-dev.yaml

services:
  contract_deployer:
    platform: linux/amd64
    container_name: contract_deployer
    image: ethrex_l2_contract_deployer
    build:
      context: ../../
      args:
        - BUILDPLATFORM=linux/amd64
      dockerfile: ./crates/l2/contracts/Dockerfile
    volumes:
      # NOTE: CI_ETHREX_WORKDIR is defined in crates/l2/Makefile
      - ./contracts:${CI_ETHREX_WORKDIR}/contracts
      - ./configs/sequencer_config.toml:${CI_ETHREX_WORKDIR}/configs/sequencer_config.toml
      - ./.env:${CI_ETHREX_WORKDIR}/.env
      - ../../test_data/genesis-l1-dev.json:${CI_ETHREX_WORKDIR}/test_data/genesis-l1-dev.json
      - ../../test_data/private_keys_l1.txt:${CI_ETHREX_WORKDIR}/test_data/private_keys_l1.txt
    environment:
      - ETH_RPC_URL=http://ethrex_l1:8545
      # NOTE: The paths in the env variables must match those
      # specified in the `volumes:` section
      - DEPLOYER_CONTRACTS_PATH=${CI_ETHREX_WORKDIR}/contracts
      - ENV_FILE=${CI_ETHREX_WORKDIR}/.env
      - CONFIGS_PATH=${CI_ETHREX_WORKDIR}/configs
      - GENESIS_L1_PATH=${CI_ETHREX_WORKDIR}/test_data/genesis-l1-dev.json
      - PRIVATE_KEYS_PATH=${CI_ETHREX_WORKDIR}/test_data/private_keys_l1.txt
    depends_on:
      - ethrex
    command: --deposit_rich
    restart: on-failure:3

  ethrex_l2:
    restart: always
    container_name: ethrex_l2
    image: "ethrex_l2"
    build:
      context: ../../
      dockerfile: ./crates/l2/Dockerfile
    ports:
      # RPC
      - 127.0.0.1:1729:1729
      # Proposer
      - 3900:3900
    environment:
      - ETH_RPC_URL=http://ethrex_l1:8545
      - ENV_FILE=/.env
    volumes:
      - ../../test_data/genesis-l2.json:/genesis-l2.json
      - ./.env:/.env:ro
      - ./config.toml:/config.toml:ro
<<<<<<< HEAD
    command: --network /genesis-l2.json --http.addr 0.0.0.0 --http.port 1729 --authrpc.port 8552 --evm levm
=======
    command: l2 init --network /genesis-l2.json --http.addr 0.0.0.0 --http.port 1729 --authrpc.port 8552
>>>>>>> c19b0a04
    depends_on:
      contract_deployer:
        condition: service_completed_successfully<|MERGE_RESOLUTION|>--- conflicted
+++ resolved
@@ -51,11 +51,7 @@
       - ../../test_data/genesis-l2.json:/genesis-l2.json
       - ./.env:/.env:ro
       - ./config.toml:/config.toml:ro
-<<<<<<< HEAD
-    command: --network /genesis-l2.json --http.addr 0.0.0.0 --http.port 1729 --authrpc.port 8552 --evm levm
-=======
-    command: l2 init --network /genesis-l2.json --http.addr 0.0.0.0 --http.port 1729 --authrpc.port 8552
->>>>>>> c19b0a04
+    command: l2 init --network /genesis-l2.json --http.addr 0.0.0.0 --http.port 1729 --authrpc.port 8552 --evm levm
     depends_on:
       contract_deployer:
         condition: service_completed_successfully