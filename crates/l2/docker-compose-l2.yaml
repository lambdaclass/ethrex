--- conflicted
+++ resolved
@@ -63,12 +63,6 @@
       - ./config.toml:/config.toml:ro
     # ETHREX_WATCHER_BRIDGE_ADDRESS and ETHREX_COMMITTER_ON_CHAIN_PROPOSER_ADDRESS are set in the .env file by the contract_deployer service.
     command: >
-<<<<<<< HEAD
-      l2 init  --network /genesis-l2.json  --http.addr 0.0.0.0  --http.port 1729  --authrpc.port 8552  --evm levm  --proof-coordinator-listen-ip 0.0.0.0  --bridge-address ${ETHREX_WATCHER_BRIDGE_ADDRESS} --on-chain-proposer-address ${ETHREX_COMMITTER_ON_CHAIN_PROPOSER_ADDRESS}
-    depends_on:
-      contract_deployer:
-        condition: service_completed_successfully
-=======
       l2 init 
       --network /genesis-l2.json 
       --http.addr 0.0.0.0 
@@ -77,5 +71,4 @@
       --evm levm 
       --proof-coordinator-listen-ip 0.0.0.0 
       --bridge-address ${ETHREX_WATCHER_BRIDGE_ADDRESS}
-      --on-chain-proposer-address ${ETHREX_COMMITTER_ON_CHAIN_PROPOSER_ADDRESS}
->>>>>>> 4f3f3b03
+      --on-chain-proposer-address ${ETHREX_COMMITTER_ON_CHAIN_PROPOSER_ADDRESS}