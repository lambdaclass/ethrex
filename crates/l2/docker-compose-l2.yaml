--- conflicted
+++ resolved
@@ -12,24 +12,12 @@
         - BUILDPLATFORM=linux/amd64
       dockerfile: ./crates/l2/contracts/Dockerfile
     volumes:
-<<<<<<< HEAD
-      - ./contracts:/contracts
-      - .env:/.env
-      - ../../test_data/genesis-l1-dev.json:/test_data/genesis-l1-dev.json
-      - ../../test_data/private_keys_l1.txt:/test_data/private_keys_l1.txt
-    env_file:
-      - .env
-    environment:
-      - ETH_RPC_URL=http://ethrex_l1:8545
-      - DEPLOYER_CONTRACTS_PATH=/contracts
-      - ENV_FILE=/.env
-      - GENESIS_L1_PATH=/test_data/genesis-l1-dev.json
-      - PRIVATE_KEYS_PATH=/test_data/private_keys_l1.txt
-=======
       # NOTE: CI_ETHREX_WORKDIR is defined in crates/l2/Makefile
       - ./contracts:${CI_ETHREX_WORKDIR}/contracts
       - ./config.toml:${CI_ETHREX_WORKDIR}/config.toml
       - ./.env:${CI_ETHREX_WORKDIR}/.env
+      - ../../test_data/genesis-l1-dev.json:/test_data/genesis-l1-dev.json
+      - ../../test_data/private_keys_l1.txt:/test_data/private_keys_l1.txt
     environment:
       - ETH_RPC_URL=http://ethrex_l1:8545
       # NOTE: The paths in the env variables must match those
@@ -37,7 +25,8 @@
       - DEPLOYER_CONTRACTS_PATH=${CI_ETHREX_WORKDIR}/contracts
       - ENV_FILE=${CI_ETHREX_WORKDIR}/.env
       - CONFIG_FILE=${CI_ETHREX_WORKDIR}/config.toml
->>>>>>> 9d8c5515
+      - GENESIS_L1_PATH=/test_data/genesis-l1-dev.json
+      - PRIVATE_KEYS_PATH=/test_data/private_keys_l1.txt
     depends_on:
       - ethrex
     restart: on-failure:3
