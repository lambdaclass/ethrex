use std::cmp::min;

use bytes::Bytes;
use ethereum_types::{Address, H256, U256};
use secp256k1::{ecdsa::RecoveryId, Message, SECP256K1};
use serde::{ser::SerializeStruct, Serialize};
pub use serde_impl::{AccessListEntry, GenericTransaction};
use sha3::{Digest, Keccak256};

use ethereum_rust_rlp::{
    constants::RLP_NULL,
    decode::{get_rlp_bytes_item_payload, is_encoded_as_bytes, RLPDecode},
    encode::RLPEncode,
    error::RLPDecodeError,
    structs::{Decoder, Encoder},
};

#[derive(Clone, Debug, PartialEq, Eq, Serialize)]
#[serde(untagged)]
pub enum Transaction {
    LegacyTransaction(LegacyTransaction),
    EIP2930Transaction(EIP2930Transaction),
    EIP1559Transaction(EIP1559Transaction),
    EIP4844Transaction(EIP4844Transaction),
}

#[derive(Clone, Debug, PartialEq, Eq, Default)]
pub struct LegacyTransaction {
    pub nonce: u64,
    pub gas_price: u64,
    pub gas: u64,
    /// The recipient of the transaction.
    /// Create transactions contain a [`null`](RLP_NULL) value in this field.
    pub to: TxKind,
    pub value: U256,
    pub data: Bytes,
    pub v: U256,
    pub r: U256,
    pub s: U256,
}

#[derive(Clone, Debug, PartialEq, Eq, Default)]
pub struct EIP2930Transaction {
    pub chain_id: u64,
    pub nonce: u64,
    pub gas_price: u64,
    pub gas_limit: u64,
    pub to: TxKind,
    pub value: U256,
    pub data: Bytes,
    pub access_list: Vec<(Address, Vec<H256>)>,
    pub signature_y_parity: bool,
    pub signature_r: U256,
    pub signature_s: U256,
}

#[derive(Clone, Debug, PartialEq, Eq, Default)]
pub struct EIP1559Transaction {
    pub chain_id: u64,
    pub nonce: u64,
    pub max_priority_fee_per_gas: u64,
    pub max_fee_per_gas: u64,
    pub gas_limit: u64,
    pub to: TxKind,
    pub value: U256,
    pub data: Bytes,
    pub access_list: Vec<(Address, Vec<H256>)>,
    pub signature_y_parity: bool,
    pub signature_r: U256,
    pub signature_s: U256,
}

#[derive(Clone, Debug, PartialEq, Eq, Default)]
pub struct EIP4844Transaction {
    pub chain_id: u64,
    pub nonce: u64,
    pub max_priority_fee_per_gas: u64,
    pub max_fee_per_gas: u64,
    pub gas: u64,
    pub to: Address,
    pub value: U256,
    pub data: Bytes,
    pub access_list: Vec<(Address, Vec<H256>)>,
    pub max_fee_per_blob_gas: U256,
    pub blob_versioned_hashes: Vec<H256>,
    pub signature_y_parity: bool,
    pub signature_r: U256,
    pub signature_s: U256,
}

#[derive(Clone, Copy, Debug, PartialEq, Eq, Default)]
pub enum TxType {
    #[default]
    Legacy = 0x00,
    EIP2930 = 0x01,
    EIP1559 = 0x02,
    EIP4844 = 0x03,
}

impl Transaction {
    pub fn tx_type(&self) -> TxType {
        match self {
            Transaction::LegacyTransaction(_) => TxType::Legacy,
            Transaction::EIP2930Transaction(_) => TxType::EIP2930,
            Transaction::EIP1559Transaction(_) => TxType::EIP1559,
            Transaction::EIP4844Transaction(_) => TxType::EIP4844,
        }
    }
}

impl RLPEncode for Transaction {
    /// Transactions can be encoded in the following formats:
    /// A) Legacy transactions: rlp(LegacyTransaction)
    /// B) Non legacy transactions: rlp(Bytes) where Bytes represents the canonical encoding for the transaction as a bytes object.
    /// Checkout [Transaction::encode_canonical] for more information
    fn encode(&self, buf: &mut dyn bytes::BufMut) {
        match self {
            Transaction::LegacyTransaction(t) => t.encode(buf),
            tx => Bytes::copy_from_slice(&tx.encode_canonical_to_vec()).encode(buf),
        };
    }
}

impl RLPDecode for Transaction {
    /// Transactions can be encoded in the following formats:
    /// A) Legacy transactions: rlp(LegacyTransaction)
    /// B) Non legacy transactions: rlp(Bytes) where Bytes represents the canonical encoding for the transaction as a bytes object.
    /// Checkout [Transaction::decode_canonical] for more information
    fn decode_unfinished(rlp: &[u8]) -> Result<(Self, &[u8]), RLPDecodeError> {
        if is_encoded_as_bytes(rlp) {
            // Adjust the encoding to get the payload
            let payload = get_rlp_bytes_item_payload(rlp);
            let tx_type = payload.first().unwrap();
            let tx_encoding = &payload[1..];
            // Look at the first byte to check if it corresponds to a TransactionType
            match *tx_type {
                // Legacy
                0x0 => LegacyTransaction::decode_unfinished(tx_encoding)
                    .map(|(tx, rem)| (Transaction::LegacyTransaction(tx), rem)), // TODO: check if this is a real case scenario
                // EIP2930
                0x1 => EIP2930Transaction::decode_unfinished(tx_encoding)
                    .map(|(tx, rem)| (Transaction::EIP2930Transaction(tx), rem)),
                // EIP1559
                0x2 => EIP1559Transaction::decode_unfinished(tx_encoding)
                    .map(|(tx, rem)| (Transaction::EIP1559Transaction(tx), rem)),
                // EIP4844
                0x3 => EIP4844Transaction::decode_unfinished(tx_encoding)
                    .map(|(tx, rem)| (Transaction::EIP4844Transaction(tx), rem)),
                ty => Err(RLPDecodeError::Custom(format!(
                    "Invalid transaction type: {ty}"
                ))),
            }
        } else {
            // LegacyTransaction
            LegacyTransaction::decode_unfinished(rlp)
                .map(|(tx, rem)| (Transaction::LegacyTransaction(tx), rem))
        }
    }
}

/// The transaction's kind: call or create.
#[derive(Clone, Debug, PartialEq, Eq, Default)]
pub enum TxKind {
    Call(Address),
    #[default]
    Create,
}

impl RLPEncode for TxKind {
    fn encode(&self, buf: &mut dyn bytes::BufMut) {
        match self {
            Self::Call(address) => address.encode(buf),
            Self::Create => buf.put_u8(RLP_NULL),
        }
    }
}

impl RLPDecode for TxKind {
    fn decode_unfinished(rlp: &[u8]) -> Result<(Self, &[u8]), RLPDecodeError> {
        let first_byte = rlp.first().ok_or(RLPDecodeError::InvalidLength)?;
        if *first_byte == RLP_NULL {
            return Ok((Self::Create, &rlp[1..]));
        }
        Address::decode_unfinished(rlp).map(|(t, rest)| (Self::Call(t), rest))
    }
}

impl RLPEncode for LegacyTransaction {
    fn encode(&self, buf: &mut dyn bytes::BufMut) {
        Encoder::new(buf)
            .encode_field(&self.nonce)
            .encode_field(&self.gas_price)
            .encode_field(&self.gas)
            .encode_field(&self.to)
            .encode_field(&self.value)
            .encode_field(&self.data)
            .encode_field(&self.v)
            .encode_field(&self.r)
            .encode_field(&self.s)
            .finish();
    }
}

impl RLPEncode for EIP2930Transaction {
    fn encode(&self, buf: &mut dyn bytes::BufMut) {
        Encoder::new(buf)
            .encode_field(&self.chain_id)
            .encode_field(&self.nonce)
            .encode_field(&self.gas_price)
            .encode_field(&self.gas_limit)
            .encode_field(&self.to)
            .encode_field(&self.value)
            .encode_field(&self.data)
            .encode_field(&self.access_list)
            .encode_field(&self.signature_y_parity)
            .encode_field(&self.signature_r)
            .encode_field(&self.signature_s)
            .finish()
    }
}

impl RLPEncode for EIP1559Transaction {
    fn encode(&self, buf: &mut dyn bytes::BufMut) {
        Encoder::new(buf)
            .encode_field(&self.chain_id)
            .encode_field(&self.nonce)
            .encode_field(&self.max_priority_fee_per_gas)
            .encode_field(&self.max_fee_per_gas)
            .encode_field(&self.gas_limit)
            .encode_field(&self.to)
            .encode_field(&self.value)
            .encode_field(&self.data)
            .encode_field(&self.access_list)
            .encode_field(&self.signature_y_parity)
            .encode_field(&self.signature_r)
            .encode_field(&self.signature_s)
            .finish()
    }
}

impl RLPEncode for EIP4844Transaction {
    fn encode(&self, buf: &mut dyn bytes::BufMut) {
        Encoder::new(buf)
            .encode_field(&self.chain_id)
            .encode_field(&self.nonce)
            .encode_field(&self.max_priority_fee_per_gas)
            .encode_field(&self.max_fee_per_gas)
            .encode_field(&self.gas)
            .encode_field(&self.to)
            .encode_field(&self.value)
            .encode_field(&self.data)
            .encode_field(&self.access_list)
            .encode_field(&self.max_fee_per_blob_gas)
            .encode_field(&self.blob_versioned_hashes)
            .encode_field(&self.signature_y_parity)
            .encode_field(&self.signature_r)
            .encode_field(&self.signature_s)
            .finish()
    }
}

impl RLPDecode for LegacyTransaction {
    fn decode_unfinished(rlp: &[u8]) -> Result<(LegacyTransaction, &[u8]), RLPDecodeError> {
        let decoder = Decoder::new(rlp)?;
        let (nonce, decoder) = decoder.decode_field("nonce")?;
        let (gas_price, decoder) = decoder.decode_field("gas_price")?;
        let (gas, decoder) = decoder.decode_field("gas")?;
        let (to, decoder) = decoder.decode_field("to")?;
        let (value, decoder) = decoder.decode_field("value")?;
        let (data, decoder) = decoder.decode_field("data")?;
        let (v, decoder) = decoder.decode_field("v")?;
        let (r, decoder) = decoder.decode_field("r")?;
        let (s, decoder) = decoder.decode_field("s")?;

        let tx = LegacyTransaction {
            nonce,
            gas_price,
            gas,
            to,
            value,
            data,
            v,
            r,
            s,
        };
        Ok((tx, decoder.finish()?))
    }
}

impl RLPDecode for EIP2930Transaction {
    fn decode_unfinished(rlp: &[u8]) -> Result<(EIP2930Transaction, &[u8]), RLPDecodeError> {
        let decoder = Decoder::new(rlp)?;
        let (chain_id, decoder) = decoder.decode_field("chain_id")?;
        let (nonce, decoder) = decoder.decode_field("nonce")?;
        let (gas_price, decoder) = decoder.decode_field("gas_price")?;
        let (gas_limit, decoder) = decoder.decode_field("gas_limit")?;
        let (to, decoder) = decoder.decode_field("to")?;
        let (value, decoder) = decoder.decode_field("value")?;
        let (data, decoder) = decoder.decode_field("data")?;
        let (access_list, decoder) = decoder.decode_field("access_list")?;
        let (signature_y_parity, decoder) = decoder.decode_field("signature_y_parity")?;
        let (signature_r, decoder) = decoder.decode_field("signature_r")?;
        let (signature_s, decoder) = decoder.decode_field("signature_s")?;

        let tx = EIP2930Transaction {
            chain_id,
            nonce,
            gas_price,
            gas_limit,
            to,
            value,
            data,
            access_list,
            signature_y_parity,
            signature_r,
            signature_s,
        };
        Ok((tx, decoder.finish()?))
    }
}

impl RLPDecode for EIP1559Transaction {
    fn decode_unfinished(rlp: &[u8]) -> Result<(EIP1559Transaction, &[u8]), RLPDecodeError> {
        let decoder = Decoder::new(rlp)?;
        let (chain_id, decoder) = decoder.decode_field("chain_id")?;
        let (nonce, decoder) = decoder.decode_field("nonce")?;
        let (max_priority_fee_per_gas, decoder) =
            decoder.decode_field("max_priority_fee_per_gas")?;
        let (max_fee_per_gas, decoder) = decoder.decode_field("max_fee_per_gas")?;
        let (gas_limit, decoder) = decoder.decode_field("gas_limit")?;
        let (to, decoder) = decoder.decode_field("to")?;
        let (value, decoder) = decoder.decode_field("value")?;
        let (data, decoder) = decoder.decode_field("data")?;
        let (access_list, decoder) = decoder.decode_field("access_list")?;
        let (signature_y_parity, decoder) = decoder.decode_field("signature_y_parity")?;
        let (signature_r, decoder) = decoder.decode_field("signature_r")?;
        let (signature_s, decoder) = decoder.decode_field("signature_s")?;

        let tx = EIP1559Transaction {
            chain_id,
            nonce,
            max_priority_fee_per_gas,
            max_fee_per_gas,
            gas_limit,
            to,
            value,
            data,
            access_list,
            signature_y_parity,
            signature_r,
            signature_s,
        };
        Ok((tx, decoder.finish()?))
    }
}

impl RLPDecode for EIP4844Transaction {
    fn decode_unfinished(rlp: &[u8]) -> Result<(EIP4844Transaction, &[u8]), RLPDecodeError> {
        let decoder = Decoder::new(rlp)?;
        let (chain_id, decoder) = decoder.decode_field("chain_id")?;
        let (nonce, decoder) = decoder.decode_field("nonce")?;
        let (max_priority_fee_per_gas, decoder) =
            decoder.decode_field("max_priority_fee_per_gas")?;
        let (max_fee_per_gas, decoder) = decoder.decode_field("max_fee_per_gas")?;
        let (gas, decoder) = decoder.decode_field("gas")?;
        let (to, decoder) = decoder.decode_field("to")?;
        let (value, decoder) = decoder.decode_field("value")?;
        let (data, decoder) = decoder.decode_field("data")?;
        let (access_list, decoder) = decoder.decode_field("access_list")?;
        let (max_fee_per_blob_gas, decoder) = decoder.decode_field("max_fee_per_blob_gas")?;
        let (blob_versioned_hashes, decoder) = decoder.decode_field("blob_versioned_hashes")?;
        let (signature_y_parity, decoder) = decoder.decode_field("signature_y_parity")?;
        let (signature_r, decoder) = decoder.decode_field("signature_r")?;
        let (signature_s, decoder) = decoder.decode_field("signature_s")?;

        let tx = EIP4844Transaction {
            chain_id,
            nonce,
            max_priority_fee_per_gas,
            max_fee_per_gas,
            gas,
            to,
            value,
            data,
            access_list,
            max_fee_per_blob_gas,
            blob_versioned_hashes,
            signature_y_parity,
            signature_r,
            signature_s,
        };
        Ok((tx, decoder.finish()?))
    }
}

impl Transaction {
    pub fn sender(&self) -> Address {
        match self {
            Transaction::LegacyTransaction(tx) => {
                let signature_y_parity = match self.chain_id() {
                    Some(chain_id) => tx.v.as_u64().saturating_sub(35 + chain_id * 2) != 0,
                    None => tx.v.as_u64().saturating_sub(27) != 0,
                };
                let mut buf = vec![];
                match self.chain_id() {
                    None => Encoder::new(&mut buf)
                        .encode_field(&tx.nonce)
                        .encode_field(&tx.gas_price)
                        .encode_field(&tx.gas)
                        .encode_field(&tx.to)
                        .encode_field(&tx.value)
                        .encode_field(&tx.data)
                        .finish(),
                    Some(chain_id) => Encoder::new(&mut buf)
                        .encode_field(&tx.nonce)
                        .encode_field(&tx.gas_price)
                        .encode_field(&tx.gas)
                        .encode_field(&tx.to)
                        .encode_field(&tx.value)
                        .encode_field(&tx.data)
                        .encode_field(&chain_id)
                        .encode_field(&0u8)
                        .encode_field(&0u8)
                        .finish(),
                }
                recover_address(&tx.r, &tx.s, signature_y_parity, &Bytes::from(buf))
            }
            Transaction::EIP2930Transaction(tx) => {
                let mut buf = vec![self.tx_type() as u8];
                Encoder::new(&mut buf)
                    .encode_field(&tx.chain_id)
                    .encode_field(&tx.nonce)
                    .encode_field(&tx.gas_price)
                    .encode_field(&tx.gas_limit)
                    .encode_field(&tx.to)
                    .encode_field(&tx.value)
                    .encode_field(&tx.data)
                    .encode_field(&tx.access_list)
                    .finish();
                recover_address(
                    &tx.signature_r,
                    &tx.signature_s,
                    tx.signature_y_parity,
                    &Bytes::from(buf),
                )
            }
            Transaction::EIP1559Transaction(tx) => {
                let mut buf = vec![self.tx_type() as u8];
                Encoder::new(&mut buf)
                    .encode_field(&tx.chain_id)
                    .encode_field(&tx.nonce)
                    .encode_field(&tx.max_priority_fee_per_gas)
                    .encode_field(&tx.max_fee_per_gas)
                    .encode_field(&tx.gas_limit)
                    .encode_field(&tx.to)
                    .encode_field(&tx.value)
                    .encode_field(&tx.data)
                    .encode_field(&tx.access_list)
                    .finish();
                recover_address(
                    &tx.signature_r,
                    &tx.signature_s,
                    tx.signature_y_parity,
                    &Bytes::from(buf),
                )
            }
            Transaction::EIP4844Transaction(tx) => {
                let mut buf = vec![self.tx_type() as u8];
                Encoder::new(&mut buf)
                    .encode_field(&tx.chain_id)
                    .encode_field(&tx.nonce)
                    .encode_field(&tx.max_priority_fee_per_gas)
                    .encode_field(&tx.max_fee_per_gas)
                    .encode_field(&tx.gas)
                    .encode_field(&tx.to)
                    .encode_field(&tx.value)
                    .encode_field(&tx.data)
                    .encode_field(&tx.access_list)
                    .encode_field(&tx.max_fee_per_blob_gas)
                    .encode_field(&tx.blob_versioned_hashes)
                    .finish();
                recover_address(
                    &tx.signature_r,
                    &tx.signature_s,
                    tx.signature_y_parity,
                    &Bytes::from(buf),
                )
            }
        }
    }

    pub fn gas_limit(&self) -> u64 {
        match self {
            Transaction::LegacyTransaction(tx) => tx.gas,
            Transaction::EIP2930Transaction(tx) => tx.gas_limit,
            Transaction::EIP1559Transaction(tx) => tx.gas_limit,
            Transaction::EIP4844Transaction(tx) => tx.gas,
        }
    }

    pub fn gas_price(&self) -> u64 {
        match self {
            Transaction::LegacyTransaction(tx) => tx.gas_price,
            Transaction::EIP2930Transaction(tx) => tx.gas_price,
            Transaction::EIP1559Transaction(tx) => tx.max_fee_per_gas,
            Transaction::EIP4844Transaction(tx) => tx.max_fee_per_gas,
        }
    }

    pub fn to(&self) -> TxKind {
        match self {
            Transaction::LegacyTransaction(tx) => tx.to.clone(),
            Transaction::EIP2930Transaction(tx) => tx.to.clone(),
            Transaction::EIP1559Transaction(tx) => tx.to.clone(),
            Transaction::EIP4844Transaction(tx) => TxKind::Call(tx.to),
        }
    }

    pub fn value(&self) -> U256 {
        match self {
            Transaction::LegacyTransaction(tx) => tx.value,
            Transaction::EIP2930Transaction(tx) => tx.value,
            Transaction::EIP1559Transaction(tx) => tx.value,
            Transaction::EIP4844Transaction(tx) => tx.value,
        }
    }

    pub fn max_priority_fee(&self) -> Option<u64> {
        match self {
            Transaction::LegacyTransaction(_tx) => None,
            Transaction::EIP2930Transaction(_tx) => None,
            Transaction::EIP1559Transaction(tx) => Some(tx.max_priority_fee_per_gas),
            Transaction::EIP4844Transaction(tx) => Some(tx.max_priority_fee_per_gas),
        }
    }

    pub fn chain_id(&self) -> Option<u64> {
        match self {
            Transaction::LegacyTransaction(tx) => derive_legacy_chain_id(tx.v),
            Transaction::EIP2930Transaction(tx) => Some(tx.chain_id),
            Transaction::EIP1559Transaction(tx) => Some(tx.chain_id),
            Transaction::EIP4844Transaction(tx) => Some(tx.chain_id),
        }
    }

    pub fn access_list(&self) -> Vec<(Address, Vec<H256>)> {
        match self {
            Transaction::LegacyTransaction(_tx) => Vec::new(),
            Transaction::EIP2930Transaction(tx) => tx.access_list.clone(),
            Transaction::EIP1559Transaction(tx) => tx.access_list.clone(),
            Transaction::EIP4844Transaction(tx) => tx.access_list.clone(),
        }
    }

    pub fn nonce(&self) -> u64 {
        match self {
            Transaction::LegacyTransaction(tx) => tx.nonce,
            Transaction::EIP2930Transaction(tx) => tx.nonce,
            Transaction::EIP1559Transaction(tx) => tx.nonce,
            Transaction::EIP4844Transaction(tx) => tx.nonce,
        }
    }

    pub fn data(&self) -> &Bytes {
        match self {
            Transaction::LegacyTransaction(tx) => &tx.data,
            Transaction::EIP2930Transaction(tx) => &tx.data,
            Transaction::EIP1559Transaction(tx) => &tx.data,
            Transaction::EIP4844Transaction(tx) => &tx.data,
        }
    }

    pub fn blob_versioned_hashes(&self) -> Vec<H256> {
        match self {
            Transaction::LegacyTransaction(_tx) => Vec::new(),
            Transaction::EIP2930Transaction(_tx) => Vec::new(),
            Transaction::EIP1559Transaction(_tx) => Vec::new(),
            Transaction::EIP4844Transaction(tx) => tx.blob_versioned_hashes.clone(),
        }
    }

    pub fn max_fee_per_blob_gas(&self) -> Option<U256> {
        match self {
            Transaction::LegacyTransaction(_tx) => None,
            Transaction::EIP2930Transaction(_tx) => None,
            Transaction::EIP1559Transaction(_tx) => None,
            Transaction::EIP4844Transaction(tx) => Some(tx.max_fee_per_blob_gas),
        }
    }

    pub fn is_contract_creation(&self) -> bool {
        match &self {
            Transaction::LegacyTransaction(t) => matches!(t.to, TxKind::Create),
            Transaction::EIP2930Transaction(t) => matches!(t.to, TxKind::Create),
            Transaction::EIP1559Transaction(t) => matches!(t.to, TxKind::Create),
            Transaction::EIP4844Transaction(_) => false,
        }
    }

    pub fn max_fee_per_gas(&self) -> Option<u64> {
        match self {
            Transaction::LegacyTransaction(_tx) => None,
            Transaction::EIP2930Transaction(_tx) => None,
            Transaction::EIP1559Transaction(tx) => Some(tx.max_fee_per_gas),
            Transaction::EIP4844Transaction(tx) => Some(tx.max_fee_per_gas),
        }
    }

    pub fn compute_hash(&self) -> H256 {
        keccak_hash::keccak(self.encode_canonical_to_vec())
    }

    pub fn gas_tip_cap(&self) -> u64 {
        self.max_priority_fee().unwrap_or(self.gas_price())
    }

    pub fn gas_fee_cap(&self) -> u64 {
        self.max_fee_per_gas().unwrap_or(self.gas_price())
    }

    pub fn effective_gas_tip(&self, base_fee: Option<u64>) -> Option<u64> {
        let Some(base_fee) = base_fee else {
            return Some(self.gas_tip_cap());
        };
        self.gas_fee_cap()
            .checked_sub(base_fee)
            .map(|tip| min(tip, self.gas_fee_cap()))
    }

<<<<<<< HEAD
    pub fn protected(&self) -> bool {
        match self {
            Transaction::LegacyTransaction(tx) => {
                if tx.v.bits() <= 8 {
                    let v = tx.v.as_u64();
                    v != 27 && v != 28 && v != 1 && v != 0
                } else {
                    true
                }
=======
    /// Returns whether the transaction is replay-protected.
    /// For more information check out [EIP-155](https://github.com/ethereum/EIPs/blob/master/EIPS/eip-155.md)
    pub fn protected(&self) -> bool {
        match self {
            Transaction::LegacyTransaction(tx) if tx.v.bits() <= 8 => {
                let v = tx.v.as_u64();
                v != 27 && v != 28 && v != 1 && v != 0
>>>>>>> fc517901
            }
            _ => true,
        }
    }
}

fn recover_address(
    signature_r: &U256,
    signature_s: &U256,
    signature_y_parity: bool,
    message: &Bytes,
) -> Address {
    // Create signature
    let mut signature_bytes = [0; 64];
    signature_r.to_big_endian(&mut signature_bytes[0..32]);
    signature_s.to_big_endian(&mut signature_bytes[32..]);
    let signature = secp256k1::ecdsa::RecoverableSignature::from_compact(
        &signature_bytes,
        RecoveryId::from_i32(signature_y_parity as i32).unwrap(), // cannot fail
    )
    .unwrap();
    // Hash message
    let msg_digest: [u8; 32] = Keccak256::new_with_prefix(message.as_ref())
        .finalize()
        .into();
    // Recover public key
    let public = SECP256K1
        .recover_ecdsa(&Message::from_digest(msg_digest), &signature)
        .unwrap();
    // Hash public key to obtain address
    let hash = Keccak256::new_with_prefix(&public.serialize_uncompressed()[1..]).finalize();
    Address::from_slice(&hash[12..])
}

fn derive_legacy_chain_id(v: U256) -> Option<u64> {
    let v = v.as_u64(); //TODO: Could panic if v is bigger than Max u64
    if v == 27 || v == 28 {
        None
    } else {
        Some((v - 35) / 2)
    }
}

impl TxType {
    pub fn from_u8(value: u8) -> Option<Self> {
        match value {
            0x00 => Some(Self::Legacy),
            0x01 => Some(Self::EIP2930),
            0x02 => Some(Self::EIP1559),
            0x03 => Some(Self::EIP4844),
            _ => None,
        }
    }
}

/// Canonical Transaction Encoding
/// Based on [EIP-2718]
/// Transactions can be encoded in the following formats:
/// A) `TransactionType || Transaction` (Where Transaction type is an 8-bit number between 0 and 0x7f, and Transaction is an rlp encoded transaction of type TransactionType)
/// B) `LegacyTransaction` (An rlp encoded LegacyTransaction)
mod canonic_encoding {
    use super::*;

    impl Transaction {
        /// Decodes a single transaction in canonical format
        /// Based on [EIP-2718]
        /// Transactions can be encoded in the following formats:
        /// A) `TransactionType || Transaction` (Where Transaction type is an 8-bit number between 0 and 0x7f, and Transaction is an rlp encoded transaction of type TransactionType)
        /// B) `LegacyTransaction` (An rlp encoded LegacyTransaction)
        pub fn decode_canonical(bytes: &[u8]) -> Result<Self, RLPDecodeError> {
            // Look at the first byte to check if it corresponds to a TransactionType
            match bytes.first() {
                // First byte is a valid TransactionType
                Some(tx_type) if *tx_type < 0x7f => {
                    // Decode tx based on type
                    let tx_bytes = &bytes[1..];
                    match *tx_type {
                        // Legacy
                        0x0 => {
                            LegacyTransaction::decode(tx_bytes).map(Transaction::LegacyTransaction)
                        } // TODO: check if this is a real case scenario
                        // EIP2930
                        0x1 => EIP2930Transaction::decode(tx_bytes)
                            .map(Transaction::EIP2930Transaction),
                        // EIP1559
                        0x2 => EIP1559Transaction::decode(tx_bytes)
                            .map(Transaction::EIP1559Transaction),
                        // EIP4844
                        0x3 => EIP4844Transaction::decode(tx_bytes)
                            .map(Transaction::EIP4844Transaction),
                        ty => Err(RLPDecodeError::Custom(format!(
                            "Invalid transaction type: {ty}"
                        ))),
                    }
                }
                // LegacyTransaction
                _ => LegacyTransaction::decode(bytes).map(Transaction::LegacyTransaction),
            }
        }

        /// Encodes a transaction in canonical format
        /// Based on [EIP-2718]
        /// Transactions can be encoded in the following formats:
        /// A) `TransactionType || Transaction` (Where Transaction type is an 8-bit number between 0 and 0x7f, and Transaction is an rlp encoded transaction of type TransactionType)
        /// B) `LegacyTransaction` (An rlp encoded LegacyTransaction)
        pub fn encode_canonical(&self, buf: &mut dyn bytes::BufMut) {
            match self {
                // Legacy transactions don't have a prefix
                Transaction::LegacyTransaction(_) => {}
                _ => buf.put_u8(self.tx_type() as u8),
            }
            match self {
                Transaction::LegacyTransaction(t) => t.encode(buf),
                Transaction::EIP2930Transaction(t) => t.encode(buf),
                Transaction::EIP1559Transaction(t) => t.encode(buf),
                Transaction::EIP4844Transaction(t) => t.encode(buf),
            };
        }

        /// Encodes a transaction in canonical format into a newly created buffer
        /// Based on [EIP-2718]
        /// Transactions can be encoded in the following formats:
        /// A) `TransactionType || Transaction` (Where Transaction type is an 8-bit number between 0 and 0x7f, and Transaction is an rlp encoded transaction of type TransactionType)
        /// B) `LegacyTransaction` (An rlp encoded LegacyTransaction)
        pub fn encode_canonical_to_vec(&self) -> Vec<u8> {
            let mut buf = Vec::new();
            self.encode_canonical(&mut buf);
            buf
        }
    }
}

// Serialization

mod serde_impl {
    use serde::Deserialize;
    use std::str::FromStr;

    use super::*;

    impl Serialize for TxKind {
        fn serialize<S>(&self, serializer: S) -> Result<S::Ok, S::Error>
        where
            S: serde::Serializer,
        {
            match self {
                TxKind::Call(address) => serializer.serialize_str(&format!("{:#x}", address)),
                TxKind::Create => serializer.serialize_none(),
            }
        }
    }

    impl<'de> Deserialize<'de> for TxKind {
        fn deserialize<D>(deserializer: D) -> Result<Self, D::Error>
        where
            D: serde::Deserializer<'de>,
        {
            let str = String::deserialize(deserializer)?;
            Ok(if str.is_empty() {
                TxKind::Create
            } else {
                TxKind::Call(
                    Address::from_str(str.trim_start_matches("0x")).map_err(|_| {
                        serde::de::Error::custom(format!("Failed to deserialize hex value {str}"))
                    })?,
                )
            })
        }
    }

    impl Serialize for TxType {
        fn serialize<S>(&self, serializer: S) -> Result<S::Ok, S::Error>
        where
            S: serde::Serializer,
        {
            serializer.serialize_str(&format!("{:#x}", *self as u8))
        }
    }

    impl<'de> Deserialize<'de> for TxType {
        fn deserialize<D>(deserializer: D) -> Result<Self, D::Error>
        where
            D: serde::Deserializer<'de>,
        {
            let str = String::deserialize(deserializer)?;
            let tx_num = u8::from_str_radix(str.trim_start_matches("0x"), 16).map_err(|_| {
                serde::de::Error::custom(format!("Failed to deserialize hex value {str}"))
            })?;
            TxType::from_u8(tx_num).ok_or_else(|| {
                serde::de::Error::custom(format!("Invalid transaction type {tx_num}"))
            })
        }
    }

    #[derive(Serialize, Deserialize, Debug, PartialEq, Clone)]
    #[serde(rename_all = "camelCase")]
    pub struct AccessListEntry {
        pub address: Address,
        pub storage_keys: Vec<H256>,
    }

    impl From<&(Address, Vec<H256>)> for AccessListEntry {
        fn from(value: &(Address, Vec<H256>)) -> AccessListEntry {
            AccessListEntry {
                address: value.0,
                storage_keys: value.1.clone(),
            }
        }
    }

    impl Serialize for LegacyTransaction {
        fn serialize<S>(&self, serializer: S) -> Result<S::Ok, S::Error>
        where
            S: serde::Serializer,
        {
            let mut struct_serializer = serializer.serialize_struct("LegacyTransaction", 11)?;
            struct_serializer.serialize_field("type", &TxType::Legacy)?;
            struct_serializer.serialize_field("nonce", &format!("{:#x}", self.nonce))?;
            struct_serializer.serialize_field("to", &self.to)?;
            struct_serializer.serialize_field("gas", &format!("{:#x}", self.gas))?;
            struct_serializer.serialize_field("value", &self.value)?;
            struct_serializer.serialize_field("input", &format!("0x{:x}", self.data))?;
            struct_serializer.serialize_field("gasPrice", &format!("{:#x}", self.gas_price))?;
            struct_serializer.serialize_field(
                "chainId",
                &format!("{:#x}", derive_legacy_chain_id(self.v).unwrap_or_default()),
            )?;
            struct_serializer.serialize_field("v", &self.v)?;
            struct_serializer.serialize_field("r", &self.r)?;
            struct_serializer.serialize_field("s", &self.s)?;
            struct_serializer.end()
        }
    }

    impl Serialize for EIP2930Transaction {
        fn serialize<S>(&self, serializer: S) -> Result<S::Ok, S::Error>
        where
            S: serde::Serializer,
        {
            let mut struct_serializer = serializer.serialize_struct("Eip2930Transaction", 12)?;
            struct_serializer.serialize_field("type", &TxType::EIP2930)?;
            struct_serializer.serialize_field("nonce", &format!("{:#x}", self.nonce))?;
            struct_serializer.serialize_field("to", &self.to)?;
            struct_serializer.serialize_field("gas", &format!("{:#x}", self.gas_limit))?;
            struct_serializer.serialize_field("value", &self.value)?;
            struct_serializer.serialize_field("input", &format!("0x{:x}", self.data))?;
            struct_serializer.serialize_field("gasPrice", &format!("{:#x}", self.gas_price))?;
            struct_serializer.serialize_field(
                "accessList",
                &self
                    .access_list
                    .iter()
                    .map(AccessListEntry::from)
                    .collect::<Vec<_>>(),
            )?;
            struct_serializer.serialize_field("chainId", &format!("{:#x}", self.chain_id))?;
            struct_serializer
                .serialize_field("yParity", &format!("{:#x}", self.signature_y_parity as u8))?;
            struct_serializer
                .serialize_field("v", &format!("{:#x}", self.signature_y_parity as u8))?; // added to match Hive tests
            struct_serializer.serialize_field("r", &self.signature_r)?;
            struct_serializer.serialize_field("s", &self.signature_s)?;
            struct_serializer.end()
        }
    }

    impl Serialize for EIP1559Transaction {
        fn serialize<S>(&self, serializer: S) -> Result<S::Ok, S::Error>
        where
            S: serde::Serializer,
        {
            let mut struct_serializer = serializer.serialize_struct("Eip1559Transaction", 14)?;
            struct_serializer.serialize_field("type", &TxType::EIP1559)?;
            struct_serializer.serialize_field("nonce", &format!("{:#x}", self.nonce))?;
            struct_serializer.serialize_field("to", &self.to)?;
            struct_serializer.serialize_field("gas", &format!("{:#x}", self.gas_limit))?;
            struct_serializer.serialize_field("value", &self.value)?;
            struct_serializer.serialize_field("input", &format!("0x{:x}", self.data))?;
            struct_serializer.serialize_field(
                "maxPriorityFeePerGas",
                &format!("{:#x}", self.max_priority_fee_per_gas),
            )?;
            struct_serializer
                .serialize_field("maxFeePerGas", &format!("{:#x}", self.max_fee_per_gas))?;
            struct_serializer
                .serialize_field("gasPrice", &format!("{:#x}", self.max_fee_per_gas))?;
            struct_serializer.serialize_field(
                "accessList",
                &self
                    .access_list
                    .iter()
                    .map(AccessListEntry::from)
                    .collect::<Vec<_>>(),
            )?;
            struct_serializer.serialize_field("chainId", &format!("{:#x}", self.chain_id))?;
            struct_serializer
                .serialize_field("yParity", &format!("{:#x}", self.signature_y_parity as u8))?;
            struct_serializer
                .serialize_field("v", &format!("{:#x}", self.signature_y_parity as u8))?; // added to match Hive tests
            struct_serializer.serialize_field("r", &self.signature_r)?;
            struct_serializer.serialize_field("s", &self.signature_s)?;
            struct_serializer.end()
        }
    }

    impl Serialize for EIP4844Transaction {
        fn serialize<S>(&self, serializer: S) -> Result<S::Ok, S::Error>
        where
            S: serde::Serializer,
        {
            let mut struct_serializer = serializer.serialize_struct("Eip4844Transaction", 15)?;
            struct_serializer.serialize_field("type", &TxType::EIP4844)?;
            struct_serializer.serialize_field("nonce", &format!("{:#x}", self.nonce))?;
            struct_serializer.serialize_field("to", &self.to)?;
            struct_serializer.serialize_field("gas", &format!("{:#x}", self.gas))?;
            struct_serializer.serialize_field("value", &self.value)?;
            struct_serializer.serialize_field("input", &format!("0x{:x}", self.data))?;
            struct_serializer.serialize_field(
                "maxPriorityFeePerGas",
                &format!("{:#x}", self.max_priority_fee_per_gas),
            )?;
            struct_serializer
                .serialize_field("maxFeePerGas", &format!("{:#x}", self.max_fee_per_gas))?;
            struct_serializer
                .serialize_field("gasPrice", &format!("{:#x}", self.max_fee_per_gas))?;
            struct_serializer.serialize_field(
                "maxFeePerBlobGas",
                &format!("{:#x}", self.max_fee_per_blob_gas),
            )?;
            struct_serializer.serialize_field(
                "accessList",
                &self
                    .access_list
                    .iter()
                    .map(AccessListEntry::from)
                    .collect::<Vec<_>>(),
            )?;
            struct_serializer
                .serialize_field("blobVersionedHashes", &self.blob_versioned_hashes)?;
            struct_serializer.serialize_field("chainId", &format!("{:#x}", self.chain_id))?;
            struct_serializer
                .serialize_field("yParity", &format!("{:#x}", self.signature_y_parity as u8))?;
            struct_serializer
                .serialize_field("v", &format!("{:#x}", self.signature_y_parity as u8))?; // added to match Hive tests
            struct_serializer.serialize_field("r", &self.signature_r)?;
            struct_serializer.serialize_field("s", &self.signature_s)?;
            struct_serializer.end()
        }
    }

    /// Unsigned Transaction struct generic to all types which may not contain all required transaction fields
    /// Used to perform gas estimations and access list creation
    #[derive(Deserialize, Debug, PartialEq, Clone)]
    #[serde(rename_all = "camelCase")]
    pub struct GenericTransaction {
        #[serde(default)]
        pub r#type: TxType,
        #[serde(default, with = "crate::serde_utils::u64::hex_str")]
        pub nonce: u64,
        pub to: TxKind,
        pub from: Address,
        #[serde(default, with = "crate::serde_utils::u64::hex_str_opt")]
        pub gas: Option<u64>,
        #[serde(default)]
        pub value: U256,
        #[serde(default, with = "crate::serde_utils::bytes")]
        pub input: Bytes,
        #[serde(default, with = "crate::serde_utils::u64::hex_str")]
        pub gas_price: u64,
        #[serde(default, with = "crate::serde_utils::u64::hex_str_opt")]
        pub max_priority_fee_per_gas: Option<u64>,
        #[serde(default, with = "crate::serde_utils::u64::hex_str_opt")]
        pub max_fee_per_gas: Option<u64>,
        #[serde(default, with = "crate::serde_utils::u64::hex_str_opt")]
        pub max_fee_per_blob_gas: Option<u64>,
        #[serde(default)]
        pub access_list: Vec<AccessListEntry>,
        #[serde(default)]
        pub blob_versioned_hashes: Vec<H256>,
        #[serde(default, with = "crate::serde_utils::bytes::vec")]
        pub blobs: Vec<Bytes>,
        #[serde(default, with = "crate::serde_utils::u64::hex_str_opt")]
        pub chain_id: Option<u64>,
    }
}

#[cfg(test)]
mod tests {

    use crate::types::{compute_receipts_root, compute_transactions_root, BlockBody, Receipt};

    use super::*;
    use hex_literal::hex;
    use serde_impl::{AccessListEntry, GenericTransaction};

    #[test]
    fn test_compute_transactions_root() {
        let mut body = BlockBody::empty();
        let tx = LegacyTransaction {
            nonce: 0,
            gas_price: 0x0a,
            gas: 0x05f5e100,
            to: TxKind::Call(hex!("1000000000000000000000000000000000000000").into()),
            value: 0.into(),
            data: Default::default(),
            v: U256::from(0x1b),
            r: U256::from(hex!(
                "7e09e26678ed4fac08a249ebe8ed680bf9051a5e14ad223e4b2b9d26e0208f37"
            )),
            s: U256::from(hex!(
                "5f6e3f188e3e6eab7d7d3b6568f5eac7d687b08d307d3154ccd8c87b4630509b"
            )),
        };
        body.transactions.push(Transaction::LegacyTransaction(tx));
        let expected_root =
            hex!("8151d548273f6683169524b66ca9fe338b9ce42bc3540046c828fd939ae23bcb");
        let result = compute_transactions_root(&body.transactions);

        assert_eq!(result, expected_root.into());
    }
    #[test]
    fn test_compute_hash() {
        // taken from Hive
        let tx_eip2930 = EIP2930Transaction {
            chain_id: 3503995874084926u64,
            nonce: 7,
            gas_price: 0x2dbf1f9a,
            gas_limit: 0x186A0,
            to: TxKind::Call(hex!("7dcd17433742f4c0ca53122ab541d0ba67fc27df").into()),
            value: 2.into(),
            data: Bytes::from(&b"\xdbS\x06$\x8e\x03\x13\xe7emit"[..]),
            access_list: vec![(
                hex!("7dcd17433742f4c0ca53122ab541d0ba67fc27df").into(),
                vec![
                    hex!("0000000000000000000000000000000000000000000000000000000000000000").into(),
                    hex!("a3d07a7d68fbd49ec2f8e6befdd86c885f86c272819f6f345f365dec35ae6707").into(),
                ],
            )],
            signature_y_parity: false,
            signature_r: U256::from_dec_str(
                "75813812796588349127366022588733264074091236448495248199152066031778895768879",
            )
            .unwrap(),
            signature_s: U256::from_dec_str(
                "25476208226281085290728123165613764315157904411823916642262684106502155457829",
            )
            .unwrap(),
        };
        let tx = Transaction::EIP2930Transaction(tx_eip2930);

        let expected_hash =
            hex!("a0762610d794acddd2dca15fb7c437ada3611c886f3bea675d53d8da8a6c41b2");
        let hash = tx.compute_hash();
        assert_eq!(hash, expected_hash.into());
    }

    #[test]
    fn test_compute_receipts_root() {
        // example taken from
        // https://github.com/ethereum/go-ethereum/blob/f8aa62353666a6368fb3f1a378bd0a82d1542052/cmd/evm/testdata/1/exp.json#L18
        let tx_type = TxType::Legacy;
        let succeeded = true;
        let cumulative_gas_used = 0x5208;
        let logs = vec![];
        let receipt = Receipt::new(tx_type, succeeded, cumulative_gas_used, logs);

        let result = compute_receipts_root(&[receipt]);
        let expected_root =
            hex!("056b23fbba480696b65fe5a59b8f2148a1299103c4f57df839233af2cf4ca2d2");
        assert_eq!(result, expected_root.into());
    }

    #[test]
    fn legacy_tx_rlp_decode() {
        let encoded_tx = "f86d80843baa0c4082f618946177843db3138ae69679a54b95cf345ed759450d870aa87bee538000808360306ba0151ccc02146b9b11adf516e6787b59acae3e76544fdcd75e77e67c6b598ce65da064c5dd5aae2fbb535830ebbdad0234975cd7ece3562013b63ea18cc0df6c97d4";
        let encoded_tx_bytes = hex::decode(encoded_tx).unwrap();
        let tx = LegacyTransaction::decode(&encoded_tx_bytes).unwrap();
        let expected_tx = LegacyTransaction {
            nonce: 0,
            gas_price: 1001000000,
            gas: 63000,
            to: TxKind::Call(Address::from_slice(
                &hex::decode("6177843db3138ae69679A54b95cf345ED759450d").unwrap(),
            )),
            value: 3000000000000000_u64.into(),
            data: Bytes::new(),
            r: U256::from_str_radix(
                "151ccc02146b9b11adf516e6787b59acae3e76544fdcd75e77e67c6b598ce65d",
                16,
            )
            .unwrap(),
            s: U256::from_str_radix(
                "64c5dd5aae2fbb535830ebbdad0234975cd7ece3562013b63ea18cc0df6c97d4",
                16,
            )
            .unwrap(),
            v: 6303851.into(),
        };
        assert_eq!(tx, expected_tx);
    }

    #[test]
    fn eip1559_tx_rlp_decode() {
        let encoded_tx = "f86c8330182480114e82f618946177843db3138ae69679a54b95cf345ed759450d870aa87bee53800080c080a0151ccc02146b9b11adf516e6787b59acae3e76544fdcd75e77e67c6b598ce65da064c5dd5aae2fbb535830ebbdad0234975cd7ece3562013b63ea18cc0df6c97d4";
        let encoded_tx_bytes = hex::decode(encoded_tx).unwrap();
        let tx = EIP1559Transaction::decode(&encoded_tx_bytes).unwrap();
        let expected_tx = EIP1559Transaction {
            nonce: 0,
            max_fee_per_gas: 78,
            max_priority_fee_per_gas: 17,
            to: TxKind::Call(Address::from_slice(
                &hex::decode("6177843db3138ae69679A54b95cf345ED759450d").unwrap(),
            )),
            value: 3000000000000000_u64.into(),
            data: Bytes::new(),
            signature_r: U256::from_str_radix(
                "151ccc02146b9b11adf516e6787b59acae3e76544fdcd75e77e67c6b598ce65d",
                16,
            )
            .unwrap(),
            signature_s: U256::from_str_radix(
                "64c5dd5aae2fbb535830ebbdad0234975cd7ece3562013b63ea18cc0df6c97d4",
                16,
            )
            .unwrap(),
            signature_y_parity: false,
            chain_id: 3151908,
            gas_limit: 63000,
            access_list: vec![],
        };
        assert_eq!(tx, expected_tx);
    }

    #[test]
    fn deserialize_tx_kind() {
        let tx_kind_create = r#""""#;
        let tx_kind_call = r#""0x6177843db3138ae69679A54b95cf345ED759450d""#;
        let deserialized_tx_kind_create = TxKind::Create;
        let deserialized_tx_kind_call = TxKind::Call(Address::from_slice(
            &hex::decode("6177843db3138ae69679A54b95cf345ED759450d").unwrap(),
        ));
        assert_eq!(
            deserialized_tx_kind_create,
            serde_json::from_str(tx_kind_create).unwrap()
        );
        assert_eq!(
            deserialized_tx_kind_call,
            serde_json::from_str(tx_kind_call).unwrap()
        )
    }

    #[test]
    fn deserialize_tx_type() {
        let tx_type_eip2930 = r#""0x01""#;
        let tx_type_eip1559 = r#""0x02""#;
        let deserialized_tx_type_eip2930 = TxType::EIP2930;
        let deserialized_tx_type_eip1559 = TxType::EIP1559;
        assert_eq!(
            deserialized_tx_type_eip2930,
            serde_json::from_str(tx_type_eip2930).unwrap()
        );
        assert_eq!(
            deserialized_tx_type_eip1559,
            serde_json::from_str(tx_type_eip1559).unwrap()
        )
    }

    #[test]
    fn deserialize_generic_transaction() {
        let generic_transaction = r#"{
            "type":"0x01",
            "nonce":"0x02",
            "to":"",
            "from":"0x6177843db3138ae69679A54b95cf345ED759450d",
            "gas":"0x5208",
            "value":"0x01",
            "input":"0x",
            "gasPrice":"0x07",
            "accessList": [
                {
                    "address": "0x000f3df6d732807ef1319fb7b8bb8522d0beac02",
                    "storageKeys": [
                        "0x000000000000000000000000000000000000000000000000000000000000000c",
                        "0x000000000000000000000000000000000000000000000000000000000000200b"
                    ]
                }
            ]
        }"#;
        let deserialized_generic_transaction = GenericTransaction {
            r#type: TxType::EIP2930,
            nonce: 2,
            to: TxKind::Create,
            from: Address::from_slice(
                &hex::decode("6177843db3138ae69679A54b95cf345ED759450d").unwrap(),
            ),
            gas: Some(0x5208),
            value: U256::from(1),
            input: Bytes::new(),
            gas_price: 7,
            max_priority_fee_per_gas: Default::default(),
            max_fee_per_gas: Default::default(),
            max_fee_per_blob_gas: Default::default(),
            access_list: vec![AccessListEntry {
                address: Address::from_slice(
                    &hex::decode("000f3df6d732807ef1319fb7b8bb8522d0beac02").unwrap(),
                ),
                storage_keys: vec![H256::from_low_u64_be(12), H256::from_low_u64_be(8203)],
            }],
            blob_versioned_hashes: Default::default(),
            blobs: Default::default(),
            chain_id: Default::default(),
        };
        assert_eq!(
            deserialized_generic_transaction,
            serde_json::from_str(generic_transaction).unwrap()
        )
    }
}<|MERGE_RESOLUTION|>--- conflicted
+++ resolved
@@ -627,17 +627,6 @@
             .map(|tip| min(tip, self.gas_fee_cap()))
     }
 
-<<<<<<< HEAD
-    pub fn protected(&self) -> bool {
-        match self {
-            Transaction::LegacyTransaction(tx) => {
-                if tx.v.bits() <= 8 {
-                    let v = tx.v.as_u64();
-                    v != 27 && v != 28 && v != 1 && v != 0
-                } else {
-                    true
-                }
-=======
     /// Returns whether the transaction is replay-protected.
     /// For more information check out [EIP-155](https://github.com/ethereum/EIPs/blob/master/EIPS/eip-155.md)
     pub fn protected(&self) -> bool {
@@ -645,7 +634,6 @@
             Transaction::LegacyTransaction(tx) if tx.v.bits() <= 8 => {
                 let v = tx.v.as_u64();
                 v != 27 && v != 28 && v != 1 && v != 0
->>>>>>> fc517901
             }
             _ => true,
         }
