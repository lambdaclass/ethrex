--- conflicted
+++ resolved
@@ -106,15 +106,11 @@
             .map_or(false, |time| time <= block_timestamp)
     }
 
-<<<<<<< HEAD
-    pub fn get_fork(&self, block_timestamp: u64) -> Fork {
-=======
     pub fn is_istanbul_activated(&self, block_number: BlockNumber) -> bool {
         self.istanbul_block.map_or(false, |num| num <= block_number)
     }
 
-    pub fn get_fork(&self, block_timestamp: u64) -> ForkId {
->>>>>>> 0203b643
+    pub fn get_fork(&self, block_timestamp: u64) -> Fork {
         if self.is_cancun_activated(block_timestamp) {
             Fork::Cancun
         } else if self.is_shanghai_activated(block_timestamp) {
