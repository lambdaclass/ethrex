--- conflicted
+++ resolved
@@ -3,14 +3,11 @@
     Address, H256, U256,
 };
 use bytes::Bytes;
-<<<<<<< HEAD
 use serde::Deserialize;
-=======
 use patricia_merkle_tree::PatriciaMerkleTree;
 use sha3::Keccak256;
 
 use super::Transaction;
->>>>>>> ad455370
 
 pub type BlockNumber = u64;
 pub type Bloom = [u8; 256];
