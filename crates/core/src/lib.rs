<<<<<<< HEAD
mod rlp;
mod genesis;
=======
pub use ethereum_types::*;
mod rlp;
>>>>>>> 0bb09e2c
<|MERGE_RESOLUTION|>--- conflicted
+++ resolved
@@ -1,7 +1,3 @@
-<<<<<<< HEAD
-mod rlp;
-mod genesis;
-=======
 pub use ethereum_types::*;
 mod rlp;
->>>>>>> 0bb09e2c
+mod genesis;