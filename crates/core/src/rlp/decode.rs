use super::{
    constants::{RLP_EMPTY_LIST, RLP_NULL},
    error::RLPDecodeError,
};
use bytes::{Bytes, BytesMut};
use std::net::{IpAddr, Ipv4Addr, Ipv6Addr};

/// Trait for decoding RLP encoded slices of data.
/// See <https://ethereum.org/en/developers/docs/data-structures-and-encoding/rlp/#rlp-decoding> for more information.
<<<<<<< HEAD
/// The `decode_unfinished` method is used to decode an RLP encoded slice of data and return the decoded value along with the remaining bytes.
/// The `decode` method is used to decode an RLP encoded slice of data and return the decoded value.
/// Implementors need to implement the `decode_unfinished` method.
/// While consumers can use the `decode` method to decode the RLP encoded data.
=======
/// The [`decode_unfinished`](RLPDecode::decode_unfinished) method is used to decode an RLP encoded slice of data and return the decoded value along with the remaining bytes.
/// The [`decode`](RLPDecode::decode) method is used to decode an RLP encoded slice of data and return the decoded value.
/// Implementors need to implement the [`decode_unfinished`](RLPDecode::decode_unfinished) method.
/// While consumers can use the [`decode`](RLPDecode::decode) method to decode the RLP encoded data.
>>>>>>> 76de06eb
pub trait RLPDecode: Sized {
    fn decode_unfinished(rlp: &[u8]) -> Result<(Self, &[u8]), RLPDecodeError>;

    fn decode(rlp: &[u8]) -> Result<Self, RLPDecodeError> {
        let (decoded, remaining) = Self::decode_unfinished(rlp)?;
        if !remaining.is_empty() {
            return Err(RLPDecodeError::InvalidLength);
        }

        Ok(decoded)
    }
}

impl RLPDecode for bool {
    #[inline(always)]
    fn decode_unfinished(buf: &[u8]) -> Result<(Self, &[u8]), RLPDecodeError> {
        if buf.is_empty() {
            return Err(RLPDecodeError::InvalidLength);
        }
        let value = match buf[0] {
            RLP_NULL => false,
            0x01 => true,
            _ => return Err(RLPDecodeError::MalformedBoolean),
        };

        Ok((value, &buf[1..]))
    }
}

impl RLPDecode for u8 {
    fn decode_unfinished(rlp: &[u8]) -> Result<(Self, &[u8]), RLPDecodeError> {
        if rlp.is_empty() {
            return Err(RLPDecodeError::InvalidLength);
        }

        match rlp[0] {
            // Single byte in the range [0x00, 0x7f]
            0..=0x7f => Ok((rlp[0], &rlp[1..])),

            // RLP_NULL represents zero
            RLP_NULL => Ok((0, &rlp[1..])),

            // Two bytes, where the first byte is RLP_NULL + 1
            x if rlp.len() >= 2 && x == RLP_NULL + 1 => Ok((rlp[1], &rlp[2..])),

            // Any other case is invalid for u8
            _ => Err(RLPDecodeError::MalformedData),
        }
    }
}

impl RLPDecode for u16 {
    fn decode_unfinished(rlp: &[u8]) -> Result<(Self, &[u8]), RLPDecodeError> {
        let (bytes, rest) = decode_bytes(rlp)?;
        let padded_bytes = static_left_pad(bytes)?;
        Ok((u16::from_be_bytes(padded_bytes), rest))
    }
}

impl RLPDecode for u32 {
    fn decode_unfinished(rlp: &[u8]) -> Result<(Self, &[u8]), RLPDecodeError> {
        let (bytes, rest) = decode_bytes(rlp)?;
        let padded_bytes = static_left_pad(bytes)?;
        Ok((u32::from_be_bytes(padded_bytes), rest))
    }
}

impl RLPDecode for u64 {
    fn decode_unfinished(rlp: &[u8]) -> Result<(Self, &[u8]), RLPDecodeError> {
        let (bytes, rest) = decode_bytes(rlp)?;
        let padded_bytes = static_left_pad(bytes)?;
        Ok((u64::from_be_bytes(padded_bytes), rest))
    }
}

impl RLPDecode for u128 {
    fn decode_unfinished(rlp: &[u8]) -> Result<(Self, &[u8]), RLPDecodeError> {
        let (bytes, rest) = decode_bytes(rlp)?;
        let padded_bytes = static_left_pad(bytes)?;
        Ok((u128::from_be_bytes(padded_bytes), rest))
    }
}

// Decodes a slice of bytes of a fixed size. If you want to decode a list of elements,
// you should use the Vec<T> implementation (for elements of the same type),
// or use the decode implementation for tuples (for elements of different types)
impl<const N: usize> RLPDecode for [u8; N] {
    fn decode_unfinished(rlp: &[u8]) -> Result<(Self, &[u8]), RLPDecodeError> {
        let (decoded_bytes, rest) = decode_bytes(rlp)?;
        let value = decoded_bytes
            .try_into()
            .map_err(|_| RLPDecodeError::InvalidLength);

        Ok((value?, rest))
    }
}

impl RLPDecode for Bytes {
    fn decode_unfinished(rlp: &[u8]) -> Result<(Self, &[u8]), RLPDecodeError> {
        let (decoded, rest) = decode_bytes(rlp)?;
        Ok((Bytes::copy_from_slice(decoded), rest))
    }
}

impl RLPDecode for BytesMut {
    fn decode_unfinished(rlp: &[u8]) -> Result<(Self, &[u8]), RLPDecodeError> {
        let (decoded, rest) = decode_bytes(rlp)?;
        Ok((BytesMut::from(decoded), rest))
    }
}

impl RLPDecode for crate::H32 {
    fn decode_unfinished(rlp: &[u8]) -> Result<(Self, &[u8]), RLPDecodeError> {
        let (value, rest) = RLPDecode::decode_unfinished(rlp)?;
        Ok((crate::H32(value), rest))
    }
}

impl RLPDecode for crate::H64 {
    fn decode_unfinished(rlp: &[u8]) -> Result<(Self, &[u8]), RLPDecodeError> {
        let (value, rest) = RLPDecode::decode_unfinished(rlp)?;
        Ok((crate::H64(value), rest))
    }
}

impl RLPDecode for crate::H128 {
    fn decode_unfinished(rlp: &[u8]) -> Result<(Self, &[u8]), RLPDecodeError> {
        let (value, rest) = RLPDecode::decode_unfinished(rlp)?;
        Ok((crate::H128(value), rest))
    }
}

impl RLPDecode for crate::H256 {
    fn decode_unfinished(rlp: &[u8]) -> Result<(Self, &[u8]), RLPDecodeError> {
        let (value, rest) = RLPDecode::decode_unfinished(rlp)?;
        Ok((crate::H256(value), rest))
    }
}

impl RLPDecode for crate::H264 {
    fn decode_unfinished(rlp: &[u8]) -> Result<(Self, &[u8]), RLPDecodeError> {
        let (value, rest) = RLPDecode::decode_unfinished(rlp)?;
        Ok((crate::H264(value), rest))
    }
}

impl RLPDecode for crate::Address {
    fn decode_unfinished(rlp: &[u8]) -> Result<(Self, &[u8]), RLPDecodeError> {
        let (value, rest) = RLPDecode::decode_unfinished(rlp)?;
        Ok((crate::H160(value), rest))
    }
}

impl RLPDecode for crate::H512 {
    fn decode_unfinished(rlp: &[u8]) -> Result<(Self, &[u8]), RLPDecodeError> {
        let (value, rest) = RLPDecode::decode_unfinished(rlp)?;
        Ok((crate::H512(value), rest))
    }
}

impl RLPDecode for crate::Signature {
    fn decode_unfinished(rlp: &[u8]) -> Result<(Self, &[u8]), RLPDecodeError> {
        let (value, rest) = RLPDecode::decode_unfinished(rlp)?;
        Ok((crate::H520(value), rest))
    }
}

impl RLPDecode for crate::U256 {
    fn decode_unfinished(rlp: &[u8]) -> Result<(Self, &[u8]), RLPDecodeError> {
        let (bytes, rest) = decode_bytes(rlp)?;
        let padded_bytes: [u8; 32] = static_left_pad(bytes)?;
        Ok((crate::U256::from_big_endian(&padded_bytes), rest))
    }
}

impl RLPDecode for String {
    fn decode_unfinished(rlp: &[u8]) -> Result<(Self, &[u8]), RLPDecodeError> {
        let (str_bytes, rest) = decode_bytes(rlp)?;
        let value =
            String::from_utf8(str_bytes.to_vec()).map_err(|_| RLPDecodeError::MalformedData)?;
        Ok((value, rest))
    }
}

impl RLPDecode for Ipv4Addr {
    fn decode_unfinished(rlp: &[u8]) -> Result<(Self, &[u8]), RLPDecodeError> {
        let (ip_bytes, rest) = decode_bytes(rlp)?;
        let octets: [u8; 4] = ip_bytes
            .try_into()
            .map_err(|_| RLPDecodeError::InvalidLength)?;
        Ok((Ipv4Addr::from(octets), rest))
    }
}

impl RLPDecode for Ipv6Addr {
    fn decode_unfinished(rlp: &[u8]) -> Result<(Self, &[u8]), RLPDecodeError> {
        let (ip_bytes, rest) = decode_bytes(rlp)?;
        let octets: [u8; 16] = ip_bytes
            .try_into()
            .map_err(|_| RLPDecodeError::InvalidLength)?;
        Ok((Ipv6Addr::from(octets), rest))
    }
}

impl RLPDecode for IpAddr {
    fn decode_unfinished(rlp: &[u8]) -> Result<(Self, &[u8]), RLPDecodeError> {
        let (ip_bytes, rest) = decode_bytes(rlp)?;

        match ip_bytes.len() {
            4 => {
                let octets: [u8; 4] = ip_bytes
                    .try_into()
                    .map_err(|_| RLPDecodeError::InvalidLength)?;
                Ok((IpAddr::V4(Ipv4Addr::from(octets)), rest))
            }
            16 => {
                let octets: [u8; 16] = ip_bytes
                    .try_into()
                    .map_err(|_| RLPDecodeError::InvalidLength)?;
                Ok((IpAddr::V6(Ipv6Addr::from(octets)), rest))
            }
            _ => Err(RLPDecodeError::InvalidLength),
        }
    }
}

// Here we interpret a Vec<T> as a list of elements of the same type.
// If you need to decode a slice of bytes, you should decode it via the
// [u8; N] implementation or similar (Bytes, BytesMut, etc).
impl<T: RLPDecode> RLPDecode for Vec<T> {
    fn decode_unfinished(rlp: &[u8]) -> Result<(Self, &[u8]), RLPDecodeError> {
        if rlp.is_empty() {
            return Err(RLPDecodeError::InvalidLength);
        }

        if rlp[0] == RLP_EMPTY_LIST {
            return Ok((Vec::new(), &rlp[1..]));
        }

        let (is_list, payload, input_rest) = decode_rlp_item(rlp)?;
        if !is_list {
            return Err(RLPDecodeError::MalformedData);
        }

        let mut result = Vec::new();
        let mut current_slice = payload;

        while !current_slice.is_empty() {
            let (item, rest_current_list) = T::decode_unfinished(current_slice)?;
            result.push(item);
            current_slice = rest_current_list;
        }

        Ok((result, input_rest))
    }
}

impl<T1: RLPDecode, T2: RLPDecode> RLPDecode for (T1, T2) {
    fn decode_unfinished(rlp: &[u8]) -> Result<(Self, &[u8]), RLPDecodeError> {
        if rlp.is_empty() {
            return Err(RLPDecodeError::InvalidLength);
        }

        let (is_list, payload, input_rest) = decode_rlp_item(rlp)?;
        if !is_list {
            return Err(RLPDecodeError::MalformedData);
        }

        let (first, first_rest) = T1::decode_unfinished(payload)?;
        let (second, second_rest) = T2::decode_unfinished(first_rest)?;

        // check that there is no more data to parse after the second element.
        if !second_rest.is_empty() {
            return Err(RLPDecodeError::MalformedData);
        }

        Ok(((first, second), input_rest))
    }
}

impl<T1: RLPDecode, T2: RLPDecode, T3: RLPDecode> RLPDecode for (T1, T2, T3) {
    fn decode_unfinished(rlp: &[u8]) -> Result<(Self, &[u8]), RLPDecodeError> {
        if rlp.is_empty() {
            return Err(RLPDecodeError::InvalidLength);
        }
        let (is_list, payload, input_rest) = decode_rlp_item(rlp)?;
        if !is_list {
            return Err(RLPDecodeError::MalformedData);
        }
        let (first, first_rest) = T1::decode_unfinished(payload)?;
        let (second, second_rest) = T2::decode_unfinished(first_rest)?;
        let (third, third_rest) = T3::decode_unfinished(second_rest)?;
        // check that there is no more data to decode after the third element.
        if !third_rest.is_empty() {
            return Err(RLPDecodeError::MalformedData);
        }

        Ok(((first, second, third), input_rest))
    }
}

impl<T1: RLPDecode, T2: RLPDecode, T3: RLPDecode, T4: RLPDecode> RLPDecode for (T1, T2, T3, T4) {
    fn decode_unfinished(rlp: &[u8]) -> Result<(Self, &[u8]), RLPDecodeError> {
        if rlp.is_empty() {
            return Err(RLPDecodeError::InvalidLength);
        }
        let (is_list, payload, input_rest) = decode_rlp_item(rlp)?;
        if !is_list {
            return Err(RLPDecodeError::MalformedData);
        }
        let (first, first_rest) = T1::decode_unfinished(payload)?;
        let (second, second_rest) = T2::decode_unfinished(first_rest)?;
        let (third, third_rest) = T3::decode_unfinished(second_rest)?;
        let (fourth, fourth_rest) = T4::decode_unfinished(third_rest)?;
        // check that there is no more data to decode after the third element.
        if !fourth_rest.is_empty() {
            return Err(RLPDecodeError::MalformedData);
        }

        Ok(((first, second, third, fourth), input_rest))
    }
}

/// Decodes an RLP item from a slice of bytes.
/// It returns a 3-element tuple with the following elements:
/// - A boolean indicating if the item is a list or not.
/// - The payload of the item, without its prefix.
/// - The remaining bytes after the item.
<<<<<<< HEAD
pub fn decode_rlp_item(data: &[u8]) -> Result<(bool, &[u8], &[u8]), RLPDecodeError> {
=======
pub(crate) fn decode_rlp_item(data: &[u8]) -> Result<(bool, &[u8], &[u8]), RLPDecodeError> {
>>>>>>> 76de06eb
    if data.is_empty() {
        return Err(RLPDecodeError::InvalidLength);
    }

    let first_byte = data[0];

    match first_byte {
        0..=0x7F => Ok((false, &data[..1], &data[1..])),
        0x80..=0xB7 => {
            let length = (first_byte - 0x80) as usize;
            if data.len() < length + 1 {
                return Err(RLPDecodeError::InvalidLength);
            }
            Ok((false, &data[1..length + 1], &data[length + 1..]))
        }
        0xB8..=0xBF => {
            let length_of_length = (first_byte - 0xB7) as usize;
            if data.len() < length_of_length + 1 {
                return Err(RLPDecodeError::InvalidLength);
            }
            let length_bytes = &data[1..length_of_length + 1];
            let length = usize::from_be_bytes(static_left_pad(length_bytes)?);
            if data.len() < length_of_length + length + 1 {
                return Err(RLPDecodeError::InvalidLength);
            }
            Ok((
                false,
                &data[length_of_length + 1..length_of_length + length + 1],
                &data[length_of_length + length + 1..],
            ))
        }
        RLP_EMPTY_LIST..=0xF7 => {
            let length = (first_byte - RLP_EMPTY_LIST) as usize;
            if data.len() < length + 1 {
                return Err(RLPDecodeError::InvalidLength);
            }
            Ok((true, &data[1..length + 1], &data[length + 1..]))
        }
        0xF8..=0xFF => {
            let list_length = (first_byte - 0xF7) as usize;
            if data.len() < list_length + 1 {
                return Err(RLPDecodeError::InvalidLength);
            }
            let length_bytes = &data[1..list_length + 1];
            let payload_length = usize::from_be_bytes(static_left_pad(length_bytes)?);
            if data.len() < list_length + payload_length + 1 {
                return Err(RLPDecodeError::InvalidLength);
            }
            Ok((
                true,
                &data[list_length + 1..list_length + payload_length + 1],
                &data[list_length + payload_length + 1..],
            ))
        }
    }
}

/// Decodes the payload of an RLP item from a slice of bytes.
/// It returns a 2-element tuple with the following elements:
/// - The payload of the item.
/// - The remaining bytes after the item.
fn decode_bytes(data: &[u8]) -> Result<(&[u8], &[u8]), RLPDecodeError> {
    let (is_list, payload, rest) = decode_rlp_item(data)?;
    if is_list {
        return Err(RLPDecodeError::UnexpectedList);
    }
    Ok((payload, rest))
}

/// Pads a slice of bytes with zeros on the left to make it a fixed size slice.
/// The size of the data must be less than or equal to the size of the output array.
#[inline]
pub(crate) fn static_left_pad<const N: usize>(data: &[u8]) -> Result<[u8; N], RLPDecodeError> {
    let mut result = [0; N];

    if data.is_empty() {
        return Ok(result);
    }

    if data[0] == 0 {
        return Err(RLPDecodeError::MalformedData);
    }

    let data_start_index = N.saturating_sub(data.len());
    result
        .get_mut(data_start_index..)
        .ok_or(RLPDecodeError::InvalidLength)?
        .copy_from_slice(data);
    Ok(result)
}

#[cfg(test)]
mod tests {
    use super::*;
    use std::str::FromStr;

    #[test]
    fn test_decode_bool() {
        let rlp = vec![0x01];
        let decoded = bool::decode(&rlp).unwrap();
        assert!(decoded);

        let rlp = vec![RLP_NULL];
        let decoded = bool::decode(&rlp).unwrap();
        assert!(!decoded);
    }

    #[test]
    fn test_decode_u8() {
        let rlp = vec![0x01];
        let decoded = u8::decode(&rlp).unwrap();
        assert_eq!(decoded, 1);

        let rlp = vec![RLP_NULL];
        let decoded = u8::decode(&rlp).unwrap();
        assert_eq!(decoded, 0);

        let rlp = vec![0x7Fu8];
        let decoded = u8::decode(&rlp).unwrap();
        assert_eq!(decoded, 127);

        let rlp = vec![RLP_NULL + 1, RLP_NULL];
        let decoded = u8::decode(&rlp).unwrap();
        assert_eq!(decoded, 128);

        let rlp = vec![RLP_NULL + 1, 0x90];
        let decoded = u8::decode(&rlp).unwrap();
        assert_eq!(decoded, 144);

        let rlp = vec![RLP_NULL + 1, 0xFF];
        let decoded = u8::decode(&rlp).unwrap();
        assert_eq!(decoded, 255);
    }

    #[test]
    fn test_decode_u16() {
        let rlp = vec![0x01];
        let decoded = u8::decode(&rlp).unwrap();
        assert_eq!(decoded, 1);

        let rlp = vec![RLP_NULL];
        let decoded = u8::decode(&rlp).unwrap();
        assert_eq!(decoded, 0);

        let rlp = vec![0x81, 0xFF];
        let decoded = u8::decode(&rlp).unwrap();
        assert_eq!(decoded, 255);
    }

    #[test]
    fn test_decode_u32() {
        let rlp = vec![0x83, 0x01, 0x00, 0x00];
        let decoded = u32::decode(&rlp).unwrap();
        assert_eq!(decoded, 65536);
    }

    #[test]
    fn test_decode_fixed_length_array() {
        let rlp = vec![0x0f];
        let decoded = <[u8; 1]>::decode(&rlp).unwrap();
        assert_eq!(decoded, [0x0f]);

        let rlp = vec![RLP_NULL + 3, 0x02, 0x03, 0x04];
        let decoded = <[u8; 3]>::decode(&rlp).unwrap();
        assert_eq!(decoded, [0x02, 0x03, 0x04]);
    }

    #[test]
    fn test_decode_ip_addresses() {
        // IPv4
        let rlp = vec![RLP_NULL + 4, 192, 168, 0, 1];
        let decoded = Ipv4Addr::decode(&rlp).unwrap();
        let expected = Ipv4Addr::from_str("192.168.0.1").unwrap();
        assert_eq!(decoded, expected);

        // IPv6
        let rlp = vec![
            0x90, 0x20, 0x01, 0x00, 0x00, 0x13, 0x0f, 0x00, 0x00, 0x00, 0x00, 0x09, 0xc0, 0x87,
            0x6a, 0x13, 0x0b,
        ];
        let decoded = Ipv6Addr::decode(&rlp).unwrap();
        let expected = Ipv6Addr::from_str("2001:0000:130F:0000:0000:09C0:876A:130B").unwrap();
        assert_eq!(decoded, expected);
    }

    #[test]
    fn test_decode_u256() {
        let rlp = vec![RLP_NULL + 1, 0x01];
        let decoded = crate::U256::decode(&rlp).unwrap();
        let expected = crate::U256::from(1);
        assert_eq!(decoded, expected);

        let mut rlp = vec![RLP_NULL + 32];
        let number_bytes = [0x01; 32];
        rlp.extend(number_bytes);
        let decoded = crate::U256::decode(&rlp).unwrap();
        let expected = crate::U256::from_big_endian(&number_bytes);
        assert_eq!(decoded, expected);
    }

    #[test]
    fn test_decode_string() {
        let rlp = vec![RLP_NULL + 3, b'd', b'o', b'g'];
        let decoded = String::decode(&rlp).unwrap();
        let expected = String::from("dog");
        assert_eq!(decoded, expected);

        let rlp = vec![RLP_NULL];
        let decoded = String::decode(&rlp).unwrap();
        let expected = String::from("");
        assert_eq!(decoded, expected);
    }

    #[test]
    fn test_decode_lists() {
        // empty list
        let rlp = vec![RLP_EMPTY_LIST];
        let decoded: Vec<String> = Vec::decode(&rlp).unwrap();
        let expected: Vec<String> = vec![];
        assert_eq!(decoded, expected);

        //  list with a single number
        let rlp = vec![RLP_EMPTY_LIST + 1, 0x01];
        let decoded: Vec<u8> = Vec::decode(&rlp).unwrap();
        let expected = vec![1];
        assert_eq!(decoded, expected);

        // list with 3 numbers
        let rlp = vec![RLP_EMPTY_LIST + 3, 0x01, 0x02, 0x03];
        let decoded: Vec<u8> = Vec::decode(&rlp).unwrap();
        let expected = vec![1, 2, 3];
        assert_eq!(decoded, expected);

        // list of strings
        let rlp = vec![0xc8, 0x83, b'c', b'a', b't', 0x83, b'd', b'o', b'g'];
        let decoded: Vec<String> = Vec::decode(&rlp).unwrap();
        let expected = vec!["cat".to_string(), "dog".to_string()];
        assert_eq!(decoded, expected);
    }

    #[test]
    fn test_decode_list_of_lists() {
        // list of lists of numbers
        let rlp = vec![
            RLP_EMPTY_LIST + 6,
            RLP_EMPTY_LIST + 2,
            0x01,
            0x02,
            RLP_EMPTY_LIST + 2,
            0x03,
            0x04,
        ];
        let decoded: Vec<Vec<u8>> = Vec::decode(&rlp).unwrap();
        let expected = vec![vec![1, 2], vec![3, 4]];
        assert_eq!(decoded, expected);

        // list of list of strings
        let rlp = vec![
            0xd2, 0xc8, 0x83, b'c', b'a', b't', 0x83, b'd', b'o', b'g', 0xc8, 0x83, b'f', b'o',
            b'o', 0x83, b'b', b'a', b'r',
        ];
        let decoded: Vec<Vec<String>> = Vec::decode(&rlp).unwrap();
        let expected = vec![
            vec!["cat".to_string(), "dog".to_string()],
            vec!["foo".to_string(), "bar".to_string()],
        ];
        assert_eq!(decoded, expected);
    }

    #[test]
    fn test_decode_tuples() {
        // tuple with numbers
        let rlp = vec![RLP_EMPTY_LIST + 2, 0x01, 0x02];
        let decoded: (u8, u8) = <(u8, u8)>::decode(&rlp).unwrap();
        let expected = (1, 2);
        assert_eq!(decoded, expected);

        // tuple with string and number
        let rlp = vec![RLP_EMPTY_LIST + 5, 0x01, 0x83, b'c', b'a', b't'];
        let decoded: (u8, String) = <(u8, String)>::decode(&rlp).unwrap();
        let expected = (1, "cat".to_string());
        assert_eq!(decoded, expected);

        // tuple with bool and string
        let rlp = vec![RLP_EMPTY_LIST + 6, 0x01, 0x84, b't', b'r', b'u', b'e'];
        let decoded: (bool, String) = <(bool, String)>::decode(&rlp).unwrap();
        let expected = (true, "true".to_string());
        assert_eq!(decoded, expected);

        // tuple with list and number
        let rlp = vec![RLP_EMPTY_LIST + 2, RLP_EMPTY_LIST, 0x03];
        let decoded = <(Vec<u8>, u8)>::decode(&rlp).unwrap();
        let expected = (vec![], 3);
        assert_eq!(decoded, expected);

        // tuple with number and list
        let rlp = vec![RLP_EMPTY_LIST + 2, 0x03, RLP_EMPTY_LIST];
        let decoded = <(u8, Vec<u8>)>::decode(&rlp).unwrap();
        let expected = (3, vec![]);
        assert_eq!(decoded, expected);

        // tuple with tuples
        let rlp = vec![
            RLP_EMPTY_LIST + 6,
            RLP_EMPTY_LIST + 2,
            0x01,
            0x02,
            RLP_EMPTY_LIST + 2,
            0x03,
            0x04,
        ];
        let decoded = <((u8, u8), (u8, u8))>::decode(&rlp).unwrap();
        let expected = ((1, 2), (3, 4));
        assert_eq!(decoded, expected);
    }

    #[test]
    fn test_decode_tuples_3_elements() {
        // tuple with numbers
        let rlp = vec![RLP_EMPTY_LIST + 3, 0x01, 0x02, 0x03];
        let decoded: (u8, u8, u8) = <(u8, u8, u8)>::decode(&rlp).unwrap();
        let expected = (1, 2, 3);
        assert_eq!(decoded, expected);

        // tuple with string and number
        let rlp = vec![RLP_EMPTY_LIST + 6, 0x01, 0x02, 0x83, b'c', b'a', b't'];
        let decoded: (u8, u8, String) = <(u8, u8, String)>::decode(&rlp).unwrap();
        let expected = (1, 2, "cat".to_string());
        assert_eq!(decoded, expected);

        // tuple with bool and string
        let rlp = vec![RLP_EMPTY_LIST + 7, 0x01, 0x02, 0x84, b't', b'r', b'u', b'e'];
        let decoded: (u8, u8, String) = <(u8, u8, String)>::decode(&rlp).unwrap();
        let expected = (1, 2, "true".to_string());
        assert_eq!(decoded, expected);

        // tuple with tuples
        let rlp = vec![
            RLP_EMPTY_LIST + 9,
            RLP_EMPTY_LIST + 2,
            0x01,
            0x02,
            RLP_EMPTY_LIST + 2,
            0x03,
            0x04,
            RLP_EMPTY_LIST + 2,
            0x05,
            0x06,
        ];
        let decoded = <((u8, u8), (u8, u8), (u8, u8))>::decode(&rlp).unwrap();
        let expected = ((1, 2), (3, 4), (5, 6));
        assert_eq!(decoded, expected);
    }

    #[test]
    fn test_decode_list_as_string() {
        // [1, 2, 3, 4] != 0x01020304
        let rlp = vec![RLP_EMPTY_LIST + 4, 0x01, 0x02, 0x03, 0x04];
        let decoded: Result<[u8; 4], _> = RLPDecode::decode(&rlp);
        // It should fail because a list is not a string
        assert!(decoded.is_err());

        // [1, 2] != 0x0102
        let rlp = vec![RLP_EMPTY_LIST + 2, 0x01, 0x02];
        let decoded: Result<u16, _> = RLPDecode::decode(&rlp);
        // It should fail because a list is not a string
        assert!(decoded.is_err());
    }
}<|MERGE_RESOLUTION|>--- conflicted
+++ resolved
@@ -7,17 +7,10 @@
 
 /// Trait for decoding RLP encoded slices of data.
 /// See <https://ethereum.org/en/developers/docs/data-structures-and-encoding/rlp/#rlp-decoding> for more information.
-<<<<<<< HEAD
-/// The `decode_unfinished` method is used to decode an RLP encoded slice of data and return the decoded value along with the remaining bytes.
-/// The `decode` method is used to decode an RLP encoded slice of data and return the decoded value.
-/// Implementors need to implement the `decode_unfinished` method.
-/// While consumers can use the `decode` method to decode the RLP encoded data.
-=======
 /// The [`decode_unfinished`](RLPDecode::decode_unfinished) method is used to decode an RLP encoded slice of data and return the decoded value along with the remaining bytes.
 /// The [`decode`](RLPDecode::decode) method is used to decode an RLP encoded slice of data and return the decoded value.
 /// Implementors need to implement the [`decode_unfinished`](RLPDecode::decode_unfinished) method.
 /// While consumers can use the [`decode`](RLPDecode::decode) method to decode the RLP encoded data.
->>>>>>> 76de06eb
 pub trait RLPDecode: Sized {
     fn decode_unfinished(rlp: &[u8]) -> Result<(Self, &[u8]), RLPDecodeError>;
 
@@ -346,11 +339,7 @@
 /// - A boolean indicating if the item is a list or not.
 /// - The payload of the item, without its prefix.
 /// - The remaining bytes after the item.
-<<<<<<< HEAD
 pub fn decode_rlp_item(data: &[u8]) -> Result<(bool, &[u8], &[u8]), RLPDecodeError> {
-=======
-pub(crate) fn decode_rlp_item(data: &[u8]) -> Result<(bool, &[u8], &[u8]), RLPDecodeError> {
->>>>>>> 76de06eb
     if data.is_empty() {
         return Err(RLPDecodeError::InvalidLength);
     }
