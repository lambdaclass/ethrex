--- conflicted
+++ resolved
@@ -201,14 +201,8 @@
         let store = store_wrapper.store.clone();
         let block_hash = store_wrapper.block_hash;
         for (new_state_account_address, new_state_account) in new_state {
-<<<<<<< HEAD
             let initial_account_state = current_db
                 .get_account_info_by_hash(block_hash, *new_state_account_address)?
-=======
-            let initial_account_state = store
-                .get_account_info_by_hash(block_hash, *new_state_account_address)
-                .expect("Error getting account info by address")
->>>>>>> 3b874588
                 .unwrap_or_default();
             let mut updates = 0;
             if initial_account_state.balance != new_state_account.info.balance {
