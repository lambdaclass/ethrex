--- conflicted
+++ resolved
@@ -180,6 +180,7 @@
             tx_nonce: tx.nonce(),
             block_gas_limit: block_header.gas_limit,
             transient_storage: HashMap::new(),
+            difficulty: block_header.difficulty,
         };
 
         let mut vm = VM::new(
@@ -196,58 +197,6 @@
         vm.execute().map_err(VMError::into)
     }
 
-<<<<<<< HEAD
-    let requests = extract_all_requests_levm(&receipts, state, &block.header, &mut block_cache)?;
-
-    account_updates.extend(get_state_transitions_levm(
-        state,
-        block.header.parent_hash,
-        &block_cache,
-    ));
-
-    Ok(BlockExecutionResult {
-        receipts,
-        requests,
-        account_updates,
-    })
-}
-
-pub fn execute_tx_levm(
-    tx: &Transaction,
-    block_header: &BlockHeader,
-    db: Arc<dyn LevmDatabase>,
-    block_cache: CacheDB,
-    config: EVMConfig,
-) -> Result<ExecutionReport, VMError> {
-    let gas_price: U256 = tx
-        .effective_gas_price(block_header.base_fee_per_gas)
-        .ok_or(VMError::InvalidTransaction)?
-        .into();
-
-    let env = Environment {
-        origin: tx.sender(),
-        refunded_gas: 0,
-        gas_limit: tx.gas_limit(),
-        config,
-        block_number: block_header.number.into(),
-        coinbase: block_header.coinbase,
-        timestamp: block_header.timestamp.into(),
-        prev_randao: Some(block_header.prev_randao),
-        difficulty: block_header.difficulty,
-        chain_id: tx.chain_id().unwrap_or_default().into(),
-        base_fee_per_gas: block_header.base_fee_per_gas.unwrap_or_default().into(),
-        gas_price,
-        block_excess_blob_gas: block_header.excess_blob_gas.map(U256::from),
-        block_blob_gas_used: block_header.blob_gas_used.map(U256::from),
-        tx_blob_hashes: tx.blob_versioned_hashes(),
-        tx_max_priority_fee_per_gas: tx.max_priority_fee().map(U256::from),
-        tx_max_fee_per_gas: tx.max_fee_per_gas().map(U256::from),
-        tx_max_fee_per_blob_gas: tx.max_fee_per_blob_gas().map(U256::from),
-        tx_nonce: tx.nonce(),
-        block_gas_limit: block_header.gas_limit,
-        transient_storage: HashMap::new(),
-    };
-=======
     pub fn get_state_transitions(
         // Warning only pass the fork if running the ef-tests.
         // ISSUE #2021: https://github.com/lambdaclass/ethrex/issues/2021
@@ -309,7 +258,6 @@
                 added_storage.insert(*key, value.current_value);
                 updates += 1;
             }
->>>>>>> 132c80a6
 
             if updates == 0 && !new_state_account.is_empty() {
                 continue;
