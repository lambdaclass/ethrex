--- conflicted
+++ resolved
@@ -23,44 +23,7 @@
 use revm_primitives::Bytes;
 use std::{collections::HashMap, sync::Arc};
 
-<<<<<<< HEAD
 use super::{SystemContracts, IEVM};
-=======
-/// Executes all transactions in a block and returns their receipts.
-pub fn execute_block(
-    block: &Block,
-    state: &mut EvmState,
-) -> Result<(Vec<Receipt>, Vec<AccountUpdate>), EvmError> {
-    let store_wrapper = Arc::new(StoreWrapper {
-        store: state.database().unwrap().clone(),
-        block_hash: block.header.parent_hash,
-    });
-
-    let mut block_cache: CacheDB = HashMap::new();
-    let block_header = &block.header;
-    let fork = state.chain_config()?.fork(block_header.timestamp);
-    // If there's no blob schedule in chain_config use the
-    // default/canonical values
-    let blob_schedule = state
-        .chain_config()?
-        .get_fork_blob_schedule(block_header.timestamp)
-        .unwrap_or(EVMConfig::canonical_values(fork));
-    let config = EVMConfig::new(fork, blob_schedule);
-    cfg_if::cfg_if! {
-        if #[cfg(not(feature = "l2"))] {
-            if block_header.parent_beacon_block_root.is_some() && fork >= Fork::Cancun {
-                let report = beacon_root_contract_call_levm(store_wrapper.clone(), block_header, config)?;
-                block_cache.extend(report.new_state);
-            }
-
-            if fork >= Fork::Prague {
-                //eip 2935: stores parent block hash in system contract
-                let report = process_block_hash_history(store_wrapper.clone(), block_header, config)?;
-                block_cache.extend(report.new_state);
-            }
-        }
-    }
->>>>>>> 887cb6fb
 
 /// Input for [LEVM::execute_tx]
 pub struct LevmTransactionExecutionIn<'a> {
@@ -170,14 +133,16 @@
             .get_fork_blob_schedule(block_header.timestamp)
             .unwrap_or(EVMConfig::canonical_values(fork));
         let config = EVMConfig::new(fork, blob_schedule);
-
         cfg_if::cfg_if! {
             if #[cfg(not(feature = "l2"))] {
                 if block_header.parent_beacon_block_root.is_some() && fork >= Fork::Cancun {
-                    let report = Self::beacon_root_contract_call(
-                        block_header,
-                        LevmSystemCallIn::new(store_wrapper.clone(), config),
-                    )?;
+                    let report = Self::beacon_root_contract_call(block_header, LevmSystemCallIn::new(store_wrapper.clone(), config))
+                    block_cache.extend(report.new_state);
+                }
+
+                if fork >= Fork::Prague {
+                    //eip 2935: stores parent block hash in system contract
+                    let report = Self::process_block_hash_history(block_header, LevmSystemCallIn::new(store_wrapper.clone(), config))
                     block_cache.extend(report.new_state);
                 }
             }
@@ -475,12 +440,10 @@
         input: Self::SystemCallInput<'_>,
     ) -> Result<<Self::Evm as IEVM>::TransactionExecutionResult, Self::Error> {
         lazy_static! {
-            static ref SYSTEM_ADDRESS: Address = Address::from_slice(
-                &hex::decode("fffffffffffffffffffffffffffffffffffffffe").unwrap()
-            );
-            static ref CONTRACT_ADDRESS: Address = Address::from_slice(
-                &hex::decode("000F3df6D732807Ef1319fB7B8bB8522d0Beac02").unwrap(),
-            );
+            static ref SYSTEM_ADDRESS: Address =
+                Address::from_slice(&hex::decode(SYSTEM_ADDRESS_STR).unwrap());
+            static ref CONTRACT_ADDRESS: Address =
+                Address::from_slice(&hex::decode(BEACON_ROOTS_ADDRESS_STR).unwrap());
         };
         // This is OK
         let beacon_root = match block_header.parent_beacon_block_root {
@@ -511,7 +474,8 @@
 
         let calldata = Bytes::copy_from_slice(beacon_root.as_bytes()).into();
 
-        // Return transaction report. Commit the transaction to the State in the calling place.
+        // Here execute with LEVM but just return transaction report. And I will handle it in the calling place.
+
         let mut vm = VM::new(
             TxKind::Call(*CONTRACT_ADDRESS),
             env,
@@ -528,125 +492,60 @@
 
         report.new_state.remove(&*SYSTEM_ADDRESS);
 
-<<<<<<< HEAD
         Ok(report)
     }
-=======
-/// Calls the eip4788 beacon block root system call contract
-/// More info on https://eips.ethereum.org/EIPS/eip-4788
-pub fn beacon_root_contract_call_levm(
-    store_wrapper: Arc<StoreWrapper>,
-    block_header: &BlockHeader,
-    config: EVMConfig,
-) -> Result<ExecutionReport, EvmError> {
-    lazy_static! {
-        static ref SYSTEM_ADDRESS: Address =
-            Address::from_slice(&hex::decode(SYSTEM_ADDRESS_STR).unwrap());
-        static ref CONTRACT_ADDRESS: Address =
-            Address::from_slice(&hex::decode(BEACON_ROOTS_ADDRESS_STR).unwrap());
-    };
-    // This is OK
-    let beacon_root = match block_header.parent_beacon_block_root {
-        None => {
-            return Err(EvmError::Header(
-                "parent_beacon_block_root field is missing".to_string(),
-            ))
-        }
-        Some(beacon_root) => beacon_root,
-    };
-
-    let env = Environment {
-        origin: *SYSTEM_ADDRESS,
-        gas_limit: 30_000_000,
-        block_number: block_header.number.into(),
-        coinbase: block_header.coinbase,
-        timestamp: block_header.timestamp.into(),
-        prev_randao: Some(block_header.prev_randao),
-        base_fee_per_gas: U256::zero(),
-        gas_price: U256::zero(),
-        block_excess_blob_gas: block_header.excess_blob_gas.map(U256::from),
-        block_blob_gas_used: block_header.blob_gas_used.map(U256::from),
-        block_gas_limit: 30_000_000,
-        transient_storage: HashMap::new(),
-        config,
-        ..Default::default()
-    };
-
-    let calldata = Bytes::copy_from_slice(beacon_root.as_bytes()).into();
-
-    // Here execute with LEVM but just return transaction report. And I will handle it in the calling place.
-
-    let mut vm = VM::new(
-        TxKind::Call(*CONTRACT_ADDRESS),
-        env,
-        U256::zero(),
-        calldata,
-        store_wrapper,
-        CacheDB::new(),
-        vec![],
-        None,
-    )
-    .map_err(EvmError::from)?;
-
-    let mut report = vm.execute().map_err(EvmError::from)?;
-
-    report.new_state.remove(&*SYSTEM_ADDRESS);
-
-    Ok(report)
-}
-
-/// Calls the EIP-2935 process block hashes history system call contract
-/// NOTE: This was implemented by making use of an EVM system contract, but can be changed to a
-/// direct state trie update after the verkle fork, as explained in https://eips.ethereum.org/EIPS/eip-2935
-pub fn process_block_hash_history(
-    store_wrapper: Arc<StoreWrapper>,
-    block_header: &BlockHeader,
-    config: EVMConfig,
-) -> Result<ExecutionReport, EvmError> {
-    lazy_static! {
-        static ref SYSTEM_ADDRESS: Address =
-            Address::from_slice(&hex::decode(SYSTEM_ADDRESS_STR).unwrap());
-        static ref CONTRACT_ADDRESS: Address =
-            Address::from_slice(&hex::decode(HISTORY_STORAGE_ADDRESS_STR).unwrap(),);
-    };
-
-    let env = Environment {
-        origin: *SYSTEM_ADDRESS,
-        gas_limit: 30_000_000,
-        block_number: block_header.number.into(),
-        coinbase: block_header.coinbase,
-        timestamp: block_header.timestamp.into(),
-        prev_randao: Some(block_header.prev_randao),
-        base_fee_per_gas: U256::zero(),
-        gas_price: U256::zero(),
-        block_excess_blob_gas: block_header.excess_blob_gas.map(U256::from),
-        block_blob_gas_used: block_header.blob_gas_used.map(U256::from),
-        block_gas_limit: 30_000_000,
-        transient_storage: HashMap::new(),
-        config,
-        ..Default::default()
-    };
-
-    let calldata = Bytes::copy_from_slice(block_header.parent_hash.as_bytes()).into();
-
-    // Here execute with LEVM but just return transaction report. And I will handle it in the calling place.
-
-    let mut vm = VM::new(
-        TxKind::Call(*CONTRACT_ADDRESS),
-        env,
-        U256::zero(),
-        calldata,
-        store_wrapper,
-        CacheDB::new(),
-        vec![],
-        None,
-    )
-    .map_err(EvmError::from)?;
-
-    let mut report = vm.execute().map_err(EvmError::from)?;
-
-    report.new_state.remove(&*SYSTEM_ADDRESS);
-
-    Ok(report)
->>>>>>> 887cb6fb
+
+    /// Calls the EIP-2935 process block hashes history system call contract
+    /// NOTE: This was implemented by making use of an EVM system contract, but can be changed to a
+    /// direct state trie update after the verkle fork, as explained in https://eips.ethereum.org/EIPS/eip-2935
+    fn process_block_hash_history(
+        block_header: &BlockHeader,
+        input: Self::SystemCallInput<'_>,
+    ) -> Result<<Self::Evm as IEVM>::TransactionExecutionResult, Self::Error> {
+        lazy_static! {
+            static ref SYSTEM_ADDRESS: Address =
+                Address::from_slice(&hex::decode(SYSTEM_ADDRESS_STR).unwrap());
+            static ref CONTRACT_ADDRESS: Address =
+                Address::from_slice(&hex::decode(HISTORY_STORAGE_ADDRESS_STR).unwrap(),);
+        };
+
+        let env = Environment {
+            origin: *SYSTEM_ADDRESS,
+            gas_limit: 30_000_000,
+            block_number: block_header.number.into(),
+            coinbase: block_header.coinbase,
+            timestamp: block_header.timestamp.into(),
+            prev_randao: Some(block_header.prev_randao),
+            base_fee_per_gas: U256::zero(),
+            gas_price: U256::zero(),
+            block_excess_blob_gas: block_header.excess_blob_gas.map(U256::from),
+            block_blob_gas_used: block_header.blob_gas_used.map(U256::from),
+            block_gas_limit: 30_000_000,
+            transient_storage: HashMap::new(),
+            config: input.config,
+            ..Default::default()
+        };
+
+        let calldata = Bytes::copy_from_slice(block_header.parent_hash.as_bytes()).into();
+
+        // Here execute with LEVM but just return transaction report. And I will handle it in the calling place.
+
+        let mut vm = VM::new(
+            TxKind::Call(*CONTRACT_ADDRESS),
+            env,
+            U256::zero(),
+            calldata,
+            input.store_wrapper,
+            CacheDB::new(),
+            vec![],
+            None,
+        )
+        .map_err(EvmError::from)?;
+
+        let mut report = vm.execute().map_err(EvmError::from)?;
+
+        report.new_state.remove(&*SYSTEM_ADDRESS);
+
+        Ok(report)
+    }
 }