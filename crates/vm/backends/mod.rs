mod constants;
pub mod levm;
pub mod revm_b;

use crate::db::evm_state;
use crate::{db::StoreWrapper, errors::EvmError, spec_id, EvmState, SpecId};
use ethrex_common::types::requests::Requests;
use ethrex_common::types::{Block, BlockHeader, Fork, Receipt, Transaction, Withdrawal};
use ethrex_common::{Address, H256};
use ethrex_levm::db::CacheDB;
use ethrex_storage::Store;
use ethrex_storage::{error::StoreError, AccountUpdate};
use levm::LEVM;
use revm_b::REVM;
use std::sync::Arc;

<<<<<<< HEAD
#[derive(Debug, Clone, Copy)]
pub enum EvmEngine {
=======
#[derive(Debug, Clone, Copy, Default)]
pub enum EvmEngine {
    #[default]
>>>>>>> 63c296e8
    REVM,
    LEVM,
}

<<<<<<< HEAD
impl Default for EvmEngine {
    fn default() -> Self {
        EvmEngine::REVM
    }
}

=======
>>>>>>> 63c296e8
// Allow conversion from string for backward compatibility
impl TryFrom<String> for EvmEngine {
    type Error = EvmError;

    fn try_from(s: String) -> Result<Self, Self::Error> {
        match s.to_lowercase().as_str() {
            "revm" => Ok(EvmEngine::REVM),
            "levm" => Ok(EvmEngine::LEVM),
            _ => Err(EvmError::InvalidEVM(s)),
        }
    }
}

pub enum Evm {
    REVM {
        state: EvmState,
    },
    LEVM {
        store_wrapper: StoreWrapper,
        block_cache: CacheDB,
    },
}

impl std::fmt::Debug for Evm {
    fn fmt(&self, f: &mut std::fmt::Formatter<'_>) -> std::fmt::Result {
        match self {
            Evm::REVM { .. } => write!(f, "REVM"),
            Evm::LEVM { .. } => {
                write!(f, "LEVM")
            }
        }
    }
}

impl Evm {
    /// Creates a new EVM instance, but with block hash in zero, so if we want to execute a block or transaction we have to set it.
    pub fn new(engine: EvmEngine, store: Store, block_hash: H256) -> Self {
        match engine {
            EvmEngine::REVM => Evm::REVM {
                state: evm_state(store.clone(), block_hash),
            },
            EvmEngine::LEVM => Evm::LEVM {
                store_wrapper: StoreWrapper {
                    store: store.clone(),
                    block_hash,
                },
                block_cache: CacheDB::new(),
            },
        }
    }

    pub fn default(store: Store, block_hash: H256) -> Self {
        Self::new(EvmEngine::default(), store, block_hash)
    }

    pub fn execute_block(&mut self, block: &Block) -> Result<BlockExecutionResult, EvmError> {
        match self {
            Evm::REVM { state } => {
                let mut state =
                    evm_state(state.database().unwrap().clone(), block.header.parent_hash);
                REVM::execute_block(block, &mut state)
            }
            Evm::LEVM { store_wrapper, .. } => {
                LEVM::execute_block(block, store_wrapper.store.clone())
            }
        }
    }

    /// Wraps [REVM::execute_tx] and [LEVM::execute_tx].
    /// The output is `(Receipt, u64)` == (transaction_receipt, gas_used).
    #[allow(clippy::too_many_arguments)]
    pub fn execute_tx(
        &mut self,
        tx: &Transaction,
        block_header: &BlockHeader,
        remaining_gas: &mut u64,
        sender: Address,
    ) -> Result<(Receipt, u64), EvmError> {
        match self {
            Evm::REVM { state } => {
                let chain_config = state.chain_config()?;
                let execution_result = REVM::execute_tx(
                    tx,
                    block_header,
                    state,
                    spec_id(&chain_config, block_header.timestamp),
                    sender,
                )?;

                *remaining_gas = remaining_gas.saturating_sub(execution_result.gas_used());

                let receipt = Receipt::new(
                    tx.tx_type(),
                    execution_result.is_success(),
                    block_header.gas_limit - *remaining_gas,
                    execution_result.logs(),
                );

                Ok((receipt, execution_result.gas_used()))
            }
            Evm::LEVM {
                store_wrapper,
                block_cache,
            } => {
                store_wrapper.block_hash = block_header.parent_hash; // JIC
                let store = store_wrapper.store.clone();
                let chain_config = store.get_chain_config()?;

                let execution_report = LEVM::execute_tx(
                    tx,
                    block_header,
                    Arc::new(store_wrapper.clone()),
                    block_cache.clone(),
                    &chain_config,
                )?;

                *remaining_gas = remaining_gas.saturating_sub(execution_report.gas_used);

                let mut new_state = execution_report.new_state.clone();

                // Now original_value is going to be the same as the current_value, for the next transaction.
                // It should have only one value but it is convenient to keep on using our CacheDB structure
                for account in new_state.values_mut() {
                    for storage_slot in account.storage.values_mut() {
                        storage_slot.original_value = storage_slot.current_value;
                    }
                }
                block_cache.extend(new_state);

                let receipt = Receipt::new(
                    tx.tx_type(),
                    execution_report.is_success(),
                    block_header.gas_limit - *remaining_gas,
                    execution_report.logs.clone(),
                );
                Ok((receipt, execution_report.gas_used))
            }
        }
    }

    /// Wraps [REVM::beacon_root_contract_call], [REVM::process_block_hash_history]
    /// and [LEVM::beacon_root_contract_call], [LEVM::process_block_hash_history].
    /// This function is used to run/apply all the system contracts to the state.
    pub fn apply_system_calls(&mut self, block_header: &BlockHeader) -> Result<(), EvmError> {
        match self {
            Evm::REVM { state } => {
                let chain_config = state.chain_config()?;
                let spec_id = spec_id(&chain_config, block_header.timestamp);
                if block_header.parent_beacon_block_root.is_some() && spec_id >= SpecId::CANCUN {
                    REVM::beacon_root_contract_call(block_header, state)?;
                }

                if spec_id >= SpecId::PRAGUE {
                    REVM::process_block_hash_history(block_header, state)?;
                }
                Ok(())
            }
            Evm::LEVM {
                store_wrapper,
                block_cache,
            } => {
                let store = store_wrapper.store.clone();
                let chain_config = store.get_chain_config()?;
                let fork = chain_config.fork(block_header.timestamp);
                let mut new_state = CacheDB::new();

                if block_header.parent_beacon_block_root.is_some() && fork >= Fork::Cancun {
                    LEVM::beacon_root_contract_call(block_header, &store, &mut new_state)?;
                }

                if fork >= Fork::Prague {
                    LEVM::process_block_hash_history(block_header, &store, &mut new_state)?;
                }

                // Now original_value is going to be the same as the current_value, for the next transaction.
                // It should have only one value but it is convenient to keep on using our CacheDB structure
                for account in new_state.values_mut() {
                    for storage_slot in account.storage.values_mut() {
                        storage_slot.original_value = storage_slot.current_value;
                    }
                }

                block_cache.extend(new_state);
                Ok(())
            }
        }
    }

    /// Wraps the [REVM::get_state_transitions] and [LEVM::get_state_transitions].
    /// The output is `Vec<AccountUpdate>`.
    /// WARNING:
    /// [REVM::get_state_transitions] gathers the information from the DB, the functionality of this function
    /// is used in [LEVM::execute_block].
    /// [LEVM::get_state_transitions] gathers the information from a [CacheDB].
    ///
    /// They may have the same name, but they serve for different purposes.
    pub fn get_state_transitions(
        &mut self,
        parent_hash: H256,
    ) -> Result<Vec<AccountUpdate>, EvmError> {
        match self {
            Evm::REVM { state } => Ok(REVM::get_state_transitions(state)),
            Evm::LEVM {
                store_wrapper,
                block_cache,
            } => {
                store_wrapper.block_hash = parent_hash;
                LEVM::get_state_transitions(None, store_wrapper, block_cache)
            }
        }
    }

    /// Wraps the [REVM::process_withdrawals] and [LEVM::process_withdrawals].
    /// Applies the withdrawals to the state or the block_chache if using [LEVM].
    pub fn process_withdrawals(
        &mut self,
        withdrawals: &[Withdrawal],
        block_header: &BlockHeader,
    ) -> Result<(), StoreError> {
        match self {
            Evm::REVM { state } => REVM::process_withdrawals(state, withdrawals),
            Evm::LEVM {
                store_wrapper,
                block_cache,
            } => {
                let parent_hash = block_header.parent_hash;
                let mut new_state = CacheDB::new();
                LEVM::process_withdrawals(
                    &mut new_state,
                    withdrawals,
                    &store_wrapper.store,
                    parent_hash,
                )?;
                block_cache.extend(new_state);
                Ok(())
            }
        }
    }

    pub fn extract_requests(
        &mut self,
        receipts: &[Receipt],
        header: &BlockHeader,
    ) -> Result<Vec<Requests>, EvmError> {
        match self {
            Evm::LEVM {
                store_wrapper,
                block_cache,
            } => {
                levm::extract_all_requests_levm(receipts, &store_wrapper.store, header, block_cache)
            }
            Evm::REVM { state } => revm_b::extract_all_requests(receipts, state, header),
        }
    }
}

pub struct BlockExecutionResult {
    pub receipts: Vec<Receipt>,
    pub requests: Vec<Requests>,
    pub account_updates: Vec<AccountUpdate>,
}<|MERGE_RESOLUTION|>--- conflicted
+++ resolved
@@ -14,27 +14,13 @@
 use revm_b::REVM;
 use std::sync::Arc;
 
-<<<<<<< HEAD
-#[derive(Debug, Clone, Copy)]
-pub enum EvmEngine {
-=======
 #[derive(Debug, Clone, Copy, Default)]
 pub enum EvmEngine {
     #[default]
->>>>>>> 63c296e8
     REVM,
     LEVM,
 }
 
-<<<<<<< HEAD
-impl Default for EvmEngine {
-    fn default() -> Self {
-        EvmEngine::REVM
-    }
-}
-
-=======
->>>>>>> 63c296e8
 // Allow conversion from string for backward compatibility
 impl TryFrom<String> for EvmEngine {
     type Error = EvmError;
