pub mod levm;
pub mod revm;

use self::revm::db::evm_state;
use crate::execution_result::ExecutionResult;
use crate::helpers::{fork_to_spec_id, spec_id, SpecId};
use crate::{db::StoreWrapper, errors::EvmError};
use ethrex_common::types::requests::Requests;
use ethrex_common::types::{
    AccessList, Block, BlockHeader, Fork, GenericTransaction, Receipt, Transaction, Withdrawal,
};
use ethrex_common::{Address, H256};
use ethrex_levm::db::CacheDB;
use ethrex_storage::Store;
use ethrex_storage::{error::StoreError, AccountUpdate};
use levm::LEVM;
use revm::db::EvmState;
use revm::REVM;
use std::sync::Arc;

#[derive(Debug, PartialEq, Clone, Copy, Default)]
pub enum EvmEngine {
    #[default]
    REVM,
    LEVM,
}

// Allow conversion from string for backward compatibility
impl TryFrom<String> for EvmEngine {
    type Error = EvmError;

    fn try_from(s: String) -> Result<Self, Self::Error> {
        match s.to_lowercase().as_str() {
            "revm" => Ok(EvmEngine::REVM),
            "levm" => Ok(EvmEngine::LEVM),
            _ => Err(EvmError::InvalidEVM(s)),
        }
    }
}

pub enum Evm {
    REVM {
        state: EvmState,
    },
    LEVM {
        store_wrapper: StoreWrapper,
        block_cache: CacheDB,
    },
}

impl std::fmt::Debug for Evm {
    fn fmt(&self, f: &mut std::fmt::Formatter<'_>) -> std::fmt::Result {
        match self {
            Evm::REVM { .. } => write!(f, "REVM"),
            Evm::LEVM { .. } => {
                write!(f, "LEVM")
            }
        }
    }
}

impl Evm {
    /// Creates a new EVM instance, but with block hash in zero, so if we want to execute a block or transaction we have to set it.
    pub fn new(engine: EvmEngine, store: Store, parent_hash: H256) -> Self {
        match engine {
            EvmEngine::REVM => Evm::REVM {
                state: evm_state(store.clone(), parent_hash),
            },
            EvmEngine::LEVM => Evm::LEVM {
                store_wrapper: StoreWrapper {
                    store: store.clone(),
                    block_hash: parent_hash,
                },
                block_cache: CacheDB::new(),
            },
        }
    }

    pub fn default(store: Store, parent_hash: H256) -> Self {
        Self::new(EvmEngine::default(), store, parent_hash)
    }

    pub fn execute_block(&mut self, block: &Block) -> Result<BlockExecutionResult, EvmError> {
        match self {
            Evm::REVM { state } => {
                let mut state =
                    evm_state(state.database().unwrap().clone(), block.header.parent_hash);
                REVM::execute_block(block, &mut state)
            }
            Evm::LEVM { store_wrapper, .. } => LEVM::execute_block(
                block,
                Arc::new(store_wrapper.clone()),
                store_wrapper.store.get_chain_config()?,
            ),
        }
    }

    pub fn execute_block_without_clearing_state(
        &mut self,
        block: &Block,
    ) -> Result<BlockExecutionResult, EvmError> {
        match self {
            Evm::REVM { state } => REVM::execute_block(block, state),
            Evm::LEVM { .. } => {
                // TODO(#2218): LEVM does not support a way  persist the state between block executions
                todo!();
            }
        }
    }

    /// Wraps [REVM::execute_tx] and [LEVM::execute_tx].
    /// The output is `(Receipt, u64)` == (transaction_receipt, gas_used).
    #[allow(clippy::too_many_arguments)]
    pub fn execute_tx(
        &mut self,
        tx: &Transaction,
        block_header: &BlockHeader,
        remaining_gas: &mut u64,
        sender: Address,
    ) -> Result<(Receipt, u64), EvmError> {
        match self {
            Evm::REVM { state } => {
                let chain_config = state.chain_config()?;
                let execution_result = REVM::execute_tx(
                    tx,
                    block_header,
                    state,
                    spec_id(&chain_config, block_header.timestamp),
                    sender,
                )?;

                *remaining_gas = remaining_gas.saturating_sub(execution_result.gas_used());

                let receipt = Receipt::new(
                    tx.tx_type(),
                    execution_result.is_success(),
                    block_header.gas_limit - *remaining_gas,
                    execution_result.logs(),
                );

                Ok((receipt, execution_result.gas_used()))
            }
            Evm::LEVM {
                store_wrapper,
                block_cache,
            } => {
                store_wrapper.block_hash = block_header.parent_hash; // JIC
                let store = store_wrapper.store.clone();
                let chain_config = store.get_chain_config()?;

                let execution_report = LEVM::execute_tx(
                    tx,
                    sender,
                    block_header,
                    Arc::new(store_wrapper.clone()),
                    block_cache.clone(),
                    &chain_config,
                )?;

                *remaining_gas = remaining_gas.saturating_sub(execution_report.gas_used);

                let mut new_state = execution_report.new_state.clone();

                // Now original_value is going to be the same as the current_value, for the next transaction.
                // It should have only one value but it is convenient to keep on using our CacheDB structure
                for account in new_state.values_mut() {
                    for storage_slot in account.storage.values_mut() {
                        storage_slot.original_value = storage_slot.current_value;
                    }
                }
                block_cache.extend(new_state);

                let receipt = Receipt::new(
                    tx.tx_type(),
                    execution_report.is_success(),
                    block_header.gas_limit - *remaining_gas,
                    execution_report.logs.clone(),
                );
                Ok((receipt, execution_report.gas_used))
            }
        }
    }

    /// Wraps [REVM::beacon_root_contract_call], [REVM::process_block_hash_history]
    /// and [LEVM::beacon_root_contract_call], [LEVM::process_block_hash_history].
    /// This function is used to run/apply all the system contracts to the state.
    pub fn apply_system_calls(&mut self, block_header: &BlockHeader) -> Result<(), EvmError> {
        match self {
            Evm::REVM { state } => {
                let chain_config = state.chain_config()?;
                let spec_id = spec_id(&chain_config, block_header.timestamp);
                if block_header.parent_beacon_block_root.is_some() && spec_id >= SpecId::CANCUN {
                    REVM::beacon_root_contract_call(block_header, state)?;
                }

                if spec_id >= SpecId::PRAGUE {
                    REVM::process_block_hash_history(block_header, state)?;
                }
                Ok(())
            }
            Evm::LEVM {
                store_wrapper,
                block_cache,
            } => {
                let chain_config = store_wrapper.store.get_chain_config()?;
                let fork = chain_config.fork(block_header.timestamp);
                let mut new_state = CacheDB::new();

                if block_header.parent_beacon_block_root.is_some() && fork >= Fork::Cancun {
                    LEVM::beacon_root_contract_call(
                        block_header,
                        chain_config,
                        Arc::new(store_wrapper.clone()),
                        &mut new_state,
                    )?;
                }

                if fork >= Fork::Prague {
                    LEVM::process_block_hash_history(
                        block_header,
                        chain_config,
                        Arc::new(store_wrapper.clone()),
                        &mut new_state,
                    )?;
                }

                // Now original_value is going to be the same as the current_value, for the next transaction.
                // It should have only one value but it is convenient to keep on using our CacheDB structure
                for account in new_state.values_mut() {
                    for storage_slot in account.storage.values_mut() {
                        storage_slot.original_value = storage_slot.current_value;
                    }
                }

                block_cache.extend(new_state);
                Ok(())
            }
        }
    }

    /// Wraps the [REVM::get_state_transitions] and [LEVM::get_state_transitions].
    /// The output is `Vec<AccountUpdate>`.
    /// WARNING:
    /// [REVM::get_state_transitions] gathers the information from the DB, the functionality of this function
    /// is used in [LEVM::execute_block].
    /// [LEVM::get_state_transitions] gathers the information from a [CacheDB].
    ///
    /// They may have the same name, but they serve for different purposes.
    pub fn get_state_transitions(
        &mut self,
        parent_hash: H256,
    ) -> Result<Vec<AccountUpdate>, EvmError> {
        match self {
            Evm::REVM { state } => Ok(REVM::get_state_transitions(state)),
            Evm::LEVM {
                store_wrapper,
                block_cache,
            } => {
                store_wrapper.block_hash = parent_hash;
                let block_header = store_wrapper
                    .store
                    .get_block_header_by_hash(parent_hash)?
                    .unwrap();
                LEVM::get_state_transitions(
                    None,
                    Arc::new(store_wrapper.clone()),
                    store_wrapper.store.get_chain_config()?,
                    &block_header,
                    block_cache,
                )
            }
        }
    }

    /// Wraps the [REVM::process_withdrawals] and [LEVM::process_withdrawals].
    /// Applies the withdrawals to the state or the block_chache if using [LEVM].
    pub fn process_withdrawals(
        &mut self,
        withdrawals: &[Withdrawal],
        block_header: &BlockHeader,
    ) -> Result<(), StoreError> {
        match self {
            Evm::REVM { state } => REVM::process_withdrawals(state, withdrawals),
            Evm::LEVM {
                store_wrapper,
                block_cache,
            } => {
                let parent_hash = block_header.parent_hash;
                let mut new_state = CacheDB::new();
                LEVM::process_withdrawals(
                    &mut new_state,
                    withdrawals,
                    &store_wrapper.store,
                    parent_hash,
                )?;
                block_cache.extend(new_state);
                Ok(())
            }
        }
    }

    pub fn extract_requests(
        &mut self,
        receipts: &[Receipt],
        header: &BlockHeader,
    ) -> Result<Vec<Requests>, EvmError> {
        match self {
            Evm::LEVM {
                store_wrapper,
                block_cache,
            } => levm::extract_all_requests_levm(
                receipts,
                Arc::new(store_wrapper.clone()),
                store_wrapper.store.get_chain_config()?,
                header,
                block_cache,
            ),
            Evm::REVM { state } => revm::extract_all_requests(receipts, state, header),
        }
    }

    pub fn simulate_tx_from_generic(
        &mut self,
        tx: &GenericTransaction,
        header: &BlockHeader,
        fork: Fork,
    ) -> Result<ExecutionResult, EvmError> {
        let spec_id = fork_to_spec_id(fork);

        match self {
            Evm::REVM { state } => {
                self::revm::helpers::simulate_tx_from_generic(tx, header, state, spec_id)
            }
            Evm::LEVM {
                store_wrapper,
                block_cache,
            } => {
                store_wrapper.block_hash = header.parent_hash;

                LEVM::simulate_tx_from_generic(tx, header, store_wrapper, block_cache.clone())
            }
        }
    }

    pub fn create_access_list(
        &mut self,
        tx: &GenericTransaction,
        header: &BlockHeader,
        fork: Fork,
    ) -> Result<(u64, AccessList, Option<String>), EvmError> {
<<<<<<< HEAD
        let result = match self {
=======
        let spec_id = fork_to_spec_id(fork);

        let res = match self {
>>>>>>> b36a7c60
            Evm::REVM { state } => {
                self::revm::helpers::create_access_list(tx, header, state, spec_id)?
            }

            Evm::LEVM {
                store_wrapper,
                block_cache,
            } => LEVM::create_access_list(tx.clone(), header, store_wrapper, block_cache)?,
        };
        match result {
            (
                ExecutionResult::Success {
                    gas_used,
                    gas_refunded: _,
                    logs: _,
                    output: _,
                },
                access_list,
            ) => Ok((gas_used, access_list, None)),
            (
                ExecutionResult::Revert {
                    gas_used,
                    output: _,
                },
                access_list,
            ) => Ok((
                gas_used,
                access_list,
                Some("Transaction Reverted".to_string()),
            )),
            (ExecutionResult::Halt { reason, gas_used }, access_list) => {
                Ok((gas_used, access_list, Some(reason)))
            }
        }
    }
}

#[derive(Clone)]
pub struct BlockExecutionResult {
    pub receipts: Vec<Receipt>,
    pub requests: Vec<Requests>,
    pub account_updates: Vec<AccountUpdate>,
}<|MERGE_RESOLUTION|>--- conflicted
+++ resolved
@@ -348,13 +348,9 @@
         header: &BlockHeader,
         fork: Fork,
     ) -> Result<(u64, AccessList, Option<String>), EvmError> {
-<<<<<<< HEAD
+        let spec_id = fork_to_spec_id(fork);
+
         let result = match self {
-=======
-        let spec_id = fork_to_spec_id(fork);
-
-        let res = match self {
->>>>>>> b36a7c60
             Evm::REVM { state } => {
                 self::revm::helpers::create_access_list(tx, header, state, spec_id)?
             }
