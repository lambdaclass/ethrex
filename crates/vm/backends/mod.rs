pub mod levm;
pub mod revm;

use self::revm::db::evm_state;
use crate::execution_result::ExecutionResult;
use crate::helpers::{fork_to_spec_id, spec_id, SpecId};
use crate::ExecutionDB;
use crate::{db::StoreWrapper, errors::EvmError};
use ethrex_common::types::requests::Requests;
use ethrex_common::types::{
    AccessList, Block, BlockHeader, Fork, GenericTransaction, Receipt, Transaction, Withdrawal,
};
use ethrex_common::{Address, H256};
use ethrex_levm::db::CacheDB;
use ethrex_levm::vm::GeneralizedDatabase;
use ethrex_storage::Store;
use ethrex_storage::{error::StoreError, AccountUpdate};
use levm::LEVM;
use revm::db::EvmState;
use revm::REVM;
use std::sync::Arc;

#[derive(Debug, PartialEq, Clone, Copy, Default)]
pub enum EvmEngine {
    #[default]
    REVM,
    LEVM,
}

// Allow conversion from string for backward compatibility
impl TryFrom<String> for EvmEngine {
    type Error = EvmError;

    fn try_from(s: String) -> Result<Self, Self::Error> {
        match s.to_lowercase().as_str() {
            "revm" => Ok(EvmEngine::REVM),
            "levm" => Ok(EvmEngine::LEVM),
            _ => Err(EvmError::InvalidEVM(s)),
        }
    }
}

pub enum Evm {
    REVM { state: EvmState },
    LEVM { db: GeneralizedDatabase },
}

impl std::fmt::Debug for Evm {
    fn fmt(&self, f: &mut std::fmt::Formatter<'_>) -> std::fmt::Result {
        match self {
            Evm::REVM { .. } => write!(f, "REVM"),
            Evm::LEVM { .. } => {
                write!(f, "LEVM")
            }
        }
    }
}

impl Evm {
    /// Creates a new EVM instance, but with block hash in zero, so if we want to execute a block or transaction we have to set it.
    pub fn new(engine: EvmEngine, store: Store, parent_hash: H256) -> Self {
        match engine {
            EvmEngine::REVM => Evm::REVM {
                state: evm_state(store.clone(), parent_hash),
            },
            EvmEngine::LEVM => Evm::LEVM {
                db: GeneralizedDatabase::new(
                    Arc::new(StoreWrapper {
                        store: store.clone(),
                        block_hash: parent_hash,
                    }),
                    CacheDB::new(),
                ),
            },
        }
    }

    pub fn from_execution_db(db: ExecutionDB) -> Self {
        Evm::LEVM {
            db: GeneralizedDatabase::new(Arc::new(db), CacheDB::new()),
        }
    }

    pub fn default(store: Store, parent_hash: H256) -> Self {
        Self::new(EvmEngine::default(), store, parent_hash)
    }

    pub fn execute_block(&mut self, block: &Block) -> Result<BlockExecutionResult, EvmError> {
        match self {
            Evm::REVM { state } => {
                let mut state = evm_state(
                    state
                        .database()
                        .ok_or(EvmError::Custom(
                            "Failed to fetch database from EVM State".to_owned(),
                        ))?
                        .clone(),
                    block.header.parent_hash,
                );
                REVM::execute_block(block, &mut state)
            }
            Evm::LEVM { db } => LEVM::execute_block(block, db),
        }
    }

    pub fn execute_block_without_clearing_state(
        &mut self,
        block: &Block,
    ) -> Result<BlockExecutionResult, EvmError> {
        match self {
            Evm::REVM { state } => REVM::execute_block(block, state),
            Evm::LEVM { db } => LEVM::execute_block(block, db),
        }
    }

    /// Wraps [REVM::execute_tx] and [LEVM::execute_tx].
    /// The output is `(Receipt, u64)` == (transaction_receipt, gas_used).
    #[allow(clippy::too_many_arguments)]
    pub fn execute_tx(
        &mut self,
        tx: &Transaction,
        block_header: &BlockHeader,
        remaining_gas: &mut u64,
        sender: Address,
    ) -> Result<(Receipt, u64), EvmError> {
        match self {
            Evm::REVM { state } => {
                let chain_config = state.chain_config()?;
                let execution_result = REVM::execute_tx(
                    tx,
                    block_header,
                    state,
                    spec_id(&chain_config, block_header.timestamp),
                    sender,
                )?;

                *remaining_gas = remaining_gas.saturating_sub(execution_result.gas_used());

                let receipt = Receipt::new(
                    tx.tx_type(),
                    execution_result.is_success(),
                    block_header.gas_limit - *remaining_gas,
                    execution_result.logs(),
                );

                Ok((receipt, execution_result.gas_used()))
            }
            Evm::LEVM { db } => {
                let execution_report = LEVM::execute_tx(tx, sender, block_header, db)?;

                *remaining_gas = remaining_gas.saturating_sub(execution_report.gas_used);

                let receipt = Receipt::new(
                    tx.tx_type(),
                    execution_report.is_success(),
                    block_header.gas_limit - *remaining_gas,
                    execution_report.logs.clone(),
                );

                Ok((receipt, execution_report.gas_used))
            }
        }
    }

    /// Wraps [REVM::beacon_root_contract_call], [REVM::process_block_hash_history]
    /// and [LEVM::beacon_root_contract_call], [LEVM::process_block_hash_history].
    /// This function is used to run/apply all the system contracts to the state.
    pub fn apply_system_calls(&mut self, block_header: &BlockHeader) -> Result<(), EvmError> {
        match self {
            Evm::REVM { state } => {
                let chain_config = state.chain_config()?;
                let spec_id = spec_id(&chain_config, block_header.timestamp);
                if block_header.parent_beacon_block_root.is_some() && spec_id >= SpecId::CANCUN {
                    REVM::beacon_root_contract_call(block_header, state)?;
                }

                if spec_id >= SpecId::PRAGUE {
                    REVM::process_block_hash_history(block_header, state)?;
                }

                Ok(())
            }
            Evm::LEVM { db } => {
                let chain_config = db.store.get_chain_config();
                let fork = chain_config.fork(block_header.timestamp);

                if block_header.parent_beacon_block_root.is_some() && fork >= Fork::Cancun {
                    LEVM::beacon_root_contract_call(block_header, db)?;
                }

                if fork >= Fork::Prague {
                    LEVM::process_block_hash_history(block_header, db)?;
                }

                Ok(())
            }
        }
    }

    /// Wraps the [REVM::get_state_transitions] and [LEVM::get_state_transitions].
    /// The output is `Vec<AccountUpdate>`.
    /// WARNING:
    /// [REVM::get_state_transitions] gathers the information from the DB, the functionality of this function
    /// is used in [LEVM::execute_block].
    /// [LEVM::get_state_transitions] gathers the information from a [CacheDB].
    ///
    /// They may have the same name, but they serve for different purposes.
    pub fn get_state_transitions(&mut self, fork: Fork) -> Result<Vec<AccountUpdate>, EvmError> {
        match self {
            Evm::REVM { state } => Ok(REVM::get_state_transitions(state)),
            Evm::LEVM { db } => LEVM::get_state_transitions(db, fork),
        }
    }

    /// Wraps the [REVM::process_withdrawals] and [LEVM::process_withdrawals].
    /// Applies the withdrawals to the state or the block_chache if using [LEVM].
    pub fn process_withdrawals(
        &mut self,
        withdrawals: &[Withdrawal],
        block_header: &BlockHeader,
    ) -> Result<(), StoreError> {
        match self {
            Evm::REVM { state } => REVM::process_withdrawals(state, withdrawals),
            Evm::LEVM { db } => {
                LEVM::process_withdrawals(db, withdrawals, block_header.parent_hash)
            }
        }
    }

    pub fn extract_requests(
        &mut self,
        receipts: &[Receipt],
        header: &BlockHeader,
    ) -> Result<Vec<Requests>, EvmError> {
        match self {
            Evm::LEVM { db } => levm::extract_all_requests_levm(receipts, db, header),
            Evm::REVM { state } => revm::extract_all_requests(receipts, state, header),
        }
    }

    pub fn simulate_tx_from_generic(
        &mut self,
        tx: &GenericTransaction,
        header: &BlockHeader,
        fork: Fork,
    ) -> Result<ExecutionResult, EvmError> {
        match self {
            Evm::REVM { state } => {
                let spec_id = fork_to_spec_id(fork);
                self::revm::helpers::simulate_tx_from_generic(tx, header, state, spec_id)
            }
<<<<<<< HEAD
            Evm::LEVM {
                store_wrapper,
                block_cache,
            } => {
                store_wrapper.block_hash = header.compute_block_hash();

                LEVM::simulate_tx_from_generic(tx, header, store_wrapper, block_cache.clone())
            }
=======
            Evm::LEVM { db } => LEVM::simulate_tx_from_generic(tx, header, db),
>>>>>>> 8be6e86a
        }
    }

    pub fn create_access_list(
        &mut self,
        tx: &GenericTransaction,
        header: &BlockHeader,
        fork: Fork,
    ) -> Result<(u64, AccessList, Option<String>), EvmError> {
        let result = match self {
            Evm::REVM { state } => {
                let spec_id = fork_to_spec_id(fork);
                self::revm::helpers::create_access_list(tx, header, state, spec_id)?
            }

            Evm::LEVM { db } => LEVM::create_access_list(tx.clone(), header, db)?,
        };
        match result {
            (
                ExecutionResult::Success {
                    gas_used,
                    gas_refunded: _,
                    logs: _,
                    output: _,
                },
                access_list,
            ) => Ok((gas_used, access_list, None)),
            (
                ExecutionResult::Revert {
                    gas_used,
                    output: _,
                },
                access_list,
            ) => Ok((
                gas_used,
                access_list,
                Some("Transaction Reverted".to_string()),
            )),
            (ExecutionResult::Halt { reason, gas_used }, access_list) => {
                Ok((gas_used, access_list, Some(reason)))
            }
        }
    }
}

#[derive(Clone)]
pub struct BlockExecutionResult {
    pub receipts: Vec<Receipt>,
    pub requests: Vec<Requests>,
    pub account_updates: Vec<AccountUpdate>,
}<|MERGE_RESOLUTION|>--- conflicted
+++ resolved
@@ -249,18 +249,7 @@
                 let spec_id = fork_to_spec_id(fork);
                 self::revm::helpers::simulate_tx_from_generic(tx, header, state, spec_id)
             }
-<<<<<<< HEAD
-            Evm::LEVM {
-                store_wrapper,
-                block_cache,
-            } => {
-                store_wrapper.block_hash = header.compute_block_hash();
-
-                LEVM::simulate_tx_from_generic(tx, header, store_wrapper, block_cache.clone())
-            }
-=======
             Evm::LEVM { db } => LEVM::simulate_tx_from_generic(tx, header, db),
->>>>>>> 8be6e86a
         }
     }
 
