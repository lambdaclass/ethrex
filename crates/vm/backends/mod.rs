--- conflicted
+++ resolved
@@ -14,17 +14,8 @@
 use revm::REVM;
 use std::sync::Arc;
 
-<<<<<<< HEAD
-use revm::db::states::bundle_state::BundleRetention;
-use revm::db::{AccountState, AccountStatus};
-use revm::primitives::B256;
-
-#[derive(Debug, Default, Clone, Copy)]
-pub enum EVM {
-=======
 #[derive(Debug, Clone, Copy, Default)]
 pub enum EvmEngine {
->>>>>>> b63c5fe4
     #[default]
     REVM,
     LEVM,
@@ -43,13 +34,6 @@
     }
 }
 
-<<<<<<< HEAD
-#[derive(Clone)]
-pub struct BlockExecutionResult {
-    pub receipts: Vec<Receipt>,
-    pub requests: Vec<Requests>,
-    pub account_updates: Vec<AccountUpdate>,
-=======
 pub enum Evm {
     REVM {
         state: EvmState,
@@ -58,7 +42,6 @@
         store_wrapper: StoreWrapper,
         block_cache: CacheDB,
     },
->>>>>>> b63c5fe4
 }
 
 impl std::fmt::Debug for Evm {
@@ -294,6 +277,7 @@
     }
 }
 
+#[derive(Clone)]
 pub struct BlockExecutionResult {
     pub receipts: Vec<Receipt>,
     pub requests: Vec<Requests>,
