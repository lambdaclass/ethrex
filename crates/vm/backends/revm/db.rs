--- conflicted
+++ resolved
@@ -1,29 +1,11 @@
-<<<<<<< HEAD
 use ethrex_common::{types::BlockHash, Address as CoreAddress, H256 as CoreH256};
 use ethrex_storage::{error::StoreError, Store};
-=======
-use std::collections::HashMap;
-
-use ethrex_common::{
-    types::{Block, BlockHash, ChainConfig},
-    Address as CoreAddress, H256 as CoreH256,
-};
-use ethrex_storage::{error::StoreError, hash_address, hash_key, Store};
-use ethrex_trie::{Node, NodeRLP, PathRLP, Trie, TrieError};
->>>>>>> c1de47a7
 use revm::primitives::{
     AccountInfo as RevmAccountInfo, Address as RevmAddress, Bytecode as RevmBytecode,
     Bytes as RevmBytes, B256 as RevmB256, U256 as RevmU256,
 };
 
-<<<<<<< HEAD
-use crate::{
-    db::{ExecutionDB, StoreWrapper},
-    ChainConfig, EvmError,
-};
-
-=======
->>>>>>> c1de47a7
+use crate::{ChainConfig, EvmError, ExecutionDB, StoreWrapper};
 /// State used when running the EVM. The state can be represented with a [StoreWrapper] database, or
 /// with a [ExecutionDB] in case we only want to store the necessary data for some particular
 /// execution, for example when proving in L2 mode.
@@ -70,13 +52,6 @@
     }
 }
 
-<<<<<<< HEAD
-=======
-use crate::{helpers::spec_id, EvmError, ExecutionDB, ExecutionDBError, StoreWrapper};
-
-use super::execution_db::ToExecDB;
-
->>>>>>> c1de47a7
 impl revm::Database for StoreWrapper {
     type Error = StoreError;
 
