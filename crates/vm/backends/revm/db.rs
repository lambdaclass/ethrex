<<<<<<< HEAD
use ethrex_common::{types::ChainConfig, Address as CoreAddress, H256 as CoreH256};
=======
use ethrex_common::types::ChainConfig;
use ethrex_common::{Address as CoreAddress, H256 as CoreH256};
>>>>>>> 0ad7b9d0
use revm::primitives::{
    AccountInfo as RevmAccountInfo, Address as RevmAddress, Bytecode as RevmBytecode,
    Bytes as RevmBytes, B256 as RevmB256, U256 as RevmU256,
};

use crate::db::DynVmDatabase;
use crate::{errors::EvmError, VmDatabase};

/// State used when running the EVM. The state can be represented with a [VmDbWrapper] database
///
/// Encapsulates state behaviour to be agnostic to the evm implementation for crate users.
<<<<<<< HEAD
pub enum EvmState {
    Store(revm::db::State<DynVmDatabase>),
    Execution(Box<revm::db::CacheDB<DynVmDatabase>>),
=======
pub struct EvmState {
    pub inner: revm::db::State<DynVmDatabase>,
>>>>>>> 0ad7b9d0
}

// Needed because revm::db::State is not cloneable and we need to
// restore the previous EVM state after executing a transaction in L2 mode whose resulting state diff doesn't fit in a blob.
impl Clone for EvmState {
    fn clone(&self) -> Self {
<<<<<<< HEAD
        match self {
            EvmState::Store(state) => EvmState::Store(revm::db::State::<DynVmDatabase> {
                cache: state.cache.clone(),
                database: state.database.clone(),
                transition_state: state.transition_state.clone(),
                bundle_state: state.bundle_state.clone(),
                use_preloaded_bundle: state.use_preloaded_bundle,
                block_hashes: state.block_hashes.clone(),
            }),
            EvmState::Execution(execution) => {
                EvmState::Execution(Box::new(Into::<revm::db::CacheDB<DynVmDatabase>>::into(
                    *execution.clone(),
                )))
            }
        }
=======
        let inner = revm::db::State::<DynVmDatabase> {
            cache: self.inner.cache.clone(),
            database: self.inner.database.clone(),
            transition_state: self.inner.transition_state.clone(),
            bundle_state: self.inner.bundle_state.clone(),
            use_preloaded_bundle: self.inner.use_preloaded_bundle,
            block_hashes: self.inner.block_hashes.clone(),
        };

        Self { inner }
>>>>>>> 0ad7b9d0
    }
}

impl EvmState {
    /// Gets the stored chain config
    pub fn chain_config(&self) -> Result<ChainConfig, EvmError> {
<<<<<<< HEAD
        match self {
            EvmState::Store(db) => db.database.get_chain_config(),
            EvmState::Execution(db) => db.db.get_chain_config(),
        }
=======
        self.inner.database.get_chain_config()
>>>>>>> 0ad7b9d0
    }
}

/// Builds EvmState from a Store
pub fn evm_state(db: DynVmDatabase) -> EvmState {
<<<<<<< HEAD
    EvmState::Store(
        revm::db::State::builder()
            .with_database(db)
            .with_bundle_update()
            .without_state_clear()
            .build(),
    )
}

impl From<DynVmDatabase> for EvmState {
    fn from(value: DynVmDatabase) -> Self {
        EvmState::Execution(Box::new(revm::db::CacheDB::new(value)))
    }
=======
    let inner = revm::db::State::builder()
        .with_database(db)
        .with_bundle_update()
        .without_state_clear()
        .build();
    EvmState { inner }
>>>>>>> 0ad7b9d0
}

impl revm::Database for DynVmDatabase {
    type Error = EvmError;

    fn basic(&mut self, address: RevmAddress) -> Result<Option<RevmAccountInfo>, Self::Error> {
        let acc_info = match <dyn VmDatabase>::get_account_info(
            self.as_ref(),
            CoreAddress::from(address.0.as_ref()),
        )? {
            None => return Ok(None),
            Some(acc_info) => acc_info,
        };
        let code = self.code_by_hash(acc_info.code_hash.0.into())?;

        Ok(Some(RevmAccountInfo {
            balance: RevmU256::from_limbs(acc_info.balance.0),
            nonce: acc_info.nonce,
            code_hash: RevmB256::from(acc_info.code_hash.0),
            code: Some(code),
        }))
    }

    fn code_by_hash(&mut self, code_hash: RevmB256) -> Result<RevmBytecode, Self::Error> {
        let code =
            <dyn VmDatabase>::get_account_code(self.as_ref(), CoreH256::from(code_hash.as_ref()))?;
        Ok(RevmBytecode::new_raw(RevmBytes(code)))
    }

    fn storage(&mut self, address: RevmAddress, index: RevmU256) -> Result<RevmU256, Self::Error> {
        Ok(<dyn VmDatabase>::get_storage_slot(
            self.as_ref(),
            CoreAddress::from(address.0.as_ref()),
            CoreH256::from(index.to_be_bytes()),
        )?
        .map(|value| RevmU256::from_limbs(value.0))
        .unwrap_or_else(|| RevmU256::ZERO))
    }

    fn block_hash(&mut self, number: u64) -> Result<RevmB256, Self::Error> {
        <dyn VmDatabase>::get_block_hash(self.as_ref(), number)
            .map(|hash| RevmB256::from_slice(&hash.0))
    }
}

impl revm::DatabaseRef for DynVmDatabase {
    type Error = EvmError;

    fn basic_ref(&self, address: RevmAddress) -> Result<Option<RevmAccountInfo>, Self::Error> {
        let acc_info = match <dyn VmDatabase>::get_account_info(
            self.as_ref(),
            CoreAddress::from(address.0.as_ref()),
        )? {
            None => return Ok(None),
            Some(acc_info) => acc_info,
        };
        let code = self.code_by_hash_ref(acc_info.code_hash.0.into())?;

        Ok(Some(RevmAccountInfo {
            balance: RevmU256::from_limbs(acc_info.balance.0),
            nonce: acc_info.nonce,
            code_hash: RevmB256::from(acc_info.code_hash.0),
            code: Some(code),
        }))
    }

    fn code_by_hash_ref(&self, code_hash: RevmB256) -> Result<RevmBytecode, Self::Error> {
        let code =
            <dyn VmDatabase>::get_account_code(self.as_ref(), CoreH256::from(code_hash.as_ref()))?;
        Ok(RevmBytecode::new_raw(RevmBytes(code)))
    }

    fn storage_ref(&self, address: RevmAddress, index: RevmU256) -> Result<RevmU256, Self::Error> {
        Ok(<dyn VmDatabase>::get_storage_slot(
            self.as_ref(),
            CoreAddress::from(address.0.as_ref()),
            CoreH256::from(index.to_be_bytes()),
        )?
        .map(|value| RevmU256::from_limbs(value.0))
        .unwrap_or_else(|| RevmU256::ZERO))
    }

    fn block_hash_ref(&self, number: u64) -> Result<RevmB256, Self::Error> {
        <dyn VmDatabase>::get_block_hash(self.as_ref(), number)
            .map(|hash| RevmB256::from_slice(&hash.0))
    }
}<|MERGE_RESOLUTION|>--- conflicted
+++ resolved
@@ -1,9 +1,5 @@
-<<<<<<< HEAD
-use ethrex_common::{types::ChainConfig, Address as CoreAddress, H256 as CoreH256};
-=======
 use ethrex_common::types::ChainConfig;
 use ethrex_common::{Address as CoreAddress, H256 as CoreH256};
->>>>>>> 0ad7b9d0
 use revm::primitives::{
     AccountInfo as RevmAccountInfo, Address as RevmAddress, Bytecode as RevmBytecode,
     Bytes as RevmBytes, B256 as RevmB256, U256 as RevmU256,
@@ -15,37 +11,14 @@
 /// State used when running the EVM. The state can be represented with a [VmDbWrapper] database
 ///
 /// Encapsulates state behaviour to be agnostic to the evm implementation for crate users.
-<<<<<<< HEAD
-pub enum EvmState {
-    Store(revm::db::State<DynVmDatabase>),
-    Execution(Box<revm::db::CacheDB<DynVmDatabase>>),
-=======
 pub struct EvmState {
     pub inner: revm::db::State<DynVmDatabase>,
->>>>>>> 0ad7b9d0
 }
 
 // Needed because revm::db::State is not cloneable and we need to
 // restore the previous EVM state after executing a transaction in L2 mode whose resulting state diff doesn't fit in a blob.
 impl Clone for EvmState {
     fn clone(&self) -> Self {
-<<<<<<< HEAD
-        match self {
-            EvmState::Store(state) => EvmState::Store(revm::db::State::<DynVmDatabase> {
-                cache: state.cache.clone(),
-                database: state.database.clone(),
-                transition_state: state.transition_state.clone(),
-                bundle_state: state.bundle_state.clone(),
-                use_preloaded_bundle: state.use_preloaded_bundle,
-                block_hashes: state.block_hashes.clone(),
-            }),
-            EvmState::Execution(execution) => {
-                EvmState::Execution(Box::new(Into::<revm::db::CacheDB<DynVmDatabase>>::into(
-                    *execution.clone(),
-                )))
-            }
-        }
-=======
         let inner = revm::db::State::<DynVmDatabase> {
             cache: self.inner.cache.clone(),
             database: self.inner.database.clone(),
@@ -56,48 +29,24 @@
         };
 
         Self { inner }
->>>>>>> 0ad7b9d0
     }
 }
 
 impl EvmState {
     /// Gets the stored chain config
     pub fn chain_config(&self) -> Result<ChainConfig, EvmError> {
-<<<<<<< HEAD
-        match self {
-            EvmState::Store(db) => db.database.get_chain_config(),
-            EvmState::Execution(db) => db.db.get_chain_config(),
-        }
-=======
         self.inner.database.get_chain_config()
->>>>>>> 0ad7b9d0
     }
 }
 
 /// Builds EvmState from a Store
 pub fn evm_state(db: DynVmDatabase) -> EvmState {
-<<<<<<< HEAD
-    EvmState::Store(
-        revm::db::State::builder()
-            .with_database(db)
-            .with_bundle_update()
-            .without_state_clear()
-            .build(),
-    )
-}
-
-impl From<DynVmDatabase> for EvmState {
-    fn from(value: DynVmDatabase) -> Self {
-        EvmState::Execution(Box::new(revm::db::CacheDB::new(value)))
-    }
-=======
     let inner = revm::db::State::builder()
         .with_database(db)
         .with_bundle_update()
         .without_state_clear()
         .build();
     EvmState { inner }
->>>>>>> 0ad7b9d0
 }
 
 impl revm::Database for DynVmDatabase {
