pub mod db;
pub mod helpers;
mod tracing;

use super::BlockExecutionResult;
use crate::backends::revm::db::EvmState;
use crate::constants::{
    BEACON_ROOTS_ADDRESS, CONSOLIDATION_REQUEST_PREDEPLOY_ADDRESS, HISTORY_STORAGE_ADDRESS,
    SYSTEM_ADDRESS, WITHDRAWAL_REQUEST_PREDEPLOY_ADDRESS,
};
use crate::errors::EvmError;
use crate::execution_result::ExecutionResult;
use crate::helpers::spec_id;
use ethrex_common::types::{AccountInfo, AccountUpdate};
use ethrex_common::{BigEndianHash, H256, U256};
use ethrex_levm::constants::{SYS_CALL_GAS_LIMIT, TX_BASE_COST};

use revm::db::AccountStatus;
use revm::db::states::bundle_state::BundleRetention;

use revm::{Database, DatabaseCommit};
use revm::{
    Evm,
    primitives::{B256, BlobExcessGasAndPrice, BlockEnv, TxEnv},
};
use revm_inspectors::access_list::AccessListInspector;
// Rename imported types for clarity
use ethrex_common::{
    Address,
    types::{
        Block, BlockHeader, GWEI_TO_WEI, GenericTransaction, INITIAL_BASE_FEE, Receipt,
        Transaction, TxKind, Withdrawal, requests::Requests,
    },
};
use revm_primitives::Bytes;
use revm_primitives::{
    AccessList as RevmAccessList, AccessListItem, Address as RevmAddress,
    Authorization as RevmAuthorization, FixedBytes, SignedAuthorization, SpecId,
    TxKind as RevmTxKind, U256 as RevmU256, ruint::Uint,
};
use std::cmp::min;

#[derive(Debug)]
pub struct REVM;

/// The struct implements the following functions:
/// [REVM::execute_block]
/// [REVM::execute_tx]
/// [REVM::get_state_transitions]
/// [REVM::process_withdrawals]
impl REVM {
    pub fn execute_block(
        block: &Block,
        state: &mut EvmState,
    ) -> Result<BlockExecutionResult, EvmError> {
        let block_header = &block.header;
        let spec_id: SpecId = spec_id(
            &state.inner.database.get_chain_config()?,
            block_header.timestamp,
        );

        if block_header.parent_beacon_block_root.is_some() && spec_id >= SpecId::CANCUN {
            Self::beacon_root_contract_call(block_header, state)?;
        }

        //eip 2935: stores parent block hash in system contract
        if spec_id >= SpecId::PRAGUE {
            Self::process_block_hash_history(block_header, state)?;
        }

        let mut receipts = Vec::new();
        let mut cumulative_gas_used = 0;

        for (tx, sender) in block.body.get_transactions_with_sender().map_err(|error| {
            EvmError::Transaction(format!("Couldn't recover addresses with error: {error}"))
        })? {
            let result = Self::execute_tx(tx, block_header, state, spec_id, sender)?;
            cumulative_gas_used += result.gas_used();
            let receipt = Receipt::new(
                tx.tx_type(),
                result.is_success(),
                cumulative_gas_used,
                result.logs(),
            );

            receipts.push(receipt);
        }

        if let Some(withdrawals) = &block.body.withdrawals {
            Self::process_withdrawals(state, withdrawals)?;
        }

        let requests = extract_all_requests(&receipts, state, block_header)?;

        Ok(BlockExecutionResult { receipts, requests })
    }

    pub fn execute_tx(
        tx: &Transaction,
        header: &BlockHeader,
        state: &mut EvmState,
        spec_id: SpecId,
        sender: Address,
    ) -> Result<ExecutionResult, EvmError> {
        let block_env = block_env(header, spec_id);
        let tx_env = tx_env(tx, sender);
        run_evm(tx_env, block_env, state, spec_id)
    }

    pub fn process_withdrawals(
        initial_state: &mut EvmState,
        withdrawals: &[Withdrawal],
    ) -> Result<(), EvmError> {
        //balance_increments is a vector of tuples (Address, increment as u128)
        let balance_increments = withdrawals
            .iter()
            .filter(|withdrawal| withdrawal.amount > 0)
            .map(|withdrawal| {
                (
                    RevmAddress::from_slice(withdrawal.address.as_bytes()),
                    (withdrawal.amount as u128 * GWEI_TO_WEI as u128),
                )
            })
            .collect::<Vec<_>>();
        initial_state.inner.increment_balances(balance_increments)?;
        Ok(())
    }

    // SYSTEM CONTRACTS
    pub fn beacon_root_contract_call(
        block_header: &BlockHeader,
        state: &mut EvmState,
    ) -> Result<(), EvmError> {
        let beacon_root = block_header.parent_beacon_block_root.ok_or_else(|| {
            EvmError::Header("parent_beacon_block_root field is missing".to_string())
        })?;

        generic_system_contract_revm(
            block_header,
            Bytes::copy_from_slice(beacon_root.as_bytes()),
            state,
            *BEACON_ROOTS_ADDRESS,
            *SYSTEM_ADDRESS,
        )?;
        Ok(())
    }
    pub fn process_block_hash_history(
        block_header: &BlockHeader,
        state: &mut EvmState,
    ) -> Result<(), EvmError> {
        generic_system_contract_revm(
            block_header,
            Bytes::copy_from_slice(block_header.parent_hash.as_bytes()),
            state,
            *HISTORY_STORAGE_ADDRESS,
            *SYSTEM_ADDRESS,
        )?;
        Ok(())
    }
    fn system_contract_account_info(
        addr: Address,
        state: &mut EvmState,
    ) -> Result<revm_primitives::AccountInfo, EvmError> {
        let revm_addr = RevmAddress::from_slice(addr.as_bytes());
        let account_info = state.inner.basic(revm_addr)?.ok_or(EvmError::DB(
            "System contract address was not found after deployment".to_string(),
        ))?;
        Ok(account_info)
    }
    pub(crate) fn read_withdrawal_requests(
        block_header: &BlockHeader,
        state: &mut EvmState,
    ) -> Result<Vec<u8>, EvmError> {
        let tx_result = generic_system_contract_revm(
            block_header,
            Bytes::new(),
            state,
            *WITHDRAWAL_REQUEST_PREDEPLOY_ADDRESS,
            *SYSTEM_ADDRESS,
        )?;

        // According to EIP-7002 we need to check if the WITHDRAWAL_REQUEST_PREDEPLOY_ADDRESS
        // has any code after being deployed. If not, the whole block becomes invalid.
        // https://github.com/ethereum/EIPs/blob/master/EIPS/eip-7002.md
        let account_info =
            Self::system_contract_account_info(*WITHDRAWAL_REQUEST_PREDEPLOY_ADDRESS, state)?;
        if account_info.is_empty_code_hash() {
            return Err(EvmError::SystemContractEmpty(
                "WITHDRAWAL_REQUEST_PREDEPLOY".to_string(),
            ));
        }

        match tx_result {
            ExecutionResult::Success {
                gas_used: _,
                gas_refunded: _,
                logs: _,
                output,
            } => Ok(output.into()),
            // EIP-7002 specifies that a failed system call invalidates the entire block.
            ExecutionResult::Halt { reason, gas_used } => {
                let err_str = format!(
                    "Transaction HALT when calling WITHDRAWAL_REQUEST_PREDEPLOY_ADDRESS with reason: {reason} and with used gas: {gas_used}"
                );
                Err(EvmError::SystemContractCallFailed(err_str))
            }
            ExecutionResult::Revert { gas_used, output } => {
                let err_str = format!(
                    "Transaction REVERT when calling WITHDRAWAL_REQUEST_PREDEPLOY_ADDRESS with output: {output:?} and with used gas: {gas_used}",
                );
                Err(EvmError::SystemContractCallFailed(err_str))
            }
        }
    }
    pub(crate) fn dequeue_consolidation_requests(
        block_header: &BlockHeader,
        state: &mut EvmState,
    ) -> Result<Vec<u8>, EvmError> {
        let tx_result = generic_system_contract_revm(
            block_header,
            Bytes::new(),
            state,
            *CONSOLIDATION_REQUEST_PREDEPLOY_ADDRESS,
            *SYSTEM_ADDRESS,
        )?;

        // According to EIP-7251 we need to check if the CONSOLIDATION_REQUEST_PREDEPLOY_ADDRESS
        // has any code after being deployed. If not, the whole block becomes invalid.
        // https://github.com/ethereum/EIPs/blob/master/EIPS/eip-7251.md
        let account_info =
            Self::system_contract_account_info(*CONSOLIDATION_REQUEST_PREDEPLOY_ADDRESS, state)?;
        if account_info.is_empty_code_hash() {
            return Err(EvmError::SystemContractEmpty(
                "CONSOLIDATION_REQUEST_PREDEPLOY_ADDRESS".to_string(),
            ));
        }

        match tx_result {
            ExecutionResult::Success {
                gas_used: _,
                gas_refunded: _,
                logs: _,
                output,
            } => Ok(output.into()),
            // EIP-7251 specifies that a failed system call invalidates the entire block.
            ExecutionResult::Halt { reason, gas_used } => {
                let err_str = format!(
                    "Transaction HALT when calling CONSOLIDATION_REQUEST_PREDEPLOY_ADDRESS with reason: {reason} and with used gas: {gas_used}"
                );
                Err(EvmError::SystemContractCallFailed(err_str))
            }
            ExecutionResult::Revert { gas_used, output } => {
                let err_str = format!(
                    "Transaction REVERT when calling CONSOLIDATION_REQUEST_PREDEPLOY_ADDRESS with output: {output:?} and with used gas: {gas_used}",
                );
                Err(EvmError::SystemContractCallFailed(err_str))
            }
        }
    }

    /// Gets the state_transitions == [AccountUpdate] from the [EvmState].
    pub fn get_state_transitions(
        initial_state: &mut EvmState,
    ) -> Vec<ethrex_common::types::AccountUpdate> {
        let initial_state = &mut initial_state.inner;
        initial_state.merge_transitions(BundleRetention::PlainState);
        let bundle = initial_state.take_bundle();

        // Update accounts
        let mut account_updates = Vec::new();
        for (address, account) in bundle.state() {
            if account.status.is_not_modified() {
                continue;
            }
            let address = Address::from_slice(address.0.as_slice());
            // Remove account from DB if destroyed (Process DestroyedChanged as changed account)
            if matches!(
                account.status,
                AccountStatus::Destroyed | AccountStatus::DestroyedAgain
            ) {
                account_updates.push(AccountUpdate::removed(address));
                continue;
            }

            // If account is empty, do not add to the database
            if account
                .account_info()
                .is_some_and(|acc_info| acc_info.is_empty())
            {
                continue;
            }

            // Edge case: Account was destroyed and created again afterwards with CREATE2.
            if matches!(account.status, AccountStatus::DestroyedChanged) {
                // Push to account updates the removal of the account and then push the new state of the account.
                // This is for clearing the account's storage when it was selfdestructed in the first place.
                account_updates.push(AccountUpdate::removed(address));
                // This will always be Some though, because it is DestroyedChanged
                if let Some(new_acc_info) = account.account_info() {
                    let new_acc_update = AccountUpdate {
                        address,
                        removed: false,
                        info: Some(AccountInfo {
                            code_hash: H256::from_slice(new_acc_info.code_hash.as_slice()),
                            balance: U256::from_little_endian(new_acc_info.balance.as_le_slice()),
                            nonce: new_acc_info.nonce,
                        }),
                        code: new_acc_info.code.map(|c| c.original_bytes().0),
                        added_storage: account
                            .storage
                            .iter()
                            .map(|(key, slot)| {
                                (
                                    H256::from_uint(&U256::from_little_endian(key.as_le_slice())),
                                    U256::from_little_endian(slot.present_value().as_le_slice()),
                                )
                            })
                            .collect(),
                    };
                    account_updates.push(new_acc_update);
                }
                continue;
            }
            // Apply account changes to DB
            let mut account_update = AccountUpdate::new(address);
            // If the account was changed then both original and current info will be present in the bundle account
            if account.is_info_changed() {
<<<<<<< HEAD
                let Some(new_acc_info) = account.account_info() else {
                    panic!();
                };
                // Update account info in DB
                let code_hash = H256::from_slice(new_acc_info.code_hash.as_slice());
                let account_info = AccountInfo {
                    code_hash,
                    balance: U256::from_little_endian(new_acc_info.balance.as_le_slice()),
                    nonce: new_acc_info.nonce,
                };
                account_update.info = Some(account_info);
                // Update code in db
                if account.is_contract_changed() {
                    let Some(code) = new_acc_info.code else {
                        panic!()
                    };
                    account_update.code = Some(code.original_bytes().0);
=======
                if let Some(new_acc_info) = account.account_info() {
                    // Update account info in DB
                    let code_hash = H256::from_slice(new_acc_info.code_hash.as_slice());
                    let account_info = AccountInfo {
                        code_hash,
                        balance: U256::from_little_endian(new_acc_info.balance.as_le_slice()),
                        nonce: new_acc_info.nonce,
                    };
                    account_update.info = Some(account_info);
                    // Update code in db
                    if account.is_contract_changed() {
                        if let Some(code) = new_acc_info.code {
                            account_update.code = Some(code.original_bytes().0);
                        }
                    }
>>>>>>> 191210b4
                }
            }
            // Update account storage in DB
            for (key, slot) in account.storage.iter() {
                if slot.is_changed() {
                    // TODO check if we need to remove the value from our db when value is zero
                    // if slot.present_value().is_zero() {
                    //     account_update.removed_keys.push(H256::from_uint(&U256::from_little_endian(key.as_le_slice())))
                    // }
                    account_update.added_storage.insert(
                        H256::from_uint(&U256::from_little_endian(key.as_le_slice())),
                        U256::from_little_endian(slot.present_value().as_le_slice()),
                    );
                }
            }
            account_updates.push(account_update)
        }
        account_updates
    }
}

/// Runs the transaction and returns the result, but does not commit it.
pub fn run_without_commit(
    tx_env: TxEnv,
    mut block_env: BlockEnv,
    state: &mut EvmState,
    spec_id: SpecId,
) -> Result<ExecutionResult, EvmError> {
    adjust_disabled_base_fee(
        &mut block_env,
        tx_env.gas_price,
        tx_env.max_fee_per_blob_gas,
    );
    let chain_config = state.inner.database.get_chain_config()?;
    #[allow(unused_mut)]
    let mut evm_builder = Evm::builder()
        .with_block_env(block_env)
        .with_tx_env(tx_env)
        .with_spec_id(spec_id)
        .modify_cfg_env(|env| {
            env.disable_base_fee = true;
            env.disable_block_gas_limit = true;
            env.chain_id = chain_config.chain_id;
        });
    let tx_result = {
        let mut evm = evm_builder.with_db(&mut state.inner).build();
        evm.transact().map_err(EvmError::from)?
    };
    Ok(tx_result.result.into())
}

/// Runs EVM, doesn't perform state transitions, but stores them
fn run_evm(
    tx_env: TxEnv,
    block_env: BlockEnv,
    state: &mut EvmState,
    spec_id: SpecId,
) -> Result<ExecutionResult, EvmError> {
    let state = &mut state.inner;
    let tx_result = {
        let chain_spec = state.database.get_chain_config()?;
        #[allow(unused_mut)]
        let mut evm_builder = Evm::builder()
            .with_block_env(block_env)
            .with_tx_env(tx_env)
            .modify_cfg_env(|cfg| cfg.chain_id = chain_spec.chain_id)
            .with_spec_id(spec_id);

        let mut evm = evm_builder.with_db(state).build();
        evm.transact_commit().map_err(EvmError::from)?
    };
    Ok(tx_result.into())
}

pub fn block_env(header: &BlockHeader, spec_id: SpecId) -> BlockEnv {
    BlockEnv {
        number: RevmU256::from(header.number),
        coinbase: RevmAddress(header.coinbase.0.into()),
        timestamp: RevmU256::from(header.timestamp),
        gas_limit: RevmU256::from(header.gas_limit),
        basefee: RevmU256::from(header.base_fee_per_gas.unwrap_or(INITIAL_BASE_FEE)),
        difficulty: RevmU256::from_limbs(header.difficulty.0),
        prevrandao: Some(header.prev_randao.as_fixed_bytes().into()),
        blob_excess_gas_and_price: Some(BlobExcessGasAndPrice::new(
            header.excess_blob_gas.unwrap_or_default(),
            spec_id >= SpecId::PRAGUE,
        )),
    }
}

// Used for the L2
pub const DEPOSIT_MAGIC_DATA: &[u8] = b"mint";
pub fn tx_env(tx: &Transaction, sender: Address) -> TxEnv {
    let max_fee_per_blob_gas = tx
        .max_fee_per_blob_gas()
        .map(|x| RevmU256::from_be_bytes(x.to_big_endian()));
    TxEnv {
        caller: RevmAddress(sender.0.into()),
        gas_limit: tx.gas_limit(),
        gas_price: RevmU256::from(tx.gas_price()),
        transact_to: match tx.to() {
            TxKind::Call(address) => RevmTxKind::Call(address.0.into()),
            TxKind::Create => RevmTxKind::Create,
        },
        value: RevmU256::from_limbs(tx.value().0),
        data: match tx {
            Transaction::PrivilegedL2Transaction(_tx) => DEPOSIT_MAGIC_DATA.into(),
            _ => tx.data().clone().into(),
        },
        nonce: Some(tx.nonce()),
        chain_id: tx.chain_id(),
        access_list: tx
            .access_list()
            .iter()
            .map(|(addr, list)| {
                let (address, storage_keys) = (
                    RevmAddress(addr.0.into()),
                    list.iter()
                        .map(|a| FixedBytes::from_slice(a.as_bytes()))
                        .collect(),
                );
                AccessListItem {
                    address,
                    storage_keys,
                }
            })
            .collect(),
        gas_priority_fee: tx.max_priority_fee().map(RevmU256::from),
        blob_hashes: tx
            .blob_versioned_hashes()
            .into_iter()
            .map(|hash| B256::from(hash.0))
            .collect(),
        max_fee_per_blob_gas,
        // EIP7702
        // https://eips.ethereum.org/EIPS/eip-7702
        // The latest version of revm(19.3.0) is needed to run with the latest changes.
        // NOTE:
        // - rust 1.82.X is needed
        // - rust-toolchain 1.82.X is needed (this can be found in ethrex/crates/vm/levm/rust-toolchain.toml)
        authorization_list: tx.authorization_list().map(|list| {
            list.iter()
                .map(|auth_t| {
                    SignedAuthorization::new_unchecked(
                        RevmAuthorization {
                            chain_id: RevmU256::from_limbs(auth_t.chain_id.0),
                            address: RevmAddress(auth_t.address.0.into()),
                            nonce: auth_t.nonce,
                        },
                        auth_t.y_parity.as_u32() as u8,
                        RevmU256::from_le_bytes(auth_t.r_signature.to_little_endian()),
                        RevmU256::from_le_bytes(auth_t.s_signature.to_little_endian()),
                    )
                })
                .collect::<Vec<SignedAuthorization>>()
                .into()
        }),
    }
}

// Used to estimate gas and create access lists
pub(crate) fn tx_env_from_generic(tx: &GenericTransaction, basefee: u64) -> TxEnv {
    let gas_price = calculate_gas_price(tx, basefee);
    TxEnv {
        caller: RevmAddress(tx.from.0.into()),
        gas_limit: tx.gas.unwrap_or(u64::MAX), // Ensure tx doesn't fail due to gas limit
        gas_price,
        transact_to: match tx.to {
            TxKind::Call(address) => RevmTxKind::Call(address.0.into()),
            TxKind::Create => RevmTxKind::Create,
        },
        value: RevmU256::from_limbs(tx.value.0),
        data: tx.input.clone().into(),
        nonce: tx.nonce,
        chain_id: tx.chain_id,
        access_list: tx
            .access_list
            .iter()
            .map(|list| {
                let (address, storage_keys) = (
                    RevmAddress::from_slice(list.address.as_bytes()),
                    list.storage_keys
                        .iter()
                        .map(|a| FixedBytes::from_slice(a.as_bytes()))
                        .collect(),
                );
                AccessListItem {
                    address,
                    storage_keys,
                }
            })
            .collect(),
        gas_priority_fee: tx.max_priority_fee_per_gas.map(RevmU256::from),
        blob_hashes: tx
            .blob_versioned_hashes
            .iter()
            .map(|hash| B256::from(hash.0))
            .collect(),
        max_fee_per_blob_gas: tx.max_fee_per_blob_gas.map(|x| RevmU256::from_limbs(x.0)),
        // EIP7702
        // https://eips.ethereum.org/EIPS/eip-7702
        // The latest version of revm(19.3.0) is needed to run with the latest changes.
        // NOTE:
        // - rust 1.82.X is needed
        // - rust-toolchain 1.82.X is needed (this can be found in ethrex/crates/vm/levm/rust-toolchain.toml)
        authorization_list: tx.authorization_list.clone().map(|list| {
            list.into_iter()
                .map(|auth_t| {
                    SignedAuthorization::new_unchecked(
                        RevmAuthorization {
                            chain_id: RevmU256::from_le_bytes(auth_t.chain_id.to_little_endian()),
                            address: RevmAddress(auth_t.address.0.into()),
                            nonce: auth_t.nonce,
                        },
                        auth_t.y_parity.as_u32() as u8,
                        RevmU256::from_le_bytes(auth_t.r.to_little_endian()),
                        RevmU256::from_le_bytes(auth_t.s.to_little_endian()),
                    )
                })
                .collect::<Vec<SignedAuthorization>>()
                .into()
        }),
    }
}

// Creates an AccessListInspector that will collect the accesses used by the evm execution
pub(crate) fn access_list_inspector(tx_env: &TxEnv) -> Result<AccessListInspector, EvmError> {
    // Access list provided by the transaction
    let current_access_list = RevmAccessList(tx_env.access_list.clone());
    // Addresses accessed when using precompiles
    Ok(AccessListInspector::new(current_access_list))
}

/// Calculating gas_price according to EIP-1559 rules
/// See https://github.com/ethereum/go-ethereum/blob/7ee9a6e89f59cee21b5852f5f6ffa2bcfc05a25f/internal/ethapi/transaction_args.go#L430
fn calculate_gas_price(tx: &GenericTransaction, basefee: u64) -> Uint<256, 4> {
    if tx.gas_price != 0 {
        // Legacy gas field was specified, use it
        RevmU256::from(tx.gas_price)
    } else {
        // Backfill the legacy gas price for EVM execution, (zero if max_fee_per_gas is zero)
        RevmU256::from(min(
            tx.max_priority_fee_per_gas.unwrap_or(0) + basefee,
            tx.max_fee_per_gas.unwrap_or(0),
        ))
    }
}

/// When basefee tracking is disabled  (ie. env.disable_base_fee = true; env.disable_block_gas_limit = true;)
/// and no gas prices were specified, lower the basefee to 0 to avoid breaking EVM invariants (basefee < feecap)
/// See https://github.com/ethereum/go-ethereum/blob/00294e9d28151122e955c7db4344f06724295ec5/core/vm/evm.go#L137
fn adjust_disabled_base_fee(
    block_env: &mut BlockEnv,
    tx_gas_price: Uint<256, 4>,
    tx_blob_gas_price: Option<Uint<256, 4>>,
) {
    if tx_gas_price == RevmU256::from(0) {
        block_env.basefee = RevmU256::from(0);
    }
    if tx_blob_gas_price.is_some_and(|v| v == RevmU256::from(0)) {
        block_env.blob_excess_gas_and_price = None;
    }
}

pub(crate) fn generic_system_contract_revm(
    block_header: &BlockHeader,
    calldata: Bytes,
    state: &mut EvmState,
    contract_address: Address,
    system_address: Address,
) -> Result<ExecutionResult, EvmError> {
    let state = &mut state.inner;
    let spec_id = spec_id(&state.database.get_chain_config()?, block_header.timestamp);
    let tx_env = TxEnv {
        caller: RevmAddress::from_slice(system_address.as_bytes()),
        transact_to: RevmTxKind::Call(RevmAddress::from_slice(contract_address.as_bytes())),
        // EIPs 2935, 4788, 7002 and 7251 dictate that the system calls have a gas limit of 30 million and they do not use intrinsic gas.
        // So we add the base cost that will be taken in the execution.
        gas_limit: SYS_CALL_GAS_LIMIT + TX_BASE_COST,
        data: calldata,
        ..Default::default()
    };
    let mut block_env = block_env(block_header, spec_id);
    block_env.basefee = RevmU256::ZERO;
    block_env.gas_limit = RevmU256::from(u64::MAX); // System calls, have no constraint on the block's gas limit.

    let mut evm = Evm::builder()
        .with_db(state)
        .with_block_env(block_env)
        .with_tx_env(tx_env)
        .with_spec_id(spec_id)
        .build();

    let transaction_result = evm.transact()?;
    let mut result_state = transaction_result.state;
    result_state.remove(SYSTEM_ADDRESS.as_ref());
    result_state.remove(&evm.block().coinbase);

    evm.context.evm.db.commit(result_state);

    Ok(transaction_result.result.into())
}

#[allow(unreachable_code)]
#[allow(unused_variables)]
pub fn extract_all_requests(
    receipts: &[Receipt],
    state: &mut EvmState,
    header: &BlockHeader,
) -> Result<Vec<Requests>, EvmError> {
    let config = state.inner.database.get_chain_config()?;
    let spec_id = spec_id(&config, header.timestamp);

    if spec_id < SpecId::PRAGUE {
        return Ok(Default::default());
    }

    let deposits = Requests::from_deposit_receipts(config.deposit_contract_address, receipts)
        .ok_or(EvmError::InvalidDepositRequest)?;
    let withdrawals_data = REVM::read_withdrawal_requests(header, state)?;
    let consolidation_data = REVM::dequeue_consolidation_requests(header, state)?;

    let withdrawals = Requests::from_withdrawals_data(withdrawals_data);
    let consolidation = Requests::from_consolidation_data(consolidation_data);

    Ok(vec![deposits, withdrawals, consolidation])
}<|MERGE_RESOLUTION|>--- conflicted
+++ resolved
@@ -325,25 +325,6 @@
             let mut account_update = AccountUpdate::new(address);
             // If the account was changed then both original and current info will be present in the bundle account
             if account.is_info_changed() {
-<<<<<<< HEAD
-                let Some(new_acc_info) = account.account_info() else {
-                    panic!();
-                };
-                // Update account info in DB
-                let code_hash = H256::from_slice(new_acc_info.code_hash.as_slice());
-                let account_info = AccountInfo {
-                    code_hash,
-                    balance: U256::from_little_endian(new_acc_info.balance.as_le_slice()),
-                    nonce: new_acc_info.nonce,
-                };
-                account_update.info = Some(account_info);
-                // Update code in db
-                if account.is_contract_changed() {
-                    let Some(code) = new_acc_info.code else {
-                        panic!()
-                    };
-                    account_update.code = Some(code.original_bytes().0);
-=======
                 if let Some(new_acc_info) = account.account_info() {
                     // Update account info in DB
                     let code_hash = H256::from_slice(new_acc_info.code_hash.as_slice());
@@ -359,7 +340,6 @@
                             account_update.code = Some(code.original_bytes().0);
                         }
                     }
->>>>>>> 191210b4
                 }
             }
             // Update account storage in DB
