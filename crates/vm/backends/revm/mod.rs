--- conflicted
+++ resolved
@@ -315,60 +315,6 @@
                     }
                 }
             }
-<<<<<<< HEAD
-            EvmState::Execution(db) => {
-                // Update accounts
-                let mut account_updates = Vec::new();
-                for (revm_address, account) in &db.accounts {
-                    if account.account_state == RevmAccountState::None {
-                        // EVM didn't interact with this account
-                        continue;
-                    }
-
-                    let address = Address::from_slice(revm_address.0.as_slice());
-                    // Remove account from DB if destroyed
-                    if account.account_state == RevmAccountState::NotExisting {
-                        account_updates.push(AccountUpdate::removed(address));
-                        continue;
-                    }
-
-                    // If account is empty, do not add to the database
-                    if account.info().is_some_and(|acc_info| acc_info.is_empty()) {
-                        continue;
-                    }
-
-                    // Apply account changes to DB
-                    let mut account_update = AccountUpdate::new(address);
-                    // Update account info in DB
-                    if let Some(new_acc_info) = account.info() {
-                        // If code changed, update
-                        if matches!(db.db.get_account_info(address), Ok(Some(account)) if B256::from(account.code_hash.0) != new_acc_info.code_hash)
-                        {
-                            account_update.code = new_acc_info
-                                .code
-                                .map(|code| bytes::Bytes::copy_from_slice(code.bytes_slice()));
-                        }
-
-                        let account_info = AccountInfo {
-                            code_hash: H256::from_slice(new_acc_info.code_hash.as_slice()),
-                            balance: U256::from_little_endian(new_acc_info.balance.as_le_slice()),
-                            nonce: new_acc_info.nonce,
-                        };
-                        account_update.info = Some(account_info);
-                    }
-                    // Update account storage in DB
-                    for (key, slot) in account.storage.iter() {
-                        // TODO check if we need to remove the value from our db when value is zero
-                        // if slot.present_value().is_zero() {
-                        //     account_update.removed_keys.push(H256::from_uint(&U256::from_little_endian(key.as_le_slice())))
-                        // }
-                        account_update.added_storage.insert(
-                            H256::from_uint(&U256::from_little_endian(key.as_le_slice())),
-                            U256::from_little_endian(slot.as_le_slice()),
-                        );
-                    }
-                    account_updates.push(account_update)
-=======
             // Update account storage in DB
             for (key, slot) in account.storage.iter() {
                 if slot.is_changed() {
@@ -380,7 +326,6 @@
                         H256::from_uint(&U256::from_little_endian(key.as_le_slice())),
                         U256::from_little_endian(slot.present_value().as_le_slice()),
                     );
->>>>>>> 0ad7b9d0
                 }
             }
             account_updates.push(account_update)
