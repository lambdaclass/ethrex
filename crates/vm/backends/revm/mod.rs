--- conflicted
+++ resolved
@@ -19,11 +19,6 @@
 use revm::db::AccountStatus;
 
 use revm::{
-<<<<<<< HEAD
-    db::AccountState as RevmAccountState,
-=======
-    inspectors::TracerEip3155,
->>>>>>> 39169325
     primitives::{BlobExcessGasAndPrice, BlockEnv, TxEnv, B256},
     Evm,
 };
