--- conflicted
+++ resolved
@@ -110,11 +110,10 @@
                 if block_header.parent_beacon_block_root.is_some() && spec_id >= SpecId::CANCUN {
                     Self::beacon_root_contract_call(block_header, RevmSystemCallIn::new(state, spec_id))?;
                 }
-            }
-
-            //eip 2935: stores parent block hash in system contract
-            if spec_id >= SpecId::PRAGUE {
-                process_block_hash_history(state, block_header, spec_id)?;
+                //eip 2935: stores parent block hash in system contract
+                if spec_id >= SpecId::PRAGUE {
+                    Self::process_block_hash_history(block_header, RevmSystemCallIn::new(state, spec_id))?;
+                }
             }
         }
         let mut receipts = Vec::new();
@@ -144,28 +143,12 @@
         Ok(receipts)
     }
 
-<<<<<<< HEAD
     fn execute_tx(
         input: Self::TransactionExecutionInput<'_>,
     ) -> Result<Self::TransactionExecutionResult, Self::Error> {
         let block_env = block_env(input.header);
         let tx_env = tx_env(input.tx);
         run_evm(tx_env, block_env, input.state, input.spec_id)
-=======
-    let mut receipts = Vec::new();
-    let mut cumulative_gas_used = 0;
-
-    for transaction in block.body.transactions.iter() {
-        let result = execute_tx(transaction, block_header, state, spec_id)?;
-        cumulative_gas_used += result.gas_used();
-        let receipt = Receipt::new(
-            transaction.tx_type(),
-            result.is_success(),
-            cumulative_gas_used,
-            result.logs(),
-        );
-        receipts.push(receipt);
->>>>>>> 887cb6fb
     }
 
     fn get_state_transitions(
@@ -653,25 +636,7 @@
 pub struct RevmSystemCallIn<'a> {
     state: &'a mut EvmState,
     spec_id: SpecId,
-<<<<<<< HEAD
-}
-=======
-) -> Result<ExecutionResult, EvmError> {
-    lazy_static! {
-        static ref SYSTEM_ADDRESS: RevmAddress =
-            RevmAddress::from_slice(&hex::decode(SYSTEM_ADDRESS_STR).unwrap());
-        static ref CONTRACT_ADDRESS: RevmAddress =
-            RevmAddress::from_slice(&hex::decode(BEACON_ROOTS_ADDRESS_STR).unwrap());
-    };
-    let beacon_root = match header.parent_beacon_block_root {
-        None => {
-            return Err(EvmError::Header(
-                "parent_beacon_block_root field is missing".to_string(),
-            ))
-        }
-        Some(beacon_root) => beacon_root,
-    };
->>>>>>> 887cb6fb
+}
 
 impl<'a> RevmSystemCallIn<'a> {
     pub fn new(state: &'a mut EvmState, spec_id: SpecId) -> Self {
@@ -691,12 +656,10 @@
         input: Self::SystemCallInput<'_>,
     ) -> Result<<Self::Evm as super::IEVM>::TransactionExecutionResult, Self::Error> {
         lazy_static! {
-            static ref SYSTEM_ADDRESS: RevmAddress = RevmAddress::from_slice(
-                &hex::decode("fffffffffffffffffffffffffffffffffffffffe").unwrap()
-            );
-            static ref CONTRACT_ADDRESS: RevmAddress = RevmAddress::from_slice(
-                &hex::decode("000F3df6D732807Ef1319fB7B8bB8522d0Beac02").unwrap(),
-            );
+            static ref SYSTEM_ADDRESS: RevmAddress =
+                RevmAddress::from_slice(&hex::decode(SYSTEM_ADDRESS_STR).unwrap());
+            static ref CONTRACT_ADDRESS: RevmAddress =
+                RevmAddress::from_slice(&hex::decode(BEACON_ROOTS_ADDRESS_STR).unwrap());
         };
         let beacon_root = match block_header.parent_beacon_block_root {
             None => {
@@ -750,62 +713,61 @@
             }
         }
     }
-}
-
-/// Calls the EIP-2935 process block hashes history system call contract
-/// NOTE: This was implemented by making use of an EVM system contract, but can be changed to a
-/// direct state trie update after the verkle fork, as explained in https://eips.ethereum.org/EIPS/eip-2935
-pub fn process_block_hash_history(
-    state: &mut EvmState,
-    header: &BlockHeader,
-    spec_id: SpecId,
-) -> Result<ExecutionResult, EvmError> {
-    lazy_static! {
-        static ref SYSTEM_ADDRESS: RevmAddress =
-            RevmAddress::from_slice(&hex::decode(SYSTEM_ADDRESS_STR).unwrap());
-        static ref CONTRACT_ADDRESS: RevmAddress =
-            RevmAddress::from_slice(&hex::decode(HISTORY_STORAGE_ADDRESS_STR).unwrap(),);
-    };
-    let tx_env = TxEnv {
-        caller: *SYSTEM_ADDRESS,
-        transact_to: RevmTxKind::Call(*CONTRACT_ADDRESS),
-        gas_limit: 30_000_000,
-        data: revm::primitives::Bytes::copy_from_slice(header.parent_hash.as_bytes()),
-        ..Default::default()
-    };
-    let mut block_env = block_env(header);
-    block_env.basefee = RevmU256::ZERO;
-    block_env.gas_limit = RevmU256::from(30_000_000);
-
-    match state {
-        EvmState::Store(db) => {
-            let mut evm = Evm::builder()
-                .with_db(db)
-                .with_block_env(block_env)
-                .with_tx_env(tx_env)
-                .with_spec_id(spec_id)
-                .build();
-
-            let transaction_result = evm.transact()?;
-            let mut result_state = transaction_result.state;
-            result_state.remove(&*SYSTEM_ADDRESS);
-            result_state.remove(&evm.block().coinbase);
-
-            evm.context.evm.db.commit(result_state);
-
-            Ok(transaction_result.result.into())
-        }
-        EvmState::Execution(db) => {
-            let mut evm = Evm::builder()
-                .with_db(db)
-                .with_block_env(block_env)
-                .with_tx_env(tx_env)
-                .with_spec_id(spec_id)
-                .build();
-
-            // Not necessary to commit to DB
-            let transaction_result = evm.transact()?;
-            Ok(transaction_result.result.into())
+
+    /// Calls the EIP-2935 process block hashes history system call contract
+    /// NOTE: This was implemented by making use of an EVM system contract, but can be changed to a
+    /// direct state trie update after the verkle fork, as explained in https://eips.ethereum.org/EIPS/eip-2935
+    fn process_block_hash_history(
+        block_header: &BlockHeader,
+        input: Self::SystemCallInput<'_>,
+    ) -> Result<<Self::Evm as super::IEVM>::TransactionExecutionResult, Self::Error> {
+        lazy_static! {
+            static ref SYSTEM_ADDRESS: RevmAddress =
+                RevmAddress::from_slice(&hex::decode(SYSTEM_ADDRESS_STR).unwrap());
+            static ref CONTRACT_ADDRESS: RevmAddress =
+                RevmAddress::from_slice(&hex::decode(HISTORY_STORAGE_ADDRESS_STR).unwrap(),);
+        };
+        let tx_env = TxEnv {
+            caller: *SYSTEM_ADDRESS,
+            transact_to: RevmTxKind::Call(*CONTRACT_ADDRESS),
+            gas_limit: 30_000_000,
+            data: revm::primitives::Bytes::copy_from_slice(block_header.parent_hash.as_bytes()),
+            ..Default::default()
+        };
+        let mut block_env = block_env(block_header);
+        block_env.basefee = RevmU256::ZERO;
+        block_env.gas_limit = RevmU256::from(30_000_000);
+
+        match input.state {
+            EvmState::Store(db) => {
+                let mut evm = Evm::builder()
+                    .with_db(db)
+                    .with_block_env(block_env)
+                    .with_tx_env(tx_env)
+                    .with_spec_id(input.spec_id)
+                    .build();
+
+                let transaction_result = evm.transact()?;
+                let mut result_state = transaction_result.state;
+                result_state.remove(&*SYSTEM_ADDRESS);
+                result_state.remove(&evm.block().coinbase);
+
+                evm.context.evm.db.commit(result_state);
+
+                Ok(transaction_result.result.into())
+            }
+            EvmState::Execution(db) => {
+                let mut evm = Evm::builder()
+                    .with_db(db)
+                    .with_block_env(block_env)
+                    .with_tx_env(tx_env)
+                    .with_spec_id(input.spec_id)
+                    .build();
+
+                // Not necessary to commit to DB
+                let transaction_result = evm.transact()?;
+                Ok(transaction_result.result.into())
+            }
         }
     }
 }