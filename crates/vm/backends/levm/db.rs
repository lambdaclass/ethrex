use ethrex_common::types::AccountInfo;
use ethrex_common::U256 as CoreU256;
use ethrex_common::{Address as CoreAddress, H256 as CoreH256};
use ethrex_levm::constants::EMPTY_CODE_HASH;
use ethrex_levm::db::Database as LevmDatabase;

use crate::db::{ExecutionDB, StoreWrapper};
use ethrex_levm::db::error::DatabaseError;
use std::collections::HashMap;
use std::result::Result;
use std::sync::{Arc, Mutex};

#[derive(Clone)]
pub struct DatabaseLogger {
    pub block_hashes_accessed: Arc<Mutex<HashMap<u64, CoreH256>>>,
    pub state_accessed: Arc<Mutex<HashMap<CoreAddress, Vec<CoreH256>>>>,
    pub code_accessed: Arc<Mutex<Vec<CoreH256>>>,
    pub store: Arc<Mutex<Box<dyn LevmDatabase>>>,
}

impl DatabaseLogger {
    pub fn new(store: Arc<Mutex<Box<dyn LevmDatabase>>>) -> Self {
        Self {
            block_hashes_accessed: Arc::new(Mutex::new(HashMap::new())),
            state_accessed: Arc::new(Mutex::new(HashMap::new())),
            code_accessed: Arc::new(Mutex::new(vec![])),
            store,
        }
    }
}

impl LevmDatabase for DatabaseLogger {
    fn get_account_info(
        &self,
        address: CoreAddress,
    ) -> Result<ethrex_levm::AccountInfo, DatabaseError> {
<<<<<<< HEAD
        let acc_info = self
            .store
            .lock()
            .map_err(|_| DatabaseError::Custom("Could not lock mutex".to_string()))?
            .get_account_info(address)?;
        self.accounts_accessed
=======
        self.state_accessed
>>>>>>> 405498be
            .lock()
            .map_err(|_| DatabaseError::Custom("Could not lock mutex".to_string()))?
            .entry(address)
            .or_default();
        self.store.get_account_info(address)
    }

    fn account_exists(&self, address: CoreAddress) -> bool {
        self.store.lock().unwrap().account_exists(address)
    }

    fn get_storage_slot(
        &self,
        address: CoreAddress,
        key: CoreH256,
    ) -> Result<CoreU256, DatabaseError> {
<<<<<<< HEAD
        let slot = self
            .store
            .lock()
            .map_err(|_| DatabaseError::Custom("Could not lock mutex".to_string()))?
            .get_storage_slot(address, key)?;
        self.storage_accessed
=======
        self.state_accessed
>>>>>>> 405498be
            .lock()
            .map_err(|_| DatabaseError::Custom("Could not lock mutex".to_string()))?
            .entry(address)
            .and_modify(|keys| keys.push(key))
            .or_insert(vec![key]);
        self.store.get_storage_slot(address, key)
    }

    fn get_block_hash(&self, block_number: u64) -> Result<Option<CoreH256>, DatabaseError> {
        let block_hash = self
            .store
            .lock()
            .map_err(|_| DatabaseError::Custom("Could not lock mutex".to_string()))?
            .get_block_hash(block_number)?;
        if let Some(hash) = block_hash {
            self.block_hashes_accessed
                .lock()
                .map_err(|_| DatabaseError::Custom("Could not lock mutex".to_string()))?
                .insert(block_number, hash);
        }
        Ok(block_hash)
    }

    fn get_chain_config(&self) -> ethrex_common::types::ChainConfig {
        self.store.lock().unwrap().get_chain_config()
    }

    fn get_account_info_by_hash(
        &self,
        block_hash: ethrex_common::types::BlockHash,
        address: CoreAddress,
    ) -> Result<Option<AccountInfo>, DatabaseError> {
        let account = self
            .store
            .lock()
            .map_err(|_| DatabaseError::Custom("Could not lock mutex".to_string()))?
            .get_account_info_by_hash(block_hash, address)?;
        {
            if let Some(acc) = account.clone() {
                let mut code_accessed = self
                    .code_accessed
                    .lock()
                    .map_err(|_| DatabaseError::Custom("Could not lock mutex".to_string()))?;
                code_accessed.push(acc.code_hash);
            }
        }

        Ok(account)
    }

    fn get_account_code(&self, code_hash: CoreH256) -> Result<Option<bytes::Bytes>, DatabaseError> {
        {
            let mut code_accessed = self
                .code_accessed
                .lock()
                .map_err(|_| DatabaseError::Custom("Could not lock mutex".to_string()))?;
            code_accessed.push(code_hash);
        }
        self.store
            .lock()
            .map_err(|_| DatabaseError::Custom("Could not lock mutex".to_string()))?
            .get_account_code(code_hash)
    }
}

impl LevmDatabase for StoreWrapper {
    fn get_account_info(
        &self,
        address: CoreAddress,
    ) -> Result<ethrex_levm::AccountInfo, DatabaseError> {
        let acc_info = self
            .store
            .get_account_info_by_hash(self.block_hash, address)
            .unwrap_or(None)
            .unwrap_or_default();

        let acc_code = self
            .store
            .get_account_code(acc_info.code_hash)
            .map_err(|e| DatabaseError::Custom(e.to_string()))?
            .unwrap_or_default();

        Ok(ethrex_levm::account::AccountInfo {
            balance: acc_info.balance,
            nonce: acc_info.nonce,
            bytecode: acc_code,
        })
    }

    fn account_exists(&self, address: CoreAddress) -> bool {
        let acc_info = self
            .store
            .get_account_info_by_hash(self.block_hash, address)
            .unwrap();

        acc_info.is_some()
    }

    fn get_storage_slot(
        &self,
        address: CoreAddress,
        key: CoreH256,
    ) -> Result<ethrex_common::U256, DatabaseError> {
        Ok(self
            .store
            .get_storage_at_hash(self.block_hash, address, key)
            .map_err(|e| DatabaseError::Custom(e.to_string()))?
            .unwrap_or_default())
    }

    fn get_block_hash(&self, block_number: u64) -> Result<Option<CoreH256>, DatabaseError> {
        Ok(self
            .store
            .get_block_header(block_number)
            .map_err(|e| DatabaseError::Custom(e.to_string()))?
            .map(|header| CoreH256::from(header.compute_block_hash().0)))
    }

    fn get_chain_config(&self) -> ethrex_common::types::ChainConfig {
        self.store.get_chain_config().unwrap()
    }

    fn get_account_info_by_hash(
        &self,
        block_hash: ethrex_common::types::BlockHash,
        address: CoreAddress,
    ) -> Result<Option<AccountInfo>, DatabaseError> {
        self.store
            .get_account_info_by_hash(block_hash, address)
            .map_err(|e| DatabaseError::Custom(e.to_string()))
    }

    fn get_account_code(&self, code_hash: CoreH256) -> Result<Option<bytes::Bytes>, DatabaseError> {
        self.store
            .get_account_code(code_hash)
            .map_err(|e| DatabaseError::Custom(e.to_string()))
    }
}

impl LevmDatabase for ExecutionDB {
    fn get_account_info(
        &self,
        address: CoreAddress,
    ) -> Result<ethrex_levm::AccountInfo, DatabaseError> {
        let Some(acc_info) = self.accounts.get(&address) else {
            return Ok(ethrex_levm::AccountInfo::default());
        };

        let acc_code = if acc_info.code_hash != EMPTY_CODE_HASH {
            self.code
                .get(&acc_info.code_hash)
                .ok_or(DatabaseError::Custom(format!(
                    "Could not find account's code hash {}",
                    &acc_info.code_hash
                )))?
        } else {
            &bytes::Bytes::new()
        };

        Ok(ethrex_levm::AccountInfo {
            balance: acc_info.balance,
            bytecode: acc_code.clone(),
            nonce: acc_info.nonce,
        })
    }

    fn account_exists(&self, address: CoreAddress) -> bool {
        self.accounts.contains_key(&address)
    }

    fn get_block_hash(&self, block_number: u64) -> Result<Option<CoreH256>, DatabaseError> {
        Ok(self.block_hashes.get(&block_number).cloned())
    }

    fn get_storage_slot(
        &self,
        address: CoreAddress,
        key: CoreH256,
    ) -> Result<CoreU256, DatabaseError> {
        let Some(storage) = self.storage.get(&address) else {
            return Ok(CoreU256::default());
        };
        Ok(*storage.get(&key).unwrap_or(&CoreU256::default()))
    }

    fn get_chain_config(&self) -> ethrex_common::types::ChainConfig {
        self.get_chain_config()
    }

    fn get_account_info_by_hash(
        &self,
        _block_hash: ethrex_common::types::BlockHash,
        address: CoreAddress,
    ) -> Result<Option<ethrex_common::types::AccountInfo>, DatabaseError> {
        Ok(self.accounts.get(&address).cloned())
    }

    fn get_account_code(&self, code_hash: CoreH256) -> Result<Option<bytes::Bytes>, DatabaseError> {
        Ok(self.code.get(&code_hash).cloned())
    }
}<|MERGE_RESOLUTION|>--- conflicted
+++ resolved
@@ -34,16 +34,7 @@
         &self,
         address: CoreAddress,
     ) -> Result<ethrex_levm::AccountInfo, DatabaseError> {
-<<<<<<< HEAD
-        let acc_info = self
-            .store
-            .lock()
-            .map_err(|_| DatabaseError::Custom("Could not lock mutex".to_string()))?
-            .get_account_info(address)?;
-        self.accounts_accessed
-=======
         self.state_accessed
->>>>>>> 405498be
             .lock()
             .map_err(|_| DatabaseError::Custom("Could not lock mutex".to_string()))?
             .entry(address)
@@ -60,16 +51,7 @@
         address: CoreAddress,
         key: CoreH256,
     ) -> Result<CoreU256, DatabaseError> {
-<<<<<<< HEAD
-        let slot = self
-            .store
-            .lock()
-            .map_err(|_| DatabaseError::Custom("Could not lock mutex".to_string()))?
-            .get_storage_slot(address, key)?;
-        self.storage_accessed
-=======
         self.state_accessed
->>>>>>> 405498be
             .lock()
             .map_err(|_| DatabaseError::Custom("Could not lock mutex".to_string()))?
             .entry(address)
