--- conflicted
+++ resolved
@@ -102,15 +102,9 @@
 impl<T: VmDatabase> LevmDatabase for VmDbWrapper<T> {
     fn get_account(&self, address: CoreAddress) -> Result<Account, DatabaseError> {
         let acc_info = self
-<<<<<<< HEAD
             .0
             .get_account_info(address)
-            .unwrap_or(None)
-=======
-            .store
-            .get_account_info_by_hash(self.block_hash, address)
             .map_err(|e| DatabaseError::Custom(e.to_string()))?
->>>>>>> c716b18a
             .unwrap_or_default();
 
         let acc_code = self
