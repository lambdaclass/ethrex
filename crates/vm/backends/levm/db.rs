--- conflicted
+++ resolved
@@ -84,11 +84,6 @@
         };
         *storage.get(&key).unwrap_or(&CoreU256::default())
     }
-<<<<<<< HEAD
-
-    fn get_chain_config(&self) -> ethrex_common::types::ChainConfig {
-        self.chain_config
-    }
 }
 
 impl BlockLogger {
@@ -121,6 +116,4 @@
     fn get_storage_slot(&self, address: CoreAddress, key: CoreH256) -> CoreU256 {
         self.db.get_storage_slot(address, key)
     }
-=======
->>>>>>> c1de47a7
 }