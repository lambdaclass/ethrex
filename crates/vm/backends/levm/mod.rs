--- conflicted
+++ resolved
@@ -507,7 +507,6 @@
         }
     }
 
-<<<<<<< HEAD
     let deposit_contract_address = config.deposit_contract_address.ok_or(EvmError::Custom(
         "deposit_contract_address config is missing".to_string(),
     ))?;
@@ -520,15 +519,6 @@
             }
             None => Default::default(),
         };
-=======
-    let withdrawals_data: Vec<u8> = match LEVM::read_withdrawal_requests(header, store, cache) {
-        Some(report) => {
-            // the cache is updated inside the generic_system_call
-            report.output.into()
-        }
-        None => Default::default(),
-    };
->>>>>>> a07f74ff
 
     let consolidation_data: Vec<u8> =
         match LEVM::dequeue_consolidation_requests(header, store_wrapper, cache) {
