pub mod db;

use super::revm::db::get_potential_child_nodes;
use super::BlockExecutionResult;
use crate::backends::levm::db::DatabaseLogger;
use crate::constants::{
    BEACON_ROOTS_ADDRESS, CONSOLIDATION_REQUEST_PREDEPLOY_ADDRESS, HISTORY_STORAGE_ADDRESS,
    SYSTEM_ADDRESS, WITHDRAWAL_REQUEST_PREDEPLOY_ADDRESS,
};
use crate::{EvmError, ExecutionDB, ExecutionDBError, ExecutionResult, StoreWrapper};
use bytes::Bytes;
use ethrex_common::{
    types::{
        code_hash, requests::Requests, AccessList, AccountInfo, AuthorizationTuple, Block,
        BlockHeader, EIP1559Transaction, EIP7702Transaction, Fork, GenericTransaction, Receipt,
        Transaction, TxKind, Withdrawal, GWEI_TO_WEI, INITIAL_BASE_FEE,
    },
    Address, H256, U256,
};
use ethrex_levm::{
    errors::{ExecutionReport, TxResult, VMError},
    vm::{EVMConfig, GeneralizedDatabase, Substate, VM},
    Account, AccountInfo as LevmAccountInfo, Environment,
};
use ethrex_storage::error::StoreError;
use ethrex_storage::{hash_address, hash_key, AccountUpdate, Store};
use ethrex_trie::{NodeRLP, TrieError};
use std::cmp::min;
use std::collections::HashMap;
use std::sync::{Arc, Mutex};

// Export needed types
pub use ethrex_levm::db::CacheDB;
/// The struct implements the following functions:
/// [LEVM::execute_block]
/// [LEVM::execute_tx]
/// [LEVM::get_state_transitions]
/// [LEVM::process_withdrawals]
#[derive(Debug)]
pub struct LEVM;

impl LEVM {
    pub fn execute_block(
        block: &Block,
        db: &mut GeneralizedDatabase,
    ) -> Result<BlockExecutionResult, EvmError> {
        cfg_if::cfg_if! {
            if #[cfg(not(feature = "l2"))] {
                let chain_config = db.store.get_chain_config();
                let block_header = &block.header;
                let fork = chain_config.fork(block_header.timestamp);
                if block_header.parent_beacon_block_root.is_some() && fork >= Fork::Cancun {
                    Self::beacon_root_contract_call(block_header, db)?;
                }

                if fork >= Fork::Prague {
                    //eip 2935: stores parent block hash in system contract
                    Self::process_block_hash_history(block_header, db)?;
                }
            }
        }

        let mut receipts = Vec::new();
        let mut cumulative_gas_used = 0;

        for (tx, tx_sender) in block.body.get_transactions_with_sender() {
            let report =
                Self::execute_tx(tx, tx_sender, &block.header, db).map_err(EvmError::from)?;

            cumulative_gas_used += report.gas_used;
            let receipt = Receipt::new(
                tx.tx_type(),
                matches!(report.result.clone(), TxResult::Success),
                cumulative_gas_used,
                report.logs.clone(),
            );

            receipts.push(receipt);
        }

        if let Some(withdrawals) = &block.body.withdrawals {
            Self::process_withdrawals(db, withdrawals, block.header.parent_hash)?;
        }

        cfg_if::cfg_if! {
            if #[cfg(not(feature = "l2"))] {
                let requests = extract_all_requests_levm(&receipts, db, &block.header)?;
            } else {
                let requests = Default::default();
            }
        }

        Ok(BlockExecutionResult { receipts, requests })
    }

    pub fn execute_tx(
        // The transaction to execute.
        tx: &Transaction,
        // The transactions recovered address
        tx_sender: Address,
        // The block header for the current block.
        block_header: &BlockHeader,
        db: &mut GeneralizedDatabase,
    ) -> Result<ExecutionReport, EvmError> {
        let chain_config = db.store.get_chain_config();
        let gas_price: U256 = tx
            .effective_gas_price(block_header.base_fee_per_gas)
            .ok_or(VMError::InvalidTransaction)?
            .into();

        let config = EVMConfig::new_from_chain_config(&chain_config, block_header);
        let env = Environment {
            origin: tx_sender,
            refunded_gas: 0,
            gas_limit: tx.gas_limit(),
            config,
            block_number: block_header.number.into(),
            coinbase: block_header.coinbase,
            timestamp: block_header.timestamp.into(),
            prev_randao: Some(block_header.prev_randao),
            chain_id: chain_config.chain_id.into(),
            base_fee_per_gas: block_header.base_fee_per_gas.unwrap_or_default().into(),
            gas_price,
            block_excess_blob_gas: block_header.excess_blob_gas.map(U256::from),
            block_blob_gas_used: block_header.blob_gas_used.map(U256::from),
            tx_blob_hashes: tx.blob_versioned_hashes(),
            tx_max_priority_fee_per_gas: tx.max_priority_fee().map(U256::from),
            tx_max_fee_per_gas: tx.max_fee_per_gas().map(U256::from),
            tx_max_fee_per_blob_gas: tx.max_fee_per_blob_gas().map(U256::from),
            tx_nonce: tx.nonce(),
            block_gas_limit: block_header.gas_limit,
            transient_storage: HashMap::new(),
            difficulty: block_header.difficulty,
        };

        let mut vm = VM::new(env, db, tx)?;

        vm.execute().map_err(VMError::into)
    }
    pub fn simulate_tx_from_generic(
        // The transaction to execute.
        tx: &GenericTransaction,
        // The block header for the current block.
        block_header: &BlockHeader,
        db: &mut GeneralizedDatabase,
    ) -> Result<ExecutionResult, EvmError> {
        let mut env = env_from_generic(tx, block_header, db)?;

        env.block_gas_limit = u64::MAX; // disable block gas limit

        adjust_disabled_base_fee(&mut env);

        let mut vm = vm_from_generic(tx, env, db)?;

        vm.execute()
            .map(|value| value.into())
            .map_err(VMError::into)
    }

    pub fn get_state_transitions(
        db: &mut GeneralizedDatabase,
        fork: Fork,
    ) -> Result<Vec<AccountUpdate>, EvmError> {
        let mut account_updates: Vec<AccountUpdate> = vec![];
        for (address, new_state_account) in db.cache.drain() {
            let initial_state_account = db.store.get_account_info(address)?;
            let account_existed = db.store.account_exists(address);

            let mut acc_info_updated = false;
            let mut storage_updated = false;

            // 1. Account Info has been updated if balance, nonce or bytecode changed.
            if initial_state_account.balance != new_state_account.info.balance {
                acc_info_updated = true;
            }

            if initial_state_account.nonce != new_state_account.info.nonce {
                acc_info_updated = true;
            }

            let new_state_code_hash = code_hash(&new_state_account.info.bytecode);
            let code = if initial_state_account.bytecode_hash() != new_state_code_hash {
                acc_info_updated = true;
                Some(new_state_account.info.bytecode.clone())
            } else {
                None
            };

            // 2. Storage has been updated if the current value is different from the one before execution.
            let mut added_storage = HashMap::new();
            for (key, storage_slot) in &new_state_account.storage {
                let storage_before_block = db.store.get_storage_slot(address, *key)?;
                if storage_slot.current_value != storage_before_block {
                    added_storage.insert(*key, storage_slot.current_value);
                    storage_updated = true;
                }
            }

            let info = if acc_info_updated {
                Some(AccountInfo {
                    code_hash: new_state_code_hash,
                    balance: new_state_account.info.balance,
                    nonce: new_state_account.info.nonce,
                })
            } else {
                None
            };

            let mut removed = !initial_state_account.is_empty() && new_state_account.is_empty();

            // https://eips.ethereum.org/EIPS/eip-161
            if fork >= Fork::SpuriousDragon {
                // "No account may change state from non-existent to existent-but-_empty_. If an operation would do this, the account SHALL instead remain non-existent."
                if !account_existed && new_state_account.is_empty() {
                    continue;
                }

                // "At the end of the transaction, any account touched by the execution of that transaction which is now empty SHALL instead become non-existent (i.e. deleted)."
                // Note: An account can be empty but still exist in the trie (if that's the case we remove it)
                if new_state_account.is_empty() {
                    removed = true;
                }
            }

            if !removed && !acc_info_updated && !storage_updated {
                // Account hasn't been updated
                continue;
            }

            let account_update = AccountUpdate {
                address,
                removed,
                info,
                code,
                added_storage,
            };

            account_updates.push(account_update);
        }
        Ok(account_updates)
    }

    pub fn process_withdrawals(
        db: &mut GeneralizedDatabase,
        withdrawals: &[Withdrawal],
        parent_hash: H256,
    ) -> Result<(), ethrex_storage::error::StoreError> {
        // For every withdrawal we increment the target account's balance
        for (address, increment) in withdrawals
            .iter()
            .filter(|withdrawal| withdrawal.amount > 0)
            .map(|w| (w.address, u128::from(w.amount) * u128::from(GWEI_TO_WEI)))
        {
            // We check if it was in block_cache, if not, we get it from DB.
            let mut account = db.cache.get(&address).cloned().unwrap_or({
                let acc_info = db
                    .store
                    .get_account_info_by_hash(parent_hash, address)
                    .map_err(|e| StoreError::Custom(e.to_string()))?
                    .unwrap_or_default();
                let acc_code = db
                    .store
                    .get_account_code(acc_info.code_hash)
                    .map_err(|e| StoreError::Custom(e.to_string()))?
                    .unwrap_or_default();

                Account {
                    info: LevmAccountInfo {
                        balance: acc_info.balance,
                        bytecode: acc_code,
                        nonce: acc_info.nonce,
                    },
                    // This is the added_storage for the withdrawal.
                    // If not involved in the TX, there won't be any updates in the storage
                    storage: HashMap::new(),
                }
            });

            account.info.balance += increment.into();
            db.cache.insert(address, account);
        }
        Ok(())
    }

    // SYSTEM CONTRACTS
    pub fn beacon_root_contract_call(
        block_header: &BlockHeader,
        db: &mut GeneralizedDatabase,
    ) -> Result<(), EvmError> {
        let beacon_root = match block_header.parent_beacon_block_root {
            None => {
                return Err(EvmError::Header(
                    "parent_beacon_block_root field is missing".to_string(),
                ))
            }
            Some(beacon_root) => beacon_root,
        };

        generic_system_contract_levm(
            block_header,
            Bytes::copy_from_slice(beacon_root.as_bytes()),
            db,
            *BEACON_ROOTS_ADDRESS,
            *SYSTEM_ADDRESS,
        )?;
        Ok(())
    }

    pub fn process_block_hash_history(
        block_header: &BlockHeader,
        db: &mut GeneralizedDatabase,
    ) -> Result<(), EvmError> {
        generic_system_contract_levm(
            block_header,
            Bytes::copy_from_slice(block_header.parent_hash.as_bytes()),
            db,
            *HISTORY_STORAGE_ADDRESS,
            *SYSTEM_ADDRESS,
        )?;
        Ok(())
    }
    pub(crate) fn read_withdrawal_requests(
        block_header: &BlockHeader,
        db: &mut GeneralizedDatabase,
    ) -> Option<ExecutionReport> {
        let report = generic_system_contract_levm(
            block_header,
            Bytes::new(),
            db,
            *WITHDRAWAL_REQUEST_PREDEPLOY_ADDRESS,
            *SYSTEM_ADDRESS,
        )
        .ok()?;

        match report.result {
            TxResult::Success => Some(report),
            _ => None,
        }
    }
    pub(crate) fn dequeue_consolidation_requests(
        block_header: &BlockHeader,
        db: &mut GeneralizedDatabase,
    ) -> Option<ExecutionReport> {
        let report = generic_system_contract_levm(
            block_header,
            Bytes::new(),
            db,
            *CONSOLIDATION_REQUEST_PREDEPLOY_ADDRESS,
            *SYSTEM_ADDRESS,
        )
        .ok()?;

        match report.result {
            TxResult::Success => Some(report),
            _ => None,
        }
    }

    pub fn create_access_list(
        mut tx: GenericTransaction,
        header: &BlockHeader,
        db: &mut GeneralizedDatabase,
    ) -> Result<(ExecutionResult, AccessList), VMError> {
        let mut env = env_from_generic(&tx, header, db)?;

        adjust_disabled_base_fee(&mut env);

        let mut vm = vm_from_generic(&tx, env.clone(), db)?;

        vm.stateless_execute()?;
        let access_list = build_access_list(&vm.accrued_substate);

        // Execute the tx again, now with the created access list.
        tx.access_list = access_list.iter().map(|item| item.into()).collect();
        let mut vm = vm_from_generic(&tx, env.clone(), db)?;

        let report = vm.stateless_execute()?;

        Ok((report.into(), access_list))
    }

    pub async fn to_execution_db(
        blocks: &[Block],
        store: &Store,
    ) -> Result<ExecutionDB, ExecutionDBError> {
        let chain_config = store.get_chain_config()?;
<<<<<<< HEAD
        let Some(first_block_parent_hash) = blocks.first().map(|e| e.header.parent_hash) else {
            return Err(ExecutionDBError::Custom("Unable to get first block".into()));
        };
        let Some(last_block) = blocks.last() else {
            return Err(ExecutionDBError::Custom("Unable to get last block".into()));
        };
=======
        let fork = chain_config.fork(block.header.timestamp);
>>>>>>> 5a7d7591

        let logger = Arc::new(DatabaseLogger::new(Arc::new(Mutex::new(Box::new(
            StoreWrapper {
                store: store.clone(),
                block_hash: first_block_parent_hash,
            },
        )))));

        let mut execution_updates: HashMap<Address, AccountUpdate> = HashMap::new();
        for block in blocks {
            let mut db = GeneralizedDatabase::new(logger.clone(), CacheDB::new());
            // pre-execute and get all state changes
            let account_updates = Self::execute_block(block, &mut db)
                .map_err(Box::new)?
                .account_updates;
            for update in account_updates {
                execution_updates
                    .entry(update.address)
                    .and_modify(|existing| existing.merge(update.clone()))
                    .or_insert(update);
            }

<<<<<<< HEAD
            // Update de block_hash for the next execution.
            let new_store = StoreWrapper {
                store: store.clone(),
                block_hash: block.hash(),
            };

            // Replace the store
            *logger.store.lock().unwrap() = Box::new(new_store);
        }
=======
        // pre-execute and get all state changes
        let _ = Self::execute_block(block, &mut db);
        let execution_updates = Self::get_state_transitions(&mut db, fork).map_err(Box::new)?;
>>>>>>> 5a7d7591

        // index accessed account addresses and storage keys
        let state_accessed = logger
            .state_accessed
            .lock()
            .map_err(|_| {
                ExecutionDBError::Store(StoreError::Custom("Could not lock mutex".to_string()))
            })?
            .clone();

        // fetch all read/written accounts from store
        let accounts = state_accessed
            .keys()
            .chain(execution_updates.keys())
            .filter_map(|address| {
                store
                    .get_account_info_by_hash(first_block_parent_hash, *address)
                    .transpose()
                    .map(|account| Ok((*address, account?)))
            })
            .collect::<Result<HashMap<_, _>, ExecutionDBError>>()?;

        // fetch all read/written code from store
        let code_accessed = logger
            .code_accessed
            .lock()
            .map_err(|_| {
                ExecutionDBError::Store(StoreError::Custom("Could not lock mutex".to_string()))
            })?
            .clone();
        let code = accounts
            .values()
            .map(|account| account.code_hash)
            .chain(code_accessed.into_iter())
            .filter_map(|hash| {
                store
                    .get_account_code(hash)
                    .transpose()
                    .map(|account| Ok((hash, account?)))
            })
            .collect::<Result<HashMap<_, _>, ExecutionDBError>>()?;

        // fetch all read/written storage from store
        let added_storage = execution_updates.iter().filter_map(|(address, update)| {
            if !update.added_storage.is_empty() {
                let keys = update.added_storage.keys().cloned().collect::<Vec<_>>();
                Some((*address, keys))
            } else {
                None
            }
        });
        let storage = state_accessed
            .clone()
            .into_iter()
            .chain(added_storage)
            .map(|(address, keys)| {
                let keys: Result<HashMap<_, _>, ExecutionDBError> = keys
                    .iter()
                    .filter_map(|key| {
                        store
                            .get_storage_at_hash(first_block_parent_hash, address, *key)
                            .transpose()
                            .map(|value| Ok((*key, value?)))
                    })
                    .collect();
                Ok((address, keys?))
            })
            .collect::<Result<HashMap<_, _>, ExecutionDBError>>()?;

        let block_hashes = logger
            .block_hashes_accessed
            .lock()
            .map_err(|_| {
                ExecutionDBError::Store(StoreError::Custom("Could not lock mutex".to_string()))
            })?
            .clone()
            .into_iter()
            .map(|(num, hash)| (num, H256::from(hash.0)))
            .collect();

        // get account proofs
        let state_trie = store
            .state_trie(last_block.hash())?
            .ok_or(ExecutionDBError::NewMissingStateTrie(last_block.hash()))?;
        let parent_state_trie = store.state_trie(first_block_parent_hash)?.ok_or(
            ExecutionDBError::NewMissingStateTrie(first_block_parent_hash),
        )?;
        let hashed_addresses: Vec<_> = state_accessed.keys().map(hash_address).collect();
        let initial_state_proofs = parent_state_trie.get_proofs(&hashed_addresses)?;
        let final_state_proofs: Vec<_> = hashed_addresses
            .iter()
            .map(|hashed_address| Ok((hashed_address, state_trie.get_proof(hashed_address)?)))
            .collect::<Result<_, TrieError>>()?;
        let potential_account_child_nodes = final_state_proofs
            .iter()
            .filter_map(|(hashed_address, proof)| get_potential_child_nodes(proof, hashed_address))
            .flat_map(|nodes| nodes.into_iter().map(|node| node.encode_raw()))
            .collect();
        let state_proofs = (
            initial_state_proofs.0,
            [initial_state_proofs.1, potential_account_child_nodes].concat(),
        );

        // get storage proofs
        let mut storage_proofs = HashMap::new();
        let mut final_storage_proofs = HashMap::new();
        for (address, storage_keys) in state_accessed {
            let Some(parent_storage_trie) = store.storage_trie(first_block_parent_hash, address)?
            else {
                // the storage of this account was empty or the account is newly created, either
                // way the storage trie was initially empty so there aren't any proofs to add.
                continue;
            };
            let storage_trie = store.storage_trie(last_block.hash(), address)?.ok_or(
                ExecutionDBError::NewMissingStorageTrie(last_block.hash(), address),
            )?;
            let paths = storage_keys.iter().map(hash_key).collect::<Vec<_>>();

            let initial_proofs = parent_storage_trie.get_proofs(&paths)?;
            let final_proofs: Vec<(_, Vec<_>)> = storage_keys
                .iter()
                .map(|key| {
                    let hashed_key = hash_key(key);
                    let proof = storage_trie.get_proof(&hashed_key)?;
                    Ok((hashed_key, proof))
                })
                .collect::<Result<_, TrieError>>()?;

            let potential_child_nodes: Vec<NodeRLP> = final_proofs
                .iter()
                .filter_map(|(hashed_key, proof)| get_potential_child_nodes(proof, hashed_key))
                .flat_map(|nodes| nodes.into_iter().map(|node| node.encode_raw()))
                .collect();
            let proofs = (
                initial_proofs.0,
                [initial_proofs.1, potential_child_nodes].concat(),
            );

            storage_proofs.insert(address, proofs);
            final_storage_proofs.insert(address, final_proofs);
        }

        Ok(ExecutionDB {
            accounts,
            code,
            storage,
            block_hashes,
            chain_config,
            state_proofs,
            storage_proofs,
        })
    }
}

pub fn generic_system_contract_levm(
    block_header: &BlockHeader,
    calldata: Bytes,
    db: &mut GeneralizedDatabase,
    contract_address: Address,
    system_address: Address,
) -> Result<ExecutionReport, EvmError> {
    let chain_config = db.store.get_chain_config();
    let config = EVMConfig::new_from_chain_config(&chain_config, block_header);
    let system_account_backup = db.cache.get(&system_address).cloned();
    let coinbase_backup = db.cache.get(&block_header.coinbase).cloned();
    let env = Environment {
        origin: system_address,
        gas_limit: 30_000_000,
        block_number: block_header.number.into(),
        coinbase: block_header.coinbase,
        timestamp: block_header.timestamp.into(),
        prev_randao: Some(block_header.prev_randao),
        base_fee_per_gas: U256::zero(),
        gas_price: U256::zero(),
        block_excess_blob_gas: block_header.excess_blob_gas.map(U256::from),
        block_blob_gas_used: block_header.blob_gas_used.map(U256::from),
        block_gas_limit: 30_000_000,
        transient_storage: HashMap::new(),
        config,
        ..Default::default()
    };

    let tx = &Transaction::EIP1559Transaction(EIP1559Transaction {
        to: TxKind::Call(contract_address),
        value: U256::zero(),
        data: calldata,
        ..Default::default()
    });
    let mut vm = VM::new(env, db, tx).map_err(EvmError::from)?;

    let report = vm.execute().map_err(EvmError::from)?;

    if let Some(system_account) = system_account_backup {
        db.cache.insert(system_address, system_account);
    } else {
        // If the system account was not in the cache, we need to remove it
        db.cache.remove(&system_address);
    }

    if let Some(coinbase_account) = coinbase_backup {
        db.cache.insert(block_header.coinbase, coinbase_account);
    } else {
        // If the coinbase account was not in the cache, we need to remove it
        db.cache.remove(&block_header.coinbase);
    }

    Ok(report)
}

#[allow(unreachable_code)]
#[allow(unused_variables)]
pub fn extract_all_requests_levm(
    receipts: &[Receipt],
    db: &mut GeneralizedDatabase,
    header: &BlockHeader,
) -> Result<Vec<Requests>, EvmError> {
    let chain_config = db.store.get_chain_config();
    let fork = chain_config.fork(header.timestamp);

    if fork < Fork::Prague {
        return Ok(Default::default());
    }

    cfg_if::cfg_if! {
        if #[cfg(feature = "l2")] {
            return Ok(Default::default());
        }
    }

    let withdrawals_data: Vec<u8> = match LEVM::read_withdrawal_requests(header, db) {
        Some(report) => {
            // the cache is updated inside the generic_system_call
            report.output.into()
        }
        None => Default::default(),
    };

    let consolidation_data: Vec<u8> = match LEVM::dequeue_consolidation_requests(header, db) {
        Some(report) => {
            // the cache is updated inside the generic_system_call
            report.output.into()
        }
        None => Default::default(),
    };

    let deposits = Requests::from_deposit_receipts(chain_config.deposit_contract_address, receipts);
    let withdrawals = Requests::from_withdrawals_data(withdrawals_data);
    let consolidation = Requests::from_consolidation_data(consolidation_data);

    Ok(vec![deposits, withdrawals, consolidation])
}

/// Calculating gas_price according to EIP-1559 rules
/// See https://github.com/ethereum/go-ethereum/blob/7ee9a6e89f59cee21b5852f5f6ffa2bcfc05a25f/internal/ethapi/transaction_args.go#L430
pub fn calculate_gas_price(tx: &GenericTransaction, basefee: u64) -> U256 {
    if tx.gas_price != 0 {
        // Legacy gas field was specified, use it
        tx.gas_price.into()
    } else {
        // Backfill the legacy gas price for EVM execution, (zero if max_fee_per_gas is zero)
        min(
            tx.max_priority_fee_per_gas.unwrap_or(0) + basefee,
            tx.max_fee_per_gas.unwrap_or(0),
        )
        .into()
    }
}

/// When basefee tracking is disabled  (ie. env.disable_base_fee = true; env.disable_block_gas_limit = true;)
/// and no gas prices were specified, lower the basefee to 0 to avoid breaking EVM invariants (basefee < feecap)
/// See https://github.com/ethereum/go-ethereum/blob/00294e9d28151122e955c7db4344f06724295ec5/core/vm/evm.go#L137
fn adjust_disabled_base_fee(env: &mut Environment) {
    if env.gas_price == U256::zero() {
        env.base_fee_per_gas = U256::zero();
    }
    if env
        .tx_max_fee_per_blob_gas
        .is_some_and(|v| v == U256::zero())
    {
        env.block_excess_blob_gas = None;
    }
}

pub fn build_access_list(substate: &Substate) -> AccessList {
    let access_list: AccessList = substate
        .touched_storage_slots
        .iter()
        .map(|(address, slots)| (*address, slots.iter().cloned().collect::<Vec<H256>>()))
        .collect();

    access_list
}

fn env_from_generic(
    tx: &GenericTransaction,
    header: &BlockHeader,
    db: &GeneralizedDatabase,
) -> Result<Environment, VMError> {
    let chain_config = db.store.get_chain_config();
    let gas_price = calculate_gas_price(tx, header.base_fee_per_gas.unwrap_or(INITIAL_BASE_FEE));
    let config = EVMConfig::new_from_chain_config(&chain_config, header);
    Ok(Environment {
        origin: tx.from.0.into(),
        refunded_gas: 0,
        gas_limit: tx.gas.unwrap_or(header.gas_limit), // Ensure tx doesn't fail due to gas limit
        config,
        block_number: header.number.into(),
        coinbase: header.coinbase,
        timestamp: header.timestamp.into(),
        prev_randao: Some(header.prev_randao),
        chain_id: chain_config.chain_id.into(),
        base_fee_per_gas: header.base_fee_per_gas.unwrap_or_default().into(),
        gas_price,
        block_excess_blob_gas: header.excess_blob_gas.map(U256::from),
        block_blob_gas_used: header.blob_gas_used.map(U256::from),
        tx_blob_hashes: tx.blob_versioned_hashes.clone(),
        tx_max_priority_fee_per_gas: tx.max_priority_fee_per_gas.map(U256::from),
        tx_max_fee_per_gas: tx.max_fee_per_gas.map(U256::from),
        tx_max_fee_per_blob_gas: tx.max_fee_per_blob_gas,
        tx_nonce: tx.nonce.unwrap_or_default(),
        block_gas_limit: header.gas_limit,
        transient_storage: HashMap::new(),
        difficulty: header.difficulty,
    })
}

fn vm_from_generic<'a>(
    tx: &GenericTransaction,
    env: Environment,
    db: &'a mut GeneralizedDatabase,
) -> Result<VM<'a>, VMError> {
    let tx = match &tx.authorization_list {
        Some(authorization_list) => Transaction::EIP7702Transaction(EIP7702Transaction {
            to: match tx.to {
                TxKind::Call(to) => to,
                TxKind::Create => return Err(VMError::InvalidTransaction),
            },
            value: tx.value,
            data: tx.input.clone(),
            access_list: tx
                .access_list
                .iter()
                .map(|list| (list.address, list.storage_keys.clone()))
                .collect(),
            authorization_list: authorization_list
                .iter()
                .map(|auth| Into::<AuthorizationTuple>::into(auth.clone()))
                .collect(),
            ..Default::default()
        }),
        None => Transaction::EIP1559Transaction(EIP1559Transaction {
            to: tx.to.clone(),
            value: tx.value,
            data: tx.input.clone(),
            access_list: tx
                .access_list
                .iter()
                .map(|list| (list.address, list.storage_keys.clone()))
                .collect(),
            ..Default::default()
        }),
    };
    VM::new(env, db, &tx)
}<|MERGE_RESOLUTION|>--- conflicted
+++ resolved
@@ -384,16 +384,12 @@
         store: &Store,
     ) -> Result<ExecutionDB, ExecutionDBError> {
         let chain_config = store.get_chain_config()?;
-<<<<<<< HEAD
         let Some(first_block_parent_hash) = blocks.first().map(|e| e.header.parent_hash) else {
             return Err(ExecutionDBError::Custom("Unable to get first block".into()));
         };
         let Some(last_block) = blocks.last() else {
             return Err(ExecutionDBError::Custom("Unable to get last block".into()));
         };
-=======
-        let fork = chain_config.fork(block.header.timestamp);
->>>>>>> 5a7d7591
 
         let logger = Arc::new(DatabaseLogger::new(Arc::new(Mutex::new(Box::new(
             StoreWrapper {
@@ -404,11 +400,11 @@
 
         let mut execution_updates: HashMap<Address, AccountUpdate> = HashMap::new();
         for block in blocks {
+            let fork = chain_config.fork(block.header.timestamp);
             let mut db = GeneralizedDatabase::new(logger.clone(), CacheDB::new());
             // pre-execute and get all state changes
-            let account_updates = Self::execute_block(block, &mut db)
-                .map_err(Box::new)?
-                .account_updates;
+            let _ = Self::execute_block(block, &mut db);
+            let account_updates = Self::get_state_transitions(&mut db, fork).map_err(Box::new)?;
             for update in account_updates {
                 execution_updates
                     .entry(update.address)
@@ -416,7 +412,6 @@
                     .or_insert(update);
             }
 
-<<<<<<< HEAD
             // Update de block_hash for the next execution.
             let new_store = StoreWrapper {
                 store: store.clone(),
@@ -426,11 +421,6 @@
             // Replace the store
             *logger.store.lock().unwrap() = Box::new(new_store);
         }
-=======
-        // pre-execute and get all state changes
-        let _ = Self::execute_block(block, &mut db);
-        let execution_updates = Self::get_state_transitions(&mut db, fork).map_err(Box::new)?;
->>>>>>> 5a7d7591
 
         // index accessed account addresses and storage keys
         let state_accessed = logger
