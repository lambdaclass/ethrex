--- conflicted
+++ resolved
@@ -31,17 +31,14 @@
     vm::VM,
 };
 use std::cmp::min;
-<<<<<<< HEAD
+use std::sync::atomic::{AtomicUsize, Ordering};
+use std::sync::mpsc::Sender;
 // getFeeTokenRatio(address feeToken) external view override returns (uint256)
 const GET_FEE_TOKEN_RATIO_SELECTOR: [u8; 4] = [0xc6, 0xab, 0x85, 0xd8];
 pub const FEE_TOKEN_RATIO_ADDRESS: Address = H160([
     0x00, 0x00, 0x00, 0x00, 0x00, 0x00, 0x00, 0x00, 0x00, 0x00, 0x00, 0x00, 0x00, 0x00, 0x00, 0x00,
     0x00, 0x00, 0xff, 0xfb,
 ]);
-=======
-use std::sync::atomic::{AtomicUsize, Ordering};
-use std::sync::mpsc::Sender;
->>>>>>> 28f5d6f1
 
 /// The struct implements the following functions:
 /// [LEVM::execute_block]
