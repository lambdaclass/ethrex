--- conflicted
+++ resolved
@@ -253,19 +253,11 @@
                 let mut account = db
                     .store
                     .get_account(address)
-<<<<<<< HEAD
                     .map_err(|e| EvmError::DB(e.to_string()))?
-            });
-
-            account.info.balance += increment.into();
-            db.cache.insert(address, account);
-=======
-                    .map_err(|e| StoreError::Custom(e.to_string()))?
                     .clone();
                 account.info.balance += increment.into();
                 db.cache.insert(address, account);
             }
->>>>>>> 17429160
         }
         Ok(())
     }
