--- conflicted
+++ resolved
@@ -514,14 +514,6 @@
 fn adjust_disabled_base_fee(env: &mut Environment) {
     if env.gas_price == U256::zero() {
         env.base_fee_per_gas = U256::zero();
-<<<<<<< HEAD
-        if let VMType::L2(fee_config) = vm_type {
-            // Don't deduct any fees if no gas price was specified
-            fee_config.operator_fee_config = None;
-            fee_config.l1_fee_config = None;
-        }
-=======
->>>>>>> 15769333
     }
     if env
         .tx_max_fee_per_blob_gas
@@ -531,14 +523,15 @@
     }
 }
 
-/// When operator fee is disabled (ie. env.gas_price = 0), set operator fee to None to avoid breaking EVM invariants.
-fn adjust_disabled_operator_fee(env: &Environment, vm_type: VMType) -> VMType {
+/// When l2 fees are disabled (ie. env.gas_price = 0), set fee configs to None to avoid breaking failing fee deductions
+fn adjust_disabled_l2_fees(env: &Environment, vm_type: VMType) -> VMType {
     if env.gas_price == U256::zero()
         && let VMType::L2(fee_config) = vm_type
     {
-        // Don't deduct operator fee if no gas price is set
+        // Don't deduct fees if no gas price is set
         return VMType::L2(FeeConfig {
             operator_fee_config: None,
+            l1_fee_config: None,
             ..fee_config
         });
     }
@@ -617,6 +610,6 @@
             ..Default::default()
         }),
     };
-    let vm_type = adjust_disabled_operator_fee(&env, vm_type);
+    let vm_type = adjust_disabled_l2_fees(&env, vm_type);
     VM::new(env, db, &tx, LevmCallTracer::disabled(), vm_type)
 }