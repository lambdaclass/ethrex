pub mod db;

use super::revm::db::get_potential_child_nodes;
use super::BlockExecutionResult;
use crate::backends::levm::db::DatabaseLogger;
use crate::constants::{
    BEACON_ROOTS_ADDRESS, CONSOLIDATION_REQUEST_PREDEPLOY_ADDRESS, HISTORY_STORAGE_ADDRESS,
    SYSTEM_ADDRESS, WITHDRAWAL_REQUEST_PREDEPLOY_ADDRESS,
};
use crate::db::DynVmDatabase;
use crate::{EvmError, ExecutionResult, ProverDB, ProverDBError, StoreVmDatabase};
use bytes::Bytes;
use ethrex_common::{
    types::{
        requests::Requests, AccessList, AuthorizationTuple, Block, BlockHeader, EIP1559Transaction,
        EIP7702Transaction, Fork, GenericTransaction, Receipt, Transaction, TxKind, Withdrawal,
        GWEI_TO_WEI, INITIAL_BASE_FEE,
    },
    Address, H256, U256,
};
use ethrex_levm::constants::{SYS_CALL_GAS_LIMIT, TX_BASE_COST};
use ethrex_levm::db::gen_db::GeneralizedDatabase;
use ethrex_levm::errors::TxValidationError;
use ethrex_levm::EVMConfig;
use ethrex_levm::{
    errors::{ExecutionReport, TxResult, VMError},
    vm::{Substate, VM},
    Environment,
};
use ethrex_storage::{hash_address, hash_key, AccountUpdate, Store};
use ethrex_trie::{NodeRLP, TrieError};
use std::cmp::min;
use std::collections::HashMap;
use std::sync::{Arc, Mutex};

// Export needed types
pub use ethrex_levm::db::CacheDB;
/// The struct implements the following functions:
/// [LEVM::execute_block]
/// [LEVM::execute_tx]
/// [LEVM::get_state_transitions]
/// [LEVM::process_withdrawals]
#[derive(Debug)]
pub struct LEVM;

impl LEVM {
    pub fn execute_block(
        block: &Block,
        db: &mut GeneralizedDatabase,
    ) -> Result<BlockExecutionResult, EvmError> {
        cfg_if::cfg_if! {
            if #[cfg(not(feature = "l2"))] {
                let chain_config = db.store.get_chain_config();
                let block_header = &block.header;
                let fork = chain_config.fork(block_header.timestamp);
                if block_header.parent_beacon_block_root.is_some() && fork >= Fork::Cancun {
                    Self::beacon_root_contract_call(block_header, db)?;
                }

                if fork >= Fork::Prague {
                    //eip 2935: stores parent block hash in system contract
                    Self::process_block_hash_history(block_header, db)?;
                }
            }
        }

        let mut receipts = Vec::new();
        let mut cumulative_gas_used = 0;

        for (tx, tx_sender) in block.body.get_transactions_with_sender() {
            let report =
                Self::execute_tx(tx, tx_sender, &block.header, db).map_err(EvmError::from)?;

            cumulative_gas_used += report.gas_used;
            let receipt = Receipt::new(
                tx.tx_type(),
                matches!(report.result.clone(), TxResult::Success),
                cumulative_gas_used,
                report.logs.clone(),
            );

            receipts.push(receipt);
        }

        if let Some(withdrawals) = &block.body.withdrawals {
            Self::process_withdrawals(db, withdrawals)?;
        }

        cfg_if::cfg_if! {
            if #[cfg(not(feature = "l2"))] {
                let requests = extract_all_requests_levm(&receipts, db, &block.header)?;
            } else {
                let requests = Default::default();
            }
        }

        Ok(BlockExecutionResult { receipts, requests })
    }

    pub fn execute_tx(
        // The transaction to execute.
        tx: &Transaction,
        // The transactions recovered address
        tx_sender: Address,
        // The block header for the current block.
        block_header: &BlockHeader,
        db: &mut GeneralizedDatabase,
    ) -> Result<ExecutionReport, EvmError> {
        let chain_config = db.store.get_chain_config();
        let gas_price: U256 = tx
            .effective_gas_price(block_header.base_fee_per_gas)
            .ok_or(VMError::TxValidation(
                TxValidationError::InsufficientMaxFeePerGas,
            ))?
            .into();

        let config = EVMConfig::new_from_chain_config(&chain_config, block_header);
        let env = Environment {
            origin: tx_sender,
            gas_limit: tx.gas_limit(),
            config,
            block_number: block_header.number.into(),
            coinbase: block_header.coinbase,
            timestamp: block_header.timestamp.into(),
            prev_randao: Some(block_header.prev_randao),
            chain_id: chain_config.chain_id.into(),
            base_fee_per_gas: block_header.base_fee_per_gas.unwrap_or_default().into(),
            gas_price,
            block_excess_blob_gas: block_header.excess_blob_gas.map(U256::from),
            block_blob_gas_used: block_header.blob_gas_used.map(U256::from),
            tx_blob_hashes: tx.blob_versioned_hashes(),
            tx_max_priority_fee_per_gas: tx.max_priority_fee().map(U256::from),
            tx_max_fee_per_gas: tx.max_fee_per_gas().map(U256::from),
            tx_max_fee_per_blob_gas: tx.max_fee_per_blob_gas().map(U256::from),
            tx_nonce: tx.nonce(),
            block_gas_limit: block_header.gas_limit,
            difficulty: block_header.difficulty,
            is_privileged: matches!(tx, Transaction::PrivilegedL2Transaction(_)),
        };

        let mut vm = VM::new(env, db, tx);

        vm.execute().map_err(VMError::into)
    }
    pub fn simulate_tx_from_generic(
        // The transaction to execute.
        tx: &GenericTransaction,
        // The block header for the current block.
        block_header: &BlockHeader,
        db: &mut GeneralizedDatabase,
    ) -> Result<ExecutionResult, EvmError> {
        let mut env = env_from_generic(tx, block_header, db)?;

        env.block_gas_limit = u64::MAX; // disable block gas limit

        adjust_disabled_base_fee(&mut env);

        let mut vm = vm_from_generic(tx, env, db)?;

        vm.execute()
            .map(|value| value.into())
            .map_err(VMError::into)
    }

    pub fn get_state_transitions(
        db: &mut GeneralizedDatabase,
    ) -> Result<Vec<AccountUpdate>, EvmError> {
        let mut account_updates: Vec<AccountUpdate> = vec![];
        for (address, new_state_account) in db.cache.iter() {
            // In case the account is not in immutable_cache (rare) we search for it in the actual database.
            let initial_state_account =
                db.immutable_cache
                    .get(address)
                    .ok_or(EvmError::Custom(format!(
                        "Failed to get account {address} from immutable cache",
                    )))?;

            let mut acc_info_updated = false;
            let mut storage_updated = false;

            // 1. Account Info has been updated if balance, nonce or bytecode changed.
            if initial_state_account.info.balance != new_state_account.info.balance {
                acc_info_updated = true;
            }

            if initial_state_account.info.nonce != new_state_account.info.nonce {
                acc_info_updated = true;
            }

            let code = if initial_state_account.info.code_hash != new_state_account.info.code_hash {
                acc_info_updated = true;
                Some(new_state_account.code.clone())
            } else {
                None
            };

            // 2. Storage has been updated if the current value is different from the one before execution.
            let mut added_storage = HashMap::new();

            for (key, new_value) in &new_state_account.storage {
                let old_value = initial_state_account.storage.get(key).ok_or_else(|| { EvmError::Custom(format!("Failed to get old value from account's initial storage for address: {address}"))})?;

                if new_value != old_value {
                    added_storage.insert(*key, *new_value);
                    storage_updated = true;
                }
            }

            let info = if acc_info_updated {
                Some(new_state_account.info.clone())
            } else {
                None
            };

            // "At the end of the transaction, any account touched by the execution of that transaction which is now empty SHALL instead become non-existent (i.e. deleted)."
            let removed = new_state_account.is_empty();

            // https://eips.ethereum.org/EIPS/eip-161
            // If account is now empty and it didn't exist in the trie before, no need to make changes.
            // This check is necessary just in case we keep empty accounts in the trie. If we're sure we don't, this code can be removed.
            // `initial_state_account.is_empty()` check can be removed but I added it because it's short-circuiting, this way we don't hit the db very often.
            if removed && initial_state_account.is_empty() && !db.store.account_exists(*address) {
                continue;
            }

            if !removed && !acc_info_updated && !storage_updated {
                // Account hasn't been updated
                continue;
            }

            let account_update = AccountUpdate {
                address: *address,
                removed,
                info,
                code,
                added_storage,
            };

            account_updates.push(account_update);
        }
        db.cache.clear();
        db.immutable_cache.clear();
        Ok(account_updates)
    }

    pub fn process_withdrawals(
        db: &mut GeneralizedDatabase,
        withdrawals: &[Withdrawal],
    ) -> Result<(), EvmError> {
        // For every withdrawal we increment the target account's balance
        for (address, increment) in withdrawals
            .iter()
            .filter(|withdrawal| withdrawal.amount > 0)
            .map(|w| (w.address, u128::from(w.amount) * u128::from(GWEI_TO_WEI)))
        {
<<<<<<< HEAD
            let mut account = db.get_account(address).map_err(|_| {
                StoreError::Custom(format!("Withdrawal account {address} not found"))
            })?;

            account.info.balance += increment.into();
            db.cache.insert(address, account);
=======
            // We check if it was in block_cache, if not, we get it from DB.
            if let Some(account) = db.cache.get_mut(&address) {
                account.info.balance += increment.into();
            } else {
                let mut account = db
                    .store
                    .get_account(address)
                    .map_err(|e| EvmError::DB(e.to_string()))?
                    .clone();
                account.info.balance += increment.into();
                db.cache.insert(address, account);
            }
>>>>>>> 3e81f78f
        }
        Ok(())
    }

    // SYSTEM CONTRACTS
    pub fn beacon_root_contract_call(
        block_header: &BlockHeader,
        db: &mut GeneralizedDatabase,
    ) -> Result<(), EvmError> {
        let beacon_root = match block_header.parent_beacon_block_root {
            None => {
                return Err(EvmError::Header(
                    "parent_beacon_block_root field is missing".to_string(),
                ))
            }
            Some(beacon_root) => beacon_root,
        };

        generic_system_contract_levm(
            block_header,
            Bytes::copy_from_slice(beacon_root.as_bytes()),
            db,
            *BEACON_ROOTS_ADDRESS,
            *SYSTEM_ADDRESS,
        )?;
        Ok(())
    }

    pub fn process_block_hash_history(
        block_header: &BlockHeader,
        db: &mut GeneralizedDatabase,
    ) -> Result<(), EvmError> {
        generic_system_contract_levm(
            block_header,
            Bytes::copy_from_slice(block_header.parent_hash.as_bytes()),
            db,
            *HISTORY_STORAGE_ADDRESS,
            *SYSTEM_ADDRESS,
        )?;
        Ok(())
    }
    pub(crate) fn read_withdrawal_requests(
        block_header: &BlockHeader,
        db: &mut GeneralizedDatabase,
    ) -> Result<ExecutionReport, EvmError> {
        let report = generic_system_contract_levm(
            block_header,
            Bytes::new(),
            db,
            *WITHDRAWAL_REQUEST_PREDEPLOY_ADDRESS,
            *SYSTEM_ADDRESS,
        )?;

        // According to EIP-7002 we need to check if the WITHDRAWAL_REQUEST_PREDEPLOY_ADDRESS
        // has any code after being deployed. If not, the whole block becomes invalid.
        // https://github.com/ethereum/EIPs/blob/master/EIPS/eip-7002.md
        let account = db.get_account(*WITHDRAWAL_REQUEST_PREDEPLOY_ADDRESS)?;
        if !account.has_code() {
            return Err(EvmError::Custom("BlockException.SYSTEM_CONTRACT_EMPTY: WITHDRAWAL_REQUEST_PREDEPLOY_ADDRESS has no code after deployment".to_string()));
        }

        match report.result {
            TxResult::Success => Ok(report),
            // EIP-7002 specifies that a failed system call invalidates the entire block.
            TxResult::Revert(vm_error) => Err(EvmError::Custom(format!(
                "REVERT when reading withdrawal requests with error: {:?}. According to EIP-7002, the revert of this system call invalidates the block.",
                vm_error
            ))),
        }
    }
    pub(crate) fn dequeue_consolidation_requests(
        block_header: &BlockHeader,
        db: &mut GeneralizedDatabase,
    ) -> Result<ExecutionReport, EvmError> {
        let report = generic_system_contract_levm(
            block_header,
            Bytes::new(),
            db,
            *CONSOLIDATION_REQUEST_PREDEPLOY_ADDRESS,
            *SYSTEM_ADDRESS,
        )?;

        // According to EIP-7251 we need to check if the CONSOLIDATION_REQUEST_PREDEPLOY_ADDRESS
        // has any code after being deployed. If not, the whole block becomes invalid.
        // https://github.com/ethereum/EIPs/blob/master/EIPS/eip-7251.md
        let acc = db.get_account(*CONSOLIDATION_REQUEST_PREDEPLOY_ADDRESS)?;
        if !acc.has_code() {
            return Err(EvmError::Custom("BlockException.SYSTEM_CONTRACT_EMPTY: CONSOLIDATION_REQUEST_PREDEPLOY_ADDRESS has no code after deployment".to_string()));
        }

        match report.result {
            TxResult::Success => Ok(report),
            // EIP-7251 specifies that a failed system call invalidates the entire block.
            TxResult::Revert(vm_error) => Err(EvmError::Custom(format!(
                "REVERT when dequeuing consolidation requests with error: {:?}. According to EIP-7251, the revert of this system call invalidates the block.",
                vm_error
            ))),
        }
    }

    pub fn create_access_list(
        mut tx: GenericTransaction,
        header: &BlockHeader,
        db: &mut GeneralizedDatabase,
    ) -> Result<(ExecutionResult, AccessList), VMError> {
        let mut env = env_from_generic(&tx, header, db)?;

        adjust_disabled_base_fee(&mut env);

        let mut vm = vm_from_generic(&tx, env.clone(), db)?;

        vm.stateless_execute()?;
        let access_list = build_access_list(&vm.substate);

        // Execute the tx again, now with the created access list.
        tx.access_list = access_list.iter().map(|item| item.into()).collect();
        let mut vm = vm_from_generic(&tx, env.clone(), db)?;

        let report = vm.stateless_execute()?;

        Ok((report.into(), access_list))
    }

    pub async fn to_prover_db(blocks: &[Block], store: &Store) -> Result<ProverDB, ProverDBError> {
        let chain_config = store.get_chain_config()?;
        let Some(first_block_parent_hash) = blocks.first().map(|e| e.header.parent_hash) else {
            return Err(ProverDBError::Custom("Unable to get first block".into()));
        };
        let Some(last_block) = blocks.last() else {
            return Err(ProverDBError::Custom("Unable to get last block".into()));
        };

        let vm_db: DynVmDatabase =
            Box::new(StoreVmDatabase::new(store.clone(), first_block_parent_hash));

        let logger = Arc::new(DatabaseLogger::new(Arc::new(Mutex::new(Box::new(vm_db)))));

        let mut execution_updates: HashMap<Address, AccountUpdate> = HashMap::new();
        for block in blocks {
            let mut db = GeneralizedDatabase::new(logger.clone(), CacheDB::new());
            // pre-execute and get all state changes
            let _ = Self::execute_block(block, &mut db);
            let account_updates = Self::get_state_transitions(&mut db).map_err(Box::new)?;
            for update in account_updates {
                execution_updates
                    .entry(update.address)
                    .and_modify(|existing| existing.merge(update.clone()))
                    .or_insert(update);
            }

            // Update de block_hash for the next execution.
            let new_store: DynVmDatabase =
                Box::new(StoreVmDatabase::new(store.clone(), block.hash()));

            // Replace the store
            *logger.store.lock().unwrap() = Box::new(new_store);
        }

        // index accessed account addresses and storage keys
        let state_accessed = logger
            .state_accessed
            .lock()
            .map_err(|_| ProverDBError::Store("Could not lock mutex".to_string()))?
            .clone();

        // fetch all read/written accounts from store
        let accounts = state_accessed
            .keys()
            .chain(execution_updates.keys())
            .filter_map(|address| {
                store
                    .get_account_info_by_hash(first_block_parent_hash, *address)
                    .transpose()
                    .map(|account| Ok((*address, account?)))
            })
            .collect::<Result<HashMap<_, _>, ProverDBError>>()?;

        // fetch all read/written code from store
        let code_accessed = logger
            .code_accessed
            .lock()
            .map_err(|_| ProverDBError::Store("Could not lock mutex".to_string()))?
            .clone();
        let code = accounts
            .values()
            .map(|account| account.code_hash)
            .chain(code_accessed.into_iter())
            .filter_map(|hash| {
                store
                    .get_account_code(hash)
                    .transpose()
                    .map(|account| Ok((hash, account?)))
            })
            .collect::<Result<HashMap<_, _>, ProverDBError>>()?;

        // fetch all read/written storage from store
        let added_storage = execution_updates.iter().filter_map(|(address, update)| {
            if !update.added_storage.is_empty() {
                let keys = update.added_storage.keys().cloned().collect::<Vec<_>>();
                Some((*address, keys))
            } else {
                None
            }
        });
        let storage = state_accessed
            .clone()
            .into_iter()
            .chain(added_storage)
            .map(|(address, keys)| {
                let keys: Result<HashMap<_, _>, ProverDBError> = keys
                    .iter()
                    .filter_map(|key| {
                        store
                            .get_storage_at_hash(first_block_parent_hash, address, *key)
                            .transpose()
                            .map(|value| Ok((*key, value?)))
                    })
                    .collect();
                Ok((address, keys?))
            })
            .collect::<Result<HashMap<_, _>, ProverDBError>>()?;

        let block_hashes = logger
            .block_hashes_accessed
            .lock()
            .map_err(|_| ProverDBError::Store("Could not lock mutex".to_string()))?
            .clone()
            .into_iter()
            .map(|(num, hash)| (num, H256::from(hash.0)))
            .collect();

        // get account proofs
        let state_trie = store
            .state_trie(last_block.hash())?
            .ok_or(ProverDBError::NewMissingStateTrie(last_block.hash()))?;
        let parent_state_trie = store
            .state_trie(first_block_parent_hash)?
            .ok_or(ProverDBError::NewMissingStateTrie(first_block_parent_hash))?;
        let hashed_addresses: Vec<_> = state_accessed.keys().map(hash_address).collect();
        let initial_state_proofs = parent_state_trie.get_proofs(&hashed_addresses)?;
        let final_state_proofs: Vec<_> = hashed_addresses
            .iter()
            .map(|hashed_address| Ok((hashed_address, state_trie.get_proof(hashed_address)?)))
            .collect::<Result<_, TrieError>>()?;
        let potential_account_child_nodes = final_state_proofs
            .iter()
            .filter_map(|(hashed_address, proof)| get_potential_child_nodes(proof, hashed_address))
            .flat_map(|nodes| nodes.into_iter().map(|node| node.encode_raw()))
            .collect();
        let state_proofs = (
            initial_state_proofs.0,
            [initial_state_proofs.1, potential_account_child_nodes].concat(),
        );

        // get storage proofs
        let mut storage_proofs = HashMap::new();
        let mut final_storage_proofs = HashMap::new();
        for (address, storage_keys) in state_accessed {
            let Some(parent_storage_trie) = store.storage_trie(first_block_parent_hash, address)?
            else {
                // the storage of this account was empty or the account is newly created, either
                // way the storage trie was initially empty so there aren't any proofs to add.
                continue;
            };
            let storage_trie = store.storage_trie(last_block.hash(), address)?.ok_or(
                ProverDBError::NewMissingStorageTrie(last_block.hash(), address),
            )?;
            let paths = storage_keys.iter().map(hash_key).collect::<Vec<_>>();

            let initial_proofs = parent_storage_trie.get_proofs(&paths)?;
            let final_proofs: Vec<(_, Vec<_>)> = storage_keys
                .iter()
                .map(|key| {
                    let hashed_key = hash_key(key);
                    let proof = storage_trie.get_proof(&hashed_key)?;
                    Ok((hashed_key, proof))
                })
                .collect::<Result<_, TrieError>>()?;

            let potential_child_nodes: Vec<NodeRLP> = final_proofs
                .iter()
                .filter_map(|(hashed_key, proof)| get_potential_child_nodes(proof, hashed_key))
                .flat_map(|nodes| nodes.into_iter().map(|node| node.encode_raw()))
                .collect();
            let proofs = (
                initial_proofs.0,
                [initial_proofs.1, potential_child_nodes].concat(),
            );

            storage_proofs.insert(address, proofs);
            final_storage_proofs.insert(address, final_proofs);
        }

        Ok(ProverDB {
            accounts,
            code,
            storage,
            block_hashes,
            chain_config,
            state_proofs,
            storage_proofs,
        })
    }
}

pub fn generic_system_contract_levm(
    block_header: &BlockHeader,
    calldata: Bytes,
    db: &mut GeneralizedDatabase,
    contract_address: Address,
    system_address: Address,
) -> Result<ExecutionReport, EvmError> {
    let chain_config = db.store.get_chain_config();
    let config = EVMConfig::new_from_chain_config(&chain_config, block_header);
    let system_account_backup = db.cache.get(&system_address).cloned();
    let coinbase_backup = db.cache.get(&block_header.coinbase).cloned();
    let env = Environment {
        origin: system_address,
        // EIPs 2935, 4788, 7002 and 7251 dictate that the system calls have a gas limit of 30 million and they do not use intrinsic gas.
        // So we add the base cost that will be taken in the execution.
        gas_limit: SYS_CALL_GAS_LIMIT + TX_BASE_COST,
        block_number: block_header.number.into(),
        coinbase: block_header.coinbase,
        timestamp: block_header.timestamp.into(),
        prev_randao: Some(block_header.prev_randao),
        base_fee_per_gas: U256::zero(),
        gas_price: U256::zero(),
        block_excess_blob_gas: block_header.excess_blob_gas.map(U256::from),
        block_blob_gas_used: block_header.blob_gas_used.map(U256::from),
        block_gas_limit: u64::MAX, // System calls, have no constraint on the block's gas limit.
        config,
        ..Default::default()
    };

    let tx = &Transaction::EIP1559Transaction(EIP1559Transaction {
        to: TxKind::Call(contract_address),
        value: U256::zero(),
        data: calldata,
        ..Default::default()
    });
    let mut vm = VM::new(env, db, tx);

    let report = vm.execute().map_err(EvmError::from)?;

    if let Some(system_account) = system_account_backup {
        db.cache.insert(system_address, system_account);
    } else {
        // If the system account was not in the cache, we need to remove it
        db.cache.remove(&system_address);
    }

    if let Some(coinbase_account) = coinbase_backup {
        db.cache.insert(block_header.coinbase, coinbase_account);
    } else {
        // If the coinbase account was not in the cache, we need to remove it
        db.cache.remove(&block_header.coinbase);
    }

    Ok(report)
}

#[allow(unreachable_code)]
#[allow(unused_variables)]
pub fn extract_all_requests_levm(
    receipts: &[Receipt],
    db: &mut GeneralizedDatabase,
    header: &BlockHeader,
) -> Result<Vec<Requests>, EvmError> {
    let chain_config = db.store.get_chain_config();
    let fork = chain_config.fork(header.timestamp);

    if fork < Fork::Prague {
        return Ok(Default::default());
    }

    cfg_if::cfg_if! {
        if #[cfg(feature = "l2")] {
            return Ok(Default::default());
        }
    }

    let withdrawals_data: Vec<u8> = LEVM::read_withdrawal_requests(header, db)?.output.into();
    let consolidation_data: Vec<u8> = LEVM::dequeue_consolidation_requests(header, db)?
        .output
        .into();

    let deposits = Requests::from_deposit_receipts(chain_config.deposit_contract_address, receipts)
        .ok_or(EvmError::InvalidDepositRequest)?;
    let withdrawals = Requests::from_withdrawals_data(withdrawals_data);
    let consolidation = Requests::from_consolidation_data(consolidation_data);

    Ok(vec![deposits, withdrawals, consolidation])
}

/// Calculating gas_price according to EIP-1559 rules
/// See https://github.com/ethereum/go-ethereum/blob/7ee9a6e89f59cee21b5852f5f6ffa2bcfc05a25f/internal/ethapi/transaction_args.go#L430
pub fn calculate_gas_price(tx: &GenericTransaction, basefee: u64) -> U256 {
    if tx.gas_price != 0 {
        // Legacy gas field was specified, use it
        tx.gas_price.into()
    } else {
        // Backfill the legacy gas price for EVM execution, (zero if max_fee_per_gas is zero)
        min(
            tx.max_priority_fee_per_gas.unwrap_or(0) + basefee,
            tx.max_fee_per_gas.unwrap_or(0),
        )
        .into()
    }
}

/// When basefee tracking is disabled  (ie. env.disable_base_fee = true; env.disable_block_gas_limit = true;)
/// and no gas prices were specified, lower the basefee to 0 to avoid breaking EVM invariants (basefee < feecap)
/// See https://github.com/ethereum/go-ethereum/blob/00294e9d28151122e955c7db4344f06724295ec5/core/vm/evm.go#L137
fn adjust_disabled_base_fee(env: &mut Environment) {
    if env.gas_price == U256::zero() {
        env.base_fee_per_gas = U256::zero();
    }
    if env
        .tx_max_fee_per_blob_gas
        .is_some_and(|v| v == U256::zero())
    {
        env.block_excess_blob_gas = None;
    }
}

pub fn build_access_list(substate: &Substate) -> AccessList {
    let access_list: AccessList = substate
        .touched_storage_slots
        .iter()
        .map(|(address, slots)| (*address, slots.iter().cloned().collect::<Vec<H256>>()))
        .collect();

    access_list
}

fn env_from_generic(
    tx: &GenericTransaction,
    header: &BlockHeader,
    db: &GeneralizedDatabase,
) -> Result<Environment, VMError> {
    let chain_config = db.store.get_chain_config();
    let gas_price = calculate_gas_price(tx, header.base_fee_per_gas.unwrap_or(INITIAL_BASE_FEE));
    let config = EVMConfig::new_from_chain_config(&chain_config, header);
    Ok(Environment {
        origin: tx.from.0.into(),
        gas_limit: tx.gas.unwrap_or(header.gas_limit), // Ensure tx doesn't fail due to gas limit
        config,
        block_number: header.number.into(),
        coinbase: header.coinbase,
        timestamp: header.timestamp.into(),
        prev_randao: Some(header.prev_randao),
        chain_id: chain_config.chain_id.into(),
        base_fee_per_gas: header.base_fee_per_gas.unwrap_or_default().into(),
        gas_price,
        block_excess_blob_gas: header.excess_blob_gas.map(U256::from),
        block_blob_gas_used: header.blob_gas_used.map(U256::from),
        tx_blob_hashes: tx.blob_versioned_hashes.clone(),
        tx_max_priority_fee_per_gas: tx.max_priority_fee_per_gas.map(U256::from),
        tx_max_fee_per_gas: tx.max_fee_per_gas.map(U256::from),
        tx_max_fee_per_blob_gas: tx.max_fee_per_blob_gas,
        tx_nonce: tx.nonce.unwrap_or_default(),
        block_gas_limit: header.gas_limit,
        difficulty: header.difficulty,
        is_privileged: false,
    })
}

fn vm_from_generic<'a>(
    tx: &GenericTransaction,
    env: Environment,
    db: &'a mut GeneralizedDatabase,
) -> Result<VM<'a>, VMError> {
    let tx = match &tx.authorization_list {
        Some(authorization_list) => Transaction::EIP7702Transaction(EIP7702Transaction {
            to: match tx.to {
                TxKind::Call(to) => to,
                TxKind::Create => return Err(VMError::InvalidTransaction),
            },
            value: tx.value,
            data: tx.input.clone(),
            access_list: tx
                .access_list
                .iter()
                .map(|list| (list.address, list.storage_keys.clone()))
                .collect(),
            authorization_list: authorization_list
                .iter()
                .map(|auth| Into::<AuthorizationTuple>::into(auth.clone()))
                .collect(),
            ..Default::default()
        }),
        None => Transaction::EIP1559Transaction(EIP1559Transaction {
            to: tx.to.clone(),
            value: tx.value,
            data: tx.input.clone(),
            access_list: tx
                .access_list
                .iter()
                .map(|list| (list.address, list.storage_keys.clone()))
                .collect(),
            ..Default::default()
        }),
    };
    Ok(VM::new(env, db, &tx))
}<|MERGE_RESOLUTION|>--- conflicted
+++ resolved
@@ -253,27 +253,12 @@
             .filter(|withdrawal| withdrawal.amount > 0)
             .map(|w| (w.address, u128::from(w.amount) * u128::from(GWEI_TO_WEI)))
         {
-<<<<<<< HEAD
             let mut account = db.get_account(address).map_err(|_| {
                 StoreError::Custom(format!("Withdrawal account {address} not found"))
             })?;
 
             account.info.balance += increment.into();
             db.cache.insert(address, account);
-=======
-            // We check if it was in block_cache, if not, we get it from DB.
-            if let Some(account) = db.cache.get_mut(&address) {
-                account.info.balance += increment.into();
-            } else {
-                let mut account = db
-                    .store
-                    .get_account(address)
-                    .map_err(|e| EvmError::DB(e.to_string()))?
-                    .clone();
-                account.info.balance += increment.into();
-                db.cache.insert(address, account);
-            }
->>>>>>> 3e81f78f
         }
         Ok(())
     }
