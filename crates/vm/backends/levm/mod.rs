--- conflicted
+++ resolved
@@ -263,13 +263,8 @@
                 None
             } else {
                 // Look into the current database to see if the bytecode hash is already present
-<<<<<<< HEAD
-                let current_bytecode = initial_account_state.code;
-                let code = new_state_account.code.clone();
-=======
                 let current_bytecode = &initial_account_state.bytecode;
                 let code = new_state_account.info.bytecode.clone();
->>>>>>> 67e1fa89
                 // The code is present in the current database
                 if *current_bytecode != Bytes::new() {
                     if *current_bytecode != code {
@@ -318,15 +313,9 @@
             // https://eips.ethereum.org/EIPS/eip-161
             // if an account was empty and is now empty, after spurious dragon, it should be removed
             if account_update.removed
-<<<<<<< HEAD
                 && initial_account_state.info.balance.is_zero()
                 && initial_account_state.info.nonce == 0
                 && initial_account_state.info.code_hash == code_hash(&Bytes::new())
-=======
-                && initial_account_state.balance.is_zero()
-                && initial_account_state.nonce == 0
-                && initial_account_state.bytecode_hash() == code_hash(&Bytes::new())
->>>>>>> 67e1fa89
                 && fork < Fork::SpuriousDragon
             {
                 continue;
