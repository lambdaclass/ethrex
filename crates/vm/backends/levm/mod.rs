pub(crate) mod db;

use super::BlockExecutionResult;
use crate::constants::{
    BEACON_ROOTS_ADDRESS, CONSOLIDATION_REQUEST_PREDEPLOY_ADDRESS, HISTORY_STORAGE_ADDRESS,
    SYSTEM_ADDRESS, WITHDRAWAL_REQUEST_PREDEPLOY_ADDRESS,
};
use crate::{EvmError, ExecutionResult};
use bytes::Bytes;
use ethrex_common::types::requests::Requests;
use ethrex_common::types::{
    AccessList, AuthorizationTuple, Fork, GenericTransaction, INITIAL_BASE_FEE,
};
use ethrex_common::{
    types::{
        code_hash, AccountInfo, Block, BlockHeader, Receipt, Transaction, TxKind, Withdrawal,
        GWEI_TO_WEI,
    },
    Address, H256, U256,
};
use ethrex_levm::vm::{GeneralizedDatabase, Substate};
use ethrex_levm::AccountInfo as LevmAccountInfo;
use ethrex_levm::{
    errors::{ExecutionReport, TxResult, VMError},
    vm::{EVMConfig, VM},
    Account, Environment,
};
use ethrex_storage::error::StoreError;
use ethrex_storage::AccountUpdate;
use std::cmp::min;
use std::collections::HashMap;

// Export needed types
pub use ethrex_levm::db::CacheDB;
/// The struct implements the following functions:
/// [LEVM::execute_block]
/// [LEVM::execute_tx]
/// [LEVM::get_state_transitions]
/// [LEVM::process_withdrawals]
#[derive(Debug)]
pub struct LEVM;

impl LEVM {
    pub fn execute_block(
        block: &Block,
        db: &mut GeneralizedDatabase,
    ) -> Result<BlockExecutionResult, EvmError> {
        let chain_config = db.store.get_chain_config();
        let block_header = &block.header;
        let fork = chain_config.fork(block_header.timestamp);
        cfg_if::cfg_if! {
            if #[cfg(not(feature = "l2"))] {
                if block_header.parent_beacon_block_root.is_some() && fork >= Fork::Cancun {
                    Self::beacon_root_contract_call(block_header, db)?;
                }

                if fork >= Fork::Prague {
                    //eip 2935: stores parent block hash in system contract
                    Self::process_block_hash_history(block_header, db)?;
                }
            }
        }

        let mut receipts = Vec::new();
        let mut cumulative_gas_used = 0;

        for (tx, tx_sender) in block.body.get_transactions_with_sender() {
            let report =
                Self::execute_tx(tx, tx_sender, &block.header, db).map_err(EvmError::from)?;

            // Currently, in LEVM, we don't substract refunded gas to used gas, but that can change in the future.
            let gas_used = report.gas_used - report.gas_refunded;
            cumulative_gas_used += gas_used;
            let receipt = Receipt::new(
                tx.tx_type(),
                matches!(report.result.clone(), TxResult::Success),
                cumulative_gas_used,
                report.logs.clone(),
            );

            receipts.push(receipt);
        }

        if let Some(withdrawals) = &block.body.withdrawals {
            Self::process_withdrawals(db, withdrawals, block.header.parent_hash)?;
        }

        let requests = extract_all_requests_levm(&receipts, db, &block.header)?;
        let account_updates = Self::get_state_transitions(db, fork)?;

        Ok(BlockExecutionResult {
            receipts,
            requests,
            account_updates,
        })
    }

    pub fn execute_tx(
        // The transaction to execute.
        tx: &Transaction,
        // The transactions recovered address
        tx_sender: Address,
        // The block header for the current block.
        block_header: &BlockHeader,
        db: &mut GeneralizedDatabase,
    ) -> Result<ExecutionReport, EvmError> {
        let chain_config = db.store.get_chain_config();
        let gas_price: U256 = tx
            .effective_gas_price(block_header.base_fee_per_gas)
            .ok_or(VMError::InvalidTransaction)?
            .into();

        let config = EVMConfig::new_from_chain_config(&chain_config, block_header);
        let env = Environment {
            origin: tx_sender,
            refunded_gas: 0,
            gas_limit: tx.gas_limit(),
            config,
            block_number: block_header.number.into(),
            coinbase: block_header.coinbase,
            timestamp: block_header.timestamp.into(),
            prev_randao: Some(block_header.prev_randao),
            chain_id: tx.chain_id().unwrap_or_default().into(),
            base_fee_per_gas: block_header.base_fee_per_gas.unwrap_or_default().into(),
            gas_price,
            block_excess_blob_gas: block_header.excess_blob_gas.map(U256::from),
            block_blob_gas_used: block_header.blob_gas_used.map(U256::from),
            tx_blob_hashes: tx.blob_versioned_hashes(),
            tx_max_priority_fee_per_gas: tx.max_priority_fee().map(U256::from),
            tx_max_fee_per_gas: tx.max_fee_per_gas().map(U256::from),
            tx_max_fee_per_blob_gas: tx.max_fee_per_blob_gas().map(U256::from),
            tx_nonce: tx.nonce(),
            block_gas_limit: block_header.gas_limit,
            transient_storage: HashMap::new(),
            difficulty: block_header.difficulty,
        };

        let mut vm = VM::new(
            tx.to(),
            env,
            tx.value(),
            tx.data().clone(),
            db,
            tx.access_list(),
            tx.authorization_list(),
        )?;

        vm.execute().map_err(VMError::into)
    }
    pub fn simulate_tx_from_generic(
        // The transaction to execute.
        tx: &GenericTransaction,
        // The block header for the current block.
        block_header: &BlockHeader,
        db: &mut GeneralizedDatabase,
    ) -> Result<ExecutionResult, EvmError> {
        let mut env = env_from_generic(tx, block_header, db)?;

        env.block_gas_limit = u64::MAX; // disable block gas limit

        adjust_disabled_base_fee(&mut env);

        let mut vm = vm_from_generic(tx, env, db)?;

        vm.execute()
            .map(|value| value.into())
            .map_err(VMError::into)
    }

    pub fn get_state_transitions(
        db: &mut GeneralizedDatabase,
        fork: Fork,
    ) -> Result<Vec<AccountUpdate>, EvmError> {
        let mut account_updates: Vec<AccountUpdate> = vec![];
        for (new_state_account_address, new_state_account) in db.cache.drain() {
            let initial_account_state = db.store.get_account_info(new_state_account_address)?;
            let mut updates = 0;
            if initial_account_state.balance != new_state_account.info.balance {
                updates += 1;
            }
            if initial_account_state.nonce != new_state_account.info.nonce {
                updates += 1;
            }
            let code = if new_state_account.info.bytecode.is_empty() {
                None
            } else {
                // Look into the current database to see if the bytecode hash is already present
<<<<<<< HEAD
                let current_bytecode = db
                    .store
                    .get_account_info(new_state_account_address)?
                    .bytecode;
=======
                let current_bytecode = &initial_account_state.bytecode;
>>>>>>> 29259561
                let code = new_state_account.info.bytecode.clone();
                // The code is present in the current database
                if *current_bytecode != Bytes::new() {
                    if *current_bytecode != code {
                        // The code has changed
                        Some(code)
                    } else {
                        // The code has not changed
                        None
                    }
                } else {
                    // The new state account code is not present in the current
                    // database, then it must be new
                    Some(code)
                }
            };
            if code.is_some() {
                updates += 1;
            }
            let mut added_storage = HashMap::new();
            for (key, value) in &new_state_account.storage {
                added_storage.insert(*key, value.current_value);
                updates += 1;
            }

            if updates == 0 && !new_state_account.is_empty() {
                continue;
            }

            let account_update = AccountUpdate {
                address: new_state_account_address,
                removed: new_state_account.is_empty(),
                info: Some(AccountInfo {
                    code_hash: code_hash(&new_state_account.info.bytecode),
                    balance: new_state_account.info.balance,
                    nonce: new_state_account.info.nonce,
                }),
                code,
                added_storage,
            };

<<<<<<< HEAD
            let old_info = db.store.get_account_info(account_update.address)?;
=======
>>>>>>> 29259561
            // https://eips.ethereum.org/EIPS/eip-161
            // if an account was empty and is now empty, after spurious dragon, it should be removed
            if account_update.removed
                && initial_account_state.balance.is_zero()
                && initial_account_state.nonce == 0
                && initial_account_state.bytecode_hash() == code_hash(&Bytes::new())
                && fork < Fork::SpuriousDragon
            {
                continue;
            }

            account_updates.push(account_update);
        }
        Ok(account_updates)
    }

    pub fn process_withdrawals(
        db: &mut GeneralizedDatabase,
        withdrawals: &[Withdrawal],
        parent_hash: H256,
    ) -> Result<(), ethrex_storage::error::StoreError> {
        // For every withdrawal we increment the target account's balance
        for (address, increment) in withdrawals
            .iter()
            .filter(|withdrawal| withdrawal.amount > 0)
            .map(|w| (w.address, u128::from(w.amount) * u128::from(GWEI_TO_WEI)))
        {
            // We check if it was in block_cache, if not, we get it from DB.
            let mut account = db.cache.get(&address).cloned().unwrap_or({
                let acc_info = db
                    .store
                    .get_account_info_by_hash(parent_hash, address)
                    .map_err(|e| StoreError::Custom(e.to_string()))?
                    .unwrap_or_default();
                let acc_code = db
                    .store
                    .get_account_code(acc_info.code_hash)
                    .map_err(|e| StoreError::Custom(e.to_string()))?
                    .unwrap_or_default();

                Account {
                    info: LevmAccountInfo {
                        balance: acc_info.balance,
                        bytecode: acc_code,
                        nonce: acc_info.nonce,
                    },
                    // This is the added_storage for the withdrawal.
                    // If not involved in the TX, there won't be any updates in the storage
                    storage: HashMap::new(),
                }
            });

            account.info.balance += increment.into();
            db.cache.insert(address, account);
        }
        Ok(())
    }

    // SYSTEM CONTRACTS
    pub fn beacon_root_contract_call(
        block_header: &BlockHeader,
        db: &mut GeneralizedDatabase,
    ) -> Result<(), EvmError> {
        let beacon_root = match block_header.parent_beacon_block_root {
            None => {
                return Err(EvmError::Header(
                    "parent_beacon_block_root field is missing".to_string(),
                ))
            }
            Some(beacon_root) => beacon_root,
        };

        generic_system_contract_levm(
            block_header,
            Bytes::copy_from_slice(beacon_root.as_bytes()),
            db,
            *BEACON_ROOTS_ADDRESS,
            *SYSTEM_ADDRESS,
        )?;
        Ok(())
    }

    pub fn process_block_hash_history(
        block_header: &BlockHeader,
        db: &mut GeneralizedDatabase,
    ) -> Result<(), EvmError> {
        generic_system_contract_levm(
            block_header,
            Bytes::copy_from_slice(block_header.parent_hash.as_bytes()),
            db,
            *HISTORY_STORAGE_ADDRESS,
            *SYSTEM_ADDRESS,
        )?;
        Ok(())
    }
    pub(crate) fn read_withdrawal_requests(
        block_header: &BlockHeader,
        db: &mut GeneralizedDatabase,
    ) -> Option<ExecutionReport> {
        let report = generic_system_contract_levm(
            block_header,
            Bytes::new(),
            db,
            *WITHDRAWAL_REQUEST_PREDEPLOY_ADDRESS,
            *SYSTEM_ADDRESS,
        )
        .ok()?;

        match report.result {
            TxResult::Success => Some(report),
            _ => None,
        }
    }
    pub(crate) fn dequeue_consolidation_requests(
        block_header: &BlockHeader,
        db: &mut GeneralizedDatabase,
    ) -> Option<ExecutionReport> {
        let report = generic_system_contract_levm(
            block_header,
            Bytes::new(),
            db,
            *CONSOLIDATION_REQUEST_PREDEPLOY_ADDRESS,
            *SYSTEM_ADDRESS,
        )
        .ok()?;

        match report.result {
            TxResult::Success => Some(report),
            _ => None,
        }
    }

    pub fn create_access_list(
        mut tx: GenericTransaction,
        header: &BlockHeader,
        db: &mut GeneralizedDatabase,
    ) -> Result<(ExecutionResult, AccessList), VMError> {
        let mut env = env_from_generic(&tx, header, db)?;

        adjust_disabled_base_fee(&mut env);

        let mut vm = vm_from_generic(&tx, env.clone(), db)?;

        vm.execute()?;
        let access_list = build_access_list(&vm.accrued_substate);

        // Execute the tx again, now with the created access list.
        tx.access_list = access_list.iter().map(|item| item.into()).collect();
        let mut vm = vm_from_generic(&tx, env.clone(), db)?;

        let report = vm.execute()?;

        Ok((report.into(), access_list))
    }
}

pub fn generic_system_contract_levm(
    block_header: &BlockHeader,
    calldata: Bytes,
    db: &mut GeneralizedDatabase,
    contract_address: Address,
    system_address: Address,
) -> Result<ExecutionReport, EvmError> {
    let chain_config = db.store.get_chain_config();
    let config = EVMConfig::new_from_chain_config(&chain_config, block_header);
    let env = Environment {
        origin: system_address,
        gas_limit: 30_000_000,
        block_number: block_header.number.into(),
        coinbase: block_header.coinbase,
        timestamp: block_header.timestamp.into(),
        prev_randao: Some(block_header.prev_randao),
        base_fee_per_gas: U256::zero(),
        gas_price: U256::zero(),
        block_excess_blob_gas: block_header.excess_blob_gas.map(U256::from),
        block_blob_gas_used: block_header.blob_gas_used.map(U256::from),
        block_gas_limit: 30_000_000,
        transient_storage: HashMap::new(),
        config,
        ..Default::default()
    };

    let mut vm = VM::new(
        TxKind::Call(contract_address),
        env,
        U256::zero(),
        calldata,
        db,
        vec![],
        None,
    )
    .map_err(EvmError::from)?;

    let report = vm.execute().map_err(EvmError::from)?;
    db.cache.remove(&SYSTEM_ADDRESS);
    db.cache.remove(&block_header.coinbase);

    Ok(report)
}

#[allow(unreachable_code)]
#[allow(unused_variables)]
pub fn extract_all_requests_levm(
    receipts: &[Receipt],
    db: &mut GeneralizedDatabase,
    header: &BlockHeader,
) -> Result<Vec<Requests>, EvmError> {
    let chain_config = db.store.get_chain_config();
    let fork = chain_config.fork(header.timestamp);

    if fork < Fork::Prague {
        return Ok(Default::default());
    }

    cfg_if::cfg_if! {
        if #[cfg(feature = "l2")] {
            return Ok(Default::default());
        }
    }

    let withdrawals_data: Vec<u8> = match LEVM::read_withdrawal_requests(header, db) {
        Some(report) => {
            // the cache is updated inside the generic_system_call
            report.output.into()
        }
        None => Default::default(),
    };

    let consolidation_data: Vec<u8> = match LEVM::dequeue_consolidation_requests(header, db) {
        Some(report) => {
            // the cache is updated inside the generic_system_call
            report.output.into()
        }
        None => Default::default(),
    };

    let deposits = Requests::from_deposit_receipts(chain_config.deposit_contract_address, receipts);
    let withdrawals = Requests::from_withdrawals_data(withdrawals_data);
    let consolidation = Requests::from_consolidation_data(consolidation_data);

    Ok(vec![deposits, withdrawals, consolidation])
}

/// Calculating gas_price according to EIP-1559 rules
/// See https://github.com/ethereum/go-ethereum/blob/7ee9a6e89f59cee21b5852f5f6ffa2bcfc05a25f/internal/ethapi/transaction_args.go#L430
pub fn calculate_gas_price(tx: &GenericTransaction, basefee: u64) -> U256 {
    if tx.gas_price != 0 {
        // Legacy gas field was specified, use it
        tx.gas_price.into()
    } else {
        // Backfill the legacy gas price for EVM execution, (zero if max_fee_per_gas is zero)
        min(
            tx.max_priority_fee_per_gas.unwrap_or(0) + basefee,
            tx.max_fee_per_gas.unwrap_or(0),
        )
        .into()
    }
}

/// When basefee tracking is disabled  (ie. env.disable_base_fee = true; env.disable_block_gas_limit = true;)
/// and no gas prices were specified, lower the basefee to 0 to avoid breaking EVM invariants (basefee < feecap)
/// See https://github.com/ethereum/go-ethereum/blob/00294e9d28151122e955c7db4344f06724295ec5/core/vm/evm.go#L137
fn adjust_disabled_base_fee(env: &mut Environment) {
    if env.gas_price == U256::zero() {
        env.base_fee_per_gas = U256::zero();
    }
    if env
        .tx_max_fee_per_blob_gas
        .is_some_and(|v| v == U256::zero())
    {
        env.block_excess_blob_gas = None;
    }
}

pub fn build_access_list(substate: &Substate) -> AccessList {
    let access_list: AccessList = substate
        .touched_storage_slots
        .iter()
        .map(|(address, slots)| (*address, slots.iter().cloned().collect::<Vec<H256>>()))
        .collect();

    access_list
}

fn env_from_generic(
    tx: &GenericTransaction,
    header: &BlockHeader,
    db: &GeneralizedDatabase,
) -> Result<Environment, VMError> {
    let chain_config = db.store.get_chain_config();
    let gas_price = calculate_gas_price(tx, header.base_fee_per_gas.unwrap_or(INITIAL_BASE_FEE));
    let config = EVMConfig::new_from_chain_config(&chain_config, header);
    Ok(Environment {
        origin: tx.from.0.into(),
        refunded_gas: 0,
        gas_limit: tx.gas.unwrap_or(header.gas_limit), // Ensure tx doesn't fail due to gas limit
        config,
        block_number: header.number.into(),
        coinbase: header.coinbase,
        timestamp: header.timestamp.into(),
        prev_randao: Some(header.prev_randao),
        chain_id: tx.chain_id.unwrap_or(chain_config.chain_id).into(),
        base_fee_per_gas: header.base_fee_per_gas.unwrap_or_default().into(),
        gas_price,
        block_excess_blob_gas: header.excess_blob_gas.map(U256::from),
        block_blob_gas_used: header.blob_gas_used.map(U256::from),
        tx_blob_hashes: tx.blob_versioned_hashes.clone(),
        tx_max_priority_fee_per_gas: tx.max_priority_fee_per_gas.map(U256::from),
        tx_max_fee_per_gas: tx.max_fee_per_gas.map(U256::from),
        tx_max_fee_per_blob_gas: tx.max_fee_per_blob_gas,
        tx_nonce: tx.nonce.unwrap_or_default(),
        block_gas_limit: header.gas_limit,
        transient_storage: HashMap::new(),
        difficulty: header.difficulty,
    })
}

fn vm_from_generic<'a>(
    tx: &GenericTransaction,
    env: Environment,
    db: &'a mut GeneralizedDatabase,
) -> Result<VM<'a>, VMError> {
    VM::new(
        tx.to.clone(),
        env,
        tx.value,
        tx.input.clone(),
        db,
        tx.access_list
            .iter()
            .map(|list| (list.address, list.storage_keys.clone()))
            .collect(),
        tx.authorization_list.clone().map(|list| {
            list.iter()
                .map(|list| Into::<AuthorizationTuple>::into(list.clone()))
                .collect()
        }),
    )
}<|MERGE_RESOLUTION|>--- conflicted
+++ resolved
@@ -185,14 +185,7 @@
                 None
             } else {
                 // Look into the current database to see if the bytecode hash is already present
-<<<<<<< HEAD
-                let current_bytecode = db
-                    .store
-                    .get_account_info(new_state_account_address)?
-                    .bytecode;
-=======
                 let current_bytecode = &initial_account_state.bytecode;
->>>>>>> 29259561
                 let code = new_state_account.info.bytecode.clone();
                 // The code is present in the current database
                 if *current_bytecode != Bytes::new() {
@@ -234,10 +227,6 @@
                 added_storage,
             };
 
-<<<<<<< HEAD
-            let old_info = db.store.get_account_info(account_update.address)?;
-=======
->>>>>>> 29259561
             // https://eips.ethereum.org/EIPS/eip-161
             // if an account was empty and is now empty, after spurious dragon, it should be removed
             if account_update.removed
