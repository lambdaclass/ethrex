pub mod db;

use super::revm::db::get_potential_child_nodes;
use super::BlockExecutionResult;
use crate::backends::levm::db::DatabaseLogger;
use crate::constants::{
    BEACON_ROOTS_ADDRESS, CONSOLIDATION_REQUEST_PREDEPLOY_ADDRESS, HISTORY_STORAGE_ADDRESS,
    SYSTEM_ADDRESS, WITHDRAWAL_REQUEST_PREDEPLOY_ADDRESS,
};
use crate::{EvmError, ExecutionDB, ExecutionDBError, ExecutionResult, StoreWrapper};
use bytes::Bytes;
use ethrex_common::{
    types::{
        code_hash, requests::Requests, AccessList, AccountInfo, AuthorizationTuple, Block,
        BlockHeader, EIP1559Transaction, EIP7702Transaction, Fork, GenericTransaction, Receipt,
        Transaction, TxKind, Withdrawal, GWEI_TO_WEI, INITIAL_BASE_FEE,
    },
    Address, H256, U256,
};
<<<<<<< HEAD
use ethrex_levm::db::gen_db::GeneralizedDatabase;
use ethrex_levm::vm::Substate;
use ethrex_levm::AccountInfo as LevmAccountInfo;
=======
>>>>>>> 9d0fa850
use ethrex_levm::{
    errors::{ExecutionReport, TxResult, VMError},
    vm::{EVMConfig, GeneralizedDatabase, Substate, VM},
    Account, AccountInfo as LevmAccountInfo, Environment,
};
use ethrex_storage::error::StoreError;
use ethrex_storage::{hash_address, hash_key, AccountUpdate, Store};
use ethrex_trie::{NodeRLP, TrieError};
use std::cmp::min;
use std::collections::HashMap;
use std::sync::Arc;

// Export needed types
pub use ethrex_levm::db::CacheDB;
/// The struct implements the following functions:
/// [LEVM::execute_block]
/// [LEVM::execute_tx]
/// [LEVM::get_state_transitions]
/// [LEVM::process_withdrawals]
#[derive(Debug)]
pub struct LEVM;

impl LEVM {
    pub fn execute_block(
        block: &Block,
        db: &mut GeneralizedDatabase,
    ) -> Result<BlockExecutionResult, EvmError> {
        let chain_config = db.store.get_chain_config();
        let block_header = &block.header;
        let fork = chain_config.fork(block_header.timestamp);
        cfg_if::cfg_if! {
            if #[cfg(not(feature = "l2"))] {
                if block_header.parent_beacon_block_root.is_some() && fork >= Fork::Cancun {
                    Self::beacon_root_contract_call(block_header, db)?;
                }

                if fork >= Fork::Prague {
                    //eip 2935: stores parent block hash in system contract
                    Self::process_block_hash_history(block_header, db)?;
                }
            }
        }

        let mut receipts = Vec::new();
        let mut cumulative_gas_used = 0;

        for (tx, tx_sender) in block.body.get_transactions_with_sender() {
            let report =
                Self::execute_tx(tx, tx_sender, &block.header, db).map_err(EvmError::from)?;

            cumulative_gas_used += report.gas_used;
            let receipt = Receipt::new(
                tx.tx_type(),
                matches!(report.result.clone(), TxResult::Success),
                cumulative_gas_used,
                report.logs.clone(),
            );

            receipts.push(receipt);
        }

        if let Some(withdrawals) = &block.body.withdrawals {
            Self::process_withdrawals(db, withdrawals, block.header.parent_hash)?;
        }

        cfg_if::cfg_if! {
            if #[cfg(not(feature = "l2"))] {
                let requests = extract_all_requests_levm(&receipts, db, &block.header)?;
            } else {
                let requests = Default::default();
            }
        }

        let account_updates = Self::get_state_transitions(db, fork)?;

        Ok(BlockExecutionResult {
            receipts,
            requests,
            account_updates,
        })
    }

    pub fn execute_tx(
        // The transaction to execute.
        tx: &Transaction,
        // The transactions recovered address
        tx_sender: Address,
        // The block header for the current block.
        block_header: &BlockHeader,
        db: &mut GeneralizedDatabase,
    ) -> Result<ExecutionReport, EvmError> {
        let chain_config = db.store.get_chain_config();
        let gas_price: U256 = tx
            .effective_gas_price(block_header.base_fee_per_gas)
            .ok_or(VMError::InvalidTransaction)?
            .into();

        let config = EVMConfig::new_from_chain_config(&chain_config, block_header);
        let env = Environment {
            origin: tx_sender,
            refunded_gas: 0,
            gas_limit: tx.gas_limit(),
            config,
            block_number: block_header.number.into(),
            coinbase: block_header.coinbase,
            timestamp: block_header.timestamp.into(),
            prev_randao: Some(block_header.prev_randao),
            chain_id: tx.chain_id().unwrap_or_default().into(),
            base_fee_per_gas: block_header.base_fee_per_gas.unwrap_or_default().into(),
            gas_price,
            block_excess_blob_gas: block_header.excess_blob_gas.map(U256::from),
            block_blob_gas_used: block_header.blob_gas_used.map(U256::from),
            tx_blob_hashes: tx.blob_versioned_hashes(),
            tx_max_priority_fee_per_gas: tx.max_priority_fee().map(U256::from),
            tx_max_fee_per_gas: tx.max_fee_per_gas().map(U256::from),
            tx_max_fee_per_blob_gas: tx.max_fee_per_blob_gas().map(U256::from),
            tx_nonce: tx.nonce(),
            block_gas_limit: block_header.gas_limit,
            transient_storage: HashMap::new(),
            difficulty: block_header.difficulty,
        };

        let mut vm = VM::new(env, db, tx)?;

        vm.execute().map_err(VMError::into)
    }
    pub fn simulate_tx_from_generic(
        // The transaction to execute.
        tx: &GenericTransaction,
        // The block header for the current block.
        block_header: &BlockHeader,
        db: &mut GeneralizedDatabase,
    ) -> Result<ExecutionResult, EvmError> {
        let mut env = env_from_generic(tx, block_header, db)?;

        env.block_gas_limit = u64::MAX; // disable block gas limit

        adjust_disabled_base_fee(&mut env);

        let mut vm = vm_from_generic(tx, env, db)?;

        vm.execute()
            .map(|value| value.into())
            .map_err(VMError::into)
    }

    pub fn get_state_transitions(
        db: &mut GeneralizedDatabase,
        fork: Fork,
    ) -> Result<Vec<AccountUpdate>, EvmError> {
        let mut account_updates: Vec<AccountUpdate> = vec![];
        for (address, new_state_account) in db.cache.drain() {
            let initial_state_account = db.store.get_account_info(address)?;
            let account_existed = db.store.account_exists(address);

            let mut acc_info_updated = false;
            let mut storage_updated = false;

            // 1. Account Info has been updated if balance, nonce or bytecode changed.
            if initial_state_account.balance != new_state_account.info.balance {
                acc_info_updated = true;
            }

            if initial_state_account.nonce != new_state_account.info.nonce {
                acc_info_updated = true;
            }

            let new_state_code_hash = code_hash(&new_state_account.info.bytecode);
            if initial_state_account.bytecode_hash() != new_state_code_hash {
                acc_info_updated = true;
            }

            // 2. Storage has been updated if the current value is different from the one before execution.
            let mut added_storage = HashMap::new();
            for (key, storage_slot) in &new_state_account.storage {
                let storage_before_block = db.store.get_storage_slot(address, *key)?;
                if storage_slot.current_value != storage_before_block {
                    added_storage.insert(*key, storage_slot.current_value);
                    storage_updated = true;
                }
            }

            let (info, code) = if acc_info_updated {
                (
                    Some(AccountInfo {
                        code_hash: new_state_code_hash,
                        balance: new_state_account.info.balance,
                        nonce: new_state_account.info.nonce,
                    }),
                    Some(new_state_account.info.bytecode.clone()),
                )
            } else {
                (None, None)
            };

            let mut removed = !initial_state_account.is_empty() && new_state_account.is_empty();

            // https://eips.ethereum.org/EIPS/eip-161
            if fork >= Fork::SpuriousDragon {
                // "No account may change state from non-existent to existent-but-_empty_. If an operation would do this, the account SHALL instead remain non-existent."
                if !account_existed && new_state_account.is_empty() {
                    continue;
                }

                // "At the end of the transaction, any account touched by the execution of that transaction which is now empty SHALL instead become non-existent (i.e. deleted)."
                // Note: An account can be empty but still exist in the trie (if that's the case we remove it)
                if new_state_account.is_empty() {
                    removed = true;
                }
            }

            if !removed && !acc_info_updated && !storage_updated {
                // Account hasn't been updated
                continue;
            }

            let account_update = AccountUpdate {
                address,
                removed,
                info,
                code,
                added_storage,
            };

            account_updates.push(account_update);
        }
        Ok(account_updates)
    }

    pub fn process_withdrawals(
        db: &mut GeneralizedDatabase,
        withdrawals: &[Withdrawal],
        parent_hash: H256,
    ) -> Result<(), ethrex_storage::error::StoreError> {
        // For every withdrawal we increment the target account's balance
        for (address, increment) in withdrawals
            .iter()
            .filter(|withdrawal| withdrawal.amount > 0)
            .map(|w| (w.address, u128::from(w.amount) * u128::from(GWEI_TO_WEI)))
        {
            // We check if it was in block_cache, if not, we get it from DB.
            let mut account = db.cache.get(&address).cloned().unwrap_or({
                let acc_info = db
                    .store
                    .get_account_info_by_hash(parent_hash, address)
                    .map_err(|e| StoreError::Custom(e.to_string()))?
                    .unwrap_or_default();
                let acc_code = db
                    .store
                    .get_account_code(acc_info.code_hash)
                    .map_err(|e| StoreError::Custom(e.to_string()))?
                    .unwrap_or_default();

                Account {
                    info: LevmAccountInfo {
                        balance: acc_info.balance,
                        bytecode: acc_code,
                        nonce: acc_info.nonce,
                    },
                    // This is the added_storage for the withdrawal.
                    // If not involved in the TX, there won't be any updates in the storage
                    storage: HashMap::new(),
                }
            });

            account.info.balance += increment.into();
            db.cache.insert(address, account);
        }
        Ok(())
    }

    // SYSTEM CONTRACTS
    pub fn beacon_root_contract_call(
        block_header: &BlockHeader,
        db: &mut GeneralizedDatabase,
    ) -> Result<(), EvmError> {
        let beacon_root = match block_header.parent_beacon_block_root {
            None => {
                return Err(EvmError::Header(
                    "parent_beacon_block_root field is missing".to_string(),
                ))
            }
            Some(beacon_root) => beacon_root,
        };

        generic_system_contract_levm(
            block_header,
            Bytes::copy_from_slice(beacon_root.as_bytes()),
            db,
            *BEACON_ROOTS_ADDRESS,
            *SYSTEM_ADDRESS,
        )?;
        Ok(())
    }

    pub fn process_block_hash_history(
        block_header: &BlockHeader,
        db: &mut GeneralizedDatabase,
    ) -> Result<(), EvmError> {
        generic_system_contract_levm(
            block_header,
            Bytes::copy_from_slice(block_header.parent_hash.as_bytes()),
            db,
            *HISTORY_STORAGE_ADDRESS,
            *SYSTEM_ADDRESS,
        )?;
        Ok(())
    }
    pub(crate) fn read_withdrawal_requests(
        block_header: &BlockHeader,
        db: &mut GeneralizedDatabase,
    ) -> Option<ExecutionReport> {
        let report = generic_system_contract_levm(
            block_header,
            Bytes::new(),
            db,
            *WITHDRAWAL_REQUEST_PREDEPLOY_ADDRESS,
            *SYSTEM_ADDRESS,
        )
        .ok()?;

        match report.result {
            TxResult::Success => Some(report),
            _ => None,
        }
    }
    pub(crate) fn dequeue_consolidation_requests(
        block_header: &BlockHeader,
        db: &mut GeneralizedDatabase,
    ) -> Option<ExecutionReport> {
        let report = generic_system_contract_levm(
            block_header,
            Bytes::new(),
            db,
            *CONSOLIDATION_REQUEST_PREDEPLOY_ADDRESS,
            *SYSTEM_ADDRESS,
        )
        .ok()?;

        match report.result {
            TxResult::Success => Some(report),
            _ => None,
        }
    }

    pub fn create_access_list(
        mut tx: GenericTransaction,
        header: &BlockHeader,
        db: &mut GeneralizedDatabase,
    ) -> Result<(ExecutionResult, AccessList), VMError> {
        let mut env = env_from_generic(&tx, header, db)?;

        adjust_disabled_base_fee(&mut env);

        let mut vm = vm_from_generic(&tx, env.clone(), db)?;

        vm.stateless_execute()?;
        let access_list = build_access_list(&vm.accrued_substate);

        // Execute the tx again, now with the created access list.
        tx.access_list = access_list.iter().map(|item| item.into()).collect();
        let mut vm = vm_from_generic(&tx, env.clone(), db)?;

        let report = vm.stateless_execute()?;

        Ok((report.into(), access_list))
    }

    pub async fn to_execution_db(
        block: &Block,
        store: &Store,
    ) -> Result<ExecutionDB, ExecutionDBError> {
        let parent_hash = block.header.parent_hash;
        let chain_config = store.get_chain_config()?;

        let logger = Arc::new(DatabaseLogger::new(Arc::new(StoreWrapper {
            store: store.clone(),
            block_hash: block.header.parent_hash,
        })));
        let logger_ref = Arc::clone(&logger);
        let mut db = GeneralizedDatabase::new(logger, CacheDB::new());

        // pre-execute and get all state changes
        let execution_updates = Self::execute_block(block, &mut db)
            .map_err(Box::new)?
            .account_updates;

        // index read and touched account addresses and storage keys
        let account_accessed = logger_ref
            .accounts_accessed
            .lock()
            .map_err(|_| {
                ExecutionDBError::Store(StoreError::Custom("Could not lock mutex".to_string()))
            })?
            .clone();

        let mut index = Vec::with_capacity(account_accessed.len());
        for address in account_accessed.iter() {
            let storage_keys = logger_ref
                .storage_accessed
                .lock()
                .map_err(|_| {
                    ExecutionDBError::Store(StoreError::Custom("Could not lock mutex".to_string()))
                })?
                .iter()
                .filter_map(
                    |((addr, key), _)| {
                        if *addr == *address {
                            Some(key)
                        } else {
                            None
                        }
                    },
                )
                .map(|key| H256::from_slice(&key.to_fixed_bytes()))
                .collect::<Vec<_>>();
            index.push((address, storage_keys));
        }

        // fetch all read/written values from store
        let cache_accounts = account_accessed.iter().filter_map(|address| {
            // filter new accounts (accounts that didn't exist before) assuming our store is
            // correct (based on the success of the pre-execution).
            if let Ok(Some(info)) = db.store.get_account_info_by_hash(parent_hash, *address) {
                Some((address, info))
            } else {
                None
            }
        });
        let accounts = cache_accounts
            .clone()
            .map(|(address, _)| {
                // return error if account is missing
                let account = match db.store.get_account_info_by_hash(parent_hash, *address) {
                    Ok(Some(some)) => Ok(some),
                    Err(err) => Err(ExecutionDBError::Database(err)),
                    Ok(None) => unreachable!(), // we are filtering out accounts that are not present
                                                // in the store
                };
                Ok((*address, account?))
            })
            .collect::<Result<HashMap<_, _>, ExecutionDBError>>()?;
        let mut code: HashMap<H256, Bytes> = execution_updates
            .clone()
            .iter()
            .map(|update| {
                // return error if code is missing
                let hash = update.info.clone().unwrap_or_default().code_hash;
                Ok((
                    hash,
                    db.store
                        .get_account_code(hash)?
                        .ok_or(ExecutionDBError::NewMissingCode(hash))?,
                ))
            })
            .collect::<Result<_, ExecutionDBError>>()?;

        let mut code_accessed = HashMap::new();

        {
            let all_code_accessed = logger_ref.code_accessed.lock().map_err(|_| {
                ExecutionDBError::Store(StoreError::Custom("Could not lock mutex".to_string()))
            })?;
            for code_hash in all_code_accessed.iter() {
                code_accessed.insert(
                    *code_hash,
                    store
                        .get_account_code(*code_hash)?
                        .ok_or(ExecutionDBError::CodeNotFound(code_hash.0.into()))?
                        .clone(),
                );
            }
            code.extend(code_accessed);
        }

        let storage = execution_updates
            .iter()
            .map(|update| {
                // return error if storage is missing
                Ok((
                    update.address,
                    update
                        .added_storage
                        .keys()
                        .map(|key| {
                            let key = H256::from(key.to_fixed_bytes());
                            let value = store
                                .get_storage_at_hash(
                                    block.header.compute_block_hash(),
                                    update.address,
                                    key,
                                )
                                .map_err(ExecutionDBError::Store)?
                                .ok_or(ExecutionDBError::NewMissingStorage(update.address, key))?;
                            Ok((key, value))
                        })
                        .collect::<Result<HashMap<_, _>, ExecutionDBError>>()?,
                ))
            })
            .collect::<Result<HashMap<_, _>, ExecutionDBError>>()?;
        let block_hashes = logger_ref
            .block_hashes_accessed
            .lock()
            .map_err(|_| {
                ExecutionDBError::Store(StoreError::Custom("Could not lock mutex".to_string()))
            })?
            .clone()
            .into_iter()
            .map(|(num, hash)| (num, H256::from(hash.0)))
            .collect();

        let new_store = store.clone();
        new_store
            .apply_account_updates(block.hash(), &execution_updates)
            .await?;

        // get account proofs
        let state_trie = new_store
            .state_trie(block.hash())?
            .ok_or(ExecutionDBError::NewMissingStateTrie(parent_hash))?;
        let parent_state_trie = store
            .state_trie(parent_hash)?
            .ok_or(ExecutionDBError::NewMissingStateTrie(parent_hash))?;
        let hashed_addresses: Vec<_> = index
            .clone()
            .into_iter()
            .map(|(address, _)| hash_address(address))
            .collect();
        let initial_state_proofs = parent_state_trie.get_proofs(&hashed_addresses)?;
        let final_state_proofs: Vec<_> = hashed_addresses
            .iter()
            .map(|hashed_address| Ok((hashed_address, state_trie.get_proof(hashed_address)?)))
            .collect::<Result<_, TrieError>>()?;
        let potential_account_child_nodes = final_state_proofs
            .iter()
            .filter_map(|(hashed_address, proof)| get_potential_child_nodes(proof, hashed_address))
            .flat_map(|nodes| nodes.into_iter().map(|node| node.encode_raw()))
            .collect();
        let state_proofs = (
            initial_state_proofs.0,
            [initial_state_proofs.1, potential_account_child_nodes].concat(),
        );

        // get storage proofs
        let mut storage_proofs = HashMap::new();
        let mut final_storage_proofs = HashMap::new();
        for (address, storage_keys) in index {
            let Some(parent_storage_trie) = store.storage_trie(parent_hash, *address)? else {
                // the storage of this account was empty or the account is newly created, either
                // way the storage trie was initially empty so there aren't any proofs to add.
                continue;
            };
            let storage_trie = new_store.storage_trie(block.hash(), *address)?.ok_or(
                ExecutionDBError::NewMissingStorageTrie(block.hash(), *address),
            )?;
            let paths = storage_keys.iter().map(hash_key).collect::<Vec<_>>();

            let initial_proofs = parent_storage_trie.get_proofs(&paths)?;
            let final_proofs: Vec<(_, Vec<_>)> = storage_keys
                .iter()
                .map(|key| {
                    let hashed_key = hash_key(key);
                    let proof = storage_trie.get_proof(&hashed_key)?;
                    Ok((hashed_key, proof))
                })
                .collect::<Result<_, TrieError>>()?;

            let potential_child_nodes: Vec<NodeRLP> = final_proofs
                .iter()
                .filter_map(|(hashed_key, proof)| get_potential_child_nodes(proof, hashed_key))
                .flat_map(|nodes| nodes.into_iter().map(|node| node.encode_raw()))
                .collect();
            let proofs = (
                initial_proofs.0,
                [initial_proofs.1, potential_child_nodes].concat(),
            );

            storage_proofs.insert(*address, proofs);
            final_storage_proofs.insert(address, final_proofs);
        }

        Ok(ExecutionDB {
            accounts,
            code,
            storage,
            block_hashes,
            chain_config,
            state_proofs,
            storage_proofs,
        })
    }
}

pub fn generic_system_contract_levm(
    block_header: &BlockHeader,
    calldata: Bytes,
    db: &mut GeneralizedDatabase,
    contract_address: Address,
    system_address: Address,
) -> Result<ExecutionReport, EvmError> {
    let chain_config = db.store.get_chain_config();
    let config = EVMConfig::new_from_chain_config(&chain_config, block_header);
    let system_account_backup = db.cache.get(&system_address).cloned();
    let coinbase_backup = db.cache.get(&block_header.coinbase).cloned();
    let env = Environment {
        origin: system_address,
        gas_limit: 30_000_000,
        block_number: block_header.number.into(),
        coinbase: block_header.coinbase,
        timestamp: block_header.timestamp.into(),
        prev_randao: Some(block_header.prev_randao),
        base_fee_per_gas: U256::zero(),
        gas_price: U256::zero(),
        block_excess_blob_gas: block_header.excess_blob_gas.map(U256::from),
        block_blob_gas_used: block_header.blob_gas_used.map(U256::from),
        block_gas_limit: 30_000_000,
        transient_storage: HashMap::new(),
        config,
        ..Default::default()
    };

    let tx = &Transaction::EIP1559Transaction(EIP1559Transaction {
        to: TxKind::Call(contract_address),
        value: U256::zero(),
        data: calldata,
        ..Default::default()
    });
    let mut vm = VM::new(env, db, tx).map_err(EvmError::from)?;

    let report = vm.execute().map_err(EvmError::from)?;

    if let Some(system_account) = system_account_backup {
        db.cache.insert(system_address, system_account);
    } else {
        // If the system account was not in the cache, we need to remove it
        db.cache.remove(&system_address);
    }

    if let Some(coinbase_account) = coinbase_backup {
        db.cache.insert(block_header.coinbase, coinbase_account);
    } else {
        // If the coinbase account was not in the cache, we need to remove it
        db.cache.remove(&block_header.coinbase);
    }

    Ok(report)
}

#[allow(unreachable_code)]
#[allow(unused_variables)]
pub fn extract_all_requests_levm(
    receipts: &[Receipt],
    db: &mut GeneralizedDatabase,
    header: &BlockHeader,
) -> Result<Vec<Requests>, EvmError> {
    let chain_config = db.store.get_chain_config();
    let fork = chain_config.fork(header.timestamp);

    if fork < Fork::Prague {
        return Ok(Default::default());
    }

    cfg_if::cfg_if! {
        if #[cfg(feature = "l2")] {
            return Ok(Default::default());
        }
    }

    let withdrawals_data: Vec<u8> = match LEVM::read_withdrawal_requests(header, db) {
        Some(report) => {
            // the cache is updated inside the generic_system_call
            report.output.into()
        }
        None => Default::default(),
    };

    let consolidation_data: Vec<u8> = match LEVM::dequeue_consolidation_requests(header, db) {
        Some(report) => {
            // the cache is updated inside the generic_system_call
            report.output.into()
        }
        None => Default::default(),
    };

    let deposits = Requests::from_deposit_receipts(chain_config.deposit_contract_address, receipts);
    let withdrawals = Requests::from_withdrawals_data(withdrawals_data);
    let consolidation = Requests::from_consolidation_data(consolidation_data);

    Ok(vec![deposits, withdrawals, consolidation])
}

/// Calculating gas_price according to EIP-1559 rules
/// See https://github.com/ethereum/go-ethereum/blob/7ee9a6e89f59cee21b5852f5f6ffa2bcfc05a25f/internal/ethapi/transaction_args.go#L430
pub fn calculate_gas_price(tx: &GenericTransaction, basefee: u64) -> U256 {
    if tx.gas_price != 0 {
        // Legacy gas field was specified, use it
        tx.gas_price.into()
    } else {
        // Backfill the legacy gas price for EVM execution, (zero if max_fee_per_gas is zero)
        min(
            tx.max_priority_fee_per_gas.unwrap_or(0) + basefee,
            tx.max_fee_per_gas.unwrap_or(0),
        )
        .into()
    }
}

/// When basefee tracking is disabled  (ie. env.disable_base_fee = true; env.disable_block_gas_limit = true;)
/// and no gas prices were specified, lower the basefee to 0 to avoid breaking EVM invariants (basefee < feecap)
/// See https://github.com/ethereum/go-ethereum/blob/00294e9d28151122e955c7db4344f06724295ec5/core/vm/evm.go#L137
fn adjust_disabled_base_fee(env: &mut Environment) {
    if env.gas_price == U256::zero() {
        env.base_fee_per_gas = U256::zero();
    }
    if env
        .tx_max_fee_per_blob_gas
        .is_some_and(|v| v == U256::zero())
    {
        env.block_excess_blob_gas = None;
    }
}

pub fn build_access_list(substate: &Substate) -> AccessList {
    let access_list: AccessList = substate
        .touched_storage_slots
        .iter()
        .map(|(address, slots)| (*address, slots.iter().cloned().collect::<Vec<H256>>()))
        .collect();

    access_list
}

fn env_from_generic(
    tx: &GenericTransaction,
    header: &BlockHeader,
    db: &GeneralizedDatabase,
) -> Result<Environment, VMError> {
    let chain_config = db.store.get_chain_config();
    let gas_price = calculate_gas_price(tx, header.base_fee_per_gas.unwrap_or(INITIAL_BASE_FEE));
    let config = EVMConfig::new_from_chain_config(&chain_config, header);
    Ok(Environment {
        origin: tx.from.0.into(),
        refunded_gas: 0,
        gas_limit: tx.gas.unwrap_or(header.gas_limit), // Ensure tx doesn't fail due to gas limit
        config,
        block_number: header.number.into(),
        coinbase: header.coinbase,
        timestamp: header.timestamp.into(),
        prev_randao: Some(header.prev_randao),
        chain_id: tx.chain_id.unwrap_or(chain_config.chain_id).into(),
        base_fee_per_gas: header.base_fee_per_gas.unwrap_or_default().into(),
        gas_price,
        block_excess_blob_gas: header.excess_blob_gas.map(U256::from),
        block_blob_gas_used: header.blob_gas_used.map(U256::from),
        tx_blob_hashes: tx.blob_versioned_hashes.clone(),
        tx_max_priority_fee_per_gas: tx.max_priority_fee_per_gas.map(U256::from),
        tx_max_fee_per_gas: tx.max_fee_per_gas.map(U256::from),
        tx_max_fee_per_blob_gas: tx.max_fee_per_blob_gas,
        tx_nonce: tx.nonce.unwrap_or_default(),
        block_gas_limit: header.gas_limit,
        transient_storage: HashMap::new(),
        difficulty: header.difficulty,
    })
}

fn vm_from_generic<'a>(
    tx: &GenericTransaction,
    env: Environment,
    db: &'a mut GeneralizedDatabase,
) -> Result<VM<'a>, VMError> {
    let tx = match &tx.authorization_list {
        Some(authorization_list) => Transaction::EIP7702Transaction(EIP7702Transaction {
            to: match tx.to {
                TxKind::Call(to) => to,
                TxKind::Create => return Err(VMError::InvalidTransaction),
            },
            value: tx.value,
            data: tx.input.clone(),
            access_list: tx
                .access_list
                .iter()
                .map(|list| (list.address, list.storage_keys.clone()))
                .collect(),
            authorization_list: authorization_list
                .iter()
                .map(|auth| Into::<AuthorizationTuple>::into(auth.clone()))
                .collect(),
            ..Default::default()
        }),
        None => Transaction::EIP1559Transaction(EIP1559Transaction {
            to: tx.to.clone(),
            value: tx.value,
            data: tx.input.clone(),
            access_list: tx
                .access_list
                .iter()
                .map(|list| (list.address, list.storage_keys.clone()))
                .collect(),
            ..Default::default()
        }),
    };
    VM::new(env, db, &tx)
}<|MERGE_RESOLUTION|>--- conflicted
+++ resolved
@@ -17,12 +17,6 @@
     },
     Address, H256, U256,
 };
-<<<<<<< HEAD
-use ethrex_levm::db::gen_db::GeneralizedDatabase;
-use ethrex_levm::vm::Substate;
-use ethrex_levm::AccountInfo as LevmAccountInfo;
-=======
->>>>>>> 9d0fa850
 use ethrex_levm::{
     errors::{ExecutionReport, TxResult, VMError},
     vm::{EVMConfig, GeneralizedDatabase, Substate, VM},
