--- conflicted
+++ resolved
@@ -448,13 +448,8 @@
         env,
         U256::zero(),
         calldata.into(),
-<<<<<<< HEAD
         Arc::new(store_wrapper.clone()),
-        CacheDB::new(),
-=======
-        store_wrapper,
         new_state.clone(),
->>>>>>> d1655468
         vec![],
         None,
     )
