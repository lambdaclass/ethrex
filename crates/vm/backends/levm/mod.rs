--- conflicted
+++ resolved
@@ -383,12 +383,9 @@
 
     // This check is not necessary in practice, since contract deployment has succesfully happened in all relevant testnets and mainnet
     // However, it's necessary to pass some of the Hive tests related to system contract deployment, which is why we have it
-<<<<<<< HEAD
-=======
     // The error that should be returned for the relevant contracts is indicated in the following:
     // https://github.com/ethereum/EIPs/blob/master/EIPS/eip-7002.md#empty-code-failure
     // https://github.com/ethereum/EIPs/blob/master/EIPS/eip-7251.md#empty-code-failure
->>>>>>> a7655e53
     if PRAGUE_SYSTEM_CONTRACTS
         .iter()
         .any(|contract| contract.address == contract_address)
