--- conflicted
+++ resolved
@@ -111,8 +111,11 @@
 
 run-hive-debug-levm: build-image-levm ## 🐝 Run Hive with LEVM in debug mode
 	$(MAKE) -C ../../../ setup-hive
-<<<<<<< HEAD
-	cd ../../../hive && ./hive --sim $(SIMULATION) --client ethrex --sim.limit "$(TEST_PATTERN)" --docker.output
+	cd ../../../hive && ./hive --sim ethereum/rpc-compat --client ethrex --sim.limit "$(TEST_PATTERN)" --docker.output || exit 0
+	cd ../../../hive && ./hive --sim devp2p --client ethrex --sim.limit "$(TEST_PATTERN)" --docker.output || exit 0
+	cd ../../../hive && ./hive --sim ethereum/engine --client ethrex --sim.limit "$(TEST_PATTERN)" --docker.output || exit 0
+	cd ../../../hive && ./hive --sim ethereum/sync --client ethrex --sim.limit "$(TEST_PATTERN)" --docker.output || exit 0
+	cargo run --release -p hive_report
 
 SUBDIRS := $(shell find $(SPECTEST_VECTORS_DIR)/GeneralStateTests -maxdepth 1 -type d ! -path "$(SPECTEST_VECTORS_DIR)/GeneralStateTests" -exec basename {} \;)
 
@@ -187,11 +190,4 @@
 	cargo run --release -p revm_comparison --bin revm_factorial -- 100000 1000
 	CARGO_PROFILE_RELEASE_DEBUG=true samply record --save-only \
 	-o ../../../cmd/ef_tests/levm/levm_perfgraphs/samply/bench/prof_levm_factorial.json \
-	cargo run --release -p revm_comparison --bin levm_factorial -- 100000 1000
-=======
-	cd ../../../hive && ./hive --sim ethereum/rpc-compat --client ethrex --sim.limit "$(TEST_PATTERN)" --docker.output || exit 0
-	cd ../../../hive && ./hive --sim devp2p --client ethrex --sim.limit "$(TEST_PATTERN)" --docker.output || exit 0
-	cd ../../../hive && ./hive --sim ethereum/engine --client ethrex --sim.limit "$(TEST_PATTERN)" --docker.output || exit 0
-	cd ../../../hive && ./hive --sim ethereum/sync --client ethrex --sim.limit "$(TEST_PATTERN)" --docker.output || exit 0
-	cargo run --release -p hive_report
->>>>>>> 5982c051
+	cargo run --release -p revm_comparison --bin levm_factorial -- 100000 1000