[package]
name = "ethrex-levm"
version.workspace = true
edition.workspace = true
authors.workspace = true
documentation.workspace = true

[dependencies]
lazy_static.workspace = true
ethrex-common.workspace = true
ethrex-crypto.workspace = true
ethrex-rlp.workspace = true
derive_more = { version = "1.0.0", features = ["full"] }

bytes.workspace = true
thiserror.workspace = true
serde = { workspace = true, features = ["derive", "rc"] }
serde_json.workspace = true
<<<<<<< HEAD
sha3.workspace = true
=======

>>>>>>> 5a75700e
datatest-stable = "0.2.9"
walkdir = "2.5.0"
secp256k1.workspace = true
p256 = { version = "0.13.2", features = [
  "ecdsa",
  "arithmetic",
  "expose-field",
] }
sha2 = "0.10.8"
ripemd = "0.1.3"
malachite = "0.6.1"
lambdaworks-math = "0.13.0"
bls12_381 = { git = "https://github.com/lambdaclass/bls12_381", branch = "expose-fp-struct", features = [
  "groups",
  "bits",
  "pairings",
  "alloc",
  "experimental",
] }
ark-bn254 = "0.5.0"
ark-ec = "0.5.0"
ark-ff = { version = "0.5.0", features = ["asm"] }
strum = { version = "0.27.1", features = ["derive"] }
k256 = "0.13.4"
substrate-bn = { version = "0.6.0", optional = true }

bitvec = { version = "1.0.1", features = ["alloc"] }

rustc-hash.workspace = true

[dev-dependencies]
hex.workspace = true
colored = "2.1.0"
spinoff = "0.8.0"

[features]
default = []
c-kzg = ["ethrex-common/c-kzg", "ethrex-crypto/c-kzg"]
ethereum_foundation_tests = []
debug = []
sp1 = ["dep:substrate-bn"]
risc0 = ["dep:substrate-bn", "c-kzg"]

[lints.rust]
unsafe_code = "warn"
warnings = "warn"
rust_2018_idioms = "warn"

[lints.clippy]
panic = "deny"
unnecessary_cast = "warn"
deref_by_slicing = "warn"
indexing_slicing = "warn"
manual_unwrap_or = "warn"
manual_unwrap_or_default = "warn"
as_conversions = "deny"
unwrap_used = "deny"
expect_used = "deny"
redundant_clone = "warn"

arithmetic_side_effects = "deny"
panicking_overflow_checks = "warn"
manual_saturating_arithmetic = "warn"

[lib]
path = "./src/lib.rs"<|MERGE_RESOLUTION|>--- conflicted
+++ resolved
@@ -16,11 +16,7 @@
 thiserror.workspace = true
 serde = { workspace = true, features = ["derive", "rc"] }
 serde_json.workspace = true
-<<<<<<< HEAD
-sha3.workspace = true
-=======
 
->>>>>>> 5a75700e
 datatest-stable = "0.2.9"
 walkdir = "2.5.0"
 secp256k1.workspace = true
