[package]
name = "ethereum_rust_levm"
version.workspace = true
edition.workspace = true

[dependencies]
ethereum_rust-core.workspace = true
ethereum_rust-rlp.workspace = true

bytes.workspace = true
sha3 = "0.10.8"
datatest-stable = "0.2.9"
serde = { version = "1.0.203", features = ["derive", "rc"] }
serde_json = { version = "1.0.117" }
walkdir = "2.5.0"
keccak-hash = "0.11.0"
thiserror = "2.0.3"

[dev-dependencies]
hex = "0.4.3"
colored = "2.1.0"
spinoff = "0.8.0"

[features]
ethereum_foundation_tests = []

<<<<<<< HEAD
[lints.rust]
unsafe_code = "forbid"
warnings = "warn"
rust_2018_idioms = "warn"

[lints.clippy]
# as_conversions = "deny"
unwrap_used = "deny"
# expect_used = "deny"
# panic = "deny"
# unnecessary_cast = "warn"
# deref_by_slicing = "warn"
# indexing_slicing = "warn"
# manual_unwrap_or = "warn"
# manual_unwrap_or_default = "warn"
=======
# [lints.rust]
# unsafe_code = "forbid"
# warnings = "warn"
# rust_2018_idioms = "warn"

[lints.clippy]
as_conversions = "deny"
# unwrap_used = "deny"
# expect_used = "deny"
# panic = "deny"
unnecessary_cast = "warn"
# deref_by_slicing = "warn"
# indexing_slicing = "warn"
# manual_unwrap_or = "warn"
# manual_unwrap_or_default = "warn"
[lib]
path = "./src/lib.rs"
>>>>>>> 166d01dd
<|MERGE_RESOLUTION|>--- conflicted
+++ resolved
@@ -24,38 +24,17 @@
 [features]
 ethereum_foundation_tests = []
 
-<<<<<<< HEAD
 [lints.rust]
 unsafe_code = "forbid"
 warnings = "warn"
 rust_2018_idioms = "warn"
 
 [lints.clippy]
-# as_conversions = "deny"
+as_conversions = "deny"
 unwrap_used = "deny"
 # expect_used = "deny"
 # panic = "deny"
-# unnecessary_cast = "warn"
-# deref_by_slicing = "warn"
-# indexing_slicing = "warn"
-# manual_unwrap_or = "warn"
-# manual_unwrap_or_default = "warn"
-=======
-# [lints.rust]
-# unsafe_code = "forbid"
-# warnings = "warn"
-# rust_2018_idioms = "warn"
+unnecessary_cast = "warn"
 
-[lints.clippy]
-as_conversions = "deny"
-# unwrap_used = "deny"
-# expect_used = "deny"
-# panic = "deny"
-unnecessary_cast = "warn"
-# deref_by_slicing = "warn"
-# indexing_slicing = "warn"
-# manual_unwrap_or = "warn"
-# manual_unwrap_or_default = "warn"
 [lib]
-path = "./src/lib.rs"
->>>>>>> 166d01dd
+path = "./src/lib.rs"