--- conflicted
+++ resolved
@@ -36,13 +36,11 @@
     "alloc",
     "experimental",
 ] }
-<<<<<<< HEAD
 ark-bn254 = "0.5.0"
 ark-ec = "0.5.0"
 ark-ff = "0.5.0"
-=======
 strum = { version = "0.27.1", features = ["derive"] }
->>>>>>> b41d878a
+
 
 [dev-dependencies]
 hex.workspace = true
