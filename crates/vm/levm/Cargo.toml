--- conflicted
+++ resolved
@@ -18,7 +18,6 @@
 
 sha3.workspace = true
 secp256k1.workspace = true
-<<<<<<< HEAD
 p256.workspace = true
 sha2.workspace = true
 ripemd.workspace = true
@@ -29,30 +28,7 @@
 ark-ec.workspace = true
 ark-ff.workspace = true
 strum.workspace = true
-=======
-p256 = { version = "0.13.2", features = [
-  "ecdsa",
-  "arithmetic",
-  "expose-field",
-] }
-sha2 = "0.10.8"
-ripemd = "0.1.3"
-num-bigint = "0.4.6"
-malachite = "0.6.1"
-lambdaworks-math = "0.11.0"
-bls12_381 = { git = "https://github.com/lambdaclass/bls12_381", branch = "expose-fp-struct", features = [
-    "groups",
-    "bits",
-    "pairings",
-    "alloc",
-    "experimental",
-] }
-ark-bn254 = "0.5.0"
-ark-ec = "0.5.0"
-ark-ff = "0.5.0"
-strum = { version = "0.27.1", features = ["derive"] }
-
->>>>>>> e220fbe4
+malachite.workspace = true
 
 [dev-dependencies]
 hex.workspace = true
