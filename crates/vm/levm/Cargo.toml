[package]
name = "ethereum_rust_levm"
version.workspace = true
edition.workspace = true

[dependencies]
ethereum_rust-core.workspace = true
ethereum_rust-rlp.workspace = true

bytes.workspace = true
sha3 = "0.10.8"
datatest-stable = "0.2.9"
serde = { version = "1.0.203", features = ["derive", "rc"] }
serde_json = { version = "1.0.117" }
walkdir = "2.5.0"
keccak-hash = "0.11.0"
thiserror = "2.0.3"

[dev-dependencies]
hex = "0.4.3"
colored = "2.1.0"
spinoff = "0.8.0"

[features]
ethereum_foundation_tests = []

[lints.rust]
unsafe_code = "forbid"
warnings = "warn"
rust_2018_idioms = "warn"

[lints.clippy]
as_conversions = "deny"
<<<<<<< HEAD
unwrap_used = "deny"
# expect_used = "deny"
=======
# unwrap_used = "deny"
expect_used = "deny"
>>>>>>> 30232b40
# panic = "deny"
unnecessary_cast = "warn"

[lib]
path = "./src/lib.rs"<|MERGE_RESOLUTION|>--- conflicted
+++ resolved
@@ -31,13 +31,8 @@
 
 [lints.clippy]
 as_conversions = "deny"
-<<<<<<< HEAD
 unwrap_used = "deny"
-# expect_used = "deny"
-=======
-# unwrap_used = "deny"
 expect_used = "deny"
->>>>>>> 30232b40
 # panic = "deny"
 unnecessary_cast = "warn"
 
