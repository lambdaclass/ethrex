--- conflicted
+++ resolved
@@ -19,16 +19,12 @@
 sha3 = "0.10.8"
 datatest-stable = "0.2.9"
 walkdir = "2.5.0"
-<<<<<<< HEAD
+secp256k1.workspace = true
 p256 = { version = "0.13.2", features = [
   "ecdsa",
   "arithmetic",
   "expose-field",
 ] }
-=======
-secp256k1.workspace = true
-p256 = { version = "0.13.2", features = ["ecdsa", "arithmetic", "expose-field"] }
->>>>>>> c211d3a8
 sha2 = "0.10.8"
 ripemd = "0.1.3"
 malachite = "0.6.1"
