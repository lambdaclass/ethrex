--- conflicted
+++ resolved
@@ -53,24 +53,11 @@
 
 [features]
 default = []
-<<<<<<< HEAD
-
-c-kzg = ["ethrex-common/c-kzg"]
-
-sp1 = ["dep:substrate-bn"]
-risc0 = ["c-kzg"]
-
-=======
 c-kzg = ["ethrex-common/c-kzg", "ethrex-crypto/c-kzg"]
->>>>>>> db22fbce
 ethereum_foundation_tests = []
-
 debug = []
-<<<<<<< HEAD
-=======
 sp1 = ["dep:substrate-bn"]
 risc0 = ["dep:substrate-bn", "c-kzg"]
->>>>>>> db22fbce
 
 [lints.rust]
 unsafe_code = "warn"
