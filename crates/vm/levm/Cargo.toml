[package]
name = "ethrex-levm"
version.workspace = true
edition.workspace = true
authors.workspace = true
documentation.workspace = true

[dependencies]
lazy_static.workspace = true
ethrex-common = { workspace = true, default-features = false }
ethrex-crypto.workspace = true
ethrex-rlp.workspace = true
derive_more = { version = "1.0.0", features = ["full"] }

bytes.workspace = true
thiserror.workspace = true
serde = { workspace = true, features = ["derive", "rc"] }
serde_json.workspace = true

datatest-stable = "0.2.9"
walkdir = "2.5.0"
p256 = { version = "0.13.2", features = [
  "ecdsa",
  "arithmetic",
  "expose-field",
] }
sha2 = "0.10.8"
sha3 = "0.10.8"
ripemd = "0.1.3"
malachite = "0.6.1"
lambdaworks-math = "0.13.0"
bls12_381 = { git = "https://github.com/lambdaclass/bls12_381", branch = "expose-fp-struct", features = [
  "groups",
  "bits",
  "pairings",
  "alloc",
  "experimental",
] }
ark-bn254 = "0.5.0"
ark-ec = "0.5.0"
ark-ff = { version = "0.5.0", features = ["asm"] }
strum = { version = "0.27.1", features = ["derive"] }
k256.workspace = true
substrate-bn = { version = "0.6.0", optional = true }
secp256k1 = { workspace = true, optional = true }

bitvec = { version = "1.0.1", features = ["alloc"] }

rustc-hash.workspace = true

[dev-dependencies]
hex.workspace = true
colored = "2.1.0"
spinoff = "0.8.0"

[features]
default = ["secp256k1"]
secp256k1 = ["dep:secp256k1"]
c-kzg = ["ethrex-common/c-kzg", "ethrex-crypto/c-kzg"]
ethereum_foundation_tests = []
debug = []
sp1 = ["dep:substrate-bn"]
risc0 = ["dep:substrate-bn", "c-kzg"]
zisk = ["dep:substrate-bn"]
<<<<<<< HEAD
pico = ["dep:substrate-bn"]
=======
openvm = ["ethrex-common/openvm"]
>>>>>>> 8fb4b27f

[lints.rust]
unsafe_code = "warn"
warnings = "warn"
rust_2018_idioms = "warn"

[lints.clippy]
panic = "deny"
unnecessary_cast = "warn"
deref_by_slicing = "warn"
indexing_slicing = "warn"
manual_unwrap_or = "warn"
manual_unwrap_or_default = "warn"
as_conversions = "deny"
unwrap_used = "deny"
expect_used = "deny"
redundant_clone = "warn"

arithmetic_side_effects = "deny"
panicking_overflow_checks = "warn"
manual_saturating_arithmetic = "warn"

[lib]
path = "./src/lib.rs"<|MERGE_RESOLUTION|>--- conflicted
+++ resolved
@@ -62,11 +62,8 @@
 sp1 = ["dep:substrate-bn"]
 risc0 = ["dep:substrate-bn", "c-kzg"]
 zisk = ["dep:substrate-bn"]
-<<<<<<< HEAD
+openvm = ["ethrex-common/openvm"]
 pico = ["dep:substrate-bn"]
-=======
-openvm = ["ethrex-common/openvm"]
->>>>>>> 8fb4b27f
 
 [lints.rust]
 unsafe_code = "warn"
