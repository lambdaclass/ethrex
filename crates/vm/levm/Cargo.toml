--- conflicted
+++ resolved
@@ -18,7 +18,6 @@
 
 sha3.workspace = true
 secp256k1.workspace = true
-<<<<<<< HEAD
 p256.workspace = true
 sha2.workspace = true
 ripemd.workspace = true
@@ -30,30 +29,7 @@
 ark-ff.workspace = true
 strum.workspace = true
 malachite.workspace = true
-=======
-p256 = { version = "0.13.2", features = [
-  "ecdsa",
-  "arithmetic",
-  "expose-field",
-] }
-sha2 = "0.10.8"
-ripemd = "0.1.3"
-malachite = "0.6.1"
-lambdaworks-math = "0.11.0"
-bls12_381 = { git = "https://github.com/lambdaclass/bls12_381", branch = "expose-fp-struct", features = [
-  "groups",
-  "bits",
-  "pairings",
-  "alloc",
-  "experimental",
-] }
-ark-bn254 = "0.5.0"
-ark-ec = "0.5.0"
-ark-ff = "0.5.0"
-strum = { version = "0.27.1", features = ["derive"] }
-k256 = "0.13.4"
-
->>>>>>> 572230cd
+k256.workspace = true
 
 [dev-dependencies]
 hex.workspace = true
