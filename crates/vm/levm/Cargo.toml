[package]
name = "ethereum_rust_levm"
version.workspace = true
edition.workspace = true

[dependencies]
ethereum_rust-core.workspace = true
ethereum_rust-rlp.workspace = true

bytes.workspace = true
sha3 = "0.10.8"
datatest-stable = "0.2.9"
serde = { version = "1.0.203", features = ["derive", "rc"] }
serde_json = { version = "1.0.117" }
walkdir = "2.5.0"
keccak-hash = "0.11.0"
thiserror = "2.0.3"

[dev-dependencies]
hex = "0.4.3"
colored = "2.1.0"
spinoff = "0.8.0"

[features]
ethereum_foundation_tests = []

[lints.rust]
unsafe_code = "forbid"
warnings = "warn"
rust_2018_idioms = "warn"

[lints.clippy]
<<<<<<< HEAD
# as_conversions = "deny"
# unwrap_used = "deny"
# expect_used = "deny"
panic = "deny"
unnecessary_cast = "warn"
deref_by_slicing = "warn"
indexing_slicing = "warn"
manual_unwrap_or = "warn"
manual_unwrap_or_default = "warn"
=======
as_conversions = "deny"
# unwrap_used = "deny"
expect_used = "deny"
# panic = "deny"
unnecessary_cast = "warn"

[lib]
path = "./src/lib.rs"
>>>>>>> 6abc2522
<|MERGE_RESOLUTION|>--- conflicted
+++ resolved
@@ -30,23 +30,15 @@
 rust_2018_idioms = "warn"
 
 [lints.clippy]
-<<<<<<< HEAD
-# as_conversions = "deny"
-# unwrap_used = "deny"
-# expect_used = "deny"
 panic = "deny"
 unnecessary_cast = "warn"
 deref_by_slicing = "warn"
 indexing_slicing = "warn"
 manual_unwrap_or = "warn"
 manual_unwrap_or_default = "warn"
-=======
 as_conversions = "deny"
 # unwrap_used = "deny"
 expect_used = "deny"
-# panic = "deny"
-unnecessary_cast = "warn"
 
 [lib]
-path = "./src/lib.rs"
->>>>>>> 6abc2522
+path = "./src/lib.rs"