--- conflicted
+++ resolved
@@ -21,15 +21,9 @@
 walkdir = "2.5.0"
 secp256k1.workspace = true
 p256 = { version = "0.13.2", features = [
-<<<<<<< HEAD
-    "ecdsa",
-    "arithmetic",
-    "expose-field",
-=======
   "ecdsa",
   "arithmetic",
   "expose-field",
->>>>>>> a7c1554b
 ] }
 sha2 = "0.10.8"
 ripemd = "0.1.3"
