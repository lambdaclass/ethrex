use std::str::FromStr;

use bytes::Bytes;
use ethrex_core::U256;
use ethrex_levm::{
    errors::{TxResult, VMError},
    operations::Operation,
    utils::{new_vm_with_bytecode, new_vm_with_ops},
};

#[test]
fn test_extcodecopy_memory_allocation() {
    let mut vm = new_vm_with_bytecode(Bytes::copy_from_slice(&[
        95, 100, 68, 68, 102, 68, 68, 95, 95, 60,
    ]))
    .unwrap();
    let mut current_call_frame = vm.call_frames.pop().unwrap();
    current_call_frame.gas_limit = U256::from(100_000_000);
    vm.env.gas_price = U256::from(10_000);
    vm.execute(&mut current_call_frame);
}

#[test]
fn test_overflow_mcopy() {
    let mut vm = new_vm_with_bytecode(Bytes::copy_from_slice(&[90, 90, 90, 94])).unwrap();
    let mut current_call_frame = vm.call_frames.pop().unwrap();
    vm.execute(&mut current_call_frame);
}

#[test]
fn test_overflow_call() {
    let mut vm =
        new_vm_with_bytecode(Bytes::copy_from_slice(&[61, 48, 56, 54, 51, 51, 51, 241])).unwrap();
    let mut current_call_frame = vm.call_frames.pop().unwrap();
    vm.execute(&mut current_call_frame);
}

#[test]
fn test_usize_overflow_revert() {
    let mut vm = new_vm_with_bytecode(Bytes::copy_from_slice(&[61, 63, 61, 253])).unwrap();
    let mut current_call_frame = vm.call_frames.pop().unwrap();
    vm.execute(&mut current_call_frame);
}

#[test]
fn test_overflow_returndatacopy() {
    let mut vm = new_vm_with_bytecode(Bytes::copy_from_slice(&[50, 49, 48, 51, 62])).unwrap();
    let mut current_call_frame = vm.call_frames.pop().unwrap();
    vm.execute(&mut current_call_frame);
}

#[test]
fn test_overflow_keccak256() {
    let mut vm = new_vm_with_bytecode(Bytes::copy_from_slice(&[51, 63, 61, 32])).unwrap();
    let mut current_call_frame = vm.call_frames.pop().unwrap();
    vm.execute(&mut current_call_frame);
}

#[test]
fn test_arithmetic_operation_overflow_selfdestruct() {
    let mut vm = new_vm_with_bytecode(Bytes::copy_from_slice(&[50, 255])).unwrap();
    let mut current_call_frame = vm.call_frames.pop().unwrap();
    vm.execute(&mut current_call_frame);
}

#[test]
fn test_overflow_swap() {
    let mut vm = new_vm_with_bytecode(Bytes::copy_from_slice(&[48, 144])).unwrap();
    let mut current_call_frame = vm.call_frames.pop().unwrap();
    vm.execute(&mut current_call_frame);
}

#[test]
fn test_end_of_range_swap() {
    let mut vm = new_vm_with_bytecode(Bytes::copy_from_slice(&[58, 50, 50, 51, 57])).unwrap();
    let mut current_call_frame = vm.call_frames.pop().unwrap();
    vm.execute(&mut current_call_frame);
}

#[test]
fn test_usize_overflow_blobhash() {
    let mut vm = new_vm_with_bytecode(Bytes::copy_from_slice(&[71, 73])).unwrap();
    let mut current_call_frame = vm.call_frames.pop().unwrap();
    vm.execute(&mut current_call_frame);
}

#[test]
fn add_op() {
    let mut vm = new_vm_with_ops(&[
        Operation::Push((32, U256::MAX)),
        Operation::Jump,
        Operation::Stop,
    ])
    .unwrap();
    let mut current_call_frame = vm.call_frames.pop().unwrap();
    vm.execute(&mut current_call_frame);

    assert_eq!(vm.current_call_frame_mut().unwrap().pc(), 34);
}

#[test]
fn test_is_negative() {
    let mut vm = new_vm_with_bytecode(Bytes::copy_from_slice(&[58, 63, 58, 5])).unwrap();
    let mut current_call_frame = vm.call_frames.pop().unwrap();
    vm.execute(&mut current_call_frame);
}

#[test]
<<<<<<< HEAD
fn test_non_compliance_calldatacopy_memory_resize() {
    let mut vm =
        new_vm_with_bytecode(Bytes::copy_from_slice(&[0x60, 34, 0x5f, 0x5f, 55, 89])).unwrap();
=======
fn test_non_compliance_keccak256() {
    let mut vm = new_vm_with_bytecode(Bytes::copy_from_slice(&[88, 88, 32, 89])).unwrap();
>>>>>>> 91b09a2a
    let mut current_call_frame = vm.call_frames.pop().unwrap();
    vm.execute(&mut current_call_frame);
    assert_eq!(
        *current_call_frame.stack.stack.first().unwrap(),
<<<<<<< HEAD
        U256::from(64)
    );
=======
        U256::from_str("0xc5d2460186f7233c927e7db2dcc703c0e500b653ca82273b7bfad8045d85a470")
            .unwrap()
    );
    assert_eq!(
        *current_call_frame.stack.stack.get(1).unwrap(),
        U256::zero()
    );
}

#[test]
fn test_sdiv_zero_dividend_and_negative_divisor() {
    let mut vm = new_vm_with_bytecode(Bytes::copy_from_slice(&[
        0x7F, 0xC5, 0xD2, 0x46, 0x01, 0x86, 0xF7, 0x23, 0x3C, 0x92, 0x7E, 0x7D, 0xB2, 0xDC, 0xC7,
        0x03, 0xC0, 0xE5, 0x00, 0xB6, 0x53, 0xCA, 0x82, 0x27, 0x3B, 0x7B, 0xFA, 0xD8, 0x04, 0x5D,
        0x85, 0xA4, 0x70, 0x5F, 0x05,
    ]))
    .unwrap();
    let mut current_call_frame = vm.call_frames.pop().unwrap();
    vm.execute(&mut current_call_frame);
    assert_eq!(current_call_frame.stack.pop().unwrap(), U256::zero());
}

#[test]
fn test_non_compliance_returndatacopy() {
    let mut vm =
        new_vm_with_bytecode(Bytes::copy_from_slice(&[56, 56, 56, 56, 56, 56, 62, 56])).unwrap();
    let mut current_call_frame = vm.call_frames.pop().unwrap();
    let txreport = vm.execute(&mut current_call_frame);
    assert_eq!(txreport.result, TxResult::Revert(VMError::VeryLargeNumber));
}

#[test]
fn test_non_compliance_extcodecopy() {
    let mut vm = new_vm_with_bytecode(Bytes::copy_from_slice(&[88, 88, 88, 89, 60, 89])).unwrap();
    let mut current_call_frame = vm.call_frames.pop().unwrap();
    vm.execute(&mut current_call_frame);
    assert_eq!(current_call_frame.stack.stack.pop().unwrap(), U256::zero());
}

#[test]
fn test_non_compliance_extcodecopy_memory_resize() {
    let mut vm = new_vm_with_bytecode(Bytes::copy_from_slice(&[
        0x60, 12, 0x5f, 0x5f, 0x5f, 0x3c, 89,
    ]))
    .unwrap();
    let mut current_call_frame = vm.call_frames.pop().unwrap();
    vm.execute(&mut current_call_frame);
    assert_eq!(current_call_frame.stack.pop().unwrap(), U256::from(32));
>>>>>>> 91b09a2a
}<|MERGE_RESOLUTION|>--- conflicted
+++ resolved
@@ -106,22 +106,12 @@
 }
 
 #[test]
-<<<<<<< HEAD
-fn test_non_compliance_calldatacopy_memory_resize() {
-    let mut vm =
-        new_vm_with_bytecode(Bytes::copy_from_slice(&[0x60, 34, 0x5f, 0x5f, 55, 89])).unwrap();
-=======
 fn test_non_compliance_keccak256() {
     let mut vm = new_vm_with_bytecode(Bytes::copy_from_slice(&[88, 88, 32, 89])).unwrap();
->>>>>>> 91b09a2a
     let mut current_call_frame = vm.call_frames.pop().unwrap();
     vm.execute(&mut current_call_frame);
     assert_eq!(
         *current_call_frame.stack.stack.first().unwrap(),
-<<<<<<< HEAD
-        U256::from(64)
-    );
-=======
         U256::from_str("0xc5d2460186f7233c927e7db2dcc703c0e500b653ca82273b7bfad8045d85a470")
             .unwrap()
     );
@@ -170,5 +160,16 @@
     let mut current_call_frame = vm.call_frames.pop().unwrap();
     vm.execute(&mut current_call_frame);
     assert_eq!(current_call_frame.stack.pop().unwrap(), U256::from(32));
->>>>>>> 91b09a2a
+}
+
+#[test]
+fn test_non_compliance_calldatacopy_memory_resize() {
+    let mut vm =
+        new_vm_with_bytecode(Bytes::copy_from_slice(&[0x60, 34, 0x5f, 0x5f, 55, 89])).unwrap();
+    let mut current_call_frame = vm.call_frames.pop().unwrap();
+    vm.execute(&mut current_call_frame);
+    assert_eq!(
+        *current_call_frame.stack.stack.first().unwrap(),
+        U256::from(64)
+    );
 }