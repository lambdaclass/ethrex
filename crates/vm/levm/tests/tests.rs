use bytes::Bytes;
use ethereum_rust_core::{types::TxKind, Address, H256, U256};
use ethereum_rust_levm::{
    account::Account,
    constants::*,
    db::{Cache, Db},
    errors::{TxResult, VMError},
    operations::Operation,
    utils::{new_vm_with_ops, new_vm_with_ops_addr_bal_db, new_vm_with_ops_db},
    vm::{word_to_address, Storage, VM},
    Environment,
};
<<<<<<< HEAD
use std::{collections::HashMap, sync::Arc};
=======
use std::collections::HashMap;
>>>>>>> 5ded681a

fn create_opcodes(size: usize, offset: usize, value_to_transfer: usize) -> Vec<Operation> {
    vec![
        Operation::Push((16, U256::from(size))),
        Operation::Push((1, U256::from(offset))),
        Operation::Push((1, U256::from(value_to_transfer))),
        Operation::Create,
        Operation::Stop,
    ]
}

pub fn ops_to_bytecde(operations: &[Operation]) -> Bytes {
    operations
        .iter()
        .flat_map(Operation::to_bytecode)
        .collect::<Bytes>()
}

fn callee_return_bytecode(return_value: U256) -> Bytes {
    let ops = vec![
        Operation::Push((32, return_value)), // value
        Operation::Push((32, U256::zero())), // offset
        Operation::Mstore,
        Operation::Push((32, U256::from(32))), // size
        Operation::Push((32, U256::zero())),   // offset
        Operation::Return,
    ];

    ops.iter()
        .flat_map(Operation::to_bytecode)
        .collect::<Bytes>()
}

pub fn store_data_in_memory_operations(data: &[u8], memory_offset: usize) -> Vec<Operation> {
    vec![
        Operation::Push((32_u8, U256::from_big_endian(data))),
        Operation::Push((1_u8, U256::from(memory_offset))),
        Operation::Mstore,
    ]
}

#[test]
fn add_op() {
    let mut vm = new_vm_with_ops(&[
        Operation::Push((32, U256::one())),
        Operation::Push((32, U256::zero())),
        Operation::Add,
        Operation::Stop,
    ]);

    let mut current_call_frame = vm.call_frames.pop().unwrap();
    vm.execute(&mut current_call_frame);

    assert!(vm.current_call_frame_mut().stack.pop().unwrap() == U256::one());
    assert!(vm.current_call_frame_mut().pc() == 68);
}

#[test]
fn mul_op() {
    let mut vm = new_vm_with_ops(&[
        Operation::Push((1, U256::from(2))),
        Operation::Push((1, U256::from(4))),
        Operation::Mul,
        Operation::Stop,
    ]);

    let mut current_call_frame = vm.call_frames.pop().unwrap();
    vm.execute(&mut current_call_frame);

    assert!(vm.current_call_frame_mut().stack.pop().unwrap() == U256::from(8));
}

#[test]
fn sub_op() {
    let mut vm = new_vm_with_ops(&[
        Operation::Push((1, U256::from(3))),
        Operation::Push((1, U256::from(5))),
        Operation::Sub,
        Operation::Stop,
    ]);

    let mut current_call_frame = vm.call_frames.pop().unwrap();
    vm.execute(&mut current_call_frame);

    assert!(vm.current_call_frame_mut().stack.pop().unwrap() == U256::from(2));
}

#[test]
fn div_op() {
    // 11 // 2 = 5
    let mut vm = new_vm_with_ops(&[
        Operation::Push((1, U256::from(2))),
        Operation::Push((1, U256::from(11))),
        Operation::Div,
        Operation::Stop,
    ]);

    let mut current_call_frame = vm.call_frames.pop().unwrap();
    vm.execute(&mut current_call_frame);

    assert!(vm.current_call_frame_mut().stack.pop().unwrap() == U256::from(5));

    // In EVM: 10 / 0 = 0
    let mut vm = new_vm_with_ops(&[
        Operation::Push((1, U256::zero())),
        Operation::Push((1, U256::from(10))),
        Operation::Div,
        Operation::Stop,
    ]);

    let mut current_call_frame = vm.call_frames.pop().unwrap();
    vm.execute(&mut current_call_frame);

    assert!(vm.current_call_frame_mut().stack.pop().unwrap() == U256::zero());
}

#[test]
fn sdiv_op() {
    // Values are treated as two's complement signed 256-bit integers
    let mut vm = new_vm_with_ops(&[
        Operation::Push((32, U256::MAX)),
        Operation::Push((32, U256::MAX - 1)),
        Operation::Sdiv,
        Operation::Stop,
    ]);

    let mut current_call_frame = vm.call_frames.pop().unwrap();
    vm.execute(&mut current_call_frame);

    assert!(vm.current_call_frame_mut().stack.pop().unwrap() == U256::from(2));
}

#[test]
fn mod_op() {
    // 10 % 3 = 1
    let mut vm = new_vm_with_ops(&[
        Operation::Push((1, U256::from(3))),
        Operation::Push((1, U256::from(10))),
        Operation::Mod,
        Operation::Stop,
    ]);

    let mut current_call_frame = vm.call_frames.pop().unwrap();
    vm.execute(&mut current_call_frame);

    assert!(vm.current_call_frame_mut().stack.pop().unwrap() == U256::from(1));
}

#[test]
fn smod_op() {
    // First Example
    // 10 % 3 = 1
    let mut vm = new_vm_with_ops(&[
        Operation::Push((1, U256::from(3))),
        Operation::Push((1, U256::from(10))),
        Operation::SMod,
        Operation::Stop,
    ]);

    let mut current_call_frame = vm.call_frames.pop().unwrap();
    vm.execute(&mut current_call_frame);

    assert!(vm.current_call_frame_mut().stack.pop().unwrap() == U256::from(1));

    // Second Example
    // Example taken from evm.codes
    // In 2's complement it is: -8 % -3 = -2
    let a = U256::from_str_radix(
        "0xFFFFFFFFFFFFFFFFFFFFFFFFFFFFFFFFFFFFFFFFFFFFFFFFFFFFFFFFFFFFFFFD",
        16,
    )
    .unwrap();
    let b = U256::from_str_radix(
        "0xFFFFFFFFFFFFFFFFFFFFFFFFFFFFFFFFFFFFFFFFFFFFFFFFFFFFFFFFFFFFFFF8",
        16,
    )
    .unwrap();
    // Values are treated as two's complement signed 256-bit integers
    let mut vm = new_vm_with_ops(&[
        Operation::Push((32, a)),
        Operation::Push((32, b)),
        Operation::SMod,
        Operation::Stop,
    ]);

    let mut current_call_frame = vm.call_frames.pop().unwrap();
    vm.execute(&mut current_call_frame);

    let c = U256::from_str_radix(
        "0xfffffffffffffffffffffffffffffffffffffffffffffffffffffffffffffffe",
        16,
    )
    .unwrap();

    assert!(vm.current_call_frame_mut().stack.pop().unwrap() == c);
}

#[test]
fn addmod_op() {
    // (10 + 10) % 8 = 4
    let mut vm = new_vm_with_ops(&[
        Operation::Push((1, U256::from(8))),
        Operation::Push((1, U256::from(10))),
        Operation::Push((1, U256::from(10))),
        Operation::Addmod,
        Operation::Stop,
    ]);

    let mut current_call_frame = vm.call_frames.pop().unwrap();
    vm.execute(&mut current_call_frame);

    assert!(vm.current_call_frame_mut().stack.pop().unwrap() == U256::from(4));
}

#[test]
fn mulmod_op() {
    // (10 * 10) % 8 = 4
    let mut vm = new_vm_with_ops(&[
        Operation::Push((1, U256::from(8))),
        Operation::Push((1, U256::from(10))),
        Operation::Push((1, U256::from(10))),
        Operation::Mulmod,
        Operation::Stop,
    ]);

    let mut current_call_frame = vm.call_frames.pop().unwrap();
    vm.execute(&mut current_call_frame);

    assert!(vm.current_call_frame_mut().stack.pop().unwrap() == U256::from(4));
}

#[test]
fn exp_op() {
    // 10^2 = 100
    let mut vm = new_vm_with_ops(&[
        Operation::Push((1, U256::from(2))),
        Operation::Push((1, U256::from(10))),
        Operation::Exp,
        Operation::Stop,
    ]);

    let mut current_call_frame = vm.call_frames.pop().unwrap();
    vm.execute(&mut current_call_frame);

    assert!(vm.current_call_frame_mut().stack.pop().unwrap() == U256::from(100));
}

#[test]
fn sign_extend_op() {
    // Case 1: Input: 0, 0x7F. Output: 0x7F
    let mut vm = new_vm_with_ops(&[
        Operation::Push((1, U256::from(0x7F))),
        Operation::Push((1, U256::zero())),
        Operation::SignExtend,
        Operation::Stop,
    ]);

    let mut current_call_frame = vm.call_frames.pop().unwrap();
    vm.execute(&mut current_call_frame);
    assert!(vm.current_call_frame_mut().stack.pop().unwrap() == U256::from(0x7F));

    // Case 2: Input: 0, 0xFF. Output: 0xFFFFFFFFFFFFFFFFFFFFFFFFFFFFFFFFFFFFFFFFFFFFFFFFFFFFFFFFFFFFFF
    let mut vm = new_vm_with_ops(&[
        Operation::Push((1, U256::from(0xFF))),
        Operation::Push((1, U256::zero())),
        Operation::SignExtend,
        Operation::Stop,
    ]);

    let mut current_call_frame = vm.call_frames.pop().unwrap();
    vm.execute(&mut current_call_frame);
    assert!(vm.current_call_frame_mut().stack.pop().unwrap() == U256::MAX);
}

#[test]
fn lt_op() {
    // Input: 9, 10. Output: 1
    let mut vm = new_vm_with_ops(&[
        Operation::Push((1, U256::from(10))),
        Operation::Push((1, U256::from(9))),
        Operation::Lt,
        Operation::Stop,
    ]);

    let mut current_call_frame = vm.call_frames.pop().unwrap();
    vm.execute(&mut current_call_frame);

    assert!(vm.current_call_frame_mut().stack.pop().unwrap() == U256::one());
}

#[test]
fn gt_op() {
    // Input: 10, 9. Output: 1
    let mut vm = new_vm_with_ops(&[
        Operation::Push((1, U256::from(9))),
        Operation::Push((1, U256::from(10))),
        Operation::Gt,
        Operation::Stop,
    ]);

    let mut current_call_frame = vm.call_frames.pop().unwrap();
    vm.execute(&mut current_call_frame);

    assert!(vm.current_call_frame_mut().stack.pop().unwrap() == U256::one());
}

#[test]
fn slt_op() {
    // Input: 0xFFFFFFFFFFFFFFFFFFFFFFFFFFFFFFFFFFFFFFFFFFFFFFFFFFFFFFFFFFFFFFFF, 0. Output: 1
    let mut vm = new_vm_with_ops(&[
        Operation::Push((32, U256::zero())),
        Operation::Push((32, U256::MAX)),
        Operation::Slt,
        Operation::Stop,
    ]);

    let mut current_call_frame = vm.call_frames.pop().unwrap();
    vm.execute(&mut current_call_frame);

    assert!(vm.current_call_frame_mut().stack.pop().unwrap() == U256::one());
}

#[test]
fn sgt_op() {
    // Input: 0, 0xFFFFFFFFFFFFFFFFFFFFFFFFFFFFFFFFFFFFFFFFFFFFFFFFFFFFFFFFFFFFFFFF. Output: 1
    let mut vm = new_vm_with_ops(&[
        Operation::Push((32, U256::MAX)),
        Operation::Push((32, U256::zero())),
        Operation::Sgt,
        Operation::Stop,
    ]);

    let mut current_call_frame = vm.call_frames.pop().unwrap();
    vm.execute(&mut current_call_frame);

    assert!(vm.current_call_frame_mut().stack.pop().unwrap() == U256::one());
}

#[test]
fn eq_op() {
    // Case 1: Input: 10, 10. Output: 1 (true)
    let mut vm = new_vm_with_ops(&[
        Operation::Push((1, U256::from(10))),
        Operation::Push((1, U256::from(10))),
        Operation::Eq,
        Operation::Stop,
    ]);

    let mut current_call_frame = vm.call_frames.pop().unwrap();
    vm.execute(&mut current_call_frame);
    assert!(vm.current_call_frame_mut().stack.pop().unwrap() == U256::one());

    // Case 2: Input: 10, 20. Output: 0 (false)
    let mut vm = new_vm_with_ops(&[
        Operation::Push((1, U256::from(10))),
        Operation::Push((1, U256::from(20))),
        Operation::Eq,
        Operation::Stop,
    ]);

    let mut current_call_frame = vm.call_frames.pop().unwrap();
    vm.execute(&mut current_call_frame);
    assert!(vm.current_call_frame_mut().stack.pop().unwrap() == U256::zero());
}

#[test]
fn is_zero_op() {
    // Case 1: Input is 0, Output should be 1 (since 0 == 0 is true)
    let mut vm = new_vm_with_ops(&[
        Operation::Push((1, U256::zero())),
        Operation::IsZero,
        Operation::Stop,
    ]);

    let mut current_call_frame = vm.call_frames.pop().unwrap();
    vm.execute(&mut current_call_frame);
    assert!(vm.current_call_frame_mut().stack.pop().unwrap() == U256::one());

    // Case 2: Input is non-zero (e.g., 10), Output should be 0 (since 10 != 0 is false)
    let mut vm = new_vm_with_ops(&[
        Operation::Push((1, U256::from(10))),
        Operation::IsZero,
        Operation::Stop,
    ]);

    let mut current_call_frame = vm.call_frames.pop().unwrap();
    vm.execute(&mut current_call_frame);
    assert!(vm.current_call_frame_mut().stack.pop().unwrap() == U256::zero());
}

#[test]
fn and_basic() {
    let mut vm = new_vm_with_ops(&[
        Operation::Push((32, U256::from(0b1010))),
        Operation::Push((32, U256::from(0b1100))),
        Operation::And,
        Operation::Stop,
    ]);

    let mut current_call_frame = vm.call_frames.pop().unwrap();
    vm.execute(&mut current_call_frame);

    let result = vm.current_call_frame_mut().stack.pop().unwrap();
    assert_eq!(result, U256::from(0b1000));
    assert_eq!(vm.env.consumed_gas, TX_BASE_COST + 9);
}

#[test]
fn and_binary_with_zero() {
    let mut vm = new_vm_with_ops(&[
        Operation::Push((32, U256::from(0b1010))),
        Operation::Push((32, U256::zero())),
        Operation::And,
        Operation::Stop,
    ]);
    let expected_consumed_gas =
        TX_BASE_COST + gas_cost::AND + gas_cost::PUSHN.checked_mul(U256::from(2)).unwrap();

    let mut current_call_frame = vm.call_frames.pop().unwrap();
    vm.execute(&mut current_call_frame);

    let result = vm.current_call_frame_mut().stack.pop().unwrap();
    assert_eq!(result, U256::zero());
    assert_eq!(vm.env.consumed_gas, expected_consumed_gas);
}

#[test]
fn and_with_hex_numbers() {
    let mut vm = new_vm_with_ops(&[
        Operation::Push((32, U256::from(0xFFFF))),
        Operation::Push((32, U256::from(0xF0F0))),
        Operation::And,
        Operation::Stop,
    ]);

    let mut current_call_frame = vm.call_frames.pop().unwrap();
    vm.execute(&mut current_call_frame);

    let result = vm.current_call_frame_mut().stack.pop().unwrap();
    assert_eq!(result, U256::from(0xF0F0));
    assert_eq!(vm.env.consumed_gas, TX_BASE_COST + 9);

    let mut vm = new_vm_with_ops(&[
        Operation::Push((32, U256::from(0xF000))),
        Operation::Push((32, U256::from(0xF0F0))),
        Operation::And,
        Operation::Stop,
    ]);

    let mut current_call_frame = vm.call_frames.pop().unwrap();
    vm.execute(&mut current_call_frame);

    let result = vm.current_call_frame_mut().stack.pop().unwrap();
    assert_eq!(result, U256::from(0xF000));
    assert_eq!(vm.env.consumed_gas, TX_BASE_COST + 9);

    let mut vm = new_vm_with_ops(&[
        Operation::Push((32, U256::from(0xB020))),
        Operation::Push((32, U256::from(0x1F0F))),
        Operation::And,
        Operation::Stop,
    ]);

    let mut current_call_frame = vm.call_frames.pop().unwrap();
    vm.execute(&mut current_call_frame);

    let result = vm.current_call_frame_mut().stack.pop().unwrap();
    assert_eq!(result, U256::from(0b1000000000000));
    assert_eq!(vm.env.consumed_gas, TX_BASE_COST + 9);
}

#[test]
fn or_basic() {
    let mut vm = new_vm_with_ops(&[
        Operation::Push((32, U256::from(0b1010))),
        Operation::Push((32, U256::from(0b1100))),
        Operation::Or,
        Operation::Stop,
    ]);

    let mut current_call_frame = vm.call_frames.pop().unwrap();
    vm.execute(&mut current_call_frame);

    let result = vm.current_call_frame_mut().stack.pop().unwrap();
    assert_eq!(result, U256::from(0b1110));
    assert_eq!(vm.env.consumed_gas, TX_BASE_COST + 9);

    let mut vm = new_vm_with_ops(&[
        Operation::Push((32, U256::from(0b1010))),
        Operation::Push((32, U256::zero())),
        Operation::Or,
        Operation::Stop,
    ]);

    let mut current_call_frame = vm.call_frames.pop().unwrap();
    vm.execute(&mut current_call_frame);

    let result = vm.current_call_frame_mut().stack.pop().unwrap();
    assert_eq!(result, U256::from(0b1010));
    assert_eq!(vm.env.consumed_gas, TX_BASE_COST + 9);

    let mut vm = new_vm_with_ops(&[
        Operation::Push((32, U256::from(u64::MAX))),
        Operation::Push((32, U256::zero())),
        Operation::Or,
        Operation::Stop,
    ]);

    let mut current_call_frame = vm.call_frames.pop().unwrap();
    vm.execute(&mut current_call_frame);

    let result = vm.current_call_frame_mut().stack.pop().unwrap();
    assert_eq!(result, U256::from(0xFFFFFFFFFFFFFFFF_u64));
    assert_eq!(vm.env.consumed_gas, TX_BASE_COST + 9);
}

#[test]
fn or_with_hex_numbers() {
    let mut vm = new_vm_with_ops(&[
        Operation::Push((32, U256::from(0xFFFF))),
        Operation::Push((32, U256::from(0xF0F0))),
        Operation::Or,
        Operation::Stop,
    ]);

    let mut current_call_frame = vm.call_frames.pop().unwrap();
    vm.execute(&mut current_call_frame);

    let result = vm.current_call_frame_mut().stack.pop().unwrap();
    assert_eq!(result, U256::from(0xFFFF));
    assert_eq!(vm.env.consumed_gas, TX_BASE_COST + 9);

    let mut vm = new_vm_with_ops(&[
        Operation::Push((32, U256::from(0xF000))),
        Operation::Push((32, U256::from(0xF0F0))),
        Operation::Or,
        Operation::Stop,
    ]);

    let mut current_call_frame = vm.call_frames.pop().unwrap();
    vm.execute(&mut current_call_frame);

    let result = vm.current_call_frame_mut().stack.pop().unwrap();
    assert_eq!(result, U256::from(0xF0F0));
    assert_eq!(vm.env.consumed_gas, TX_BASE_COST + 9);

    let mut vm = new_vm_with_ops(&[
        Operation::Push((32, U256::from(0xB020))),
        Operation::Push((32, U256::from(0x1F0F))),
        Operation::Or,
        Operation::Stop,
    ]);

    let mut current_call_frame = vm.call_frames.pop().unwrap();
    vm.execute(&mut current_call_frame);

    let result = vm.current_call_frame_mut().stack.pop().unwrap();
    assert_eq!(result, U256::from(0b1011111100101111));
    assert_eq!(vm.env.consumed_gas, TX_BASE_COST + 9);
}

#[test]
fn xor_basic() {
    let mut vm = new_vm_with_ops(&[
        Operation::Push((32, U256::from(0b1010))),
        Operation::Push((32, U256::from(0b1100))),
        Operation::Xor,
        Operation::Stop,
    ]);

    let mut current_call_frame = vm.call_frames.pop().unwrap();
    vm.execute(&mut current_call_frame);

    let result = vm.current_call_frame_mut().stack.pop().unwrap();
    assert_eq!(result, U256::from(0b110));
    assert_eq!(vm.env.consumed_gas, TX_BASE_COST + 9);

    let mut vm = new_vm_with_ops(&[
        Operation::Push((32, U256::from(0b1010))),
        Operation::Push((32, U256::zero())),
        Operation::Xor,
        Operation::Stop,
    ]);

    let mut current_call_frame = vm.call_frames.pop().unwrap();
    vm.execute(&mut current_call_frame);

    let result = vm.current_call_frame_mut().stack.pop().unwrap();
    assert_eq!(result, U256::from(0b1010));
    assert_eq!(vm.env.consumed_gas, TX_BASE_COST + 9);

    let mut vm = new_vm_with_ops(&[
        Operation::Push((32, U256::from(u64::MAX))),
        Operation::Push((32, U256::zero())),
        Operation::Xor,
        Operation::Stop,
    ]);

    let mut current_call_frame = vm.call_frames.pop().unwrap();
    vm.execute(&mut current_call_frame);

    let result = vm.current_call_frame_mut().stack.pop().unwrap();
    assert_eq!(result, U256::from(u64::MAX));
    assert_eq!(vm.env.consumed_gas, TX_BASE_COST + 9);

    let mut vm = new_vm_with_ops(&[
        Operation::Push((32, U256::from(u64::MAX))),
        Operation::Push((32, U256::from(u64::MAX))),
        Operation::Xor,
        Operation::Stop,
    ]);

    let mut current_call_frame = vm.call_frames.pop().unwrap();
    vm.execute(&mut current_call_frame);

    let result = vm.current_call_frame_mut().stack.pop().unwrap();
    assert_eq!(result, U256::zero());
    assert_eq!(vm.env.consumed_gas, TX_BASE_COST + 9);
}

#[test]
fn xor_with_hex_numbers() {
    let mut vm = new_vm_with_ops(&[
        Operation::Push((32, U256::from(0xF0))),
        Operation::Push((32, U256::from(0xF))),
        Operation::Xor,
        Operation::Stop,
    ]);

    let mut current_call_frame = vm.call_frames.pop().unwrap();
    vm.execute(&mut current_call_frame);

    let result = vm.current_call_frame_mut().stack.pop().unwrap();
    assert_eq!(result, U256::from(0xFF));
    assert_eq!(vm.env.consumed_gas, TX_BASE_COST + 9);

    let mut vm = new_vm_with_ops(&[
        Operation::Push((32, U256::from(0xFF))),
        Operation::Push((32, U256::from(0xFF))),
        Operation::Xor,
        Operation::Stop,
    ]);

    let mut current_call_frame = vm.call_frames.pop().unwrap();
    vm.execute(&mut current_call_frame);

    let result = vm.current_call_frame_mut().stack.pop().unwrap();
    assert_eq!(result, U256::zero());
    assert_eq!(vm.env.consumed_gas, TX_BASE_COST + 9);

    let mut vm = new_vm_with_ops(&[
        Operation::Push((32, U256::from(0xFFFF))),
        Operation::Push((32, U256::from(0xF0F0))),
        Operation::Xor,
        Operation::Stop,
    ]);

    let mut current_call_frame = vm.call_frames.pop().unwrap();
    vm.execute(&mut current_call_frame);

    let result = vm.current_call_frame_mut().stack.pop().unwrap();
    assert_eq!(result, U256::from(0xF0F));
    assert_eq!(vm.env.consumed_gas, TX_BASE_COST + 9);

    let mut vm = new_vm_with_ops(&[
        Operation::Push((32, U256::from(0xF000))),
        Operation::Push((32, U256::from(0xF0F0))),
        Operation::Xor,
        Operation::Stop,
    ]);

    let mut current_call_frame = vm.call_frames.pop().unwrap();
    vm.execute(&mut current_call_frame);

    let result = vm.current_call_frame_mut().stack.pop().unwrap();
    assert_eq!(result, U256::from(0xF0));
    assert_eq!(vm.env.consumed_gas, TX_BASE_COST + 9);

    let mut vm = new_vm_with_ops(&[
        Operation::Push((32, U256::from(0x4C0F))),
        Operation::Push((32, U256::from(0x3A4B))),
        Operation::Xor,
        Operation::Stop,
    ]);

    let mut current_call_frame = vm.call_frames.pop().unwrap();
    vm.execute(&mut current_call_frame);

    let result = vm.current_call_frame_mut().stack.pop().unwrap();
    assert_eq!(result, U256::from(0b111011001000100));
    assert_eq!(vm.env.consumed_gas, TX_BASE_COST + 9);
}

#[test]
fn not() {
    let mut vm = new_vm_with_ops(&[
        Operation::Push((32, U256::from(0b1010))),
        Operation::Not,
        Operation::Stop,
    ]);

    let mut current_call_frame = vm.call_frames.pop().unwrap();
    vm.execute(&mut current_call_frame);

    let result = vm.current_call_frame_mut().stack.pop().unwrap();
    let expected = !U256::from(0b1010);
    assert_eq!(result, expected);
    assert_eq!(vm.env.consumed_gas, TX_BASE_COST + 6);

    let mut vm = new_vm_with_ops(&[
        Operation::Push((32, U256::MAX)),
        Operation::Not,
        Operation::Stop,
    ]);

    let mut current_call_frame = vm.call_frames.pop().unwrap();
    vm.execute(&mut current_call_frame);

    let result = vm.current_call_frame_mut().stack.pop().unwrap();
    assert_eq!(result, U256::zero());
    assert_eq!(vm.env.consumed_gas, TX_BASE_COST + 6);

    let mut vm = new_vm_with_ops(&[
        Operation::Push((32, U256::zero())),
        Operation::Not,
        Operation::Stop,
    ]);

    let mut current_call_frame = vm.call_frames.pop().unwrap();
    vm.execute(&mut current_call_frame);

    let result = vm.current_call_frame_mut().stack.pop().unwrap();
    assert_eq!(result, U256::MAX);
    assert_eq!(vm.env.consumed_gas, TX_BASE_COST + 6);

    let mut vm = new_vm_with_ops(&[
        Operation::Push((32, U256::from(1))),
        Operation::Not,
        Operation::Stop,
    ]);

    let mut current_call_frame = vm.call_frames.pop().unwrap();
    vm.execute(&mut current_call_frame);

    let result = vm.current_call_frame_mut().stack.pop().unwrap();
    assert_eq!(result, U256::MAX - 1);
    assert_eq!(vm.env.consumed_gas, TX_BASE_COST + 6);
}

#[test]
fn byte_basic() {
    let mut vm = new_vm_with_ops(&[
        Operation::Push((32, U256::from(0xF0F1))),
        Operation::Push((32, U256::from(31))),
        Operation::Byte,
        Operation::Stop,
    ]);

    let mut current_call_frame = vm.call_frames.pop().unwrap();
    vm.execute(&mut current_call_frame);

    let result = vm.current_call_frame_mut().stack.pop().unwrap();
    assert_eq!(result, U256::from(0xF1));
    assert_eq!(vm.env.consumed_gas, TX_BASE_COST + 9);

    let mut vm = new_vm_with_ops(&[
        Operation::Push((32, U256::from(0x33ED))),
        Operation::Push((32, U256::from(30))),
        Operation::Byte,
        Operation::Stop,
    ]);

    let mut current_call_frame = vm.call_frames.pop().unwrap();
    vm.execute(&mut current_call_frame);

    let result = vm.current_call_frame_mut().stack.pop().unwrap();
    assert_eq!(result, U256::from(0x33));
    assert_eq!(vm.env.consumed_gas, TX_BASE_COST + 9);
}

#[test]
fn byte_edge_cases() {
    let mut vm = new_vm_with_ops(&[
        Operation::Push((32, U256::MAX)),
        Operation::Push((32, U256::from(0))),
        Operation::Byte,
        Operation::Stop,
    ]);

    let mut current_call_frame = vm.call_frames.pop().unwrap();
    vm.execute(&mut current_call_frame);

    let result = vm.current_call_frame_mut().stack.pop().unwrap();
    assert_eq!(result, U256::from(0xFF));
    assert_eq!(vm.env.consumed_gas, TX_BASE_COST + 9);

    let mut vm = new_vm_with_ops(&[
        Operation::Push((32, U256::MAX)),
        Operation::Push((32, U256::from(12))),
        Operation::Byte,
        Operation::Stop,
    ]);

    let mut current_call_frame = vm.call_frames.pop().unwrap();
    vm.execute(&mut current_call_frame);

    let result = vm.current_call_frame_mut().stack.pop().unwrap();
    assert_eq!(result, U256::from(0xFF));
    assert_eq!(vm.env.consumed_gas, TX_BASE_COST + 9);

    let mut vm = new_vm_with_ops(&[
        Operation::Push((32, U256::from(0x00E0D0000))),
        Operation::Push((32, U256::from(29))),
        Operation::Byte,
        Operation::Stop,
    ]);

    let mut current_call_frame = vm.call_frames.pop().unwrap();
    vm.execute(&mut current_call_frame);

    let result = vm.current_call_frame_mut().stack.pop().unwrap();
    assert_eq!(result, U256::from(0x0D));
    assert_eq!(vm.env.consumed_gas, TX_BASE_COST + 9);

    let mut vm = new_vm_with_ops(&[
        Operation::Push((32, U256::from(0xFDEA179))),
        Operation::Push((32, U256::from(50))),
        Operation::Byte,
        Operation::Stop,
    ]);

    let mut current_call_frame = vm.call_frames.pop().unwrap();
    vm.execute(&mut current_call_frame);

    let result = vm.current_call_frame_mut().stack.pop().unwrap();
    assert_eq!(result, U256::zero());
    assert_eq!(vm.env.consumed_gas, TX_BASE_COST + 9);

    let mut vm = new_vm_with_ops(&[
        Operation::Push((32, U256::from(0xFDEA179))),
        Operation::Push((32, U256::from(32))),
        Operation::Byte,
        Operation::Stop,
    ]);

    let mut current_call_frame = vm.call_frames.pop().unwrap();
    vm.execute(&mut current_call_frame);

    let result = vm.current_call_frame_mut().stack.pop().unwrap();
    assert_eq!(result, U256::zero());
    assert_eq!(vm.env.consumed_gas, TX_BASE_COST + 9);

    let mut vm = new_vm_with_ops(&[
        Operation::Push((32, U256::zero())),
        Operation::Push((32, U256::from(15))),
        Operation::Byte,
        Operation::Stop,
    ]);

    let mut current_call_frame = vm.call_frames.pop().unwrap();
    vm.execute(&mut current_call_frame);

    let result = vm.current_call_frame_mut().stack.pop().unwrap();
    assert_eq!(result, U256::zero());
    assert_eq!(vm.env.consumed_gas, TX_BASE_COST + 9);

    let word = U256::from_big_endian(&[
        0x00, 0x01, 0x02, 0x03, 0x04, 0x05, 0x06, 0x57, 0x08, 0x09, 0x90, 0x0B, 0x0C, 0x0D, 0x0E,
        0x0F, 0x10, 0x11, 0x12, 0xDD, 0x14, 0x15, 0x16, 0x17, 0x18, 0x19, 0x1A, 0x1B, 0x1C, 0x1D,
        0x1E, 0x40,
    ]);

    let mut vm = new_vm_with_ops(&[
        Operation::Push((32, word)),
        Operation::Push((32, U256::from(10))),
        Operation::Byte,
        Operation::Stop,
    ]);

    let mut current_call_frame = vm.call_frames.pop().unwrap();
    vm.execute(&mut current_call_frame);

    let result = vm.current_call_frame_mut().stack.pop().unwrap();
    assert_eq!(result, U256::from(0x90));
    assert_eq!(vm.env.consumed_gas, TX_BASE_COST + 9);

    let mut vm = new_vm_with_ops(&[
        Operation::Push((32, word)),
        Operation::Push((32, U256::from(7))),
        Operation::Byte,
        Operation::Stop,
    ]);

    let mut current_call_frame = vm.call_frames.pop().unwrap();
    vm.execute(&mut current_call_frame);

    let result = vm.current_call_frame_mut().stack.pop().unwrap();
    assert_eq!(result, U256::from(0x57));
    assert_eq!(vm.env.consumed_gas, TX_BASE_COST + 9);

    let mut vm = new_vm_with_ops(&[
        Operation::Push((32, word)),
        Operation::Push((32, U256::from(19))),
        Operation::Byte,
        Operation::Stop,
    ]);

    let mut current_call_frame = vm.call_frames.pop().unwrap();
    vm.execute(&mut current_call_frame);

    let result = vm.current_call_frame_mut().stack.pop().unwrap();
    assert_eq!(result, U256::from(0xDD));
    assert_eq!(vm.env.consumed_gas, TX_BASE_COST + 9);

    let mut vm = new_vm_with_ops(&[
        Operation::Push((32, word)),
        Operation::Push((32, U256::from(31))),
        Operation::Byte,
        Operation::Stop,
    ]);

    let mut current_call_frame = vm.call_frames.pop().unwrap();
    vm.execute(&mut current_call_frame);

    let result = vm.current_call_frame_mut().stack.pop().unwrap();
    assert_eq!(result, U256::from(0x40));
    assert_eq!(vm.env.consumed_gas, TX_BASE_COST + 9);
}

#[test]
fn shl_basic() {
    let mut vm = new_vm_with_ops(&[
        Operation::Push((32, U256::from(0xDDDD))),
        Operation::Push((32, U256::from(0))),
        Operation::Shl,
        Operation::Stop,
    ]);

    let mut current_call_frame = vm.call_frames.pop().unwrap();
    vm.execute(&mut current_call_frame);

    let result = vm.current_call_frame_mut().stack.pop().unwrap();
    assert_eq!(result, U256::from(0xDDDD));
    assert_eq!(vm.env.consumed_gas, TX_BASE_COST + 9);

    let mut vm = new_vm_with_ops(&[
        Operation::Push((32, U256::from(0x12345678))),
        Operation::Push((32, U256::from(1))),
        Operation::Shl,
        Operation::Stop,
    ]);

    let mut current_call_frame = vm.call_frames.pop().unwrap();
    vm.execute(&mut current_call_frame);

    let result = vm.current_call_frame_mut().stack.pop().unwrap();
    assert_eq!(result, U256::from(0x2468acf0));
    assert_eq!(vm.env.consumed_gas, TX_BASE_COST + 9);

    let mut vm = new_vm_with_ops(&[
        Operation::Push((32, U256::from(0x12345678))),
        Operation::Push((32, U256::from(4))),
        Operation::Shl,
        Operation::Stop,
    ]);

    let mut current_call_frame = vm.call_frames.pop().unwrap();
    vm.execute(&mut current_call_frame);

    let result = vm.current_call_frame_mut().stack.pop().unwrap();
    assert_eq!(result, U256::from(4886718336_u64));
    assert_eq!(vm.env.consumed_gas, TX_BASE_COST + 9);

    let mut vm = new_vm_with_ops(&[
        Operation::Push((32, U256::from(0xFF))),
        Operation::Push((32, U256::from(4))),
        Operation::Shl,
        Operation::Stop,
    ]);

    let mut current_call_frame = vm.call_frames.pop().unwrap();
    vm.execute(&mut current_call_frame);

    let result = vm.current_call_frame_mut().stack.pop().unwrap();
    assert_eq!(result, U256::from(0xFF << 4));
    assert_eq!(vm.env.consumed_gas, TX_BASE_COST + 9);
}

#[test]
fn shl_edge_cases() {
    let mut vm = new_vm_with_ops(&[
        Operation::Push((32, U256::from(0x1))),
        Operation::Push((32, U256::from(256))),
        Operation::Shl,
        Operation::Stop,
    ]);

    let mut current_call_frame = vm.call_frames.pop().unwrap();
    vm.execute(&mut current_call_frame);

    let result = vm.current_call_frame_mut().stack.pop().unwrap();
    assert_eq!(result, U256::zero());
    assert_eq!(vm.env.consumed_gas, TX_BASE_COST + 9);

    let mut vm = new_vm_with_ops(&[
        Operation::Push((32, U256::zero())),
        Operation::Push((32, U256::from(200))),
        Operation::Shl,
        Operation::Stop,
    ]);

    let mut current_call_frame = vm.call_frames.pop().unwrap();
    vm.execute(&mut current_call_frame);

    let result = vm.current_call_frame_mut().stack.pop().unwrap();
    assert_eq!(result, U256::zero());
    assert_eq!(vm.env.consumed_gas, TX_BASE_COST + 9);

    let mut vm = new_vm_with_ops(&[
        Operation::Push((32, U256::MAX)),
        Operation::Push((32, U256::from(1))),
        Operation::Shl,
        Operation::Stop,
    ]);

    let mut current_call_frame = vm.call_frames.pop().unwrap();
    vm.execute(&mut current_call_frame);

    let result = vm.current_call_frame_mut().stack.pop().unwrap();
    assert_eq!(result, U256::MAX - 1);
    assert_eq!(vm.env.consumed_gas, TX_BASE_COST + 9);
}

#[test]
fn shr_basic() {
    let mut vm = new_vm_with_ops(&[
        Operation::Push((32, U256::from(0xDDDD))),
        Operation::Push((32, U256::from(0))),
        Operation::Shr,
        Operation::Stop,
    ]);

    let mut current_call_frame = vm.call_frames.pop().unwrap();
    vm.execute(&mut current_call_frame);

    let result = vm.current_call_frame_mut().stack.pop().unwrap();
    assert_eq!(result, U256::from(0xDDDD));
    assert_eq!(vm.env.consumed_gas, TX_BASE_COST + 9);

    let mut vm = new_vm_with_ops(&[
        Operation::Push((32, U256::from(0x12345678))),
        Operation::Push((32, U256::from(1))),
        Operation::Shr,
        Operation::Stop,
    ]);

    let mut current_call_frame = vm.call_frames.pop().unwrap();
    vm.execute(&mut current_call_frame);

    let result = vm.current_call_frame_mut().stack.pop().unwrap();
    assert_eq!(result, U256::from(0x91a2b3c));
    assert_eq!(vm.env.consumed_gas, TX_BASE_COST + 9);

    let mut vm = new_vm_with_ops(&[
        Operation::Push((32, U256::from(0x12345678))),
        Operation::Push((32, U256::from(4))),
        Operation::Shr,
        Operation::Stop,
    ]);

    let mut current_call_frame = vm.call_frames.pop().unwrap();
    vm.execute(&mut current_call_frame);

    let result = vm.current_call_frame_mut().stack.pop().unwrap();
    assert_eq!(result, U256::from(0x1234567));
    assert_eq!(vm.env.consumed_gas, TX_BASE_COST + 9);

    let mut vm = new_vm_with_ops(&[
        Operation::Push((32, U256::from(0xFF))),
        Operation::Push((32, U256::from(4))),
        Operation::Shr,
        Operation::Stop,
    ]);

    let mut current_call_frame = vm.call_frames.pop().unwrap();
    vm.execute(&mut current_call_frame);

    let result = vm.current_call_frame_mut().stack.pop().unwrap();
    assert_eq!(result, U256::from(0xF));
    assert_eq!(vm.env.consumed_gas, TX_BASE_COST + 9);
}

#[test]
fn shr_edge_cases() {
    let mut vm = new_vm_with_ops(&[
        Operation::Push((32, U256::from(0x1))),
        Operation::Push((32, U256::from(256))),
        Operation::Shr,
        Operation::Stop,
    ]);

    let mut current_call_frame = vm.call_frames.pop().unwrap();
    vm.execute(&mut current_call_frame);

    let result = vm.current_call_frame_mut().stack.pop().unwrap();
    assert_eq!(result, U256::zero());
    assert_eq!(vm.env.consumed_gas, TX_BASE_COST + 9);

    let mut vm = new_vm_with_ops(&[
        Operation::Push((32, U256::zero())),
        Operation::Push((32, U256::from(200))),
        Operation::Shr,
        Operation::Stop,
    ]);

    let mut current_call_frame = vm.call_frames.pop().unwrap();
    vm.execute(&mut current_call_frame);

    let result = vm.current_call_frame_mut().stack.pop().unwrap();
    assert_eq!(result, U256::zero());
    assert_eq!(vm.env.consumed_gas, TX_BASE_COST + 9);

    let mut vm = new_vm_with_ops(&[
        Operation::Push((32, U256::MAX)),
        Operation::Push((32, U256::from(1))),
        Operation::Shr,
        Operation::Stop,
    ]);

    let mut current_call_frame = vm.call_frames.pop().unwrap();
    vm.execute(&mut current_call_frame);

    let result = vm.current_call_frame_mut().stack.pop().unwrap();
    assert_eq!(result, U256::MAX >> 1);
    assert_eq!(vm.env.consumed_gas, TX_BASE_COST + 9);
}

#[test]
fn sar_shift_by_0() {
    let mut vm = new_vm_with_ops(&[
        Operation::Push((32, U256::from(0x12345678))),
        Operation::Push((32, U256::from(0))),
        Operation::Sar,
        Operation::Stop,
    ]);

    let mut current_call_frame = vm.call_frames.pop().unwrap();
    vm.execute(&mut current_call_frame);

    let result = vm.current_call_frame_mut().stack.pop().unwrap();
    assert_eq!(result, U256::from(0x12345678));
    assert_eq!(vm.env.consumed_gas, TX_BASE_COST + 9);
}

#[test]
fn sar_shifting_large_value_with_all_bits_set() {
    let word = U256::from_big_endian(&[
        0xff, 0xff, 0xff, 0xff, 0xff, 0xff, 0xff, 0xff, 0xff, 0xff, 0xff, 0xff, 0xff, 0xff, 0xff,
        0xff, 0xff, 0xff, 0xff, 0xff, 0xff, 0xff, 0xff, 0xff, 0xff, 0xff, 0xff, 0xff, 0xff, 0xff,
        0xff, 0xff,
    ]);

    let mut vm = new_vm_with_ops(&[
        Operation::Push((32, word)),
        Operation::Push((32, U256::from(8))),
        Operation::Sar,
        Operation::Stop,
    ]);

    let mut current_call_frame = vm.call_frames.pop().unwrap();
    vm.execute(&mut current_call_frame);

    let result = vm.current_call_frame_mut().stack.pop().unwrap();
    let expected = U256::from_big_endian(&[
        0xff, 0xff, 0xff, 0xff, 0xff, 0xff, 0xff, 0xff, 0xff, 0xff, 0xff, 0xff, 0xff, 0xff, 0xff,
        0xff, 0xff, 0xff, 0xff, 0xff, 0xff, 0xff, 0xff, 0xff, 0xff, 0xff, 0xff, 0xff, 0xff, 0xff,
        0xff, 0xff,
    ]);
    assert_eq!(result, expected);
    assert_eq!(vm.env.consumed_gas, TX_BASE_COST + 9);
}

#[test]
fn sar_shifting_negative_value_and_small_shift() {
    let word_neg = U256::from_big_endian(&[
        0x80, 0x00, 0x00, 0x00, 0x00, 0x00, 0x00, 0x00, 0x00, 0x00, 0x00, 0x00, 0x00, 0x00, 0x00,
        0x00, 0x00, 0x00, 0x00, 0x00, 0x00, 0x00, 0x00, 0x00, 0x00, 0x00, 0x00, 0x00, 0x00, 0x00,
        0x00, 0x00,
    ]);

    let mut vm = new_vm_with_ops(&[
        Operation::Push((32, word_neg)),
        Operation::Push((32, U256::from(4))),
        Operation::Sar,
        Operation::Stop,
    ]);

    let mut current_call_frame = vm.call_frames.pop().unwrap();
    vm.execute(&mut current_call_frame);

    let result = vm.current_call_frame_mut().stack.pop().unwrap();
    let expected = U256::from_big_endian(&[
        0xf8, 0x00, 0x00, 0x00, 0x00, 0x00, 0x00, 0x00, 0x00, 0x00, 0x00, 0x00, 0x00, 0x00, 0x00,
        0x00, 0x00, 0x00, 0x00, 0x00, 0x00, 0x00, 0x00, 0x00, 0x00, 0x00, 0x00, 0x00, 0x00, 0x00,
        0x00, 0x00,
    ]);
    assert_eq!(result, expected);
    assert_eq!(vm.env.consumed_gas, TX_BASE_COST + 9);
}

#[test]
fn sar_shift_positive_value() {
    let mut vm = new_vm_with_ops(&[
        Operation::Push((32, U256::from(0x7FFFFF))),
        Operation::Push((32, U256::from(4))),
        Operation::Sar,
        Operation::Stop,
    ]);

    let mut current_call_frame = vm.call_frames.pop().unwrap();
    vm.execute(&mut current_call_frame);

    let result = vm.current_call_frame_mut().stack.pop().unwrap();
    assert_eq!(result, U256::from(0x07FFFF));
    assert_eq!(vm.env.consumed_gas, TX_BASE_COST + 9);
}

#[test]
fn sar_shift_negative_value() {
    let word_neg = U256::from_big_endian(&[
        0x8f, 0xff, 0xff, 0xff, 0xff, 0xff, 0xff, 0xff, 0xff, 0xff, 0xff, 0xff, 0xff, 0xff, 0xff,
        0xff, 0xff, 0xff, 0xff, 0xff, 0xff, 0xff, 0xff, 0xff, 0xff, 0xff, 0xff, 0xff, 0xff, 0xff,
        0xff, 0xff,
    ]);

    let mut vm = new_vm_with_ops(&[
        Operation::Push((32, word_neg)),
        Operation::Push((32, U256::from(4))),
        Operation::Sar,
        Operation::Stop,
    ]);

    let mut current_call_frame = vm.call_frames.pop().unwrap();
    vm.execute(&mut current_call_frame);

    let result = vm.current_call_frame_mut().stack.pop().unwrap();
    let expected = U256::from_big_endian(&[
        0xf8, 0xff, 0xff, 0xff, 0xff, 0xff, 0xff, 0xff, 0xff, 0xff, 0xff, 0xff, 0xff, 0xff, 0xff,
        0xff, 0xff, 0xff, 0xff, 0xff, 0xff, 0xff, 0xff, 0xff, 0xff, 0xff, 0xff, 0xff, 0xff, 0xff,
        0xff, 0xff,
    ]);
    // change 0x8f to 0xf8
    assert_eq!(result, expected);
    assert_eq!(vm.env.consumed_gas, TX_BASE_COST + 9);
}

#[test]
fn keccak256_zero_offset_size_four() {
    let operations = [
        // Put the required value in memory
        Operation::Push((
            32,
            U256::from("0xFFFFFFFF00000000000000000000000000000000000000000000000000000000"),
        )),
        Operation::Push0,
        Operation::Mstore, // gas_cost = 3 + 3 = 6
        // Call the opcode
        Operation::Push((1, 4.into())), // size
        Operation::Push0,               // offset
        Operation::Keccak256,           // gas_cost = 30 + 6 + 0 = 36
        Operation::Stop,
    ];

    let mut vm = new_vm_with_ops(&operations);

    let mut current_call_frame = vm.call_frames.pop().unwrap();
    vm.execute(&mut current_call_frame);

    assert_eq!(
        vm.current_call_frame_mut().stack.pop().unwrap(),
        U256::from("0x29045a592007d0c246ef02c2223570da9522d0cf0f73282c79a1bc8f0bb2c238")
    );
    assert_eq!(vm.current_call_frame_mut().pc(), 40);
    assert_eq!(vm.env.consumed_gas, TX_BASE_COST + 52);
}

#[test]
fn keccak256_zero_offset_size_bigger_than_actual_memory() {
    let operations = [
        // Put the required value in memory
        Operation::Push((
            32,
            U256::from("0xFFFFFFFF00000000000000000000000000000000000000000000000000000000"),
        )),
        Operation::Push0,
        Operation::Mstore, // gas_cost = 3 + 3 = 6
        // Call the opcode
        Operation::Push((1, 33.into())), // size > memory.data.len() (32)
        Operation::Push0,                // offset
        Operation::Keccak256,
        Operation::Stop,
    ];

    let mut vm = new_vm_with_ops(&operations);

    let mut current_call_frame = vm.call_frames.pop().unwrap();
    vm.execute(&mut current_call_frame);

    assert!(
        vm.current_call_frame_mut().stack.pop().unwrap()
            == U256::from("0xae75624a7d0413029c1e0facdd38cc8e177d9225892e2490a69c2f1f89512061")
    );
    assert_eq!(vm.current_call_frame_mut().pc(), 40);
    assert_eq!(vm.env.consumed_gas, TX_BASE_COST + 61);
}

#[test]
fn keccak256_zero_offset_zero_size() {
    let operations = [
        Operation::Push0, // size
        Operation::Push0, // offset
        Operation::Keccak256,
        Operation::Stop,
    ];

    let mut vm = new_vm_with_ops(&operations);

    let mut current_call_frame = vm.call_frames.pop().unwrap();
    vm.execute(&mut current_call_frame);

    assert_eq!(
        vm.current_call_frame_mut().stack.pop().unwrap(),
        U256::from("0xc5d2460186f7233c927e7db2dcc703c0e500b653ca82273b7bfad8045d85a470")
    );
    assert_eq!(vm.current_call_frame_mut().pc(), 4);
    assert_eq!(vm.env.consumed_gas, TX_BASE_COST + 34);
}

#[test]
fn keccak256_offset_four_size_four() {
    let operations = [
        // Put the required value in memory
        Operation::Push((
            32,
            U256::from("0xFFFFFFFF00000000000000000000000000000000000000000000000000000000"),
        )),
        Operation::Push0,
        Operation::Mstore,
        // Call the opcode
        Operation::Push((1, 4.into())), // size
        Operation::Push((1, 4.into())), // offset
        Operation::Keccak256,
        Operation::Stop,
    ];

    let mut vm = new_vm_with_ops(&operations);

    let mut current_call_frame = vm.call_frames.pop().unwrap();
    vm.execute(&mut current_call_frame);

    assert_eq!(
        vm.current_call_frame_mut().stack.pop().unwrap(),
        U256::from("0xe8e77626586f73b955364c7b4bbf0bb7f7685ebd40e852b164633a4acbd3244c")
    );
    assert_eq!(vm.current_call_frame_mut().pc(), 41);
    assert_eq!(vm.env.consumed_gas, TX_BASE_COST + 53);
}

#[test]
fn mstore() {
    let mut vm = new_vm_with_ops(&[
        Operation::Push((32, U256::from(0x33333))),
        Operation::Push((32, U256::zero())),
        Operation::Mstore,
        Operation::Msize,
        Operation::Stop,
    ]);

    let mut current_call_frame = vm.call_frames.pop().unwrap();
    vm.execute(&mut current_call_frame);

    assert_eq!(
        vm.current_call_frame_mut().stack.pop().unwrap(),
        U256::from(32)
    );
    assert_eq!(vm.current_call_frame_mut().pc(), 69);
    assert_eq!(vm.env.consumed_gas, TX_BASE_COST + 14);
}

#[test]
fn mstore_saves_correct_value() {
    let mut vm = new_vm_with_ops(&[
        Operation::Push((32, U256::from(0x33333))), // value
        Operation::Push((32, U256::zero())),        // offset
        Operation::Mstore,
        Operation::Msize,
        Operation::Stop,
    ]);

    let mut current_call_frame = vm.call_frames.pop().unwrap();
    vm.execute(&mut current_call_frame);

    let stored_value = vm.current_call_frame_mut().memory.load(0);

    assert_eq!(stored_value, U256::from(0x33333));

    let memory_size = vm.current_call_frame_mut().stack.pop().unwrap();
    assert_eq!(memory_size, U256::from(32));
    assert_eq!(vm.env.consumed_gas, TX_BASE_COST + 14);
}

#[test]
fn mstore8() {
    let operations = [
        Operation::Push((32, U256::from(0xAB))), // value
        Operation::Push((32, U256::zero())),     // offset
        Operation::Mstore8,
        Operation::Stop,
    ];

    let mut vm = new_vm_with_ops(&operations);

    let mut current_call_frame = vm.call_frames.pop().unwrap();
    vm.execute(&mut current_call_frame);

    let stored_value = vm.current_call_frame_mut().memory.load(0);

    let mut value_bytes = [0u8; 32];
    stored_value.to_big_endian(&mut value_bytes);

    assert_eq!(value_bytes[0..1], [0xAB]);
    assert_eq!(vm.env.consumed_gas, TX_BASE_COST + 12);
}

#[test]
fn mcopy() {
    let operations = [
        Operation::Push((32, U256::from(32))),      // size
        Operation::Push((32, U256::from(0))),       // source offset
        Operation::Push((32, U256::from(64))),      // destination offset
        Operation::Push((32, U256::from(0x33333))), // value
        Operation::Push((32, U256::from(0))),       // offset
        Operation::Mstore,
        Operation::Mcopy,
        Operation::Msize,
        Operation::Stop,
    ];

    let mut vm = new_vm_with_ops(&operations);

    let mut current_call_frame = vm.call_frames.pop().unwrap();
    vm.execute(&mut current_call_frame);

    let copied_value = vm.current_call_frame_mut().memory.load(64);
    assert_eq!(copied_value, U256::from(0x33333));

    let memory_size = vm.current_call_frame_mut().stack.pop().unwrap();
    assert_eq!(memory_size, U256::from(96));
    assert_eq!(vm.env.consumed_gas, TX_BASE_COST + 35);
}

#[test]
fn mload() {
    let operations = [
        Operation::Push((32, U256::from(0x33333))), // value
        Operation::Push((32, U256::zero())),        // offset
        Operation::Mstore,
        Operation::Push((32, U256::zero())), // offset
        Operation::Mload,
        Operation::Stop,
    ];

    let mut vm = new_vm_with_ops(&operations);

    let mut current_call_frame = vm.call_frames.pop().unwrap();
    vm.execute(&mut current_call_frame);

    let loaded_value = vm.current_call_frame_mut().stack.pop().unwrap();
    assert_eq!(loaded_value, U256::from(0x33333));
    assert_eq!(vm.env.consumed_gas, TX_BASE_COST + 18);
}

#[test]
fn msize() {
    let operations = [Operation::Msize, Operation::Stop];

    let mut vm = new_vm_with_ops(&operations);

    let mut current_call_frame = vm.call_frames.pop().unwrap();
    vm.execute(&mut current_call_frame);

    let initial_size = vm.current_call_frame_mut().stack.pop().unwrap();
    assert_eq!(initial_size, U256::from(0));
    assert_eq!(vm.env.consumed_gas, TX_BASE_COST + 2);

    let operations = [
        Operation::Push((32, U256::from(0x33333))), // value
        Operation::Push((32, U256::zero())),        // offset
        Operation::Mstore,
        Operation::Msize,
        Operation::Stop,
    ];

    let mut vm = new_vm_with_ops(&operations);

    let mut current_call_frame = vm.call_frames.pop().unwrap();
    vm.execute(&mut current_call_frame);

    let after_store_size = vm.current_call_frame_mut().stack.pop().unwrap();
    assert_eq!(after_store_size, U256::from(32));
    assert_eq!(vm.env.consumed_gas, TX_BASE_COST + 14);

    let operations = [
        Operation::Push((32, U256::from(0x55555))), // value
        Operation::Push((32, U256::from(64))),      // offset
        Operation::Mstore,
        Operation::Msize,
        Operation::Stop,
    ];

    let mut vm = new_vm_with_ops(&operations);

    let mut current_call_frame = vm.call_frames.pop().unwrap();
    vm.execute(&mut current_call_frame);

    let final_size = vm.current_call_frame_mut().stack.pop().unwrap();
    assert_eq!(final_size, U256::from(96));
    assert_eq!(vm.env.consumed_gas, TX_BASE_COST + 20);
}

#[test]
fn mstore_mload_offset_not_multiple_of_32() {
    let operations = [
        Operation::Push((32, 0xabcdef.into())), // value
        Operation::Push((32, 10.into())),       // offset
        Operation::Mstore,
        Operation::Push((32, 10.into())), // offset
        Operation::Mload,
        Operation::Msize,
        Operation::Stop,
    ];

    let mut vm = new_vm_with_ops(&operations);

    let mut current_call_frame = vm.call_frames.pop().unwrap();
    vm.execute(&mut current_call_frame);

    let memory_size = vm.current_call_frame_mut().stack.pop().unwrap();
    let loaded_value = vm.current_call_frame_mut().stack.pop().unwrap();

    assert_eq!(loaded_value, U256::from(0xabcdef));
    assert_eq!(memory_size, U256::from(64));
    assert_eq!(vm.env.consumed_gas, TX_BASE_COST + 23);

    // check with big offset

    let operations = [
        Operation::Push((32, 0x123456.into())), // value
        Operation::Push((32, 2000.into())),     // offset
        Operation::Mstore,
        Operation::Push((32, 2000.into())), // offset
        Operation::Mload,
        Operation::Msize,
        Operation::Stop,
    ];

    let mut vm = new_vm_with_ops(&operations);

    let mut current_call_frame = vm.call_frames.pop().unwrap();
    vm.execute(&mut current_call_frame);

    let memory_size = vm.current_call_frame_mut().stack.pop().unwrap();
    let loaded_value = vm.current_call_frame_mut().stack.pop().unwrap();

    assert_eq!(loaded_value, U256::from(0x123456));
    assert_eq!(memory_size, U256::from(2048));
    assert_eq!(vm.env.consumed_gas, TX_BASE_COST + 217);
}

#[test]
fn mload_uninitialized_memory() {
    let operations = [
        Operation::Push((32, 50.into())), // offset
        Operation::Mload,
        Operation::Msize,
        Operation::Stop,
    ];

    let mut vm = new_vm_with_ops(&operations);

    let mut current_call_frame = vm.call_frames.pop().unwrap();
    vm.execute(&mut current_call_frame);

    let memory_size = vm.current_call_frame_mut().stack.pop().unwrap();
    let loaded_value = vm.current_call_frame_mut().stack.pop().unwrap();

    assert_eq!(loaded_value, U256::zero());
    assert_eq!(memory_size, U256::from(96));
    assert_eq!(vm.env.consumed_gas, TX_BASE_COST + 17);
}

#[test]
fn call_returns_if_bytecode_empty() {
    let callee_bytecode = vec![].into();

    let callee_address = Address::from_low_u64_be(U256::from(2).low_u64());
    let callee_address_u256 = U256::from(2);
    // let callee_account = Account::new(U256::from(500000), callee_bytecode);
    let callee_account = Account::default()
        .with_balance(50000.into())
        .with_bytecode(callee_bytecode);

    let caller_ops = vec![
        Operation::Push((32, U256::from(32))),      // ret_size
        Operation::Push((32, U256::from(0))),       // ret_offset
        Operation::Push((32, U256::from(0))),       // args_size
        Operation::Push((32, U256::from(0))),       // args_offset
        Operation::Push((32, U256::zero())),        // value
        Operation::Push((32, callee_address_u256)), // address
        Operation::Push((32, U256::from(100_000))), // gas
        Operation::Call,
        Operation::Stop,
    ];

    let mut db = Db::new();
    db.add_accounts(vec![(callee_address, callee_account.clone())]);

    let mut cache = Cache::default();
    cache.add_account(&callee_address, &callee_account);

    let mut vm = new_vm_with_ops_addr_bal_db(
        ops_to_bytecde(&caller_ops),
        Address::from_low_u64_be(U256::from(1).low_u64()),
        U256::zero(),
        db,
        cache,
    );

    let mut current_call_frame = vm.call_frames.pop().unwrap();
    vm.execute(&mut current_call_frame);

    let success = vm.current_call_frame_mut().stack.pop().unwrap();
    assert_eq!(success, U256::one());
}

#[test]
fn call_changes_callframe_and_stores() {
    let callee_return_value = U256::from(0xAAAAAAA);
    let callee_bytecode = callee_return_bytecode(callee_return_value);
    let callee_address = Address::from_low_u64_be(U256::from(2).low_u64());
    let callee_address_u256 = U256::from(2);
    let callee_account = Account::default()
        .with_balance(50000.into())
        .with_bytecode(callee_bytecode);

    let caller_ops = vec![
        Operation::Push((32, U256::from(32))),      // ret_size
        Operation::Push((32, U256::from(0))),       // ret_offset
        Operation::Push((32, U256::from(0))),       // args_size
        Operation::Push((32, U256::from(0))),       // args_offset
        Operation::Push((32, U256::zero())),        // value
        Operation::Push((32, callee_address_u256)), // address
        Operation::Push((32, U256::from(100_000))), // gas
        Operation::Call,
        Operation::Stop,
    ];

    let mut db = Db::new();
    db.add_accounts(vec![(callee_address, callee_account.clone())]);

    let mut cache = Cache::default();
    cache.add_account(&callee_address, &callee_account);

    let mut vm = new_vm_with_ops_addr_bal_db(
        ops_to_bytecde(&caller_ops),
        Address::from_low_u64_be(U256::from(1).low_u64()),
        U256::zero(),
        db,
        cache,
    );

    let mut current_call_frame = vm.call_frames.pop().unwrap();
    vm.execute(&mut current_call_frame);

    let current_call_frame = vm.current_call_frame_mut();

    let success = current_call_frame.stack.pop().unwrap() == U256::one();
    assert!(success);

    // These are ret_offset and ret_size used in CALL operation before.
    let ret_offset = current_call_frame.sub_return_data_offset;
    let ret_size = current_call_frame.sub_return_data_size;

    // Return data of the sub-context will be in the memory position of the current context reserved for that purpose (ret_offset and ret_size)
    let return_data = current_call_frame.memory.load_range(ret_offset, ret_size);

    assert_eq!(U256::from_big_endian(&return_data), U256::from(0xAAAAAAA));
}

#[test]
fn nested_calls() {
    let callee3_return_value = U256::from(0xAAAAAAA);
    let callee3_bytecode = callee_return_bytecode(callee3_return_value);
    let callee3_address = Address::from_low_u64_be(U256::from(3).low_u64());
    let callee3_address_u256 = U256::from(3);
    let callee3_account = Account::default()
        .with_balance(50_000.into())
        .with_bytecode(callee3_bytecode);

    let mut callee2_ops = vec![
        Operation::Push((32, U256::from(32))),       // ret_size
        Operation::Push((32, U256::from(0))),        // ret_offset
        Operation::Push((32, U256::from(0))),        // args_size
        Operation::Push((32, U256::from(0))),        // args_offset
        Operation::Push((32, U256::zero())),         // value
        Operation::Push((32, callee3_address_u256)), // address
        Operation::Push((32, U256::from(100_000))),  // gas
        Operation::Call,
    ];

    let callee2_return_value = U256::from(0xBBBBBBB);

    let callee2_return_bytecode = vec![
        Operation::Push((32, callee2_return_value)), // value
        Operation::Push((32, U256::from(32))),       // offset
        Operation::Mstore,
        Operation::Push((32, U256::from(32))), // size
        Operation::Push((32, U256::zero())),   // returndata_offset
        Operation::Push((32, U256::zero())),   // dest_offset
        Operation::ReturnDataCopy,
        Operation::Push((32, U256::from(64))), // size
        Operation::Push((32, U256::zero())),   // offset
        Operation::Return,
    ];

    callee2_ops.extend(callee2_return_bytecode);

    let callee2_bytecode = callee2_ops
        .iter()
        .flat_map(|op| op.to_bytecode())
        .collect::<Bytes>();

    let callee2_address = Address::from_low_u64_be(U256::from(2).low_u64());
    let callee2_address_u256 = U256::from(2);

    let callee2_account = Account::default()
        .with_balance(50000.into())
        .with_bytecode(callee2_bytecode);

    let caller_ops = vec![
        Operation::Push((32, U256::from(64))),       // ret_size
        Operation::Push((32, U256::from(0))),        // ret_offset
        Operation::Push((32, U256::from(0))),        // args_size
        Operation::Push((32, U256::from(0))),        // args_offset
        Operation::Push((32, U256::zero())),         // value
        Operation::Push((32, callee2_address_u256)), // address
        Operation::Push((32, U256::from(100_000))),  // gas
        Operation::Call,
        Operation::Stop,
    ];

    let caller_address = Address::from_low_u64_be(U256::from(1).low_u64());
    let caller_balance = U256::from(1_000_000);

    let mut db = Db::new();
    db.add_accounts(vec![
        (callee2_address, callee2_account.clone()),
        (callee3_address, callee3_account.clone()),
    ]);

    let mut cache = Cache::default();
    cache.add_account(&callee2_address, &callee2_account);
    cache.add_account(&callee3_address, &callee3_account);

    let mut vm = new_vm_with_ops_addr_bal_db(
        ops_to_bytecde(&caller_ops),
        caller_address,
        caller_balance,
        db,
        cache,
    );

    let mut current_call_frame = vm.call_frames.pop().unwrap();
    vm.execute(&mut current_call_frame);

    let current_call_frame = vm.current_call_frame_mut();

    let success = current_call_frame.stack.pop().unwrap();
    assert_eq!(success, U256::one());

    let ret_offset = 0;
    let ret_size = 64;
    let return_data = current_call_frame
        .sub_return_data
        .slice(ret_offset..ret_offset + ret_size);

    let mut expected_bytes = vec![0u8; 64];
    // place 0xAAAAAAA at 0..32
    let mut callee3_return_value_bytes = [0u8; 32];
    callee3_return_value.to_big_endian(&mut callee3_return_value_bytes);
    expected_bytes[..32].copy_from_slice(&callee3_return_value_bytes);

    // place 0xBBBBBBB at 32..64
    let mut callee2_return_value_bytes = [0u8; 32];
    callee2_return_value.to_big_endian(&mut callee2_return_value_bytes);
    expected_bytes[32..].copy_from_slice(&callee2_return_value_bytes);

    assert_eq!(return_data, expected_bytes);
}

#[test]
fn staticcall_changes_callframe_is_static() {
    let callee_return_value = U256::from(0xAAAAAAA);
    let callee_ops = [
        Operation::Push((32, callee_return_value)), // value
        Operation::Push((32, U256::zero())),        // offset
        Operation::Mstore,
        Operation::Stop,
    ];

    let callee_bytecode = callee_ops
        .iter()
        .flat_map(Operation::to_bytecode)
        .collect::<Bytes>();

    let callee_address = Address::from_low_u64_be(U256::from(2).low_u64());
    let callee_address_u256 = U256::from(2);
    let callee_account = Account::default()
        .with_balance(50000.into())
        .with_bytecode(callee_bytecode);

    let caller_ops = vec![
        Operation::Push((32, U256::from(32))),      // ret_size
        Operation::Push((32, U256::from(0))),       // ret_offset
        Operation::Push((32, U256::from(0))),       // args_size
        Operation::Push((32, U256::from(0))),       // args_offset
        Operation::Push((32, U256::zero())),        // value
        Operation::Push((32, callee_address_u256)), // address
        Operation::Push((32, U256::from(100_000))), // gas
        Operation::StaticCall,
    ];

    let mut db = Db::new();
    db.add_accounts(vec![(callee_address, callee_account.clone())]);

    let mut cache = Cache::default();
    cache.add_account(&callee_address, &callee_account);

    let mut vm = new_vm_with_ops_addr_bal_db(
        ops_to_bytecde(&caller_ops),
        Address::from_low_u64_be(U256::from(1).low_u64()),
        U256::zero(),
        db,
        cache,
    );

    let mut current_call_frame = vm.call_frames.pop().unwrap();
    vm.execute(&mut current_call_frame);

    let mut current_call_frame = vm.call_frames[0].clone();

    let ret_offset = 0;
    let ret_size = 32;
    let return_data = current_call_frame.memory.load_range(ret_offset, ret_size);

    assert_eq!(U256::from_big_endian(&return_data), U256::from(0xAAAAAAA));
    assert!(current_call_frame.is_static);
}

#[test]
fn pop_on_empty_stack() {
    let operations = [Operation::Pop, Operation::Stop];

    let mut vm = new_vm_with_ops(&operations);

    let mut current_call_frame = vm.call_frames.pop().unwrap();
    let tx_report = vm.execute(&mut current_call_frame);

    // result should be a Halt with error VMError::StackUnderflow

    assert!(matches!(
        tx_report.result,
        TxResult::Revert(VMError::StackUnderflow)
    ));
    // TODO: assert consumed gas
}

#[test]
fn pc_op() {
    let operations = [Operation::PC, Operation::Stop];
    let mut vm = new_vm_with_ops(&operations);

    let mut current_call_frame = vm.call_frames.pop().unwrap();
    vm.execute(&mut current_call_frame);

    assert_eq!(
        vm.current_call_frame_mut().stack.pop().unwrap(),
        U256::from(0)
    );
    assert_eq!(vm.env.consumed_gas, TX_BASE_COST + 2);
}

#[test]
fn pc_op_with_push_offset() {
    let operations = [
        Operation::Push((32, U256::one())),
        Operation::PC,
        Operation::Stop,
    ];

    let mut vm = new_vm_with_ops(&operations);

    let mut current_call_frame = vm.call_frames.pop().unwrap();
    vm.execute(&mut current_call_frame);

    assert_eq!(
        vm.current_call_frame_mut().stack.pop().unwrap(),
        U256::from(33)
    );
    assert_eq!(vm.env.consumed_gas, TX_BASE_COST + 5);
}

// #[test]
// fn delegatecall_changes_own_storage_and_regular_call_doesnt() {
//     // --- DELEGATECALL --- changes account 1 storage
//     let callee_return_value = U256::from(0xBBBBBBB);
//     let callee_ops = [
//         Operation::Push((32, callee_return_value)), // value
//         Operation::Push((32, U256::zero())),        // key
//         Operation::Sstore,
//         Operation::Stop,
//     ];

//     let callee_bytecode = callee_ops
//         .iter()
//         .flat_map(Operation::to_bytecode)
//         .collect::<Bytes>();

//     let callee_address = Address::from_low_u64_be(U256::from(2).low_u64());
//     let callee_address_u256 = U256::from(2);
//     let callee_account = Account::default()
//         .with_balance(50000.into())
//         .with_bytecode(callee_bytecode);

//     let caller_ops = vec![
//         Operation::Push((32, U256::from(32))),      // ret_size
//         Operation::Push((32, U256::from(0))),       // ret_offset
//         Operation::Push((32, U256::from(0))),       // args_size
//         Operation::Push((32, U256::from(0))),       // args_offset
//         Operation::Push((32, callee_address_u256)), // code address
//         Operation::Push((32, U256::from(100_000))), // gas
//         Operation::DelegateCall,
//     ];

//     let mut db = Db::new();
//     db.add_accounts(vec![(callee_address, callee_account.clone())]);

//     let mut cache = Cache::default();
//     cache.add_account(&callee_address, &callee_account);

//     let mut vm = new_vm_with_ops_addr_bal_db(
//         ops_to_bytecde(&caller_ops),
//         Address::from_low_u64_be(U256::from(1).low_u64()),
//         U256::from(1000),
//         db,
//         cache,
//     );

//     let current_call_frame = vm.current_call_frame_mut();
//     current_call_frame.msg_sender = Address::from_low_u64_be(U256::from(1).low_u64());
//     current_call_frame.to = Address::from_low_u64_be(U256::from(5).low_u64());

//     let mut current_call_frame = vm.call_frames.pop().unwrap();
//     vm.execute(&mut current_call_frame);

//     let storage_slot = vm.cache.get_storage_slot(
//         Address::from_low_u64_be(U256::from(1).low_u64()),
//         U256::zero(),
//     );
//     let slot = StorageSlot {
//         original_value: U256::from(0xBBBBBBB),
//         current_value: U256::from(0xBBBBBBB),
//     };

//     assert_eq!(storage_slot, Some(slot));

//     // --- CALL --- changes account 2 storage

//     let callee_return_value = U256::from(0xAAAAAAA);
//     let callee_ops = [
//         Operation::Push((32, callee_return_value)), // value
//         Operation::Push((32, U256::zero())),        // key
//         Operation::Sstore,
//         Operation::Stop,
//     ];

//     let callee_bytecode = callee_ops
//         .iter()
//         .flat_map(Operation::to_bytecode)
//         .collect::<Bytes>();

//     let callee_address = Address::from_low_u64_be(U256::from(2).low_u64());
//     let callee_address_u256 = U256::from(2);
//     let callee_account = Account::default()
//         .with_balance(50000.into())
//         .with_bytecode(callee_bytecode);

//     let caller_ops = vec![
//         Operation::Push((32, U256::from(32))),      // ret_size
//         Operation::Push((32, U256::from(0))),       // ret_offset
//         Operation::Push((32, U256::from(0))),       // args_size
//         Operation::Push((32, U256::from(0))),       // args_offset
//         Operation::Push((32, U256::zero())),        // value
//         Operation::Push((32, callee_address_u256)), // address
//         Operation::Push((32, U256::from(100_000))), // gas
//         Operation::Call,
//     ];

//     let mut db = Db::new();
//     db.add_accounts(vec![(callee_address, callee_account.clone())]);

//     let mut cache = Cache::default();
//     cache.add_account(&callee_address, &callee_account);

//     let mut vm = new_vm_with_ops_addr_bal_db(
//         ops_to_bytecde(&caller_ops),
//         Address::from_low_u64_be(U256::from(1).low_u64()),
//         U256::zero(),
//         db,
//         cache
//     );

//     let current_call_frame = vm.current_call_frame_mut();
//     current_call_frame.msg_sender = Address::from_low_u64_be(U256::from(1).low_u64());
//     current_call_frame.to = Address::from_low_u64_be(U256::from(5).low_u64());

//     let mut current_call_frame = vm.call_frames.pop().unwrap();
//     vm.execute(&mut current_call_frame);

//     let storage_slot = vm.cache.get_storage_slot(callee_address, U256::zero());
//     let slot = StorageSlot {
//         original_value: U256::from(0xAAAAAAA),
//         current_value: U256::from(0xAAAAAAA),
//     };

//     assert_eq!(storage_slot, Some(slot));
// }

// #[test]
// fn delegatecall_and_callcode_differ_on_value_and_msg_sender() {
//     // --- DELEGATECALL
//     let callee_return_value = U256::from(0xBBBBBBB);
//     let callee_ops = [
//         Operation::Push((32, callee_return_value)), // value
//         Operation::Push((32, U256::zero())),        // key
//         Operation::Sstore,
//         Operation::Stop,
//     ];

//     let callee_bytecode = callee_ops
//         .iter()
//         .flat_map(Operation::to_bytecode)
//         .collect::<Bytes>();

//     let callee_address = Address::from_low_u64_be(U256::from(2).low_u64());
//     let callee_address_u256 = U256::from(2);
//     let callee_account = Account::default()
//         .with_balance(50000.into())
//         .with_bytecode(callee_bytecode);

//     let caller_ops = vec![
//         Operation::Push((32, U256::from(32))),      // ret_size
//         Operation::Push((32, U256::from(0))),       // ret_offset
//         Operation::Push((32, U256::from(0))),       // args_size
//         Operation::Push((32, U256::from(0))),       // args_offset
//         Operation::Push((32, callee_address_u256)), // code address
//         Operation::Push((32, U256::from(100_000))), // gas
//         Operation::DelegateCall,
//     ];

//     let mut db = Db::new();
//     db.add_accounts(vec![(callee_address, callee_account.clone())]);

//     let mut cache = Cache::default();
//     cache.add_account(&callee_address, &callee_account);

//     let mut vm = new_vm_with_ops_addr_bal_db(
//         ops_to_bytecde(&caller_ops),
//         Address::from_low_u64_be(U256::from(1).low_u64()),
//         U256::from(1000),
//         db,
//         cache
//     );

//     let current_call_frame = vm.current_call_frame_mut();
//     current_call_frame.msg_sender = Address::from_low_u64_be(U256::from(1).low_u64());
//     current_call_frame.to = Address::from_low_u64_be(U256::from(5).low_u64());

//     let mut current_call_frame = vm.call_frames.pop().unwrap();
//     vm.execute(&mut current_call_frame);

//     let current_call_frame = vm.current_call_frame_mut();

//     assert_eq!(
//         current_call_frame.msg_sender,
//         Address::from_low_u64_be(U256::from(1).low_u64())
//     );
//     assert_eq!(current_call_frame.msg_value, U256::from(0));

//     // --- CALLCODE ---

//     let callee_return_value = U256::from(0xAAAAAAA);
//     let callee_ops = [
//         Operation::Push((32, callee_return_value)), // value
//         Operation::Push((32, U256::zero())),        // key
//         Operation::Sstore,
//         Operation::Stop,
//     ];

//     let callee_bytecode = callee_ops
//         .iter()
//         .flat_map(Operation::to_bytecode)
//         .collect::<Bytes>();

//     let callee_address = Address::from_low_u64_be(U256::from(2).low_u64());
//     let callee_address_u256 = U256::from(2);
//     let callee_account = Account::default()
//         .with_balance(50000.into())
//         .with_bytecode(callee_bytecode);

//     let caller_ops = vec![
//         Operation::Push((32, U256::from(0))),       // ret_size
//         Operation::Push((32, U256::from(0))),       // ret_offset
//         Operation::Push((32, U256::from(0))),       // args_size
//         Operation::Push((32, U256::from(0))),       // args_offset
//         Operation::Push((32, U256::from(100))),     // value
//         Operation::Push((32, callee_address_u256)), // address
//         Operation::Push((32, U256::from(100_000))), // gas
//         Operation::CallCode,
//     ];

//     let mut db = Db::new();
//     db.add_accounts(vec![(callee_address, callee_account.clone())]);

//     let mut cache = Cache::default();
//     cache.add_account(&callee_address, &callee_account);

//     let mut vm = new_vm_with_ops_addr_bal_db(
//         ops_to_bytecde(&caller_ops),
//         Address::from_low_u64_be(U256::from(1).low_u64()),
//         U256::from(1000),
//         db,
//         cache
//     );

//     let mut current_call_frame = vm.call_frames.pop().unwrap();
//     vm.execute(&mut current_call_frame);

//     let current_call_frame = vm.call_frames[0].clone();

//     let storage_slot = vm.cache.get_storage_slot(
//         Address::from_low_u64_be(U256::from(1).low_u64()),
//         U256::zero(),
//     );
//     let slot = StorageSlot {
//         original_value: U256::from(0xAAAAAAA),
//         current_value: U256::from(0xAAAAAAA),
//     };
//     assert_eq!(storage_slot, Some(slot));
//     assert_eq!(
//         current_call_frame.msg_sender,
//         Address::from_low_u64_be(U256::from(2).low_u64())
//     );
//     assert_eq!(current_call_frame.msg_value, U256::from(100));
// }

#[test]
fn jump_position_bigger_than_program_bytecode_size() {
    let operations = [
        Operation::Push((32, U256::from(5000))),
        Operation::Jump,
        Operation::Stop,
        Operation::Push((32, U256::from(10))),
        Operation::Stop,
    ];

    let mut vm = new_vm_with_ops(&operations);

    let mut current_call_frame = vm.call_frames.pop().unwrap();
    let tx_report = vm.execute(&mut current_call_frame);
    assert!(matches!(
        tx_report.result,
        TxResult::Revert(VMError::InvalidJump)
    ));
    // TODO: assert consumed gas
}

#[test]
fn jumpi_not_zero() {
    let operations = [
        Operation::Push((32, U256::one())),
        Operation::Push((32, U256::from(68))),
        Operation::Jumpi,
        Operation::Stop, // should skip this one
        Operation::Jumpdest,
        Operation::Push((32, U256::from(10))),
        Operation::Stop,
    ];
    let mut vm = new_vm_with_ops(&operations);

    let mut current_call_frame = vm.call_frames.pop().unwrap();
    vm.execute(&mut current_call_frame);

    assert_eq!(
        vm.current_call_frame_mut().stack.pop().unwrap(),
        U256::from(10)
    );
    assert_eq!(vm.env.consumed_gas, TX_BASE_COST + 20);
}

#[test]
fn jumpi_for_zero() {
    let operations = [
        Operation::Push((32, U256::from(100))),
        Operation::Push((32, U256::zero())),
        Operation::Push((32, U256::from(100))),
        Operation::Jumpi,
        Operation::Stop,
        Operation::Jumpdest,
        Operation::Push((32, U256::from(10))),
        Operation::Stop,
    ];

    let mut vm = new_vm_with_ops(&operations);

    let mut current_call_frame = vm.call_frames.pop().unwrap();
    vm.execute(&mut current_call_frame);

    assert_eq!(
        vm.current_call_frame_mut().stack.pop().unwrap(),
        U256::from(100)
    );
    assert_eq!(vm.env.consumed_gas, TX_BASE_COST + 19);
}

#[test]
fn calldataload() {
    let calldata = vec![
        0x11, 0x22, 0x33, 0x44, 0x55, 0x66, 0x77, 0x88, 0x99, 0xAA, 0xBB, 0xCC, 0xDD, 0xEE, 0xFF,
        0x00, 0x01, 0x02, 0x03, 0x04, 0x05, 0x06, 0x07, 0x08, 0x09, 0x0A, 0x0B, 0x0C, 0x0D, 0x0E,
        0x0F, 0x10,
    ]
    .into();
    let ops = vec![
        Operation::Push((32, U256::from(0))), // offset
        Operation::CallDataLoad,
        Operation::Stop,
    ];
    let mut vm = new_vm_with_ops(&ops);

    vm.current_call_frame_mut().calldata = calldata;
    let mut current_call_frame = vm.call_frames.pop().unwrap();
    vm.execute(&mut current_call_frame);

    let current_call_frame = vm.current_call_frame_mut();

    let top_of_stack = current_call_frame.stack.pop().unwrap();
    assert_eq!(
        top_of_stack,
        U256::from_big_endian(&[
            0x11, 0x22, 0x33, 0x44, 0x55, 0x66, 0x77, 0x88, 0x99, 0xAA, 0xBB, 0xCC, 0xDD, 0xEE,
            0xFF, 0x00, 0x01, 0x02, 0x03, 0x04, 0x05, 0x06, 0x07, 0x08, 0x09, 0x0A, 0x0B, 0x0C,
            0x0D, 0x0E, 0x0F, 0x10
        ])
    );
    assert_eq!(vm.env.consumed_gas, TX_BASE_COST + 6);
}

#[test]
fn calldataload_being_set_by_parent() {
    let ops = vec![
        Operation::Push((32, U256::zero())), // offset
        Operation::CallDataLoad,
        Operation::Push((32, U256::from(0))), // offset
        Operation::Mstore,
        Operation::Push((32, U256::from(32))), // size
        Operation::Push((32, U256::zero())),   // offset
        Operation::Return,
    ];

    let callee_bytecode = ops
        .iter()
        .flat_map(Operation::to_bytecode)
        .collect::<Bytes>();

    let callee_address = Address::from_low_u64_be(U256::from(2).low_u64());
    let callee_address_u256 = U256::from(2);
    let callee_account = Account::default()
        .with_balance(50000.into())
        .with_bytecode(callee_bytecode);

    let calldata = [
        0x11, 0x22, 0x33, 0x44, 0x55, 0x66, 0x77, 0x88, 0x99, 0xAA, 0xBB, 0xCC, 0xDD, 0xEE, 0xFF,
        0x00, 0x01, 0x02, 0x03, 0x04, 0x05, 0x06, 0x07, 0x08, 0x09, 0x0A, 0x0B, 0x0C, 0x0D, 0x0E,
        0x0F, 0x10,
    ];

    let caller_ops = vec![
        Operation::Push((32, U256::from_big_endian(&calldata[..32]))), // value
        Operation::Push((32, U256::from(0))),                          // offset
        Operation::Mstore,
        Operation::Push((32, U256::from(32))),      // ret_size
        Operation::Push((32, U256::from(0))),       // ret_offset
        Operation::Push((32, U256::from(32))),      // args_size
        Operation::Push((32, U256::from(0))),       // args_offset
        Operation::Push((32, U256::zero())),        // value
        Operation::Push((32, callee_address_u256)), // address
        Operation::Push((32, U256::from(100_000))), // gas
        Operation::Call,
        Operation::Stop,
    ];

    let mut db = Db::new();
    db.add_accounts(vec![(callee_address, callee_account.clone())]);

    let mut cache = Cache::default();
    cache.add_account(&callee_address, &callee_account);

    let mut vm = new_vm_with_ops_addr_bal_db(
        ops_to_bytecde(&caller_ops),
        Address::from_low_u64_be(U256::from(1).low_u64()),
        U256::zero(),
        db,
        cache,
    );

    let mut current_call_frame = vm.call_frames.pop().unwrap();
    vm.execute(&mut current_call_frame);

    let current_call_frame = vm.current_call_frame_mut();

    let calldata = [
        0x11, 0x22, 0x33, 0x44, 0x55, 0x66, 0x77, 0x88, 0x99, 0xAA, 0xBB, 0xCC, 0xDD, 0xEE, 0xFF,
        0x00, 0x01, 0x02, 0x03, 0x04, 0x05, 0x06, 0x07, 0x08, 0x09, 0x0A, 0x0B, 0x0C, 0x0D, 0x0E,
        0x0F, 0x10,
    ];

    let expected_data = U256::from_big_endian(&calldata[..32]);

    assert_eq!(expected_data, current_call_frame.memory.load(0));
}

#[test]
fn calldatasize() {
    let calldata = vec![0x11, 0x22, 0x33].into();
    let ops = vec![Operation::CallDataSize, Operation::Stop];
    let mut vm = new_vm_with_ops(&ops);

    vm.current_call_frame_mut().calldata = calldata;

    let mut current_call_frame = vm.call_frames.pop().unwrap();
    vm.execute(&mut current_call_frame);

    let current_call_frame = vm.current_call_frame_mut();
    let top_of_stack = current_call_frame.stack.pop().unwrap();
    assert_eq!(top_of_stack, U256::from(3));
    assert_eq!(vm.env.consumed_gas, TX_BASE_COST + 2);
}

#[test]
fn calldatacopy() {
    let calldata = vec![0x11, 0x22, 0x33, 0x44, 0x55].into();
    let ops = vec![
        Operation::Push((32, U256::from(2))), // size
        Operation::Push((32, U256::from(1))), // calldata_offset
        Operation::Push((32, U256::from(0))), // dest_offset
        Operation::CallDataCopy,
        Operation::Stop,
    ];
    let mut vm = new_vm_with_ops(&ops);

    vm.current_call_frame_mut().calldata = calldata;

    let mut current_call_frame = vm.call_frames.pop().unwrap();
    vm.execute(&mut current_call_frame);

    let current_call_frame = vm.current_call_frame_mut();
    let memory = current_call_frame.memory.load_range(0, 2);
    assert_eq!(memory, vec![0x22, 0x33]);
    assert_eq!(vm.env.consumed_gas, TX_BASE_COST + 18);
}

#[test]
fn returndatasize() {
    let returndata = vec![0xAA, 0xBB, 0xCC].into();
    let ops = vec![Operation::ReturnDataSize, Operation::Stop];
    let mut vm = new_vm_with_ops(&ops);

    vm.current_call_frame_mut().sub_return_data = returndata;

    let mut current_call_frame = vm.call_frames.pop().unwrap();
    vm.execute(&mut current_call_frame);

    let current_call_frame = vm.current_call_frame_mut();
    let top_of_stack = current_call_frame.stack.pop().unwrap();
    assert_eq!(top_of_stack, U256::from(3));
    assert_eq!(vm.env.consumed_gas, TX_BASE_COST + 2);
}

#[test]
fn returndatacopy() {
    let returndata = vec![0xAA, 0xBB, 0xCC, 0xDD].into();
    let ops = vec![
        Operation::Push((32, U256::from(2))), // size
        Operation::Push((32, U256::from(1))), // returndata_offset
        Operation::Push((32, U256::from(0))), // dest_offset
        Operation::ReturnDataCopy,
        Operation::Stop,
    ];
    let mut vm = new_vm_with_ops(&ops);

    vm.current_call_frame_mut().sub_return_data = returndata;

    let mut current_call_frame = vm.call_frames.pop().unwrap();
    vm.execute(&mut current_call_frame);

    let current_call_frame = vm.current_call_frame_mut();
    let memory = current_call_frame.memory.load_range(0, 2);
    assert_eq!(memory, vec![0xBB, 0xCC]);
    assert_eq!(vm.env.consumed_gas, TX_BASE_COST + 18);
}

#[test]
fn returndatacopy_being_set_by_parent() {
    let callee_bytecode = callee_return_bytecode(U256::from(0xAAAAAAA));

    let callee_address = Address::from_low_u64_be(U256::from(2).low_u64());
    let callee_account = Account::default()
        .with_balance(50000.into())
        .with_bytecode(callee_bytecode);

    let caller_ops = vec![
        Operation::Push((32, U256::from(0))),       // ret_offset
        Operation::Push((32, U256::from(32))),      // ret_size
        Operation::Push((32, U256::from(0))),       // args_size
        Operation::Push((32, U256::from(0))),       // args_offset
        Operation::Push((32, U256::zero())),        // value
        Operation::Push((32, U256::from(2))),       // callee address
        Operation::Push((32, U256::from(100_000))), // gas
        Operation::Call,
        Operation::Push((32, U256::from(32))), // size
        Operation::Push((32, U256::from(0))),  // returndata offset
        Operation::Push((32, U256::from(0))),  // dest offset
        Operation::ReturnDataCopy,
        Operation::Stop,
    ];

    let mut db = Db::new();
    db.add_accounts(vec![(callee_address, callee_account.clone())]);

    let mut cache = Cache::default();
    cache.add_account(&callee_address, &callee_account);

    let mut vm = new_vm_with_ops_addr_bal_db(
        ops_to_bytecde(&caller_ops),
        Address::from_low_u64_be(U256::from(1).low_u64()),
        U256::zero(),
        db,
        cache,
    );

    let mut current_call_frame = vm.call_frames.pop().unwrap();
    vm.execute(&mut current_call_frame);

    let current_call_frame = vm.current_call_frame_mut();

    let result = current_call_frame.memory.load(0);

    assert_eq!(result, U256::from(0xAAAAAAA));
}

#[test]
fn blockhash_op() {
    let block_number = 1;
    let block_hash = H256::from_low_u64_be(12345678);
    let current_block_number = U256::from(3);
    let expected_block_hash = U256::from_big_endian(&block_hash.0);

    let operations = [
        Operation::Push((1, U256::from(block_number))),
        Operation::BlockHash,
        Operation::Stop,
    ];

    let mut db = Db::new();
    db.add_block_hashes(vec![(block_number, block_hash)]);

    let mut vm = new_vm_with_ops_addr_bal_db(
        ops_to_bytecde(&operations),
        Address::default(),
        U256::MAX,
        db,
        Cache::default(),
    );

    vm.env.block_number = current_block_number;

    let mut current_call_frame = vm.call_frames.pop().unwrap();
    vm.execute(&mut current_call_frame);

    assert_eq!(
        vm.current_call_frame_mut().stack.pop().unwrap(),
        expected_block_hash
    );
    assert_eq!(vm.env.consumed_gas, TX_BASE_COST + 23);
}

#[test]
fn blockhash_same_block_number() {
    let block_number = U256::one();
    let block_hash = 12345678;
    let current_block_number = block_number;
    let expected_block_hash = U256::zero();

    let operations = [
        Operation::Push((1, block_number)),
        Operation::BlockHash,
        Operation::Stop,
    ];

    let mut vm = new_vm_with_ops(&operations);
    let mut storage = Storage::default();
    storage.insert(block_number, H256::from_low_u64_be(block_hash));
    // vm.world_state.insert(
    //     Address::default(),
    //     Account::new(U256::MAX, Bytes::default(), 0, storage),
    // );
    vm.env.block_number = current_block_number;

    let mut current_call_frame = vm.call_frames.pop().unwrap();
    vm.execute(&mut current_call_frame);

    assert_eq!(
        vm.current_call_frame_mut().stack.pop().unwrap(),
        expected_block_hash
    );
    assert_eq!(vm.env.consumed_gas, TX_BASE_COST + 23);
}

#[test]
fn blockhash_block_number_not_from_recent_256() {
    let block_number = 1;
    let block_hash = H256::from_low_u64_be(12345678);
    let current_block_number = U256::from(258);
    let expected_block_hash = U256::zero();

    let operations = [
        Operation::Push((1, U256::from(block_number))),
        Operation::BlockHash,
        Operation::Stop,
    ];

    let mut db = Db::new();
    db.add_block_hashes(vec![(block_number, block_hash)]);
    let mut vm = new_vm_with_ops_addr_bal_db(
        ops_to_bytecde(&operations),
        Address::default(),
        U256::MAX,
        db,
        Cache::default(),
    );

    vm.env.block_number = current_block_number;

    let mut current_call_frame = vm.call_frames.pop().unwrap();
    vm.execute(&mut current_call_frame);

    assert_eq!(
        vm.current_call_frame_mut().stack.pop().unwrap(),
        expected_block_hash
    );
    assert_eq!(vm.env.consumed_gas, TX_BASE_COST + 23);
}

#[test]
fn coinbase_op() {
    let coinbase_address = 100;

    let operations = [Operation::Coinbase, Operation::Stop];

    let mut vm = new_vm_with_ops(&operations);
    vm.env.coinbase = Address::from_low_u64_be(coinbase_address);

    let mut current_call_frame = vm.call_frames.pop().unwrap();
    vm.execute(&mut current_call_frame);

    assert_eq!(
        vm.current_call_frame_mut().stack.pop().unwrap(),
        U256::from(coinbase_address)
    );
    assert_eq!(vm.env.consumed_gas, TX_BASE_COST + 2);
}

#[test]
fn timestamp_op() {
    let timestamp = U256::from(100000);

    let operations = [Operation::Timestamp, Operation::Stop];

    let mut vm = new_vm_with_ops(&operations);
    vm.env.timestamp = timestamp;

    let mut current_call_frame = vm.call_frames.pop().unwrap();
    vm.execute(&mut current_call_frame);

    assert_eq!(vm.current_call_frame_mut().stack.pop().unwrap(), timestamp);
    assert_eq!(vm.env.consumed_gas, TX_BASE_COST + 2);
}

#[test]
fn number_op() {
    let block_number = U256::from(1000);

    let operations = [Operation::Number, Operation::Stop];

    let mut vm = new_vm_with_ops(&operations);
    vm.env.block_number = block_number;

    let mut current_call_frame = vm.call_frames.pop().unwrap();
    vm.execute(&mut current_call_frame);

    assert_eq!(
        vm.current_call_frame_mut().stack.pop().unwrap(),
        block_number
    );
    assert_eq!(vm.env.consumed_gas, TX_BASE_COST + 2);
}

#[test]
fn prevrandao_op() {
    let prevrandao = H256::from_low_u64_be(2000);

    let operations = [Operation::Prevrandao, Operation::Stop];

    let mut vm = new_vm_with_ops(&operations);
    vm.env.prev_randao = Some(prevrandao);

    let mut current_call_frame = vm.call_frames.pop().unwrap();
    vm.execute(&mut current_call_frame);

    assert_eq!(
        vm.current_call_frame_mut().stack.pop().unwrap(),
        U256::from_big_endian(&prevrandao.0)
    );
    assert_eq!(vm.env.consumed_gas, TX_BASE_COST + 2);
}

#[test]
fn gaslimit_op() {
    let gas_limit = TX_BASE_COST * 2;

    let operations = [Operation::Gaslimit, Operation::Stop];

    let mut vm = new_vm_with_ops(&operations);
    vm.env.gas_limit = gas_limit;

    let mut current_call_frame = vm.call_frames.pop().unwrap();
    vm.execute(&mut current_call_frame);

    assert_eq!(vm.current_call_frame_mut().stack.pop().unwrap(), gas_limit);
    assert_eq!(vm.env.consumed_gas, TX_BASE_COST + 2);
}

#[test]
fn chain_id_op() {
    let chain_id = U256::one();

    let operations = [Operation::Chainid, Operation::Stop];

    let mut vm = new_vm_with_ops(&operations);
    vm.env.chain_id = chain_id;

    let mut current_call_frame = vm.call_frames.pop().unwrap();
    vm.execute(&mut current_call_frame);

    assert_eq!(vm.current_call_frame_mut().stack.pop().unwrap(), chain_id);
    assert_eq!(vm.env.consumed_gas, TX_BASE_COST + 2);
}

#[test]
fn basefee_op() {
    let base_fee_per_gas = U256::from(1000);

    let operations = [Operation::Basefee, Operation::Stop];

    let mut vm = new_vm_with_ops(&operations);
    vm.env.base_fee_per_gas = base_fee_per_gas;

    let mut current_call_frame = vm.call_frames.pop().unwrap();
    vm.execute(&mut current_call_frame);

    assert_eq!(
        vm.current_call_frame_mut().stack.pop().unwrap(),
        base_fee_per_gas
    );
    assert_eq!(vm.env.consumed_gas, TX_BASE_COST + 2);
}

// TODO: Add excess_blob_gas and blob_gas_used to env
#[test]
fn blobbasefee_op() {
    let operations = [Operation::BlobBaseFee, Operation::Stop];

    let mut vm = new_vm_with_ops(&operations);
    vm.env.block_excess_blob_gas = Some(TARGET_BLOB_GAS_PER_BLOCK * 8);
    vm.env.block_blob_gas_used = Some(U256::zero());

    let mut current_call_frame = vm.call_frames.pop().unwrap();
    vm.execute(&mut current_call_frame);

    assert_eq!(
        vm.current_call_frame_mut().stack.pop().unwrap(),
        U256::from(2)
    );
    assert_eq!(vm.env.consumed_gas, TX_BASE_COST + 2);
}

// TODO: Add excess_blob_gas and blob_gas_used to env
#[test]
fn blobbasefee_minimum_cost() {
    let operations = [Operation::BlobBaseFee, Operation::Stop];

    let mut vm = new_vm_with_ops(&operations);
    vm.env.block_excess_blob_gas = Some(U256::zero());
    vm.env.block_blob_gas_used = Some(U256::zero());

    let mut current_call_frame = vm.call_frames.pop().unwrap();
    vm.execute(&mut current_call_frame);

    assert_eq!(
        vm.current_call_frame_mut().stack.pop().unwrap(),
        U256::one()
    );
    assert_eq!(vm.env.consumed_gas, TX_BASE_COST + 2);
}

#[test]
fn pop_op() {
    let operations = [
        Operation::Push((32, U256::one())),
        Operation::Push((32, U256::from(100))),
        Operation::Pop,
        Operation::Stop,
    ];

    let mut vm = new_vm_with_ops(&operations);

    let mut current_call_frame = vm.call_frames.pop().unwrap();
    vm.execute(&mut current_call_frame);

    assert_eq!(
        vm.current_call_frame_mut().stack.pop().unwrap(),
        U256::one()
    );
    assert_eq!(vm.env.consumed_gas, TX_BASE_COST + 8);
}

#[test]
fn jump_op() {
    let operations = [
        Operation::Push((32, U256::from(35))),
        Operation::Jump,
        Operation::Stop, // should skip this one
        Operation::Jumpdest,
        Operation::Push((32, U256::from(10))),
        Operation::Stop,
    ];

    let mut vm = new_vm_with_ops(&operations);

    let mut current_call_frame = vm.call_frames.pop().unwrap();
    vm.execute(&mut current_call_frame);

    assert_eq!(
        vm.current_call_frame_mut().stack.pop().unwrap(),
        U256::from(10)
    );
    assert_eq!(vm.current_call_frame_mut().pc(), 70);
    assert_eq!(vm.env.consumed_gas, TX_BASE_COST + 15);
}

#[test]
fn jump_not_jumpdest_position() {
    let operations = [
        Operation::Push((32, U256::from(36))),
        Operation::Jump,
        Operation::Stop,
        Operation::Push((32, U256::from(10))),
        Operation::Stop,
    ];

    let mut vm = new_vm_with_ops(&operations);

    let mut current_call_frame = vm.call_frames.pop().unwrap();
    let tx_report = vm.execute(&mut current_call_frame);
    assert!(matches!(
        tx_report.result,
        TxResult::Revert(VMError::InvalidJump)
    ));
    // TODO: assert consumed gas
}

#[test]
fn sstore_op() {
    let key = U256::from(80);
    let value = U256::from(100);
    let sender_address = Address::from_low_u64_be(3000);
    let operations = vec![
        Operation::Push((1, value)),
        Operation::Push((1, key)),
        Operation::Sstore,
        Operation::Stop,
    ];

    // We don't need to add address to database because if it doesn't exist it returns and empty account, so no problem there.

    let mut vm = new_vm_with_ops(&operations);
    vm.current_call_frame_mut().to = sender_address;
    vm.current_call_frame_mut().code_address = sender_address;

    let mut current_call_frame = vm.call_frames.pop().unwrap();
    vm.execute(&mut current_call_frame);

    // Convert key in U256 to H256
    let mut bytes = [0u8; 32];
    key.to_big_endian(&mut bytes);
    let key = H256::from(bytes);

    let stored_value = vm.cache.get_storage_slot(sender_address, key).unwrap();

    assert_eq!(value, stored_value.current_value);
}

#[test]
fn sstore_reverts_when_called_in_static() {
    let key = U256::from(80);
    let value = U256::from(100);
    let operations = vec![
        Operation::Push((1, value)),
        Operation::Push((1, key)),
        Operation::Sstore,
        Operation::Stop,
    ];

    let mut vm = new_vm_with_ops(&operations);
    vm.current_call_frame_mut().is_static = true;
    let mut current_call_frame = vm.call_frames.pop().unwrap();
    let tx_report = vm.execute(&mut current_call_frame);

    assert!(matches!(
        tx_report.result,
        TxResult::Revert(VMError::OpcodeNotAllowedInStaticContext)
    ));
}

#[test]
fn sload_op() {
    let key = U256::from(80);
    let value = U256::from(100);
    let sender_address = Address::from_low_u64_be(3000);
    let operations = vec![
        Operation::Push((1, value)),
        Operation::Push((1, key)),
        Operation::Sstore,
        Operation::Push((1, key)),
        Operation::Sload,
        Operation::Stop,
    ];

    let mut db = Db::new();
    db.add_accounts(vec![(sender_address, Account::default())]);

    let mut vm = new_vm_with_ops_db(&operations, db);
    vm.current_call_frame_mut().msg_sender = sender_address;

    let mut current_call_frame = vm.call_frames.pop().unwrap();
    vm.execute(&mut current_call_frame);

    assert_eq!(value, vm.current_call_frame_mut().stack.pop().unwrap());
}

#[test]
fn sload_untouched_key_of_storage() {
    let key = U256::from(404);
    let sender_address = Address::from_low_u64_be(3000);
    let operations = vec![Operation::Push((2, key)), Operation::Sload, Operation::Stop];

    let mut db = Db::new();
    db.add_accounts(vec![(sender_address, Account::default())]);

    let mut vm = new_vm_with_ops_db(&operations, db);
    vm.current_call_frame_mut().msg_sender = sender_address;

    let mut current_call_frame = vm.call_frames.pop().unwrap();
    vm.execute(&mut current_call_frame);

    assert_eq!(
        U256::zero(),
        vm.current_call_frame_mut().stack.pop().unwrap()
    );
}

#[test]
fn sload_on_not_existing_account() {
    let key = U256::from(80);
    let sender_address = Address::from_low_u64_be(3000);
    let operations = vec![Operation::Push((2, key)), Operation::Sload, Operation::Stop];

    let mut vm = new_vm_with_ops(&operations);
    vm.current_call_frame_mut().msg_sender = sender_address;

    let mut current_call_frame = vm.call_frames.pop().unwrap();
    vm.execute(&mut current_call_frame);

    assert_eq!(
        U256::zero(),
        vm.current_call_frame_mut().stack.pop().unwrap()
    );
}

#[test]
fn log0() {
    let data: [u8; 32] = [0xff; 32];
    let size = 32_u8;
    let memory_offset = 0;
    let mut operations = store_data_in_memory_operations(&data, memory_offset);
    let mut log_operations = vec![
        Operation::Push((1_u8, U256::from(size))),
        Operation::Push((1_u8, U256::from(memory_offset))),
        Operation::Log(0),
        Operation::Stop,
    ];
    operations.append(&mut log_operations);

    let mut vm = new_vm_with_ops(&operations);
    let mut current_call_frame = vm.call_frames.pop().unwrap();
    vm.execute(&mut current_call_frame);

    let logs = &vm.current_call_frame_mut().logs;
    let data = [0xff_u8; 32].as_slice();
    assert_eq!(logs.len(), 1);
    assert_eq!(logs[0].data, data.to_vec());
    assert_eq!(logs[0].topics.len(), 0);
    assert_eq!(vm.env.consumed_gas, TX_BASE_COST + 649);
}

#[test]
fn log1() {
    let mut topic1 = [0u8; 32];
    topic1[3] = 1;

    let data: [u8; 32] = [0xff; 32];
    let size = 32_u8;
    let memory_offset = 0;
    let mut operations = store_data_in_memory_operations(&data, memory_offset);
    let mut log_operations = vec![
        Operation::Push((32_u8, U256::from_big_endian(&topic1))),
        Operation::Push((1_u8, U256::from(size))),
        Operation::Push((1_u8, U256::from(memory_offset))),
        Operation::Log(1),
        Operation::Stop,
    ];
    operations.append(&mut log_operations);

    let mut vm = new_vm_with_ops(&operations);
    let mut current_call_frame = vm.call_frames.pop().unwrap();
    vm.execute(&mut current_call_frame);

    let logs = &vm.current_call_frame_mut().logs;
    let data = [0xff_u8; 32].as_slice();
    assert_eq!(logs.len(), 1);
    assert_eq!(logs[0].data, data.to_vec());
    assert_eq!(logs[0].topics, vec![H256::from_slice(&topic1)]);
    assert_eq!(vm.env.consumed_gas, TX_BASE_COST + 1027);
}

#[test]
fn log2() {
    let mut topic1 = [0u8; 32];
    topic1[3] = 1;
    let mut topic2 = [0u8; 32];
    topic2[3] = 2;

    let data: [u8; 32] = [0xff; 32];
    let size = 32_u8;
    let memory_offset = 0;
    let mut operations = store_data_in_memory_operations(&data, memory_offset);
    let mut log_operations = vec![
        Operation::Push((32_u8, U256::from_big_endian(&topic2))),
        Operation::Push((32_u8, U256::from_big_endian(&topic1))),
        Operation::Push((1_u8, U256::from(size))),
        Operation::Push((1_u8, U256::from(memory_offset))),
        Operation::Log(2),
        Operation::Stop,
    ];
    operations.append(&mut log_operations);

    let mut vm = new_vm_with_ops(&operations);
    let mut current_call_frame = vm.call_frames.pop().unwrap();
    vm.execute(&mut current_call_frame);

    let logs = &vm.current_call_frame_mut().logs;
    let data = [0xff_u8; 32].as_slice();
    assert_eq!(logs.len(), 1);
    assert_eq!(logs[0].data, data.to_vec());
    assert_eq!(
        logs[0].topics,
        vec![H256::from_slice(&topic1), H256::from_slice(&topic2)]
    );
    assert_eq!(vm.env.consumed_gas, TX_BASE_COST + 1405);
}

#[test]
fn log3() {
    let mut topic1 = [0u8; 32];
    topic1[3] = 1;
    let mut topic2 = [0u8; 32];
    topic2[3] = 2;
    let mut topic3 = [0u8; 32];
    topic3[3] = 3;

    let data: [u8; 32] = [0xff; 32];
    let size = 32_u8;
    let memory_offset = 0;
    let mut operations = store_data_in_memory_operations(&data, memory_offset);
    let mut log_operations = vec![
        Operation::Push((32_u8, U256::from_big_endian(&topic3))),
        Operation::Push((32_u8, U256::from_big_endian(&topic2))),
        Operation::Push((32_u8, U256::from_big_endian(&topic1))),
        Operation::Push((1_u8, U256::from(size))),
        Operation::Push((1_u8, U256::from(memory_offset))),
        Operation::Log(3),
        Operation::Stop,
    ];
    operations.append(&mut log_operations);

    let mut vm = new_vm_with_ops(&operations);
    let mut current_call_frame = vm.call_frames.pop().unwrap();
    vm.execute(&mut current_call_frame);

    let logs = &vm.current_call_frame_mut().logs;
    let data = [0xff_u8; 32].as_slice();
    assert_eq!(logs.len(), 1);
    assert_eq!(logs[0].data, data.to_vec());
    assert_eq!(
        logs[0].topics,
        vec![
            H256::from_slice(&topic1),
            H256::from_slice(&topic2),
            H256::from_slice(&topic3)
        ]
    );
    assert_eq!(vm.env.consumed_gas, TX_BASE_COST + 1783);
}

#[test]
fn log4() {
    let mut topic1 = [0u8; 32];
    topic1[3] = 1;
    let mut topic2 = [0u8; 32];
    topic2[3] = 2;
    let mut topic3 = [0u8; 32];
    topic3[3] = 3;
    let mut topic4 = [0u8; 32];
    topic4[3] = 4;

    let data: [u8; 32] = [0xff; 32];
    let size = 32_u8;
    let memory_offset = 0;
    let mut operations = store_data_in_memory_operations(&data, memory_offset);
    let mut log_operations = vec![
        Operation::Push((32_u8, U256::from_big_endian(&topic4))),
        Operation::Push((32_u8, U256::from_big_endian(&topic3))),
        Operation::Push((32_u8, U256::from_big_endian(&topic2))),
        Operation::Push((32_u8, U256::from_big_endian(&topic1))),
        Operation::Push((1_u8, U256::from(size))),
        Operation::Push((1_u8, U256::from(memory_offset))),
        Operation::Log(4),
        Operation::Stop,
    ];
    operations.append(&mut log_operations);

    let mut vm = new_vm_with_ops(&operations);
    let mut current_call_frame = vm.call_frames.pop().unwrap();
    vm.execute(&mut current_call_frame);

    let logs = &vm.current_call_frame_mut().logs;
    let data = [0xff_u8; 32].as_slice();
    assert_eq!(logs.len(), 1);
    assert_eq!(logs[0].data, data.to_vec());
    assert_eq!(
        logs[0].topics,
        vec![
            H256::from_slice(&topic1),
            H256::from_slice(&topic2),
            H256::from_slice(&topic3),
            H256::from_slice(&topic4)
        ]
    );
    assert_eq!(vm.env.consumed_gas, TX_BASE_COST + 2161);
}

#[test]
fn log_with_0_data_size() {
    let data: [u8; 32] = [0xff; 32];
    let size = 0_u8;
    let memory_offset = 0;
    let mut operations = store_data_in_memory_operations(&data, memory_offset);
    let mut log_operations = vec![
        Operation::Push((1_u8, U256::from(size))),
        Operation::Push((1_u8, U256::from(memory_offset))),
        Operation::Log(0),
        Operation::Stop,
    ];
    operations.append(&mut log_operations);

    let mut vm = new_vm_with_ops(&operations);
    let mut current_call_frame = vm.call_frames.pop().unwrap();
    vm.execute(&mut current_call_frame);

    let logs = &vm.current_call_frame_mut().logs;
    assert_eq!(logs.len(), 1);
    assert_eq!(logs[0].data, Vec::new());
    assert_eq!(logs[0].topics.len(), 0);
    assert_eq!(vm.env.consumed_gas, TX_BASE_COST + 393);
}

#[test]
fn cant_create_log_in_static_context() {
    let data: [u8; 32] = [0xff; 32];
    let size = 0_u8;
    let memory_offset = 0;
    let mut operations = store_data_in_memory_operations(&data, memory_offset);
    let mut log_operations = vec![
        Operation::Push((1_u8, U256::from(size))),
        Operation::Push((1_u8, U256::from(memory_offset))),
        Operation::Log(0),
        Operation::Stop,
    ];
    operations.append(&mut log_operations);

    let mut vm: VM = new_vm_with_ops(&operations);
    vm.current_call_frame_mut().is_static = true;
    let mut current_call_frame = vm.call_frames.pop().unwrap();
    let tx_report = vm.execute(&mut current_call_frame);

    assert!(matches!(
        tx_report.result,
        TxResult::Revert(VMError::OpcodeNotAllowedInStaticContext)
    ));
}

#[test]
fn log_with_data_in_memory_smaller_than_size() {
    let data: [u8; 16] = [0xff; 16];
    let size = 32_u8;
    let memory_offset = 0;
    let mut operations = store_data_in_memory_operations(&data, memory_offset);
    let mut log_operations = vec![
        Operation::Push((1_u8, U256::from(size))),
        Operation::Push((1_u8, U256::from(memory_offset))),
        Operation::Log(0),
        Operation::Stop,
    ];
    operations.append(&mut log_operations);

    let mut vm = new_vm_with_ops(&operations);
    let mut current_call_frame = vm.call_frames.pop().unwrap();
    vm.execute(&mut current_call_frame);

    let logs = &vm.current_call_frame_mut().logs;
    let mut data = vec![0_u8; 16];
    data.extend(vec![0xff_u8; 16]);

    assert_eq!(logs.len(), 1);
    assert_eq!(logs[0].data, data);
    assert_eq!(logs[0].topics.len(), 0);
    assert_eq!(vm.env.consumed_gas, TX_BASE_COST + 649);
}

#[test]
fn multiple_logs_of_different_types() {
    let mut topic1 = [0u8; 32];
    topic1[3] = 1;

    let data: [u8; 32] = [0xff; 32];
    let size = 32_u8;
    let memory_offset = 0;
    let mut operations = store_data_in_memory_operations(&data, memory_offset);
    let mut log_operations = vec![
        Operation::Push((32_u8, U256::from_big_endian(&topic1))),
        Operation::Push((1_u8, U256::from(size))),
        Operation::Push((1_u8, U256::from(memory_offset))),
        Operation::Log(1),
        Operation::Push((1_u8, U256::from(size))),
        Operation::Push((1_u8, U256::from(memory_offset))),
        Operation::Log(0),
        Operation::Stop,
    ];
    operations.append(&mut log_operations);

    let mut vm = new_vm_with_ops(&operations);
    let mut current_call_frame = vm.call_frames.pop().unwrap();
    vm.execute(&mut current_call_frame);

    let logs = &vm.current_call_frame_mut().logs;
    let data = [0xff_u8; 32].as_slice();
    assert_eq!(logs.len(), 2);
    assert_eq!(logs[0].data, data.to_vec());
    assert_eq!(logs[1].data, data.to_vec());
    assert_eq!(logs[0].topics, vec![H256::from_slice(&topic1)]);
    assert_eq!(logs[1].topics.len(), 0);
}

#[test]
fn logs_from_multiple_callers() {
    let callee_address = Address::from_low_u64_be(U256::from(2).low_u64());
    let callee_address_u256 = U256::from(2);

    let data: [u8; 32] = [0xff; 32];
    let size = 32_u8;
    let memory_offset = 0;
    let mut operations = store_data_in_memory_operations(&data, memory_offset);
    let mut log_operations = vec![
        Operation::Push((1_u8, U256::from(size))),
        Operation::Push((1_u8, U256::from(memory_offset))),
        Operation::Log(0),
        Operation::Stop,
    ];
    operations.append(&mut log_operations);
    let callee_bytecode = operations
        .clone()
        .iter()
        .flat_map(Operation::to_bytecode)
        .collect::<Bytes>();
    let callee_account = Account::new(U256::from(500000), callee_bytecode, 0, HashMap::new());

    let mut caller_ops = vec![
        Operation::Push((32, U256::from(32))),      // ret_size
        Operation::Push((32, U256::from(0))),       // ret_offset
        Operation::Push((32, U256::from(0))),       // args_size
        Operation::Push((32, U256::from(0))),       // args_offset
        Operation::Push((32, U256::zero())),        // value
        Operation::Push((32, callee_address_u256)), // address
        Operation::Push((32, U256::from(100_000))), // gas
        Operation::Call,
    ];

    caller_ops.append(&mut operations);

    let mut db = Db::new();
    db.add_accounts(vec![(callee_address, callee_account.clone())]);

    let mut cache = Cache::default();
    cache.add_account(&callee_address, &callee_account);

    let mut vm = new_vm_with_ops_addr_bal_db(
        ops_to_bytecde(&caller_ops),
        Address::from_low_u64_be(U256::from(1).low_u64()),
        U256::zero(),
        db,
        cache,
    );

    let mut current_call_frame = vm.call_frames.pop().unwrap();
    vm.execute(&mut current_call_frame);

    assert_eq!(current_call_frame.logs.len(), 2)
}

// #[test]
// fn call_return_success_but_caller_halts() {
//     let callee_address = Address::from_low_u64_be(U256::from(2).low_u64());
//     let callee_address_u256 = U256::from(2);

//     let operations = vec![Operation::Pop, Operation::Stop];
//     let callee_bytecode = operations
//         .clone()
//         .iter()
//         .flat_map(Operation::to_bytecode)
//         .collect::<Bytes>();
//     let callee_account = Account::new(
//         callee_address,
//         U256::from(500000),
//         callee_bytecode,
//         0,
//         HashMap::new(),
//     );

//     let caller_ops = vec![
//         Operation::Push((32,U256::from(32))),      // ret_size
//         Operation::Push((32,U256::from(0))),       // ret_offset
//         Operation::Push((32,U256::from(0))),       // args_size
//         Operation::Push((32,U256::from(0))),       // args_offset
//         Operation::Push((32,U256::zero())),        // value
//         Operation::Push((32,callee_address_u256)), // address
//         Operation::Push((32,U256::from(100_000))), // gas
//         Operation::Call,
//         Operation::Stop,
//     ];

//     let mut vm = new_vm_with_ops_addr_bal(
//         &caller_ops,
//         Address::from_low_u64_be(U256::from(1).low_u64()),
//         U256::zero(),
//     );

//     vm.db.add_account(callee_address, callee_account);

//     let mut current_call_frame = vm.call_frames.pop().unwrap();
//     vm.execute(&mut current_call_frame);

//     assert_eq!(
//         vm.current_call_frame_mut().stack.pop().unwrap(),
//         U256::from(HALT_FOR_CALL)
//     );
// }

#[test]
fn push0_ok() {
    let mut vm = new_vm_with_ops(&[Operation::Push0, Operation::Stop]);

    let mut current_call_frame = vm.call_frames.pop().unwrap();
    vm.execute(&mut current_call_frame);

    assert_eq!(vm.current_call_frame_mut().stack.stack[0], U256::zero());
    assert_eq!(vm.current_call_frame_mut().pc(), 2);
}

#[test]
fn push1_ok() {
    let to_push = U256::from_big_endian(&[0xff]);
    let operations = [Operation::Push((1, to_push)), Operation::Stop];
    let mut vm = new_vm_with_ops(&operations);

    let mut current_call_frame = vm.call_frames.pop().unwrap();
    vm.execute(&mut current_call_frame);

    assert_eq!(vm.current_call_frame_mut().stack.stack[0], to_push);
    assert_eq!(vm.current_call_frame_mut().pc(), 3);
}

#[test]
fn push5_ok() {
    let to_push = U256::from_big_endian(&[0xff, 0xff, 0xff, 0xff, 0xff]);
    let operations = [Operation::Push((5, to_push)), Operation::Stop];
    let mut vm = new_vm_with_ops(&operations);

    let mut current_call_frame = vm.call_frames.pop().unwrap();
    vm.execute(&mut current_call_frame);

    assert_eq!(vm.current_call_frame_mut().stack.stack[0], to_push);
    assert_eq!(vm.current_call_frame_mut().pc(), 7);
}

#[test]
fn push31_ok() {
    let to_push = U256::from_big_endian(&[0xff; 31]);
    let operations = [Operation::Push((31, to_push)), Operation::Stop];
    let mut vm = new_vm_with_ops(&operations);

    let mut current_call_frame = vm.call_frames.pop().unwrap();
    vm.execute(&mut current_call_frame);

    assert_eq!(vm.current_call_frame_mut().stack.stack[0], to_push);
    assert_eq!(vm.current_call_frame_mut().pc(), 33);
}

#[test]
fn push32_ok() {
    let to_push = U256::from_big_endian(&[0xff; 32]);
    let operations = [Operation::Push((32, to_push)), Operation::Stop];
    let mut vm = new_vm_with_ops(&operations);

    let mut current_call_frame = vm.call_frames.pop().unwrap();
    vm.execute(&mut current_call_frame);

    assert_eq!(vm.current_call_frame_mut().stack.stack[0], to_push);
    assert_eq!(vm.current_call_frame_mut().pc(), 34);
}

#[test]
fn dup1_ok() {
    let value = U256::one();
    let operations = [
        Operation::Push((1, value)),
        Operation::Dup(1),
        Operation::Stop,
    ];
    let mut vm = new_vm_with_ops(&operations);

    let mut current_call_frame = vm.call_frames.pop().unwrap();
    vm.execute(&mut current_call_frame);

    let stack_len = vm.current_call_frame_mut().stack.len();

    assert_eq!(stack_len, 2);
    assert_eq!(vm.current_call_frame_mut().pc(), 4);
    assert_eq!(
        vm.current_call_frame_mut().stack.stack[stack_len - 1],
        value
    );
    assert_eq!(
        vm.current_call_frame_mut().stack.stack[stack_len - 2],
        value
    );
}

#[test]
fn dup16_ok() {
    let value = U256::one();
    let mut operations = vec![Operation::Push((1, value))];
    operations.extend(vec![Operation::Push0; 15]);
    operations.extend(vec![Operation::Dup(16), Operation::Stop]);

    let mut vm = new_vm_with_ops(&operations);

    let mut current_call_frame = vm.call_frames.pop().unwrap();
    vm.execute(&mut current_call_frame);

    let stack_len = vm.current_call_frame_mut().stack.len();

    assert_eq!(stack_len, 17);
    assert_eq!(vm.current_call_frame_mut().pc, 19);
    assert_eq!(
        vm.current_call_frame_mut().stack.stack[stack_len - 1],
        value
    );
    assert_eq!(
        vm.current_call_frame_mut().stack.stack[stack_len - 17],
        value
    );
}

#[test]
fn dup_halts_if_stack_underflow() {
    let operations = [Operation::Dup(5), Operation::Stop];
    let mut vm = new_vm_with_ops(&operations);

    let mut current_call_frame = vm.call_frames.pop().unwrap();
    let tx_report = vm.execute(&mut current_call_frame);

    assert!(matches!(
        tx_report.result,
        TxResult::Revert(VMError::StackUnderflow)
    ));
}

#[test]
fn swap1_ok() {
    let bottom = U256::from_big_endian(&[0xff]);
    let top = U256::from_big_endian(&[0xee]);
    let operations = [
        Operation::Push((1, bottom)),
        Operation::Push((1, top)),
        Operation::Swap(1),
        Operation::Stop,
    ];
    let mut vm = new_vm_with_ops(&operations);
    let mut current_call_frame = vm.call_frames.pop().unwrap();
    vm.execute(&mut current_call_frame);

    assert_eq!(vm.current_call_frame_mut().stack.len(), 2);
    assert_eq!(vm.current_call_frame_mut().pc(), 6);
    assert_eq!(vm.current_call_frame_mut().stack.stack[0], top);
    assert_eq!(vm.current_call_frame_mut().stack.stack[1], bottom);
}

#[test]
fn swap16_ok() {
    let bottom = U256::from_big_endian(&[0xff]);
    let top = U256::from_big_endian(&[0xee]);
    let mut operations = vec![Operation::Push((1, bottom))];
    operations.extend(vec![Operation::Push0; 15]);
    operations.extend(vec![Operation::Push((1, top))]);
    operations.extend(vec![Operation::Swap(16), Operation::Stop]);

    let mut vm = new_vm_with_ops(&operations);

    let mut current_call_frame = vm.call_frames.pop().unwrap();
    vm.execute(&mut current_call_frame);
    let stack_len = vm.current_call_frame_mut().stack.len();

    assert_eq!(stack_len, 17);
    assert_eq!(vm.current_call_frame_mut().pc(), 21);
    assert_eq!(
        vm.current_call_frame_mut().stack.stack[stack_len - 1],
        bottom
    );
    assert_eq!(
        vm.current_call_frame_mut().stack.stack[stack_len - 1 - 16],
        top
    );
}

#[test]
fn swap_halts_if_stack_underflow() {
    let operations = [Operation::Swap(5), Operation::Stop];
    let mut vm = new_vm_with_ops(&operations);

    let mut current_call_frame = vm.call_frames.pop().unwrap();
    let tx_report = vm.execute(&mut current_call_frame);

    assert!(matches!(
        tx_report.result,
        TxResult::Revert(VMError::StackUnderflow)
    ));
}

#[test]
fn transient_store() {
    let value = U256::from_big_endian(&[0xaa; 3]);
    let key = U256::from_big_endian(&[0xff; 2]);

    let operations = [
        Operation::Push((32, value)),
        Operation::Push((32, key)),
        Operation::Tstore,
        Operation::Stop,
    ];

    let mut vm = new_vm_with_ops(&operations);

    let current_call_frame = vm.current_call_frame_mut();

    assert!(current_call_frame.transient_storage.is_empty());

    let mut current_call_frame = vm.call_frames.pop().unwrap();
    vm.execute(&mut current_call_frame);

    let current_call_frame = vm.current_call_frame_mut();

    assert_eq!(
        *current_call_frame
            .transient_storage
            .get(&(current_call_frame.msg_sender, key))
            .unwrap(),
        value
    )
}

#[test]
fn transient_store_stack_underflow() {
    let operations = [Operation::Tstore, Operation::Stop];

    let mut vm = new_vm_with_ops(&operations);
    assert!(vm.current_call_frame_mut().transient_storage.is_empty());

    let mut current_call_frame = vm.call_frames.pop().unwrap();
    let tx_report = vm.execute(&mut current_call_frame);

    assert!(matches!(
        tx_report.result,
        TxResult::Revert(VMError::StackUnderflow)
    ));
}

#[test]
fn transient_load() {
    let value = U256::from_big_endian(&[0xaa; 3]);
    let key = U256::from_big_endian(&[0xff; 2]);

    let operations = [
        Operation::Push((32, key)),
        Operation::Tload,
        Operation::Stop,
    ];

    let mut vm = new_vm_with_ops(&operations);

    let caller = vm.current_call_frame_mut().msg_sender;

    vm.current_call_frame_mut()
        .transient_storage
        .insert((caller, key), value);

    let mut current_call_frame = vm.call_frames.pop().unwrap();
    vm.execute(&mut current_call_frame);

    assert_eq!(
        *vm.current_call_frame_mut().stack.stack.last().unwrap(),
        value
    )
}

#[test]
fn create_happy_path() {
    let value_to_transfer = 10;
    let offset = 19;
    let size = 13;
    let sender_nonce = 0;
    let sender_balance = U256::from(25);
    let sender_addr = Address::from_low_u64_be(40);

    // Code that returns the value 0xffffffff putting it in memory
    let initialization_code = hex::decode("63FFFFFFFF6000526004601CF3").unwrap();

    let operations = [
        vec![
            Operation::Push((13, U256::from_big_endian(&initialization_code))),
            Operation::Push0,
            Operation::Mstore,
        ],
        create_opcodes(size, offset, value_to_transfer),
    ]
    .concat();

    let mut vm = new_vm_with_ops_addr_bal_db(
        ops_to_bytecde(&operations),
        sender_addr,
        sender_balance,
        Db::new(),
        Cache::default(),
    );
    vm.current_call_frame_mut().msg_sender = sender_addr;

    let mut current_call_frame = vm.call_frames.pop().unwrap();
    vm.execute(&mut current_call_frame);

    let call_frame = vm.current_call_frame_mut();
    let return_of_created_callframe = call_frame.stack.pop().unwrap();
    assert_eq!(return_of_created_callframe, U256::from(SUCCESS_FOR_RETURN));
    let returned_addr = call_frame.stack.pop().unwrap();
    // check the created account is correct
    let new_account = vm
        .cache
        .get_account(word_to_address(returned_addr))
        .unwrap();
    assert_eq!(new_account.info.balance, U256::from(value_to_transfer));
<<<<<<< HEAD
    assert_eq!(new_account.info.nonce, 1);
=======
    assert_eq!(new_account.info.nonce, 0); // This was previously set to 1 but I understand that a new account should have nonce 0
>>>>>>> 5ded681a

    // Check that the sender account is updated
    let sender_account = vm.cache.get_account(sender_addr).unwrap();
    assert_eq!(sender_account.info.nonce, sender_nonce + 1);
    assert_eq!(
        sender_account.info.balance,
        sender_balance - value_to_transfer
    );
}

#[test]
fn cant_create_with_size_longer_than_max_code_size() {
    let value_to_transfer = 10;
    let offset = 19;
    let size = MAX_CODE_SIZE * 2 + 1;
    let sender_nonce = 0;
    let sender_balance = U256::from(25);
    let sender_addr = Address::from_low_u64_be(40);

    let operations = create_opcodes(size, offset, value_to_transfer);

    let mut vm = new_vm_with_ops_addr_bal_db(
        ops_to_bytecde(&operations),
        sender_addr,
        sender_balance,
        Db::new(),
        Cache::default(),
    );
    vm.current_call_frame_mut().msg_sender = sender_addr;

    let mut current_call_frame = vm.call_frames.pop().unwrap();
    vm.execute(&mut current_call_frame);

    let call_frame = vm.current_call_frame_mut();
    let create_return_value = call_frame.stack.pop().unwrap();
    assert_eq!(create_return_value, U256::from(REVERT_FOR_CREATE));

    // Check that the sender account is updated
    let sender_account = vm.cache.get_account(sender_addr).unwrap();
    assert_eq!(sender_account.info.nonce, sender_nonce);
    assert_eq!(sender_account.info.balance, sender_balance);
}

#[test]
fn cant_create_on_static_contexts() {
    let value_to_transfer = 10;
    let offset = 19;
    let size = 10;
    let sender_nonce = 0;
    let sender_balance = U256::from(25);
    let sender_addr = Address::from_low_u64_be(40);

    let operations = create_opcodes(size, offset, value_to_transfer);

    let mut vm = new_vm_with_ops_addr_bal_db(
        ops_to_bytecde(&operations),
        sender_addr,
        sender_balance,
        Db::new(),
        Cache::default(),
    );
    vm.current_call_frame_mut().msg_sender = sender_addr;
    vm.current_call_frame_mut().is_static = true;

    let mut current_call_frame = vm.call_frames.pop().unwrap();
    vm.execute(&mut current_call_frame);

    let call_frame = vm.current_call_frame_mut();
    let create_return_value = call_frame.stack.pop().unwrap();
    assert_eq!(create_return_value, U256::from(REVERT_FOR_CREATE));

    // Check that the sender account is updated
    let sender_account = vm.cache.get_account(sender_addr).unwrap();
    assert_eq!(sender_account.info.nonce, sender_nonce);
    assert_eq!(sender_account.info.balance, sender_balance);
}

#[test]
fn cant_create_if_transfer_value_bigger_than_balance() {
    let value_to_transfer = 100;
    let offset = 19;
    let size = 10;
    let sender_nonce = 0;
    let sender_balance = U256::from(25);
    let sender_addr = Address::from_low_u64_be(40);

    let operations = create_opcodes(size, offset, value_to_transfer);

    let mut vm = new_vm_with_ops_addr_bal_db(
        ops_to_bytecde(&operations),
        sender_addr,
        sender_balance,
        Db::new(),
        Cache::default(),
    );
    vm.current_call_frame_mut().msg_sender = sender_addr;

    let mut current_call_frame = vm.call_frames.pop().unwrap();
    vm.execute(&mut current_call_frame);

    let call_frame = vm.current_call_frame_mut();
    let create_return_value = call_frame.stack.pop().unwrap();
    assert_eq!(create_return_value, U256::from(REVERT_FOR_CREATE));

    // Check that the sender account is updated
    let sender_account = vm.cache.get_account(sender_addr).unwrap();
    assert_eq!(sender_account.info.nonce, sender_nonce);
    assert_eq!(sender_account.info.balance, sender_balance);
}

#[test]
fn cant_create_if_sender_nonce_would_overflow() {
    let value_to_transfer = 10;
    let offset = 19;
    let size = 10;
    let sender_nonce = u64::MAX;
    let sender_balance = U256::from(25);
    let sender_addr = Address::from_low_u64_be(40);

    let operations = create_opcodes(size, offset, value_to_transfer);

    let mut db = Db::new();
    db.add_accounts(vec![(
        sender_addr,
        Account::new(sender_balance, Bytes::new(), sender_nonce, HashMap::new()),
    )]);

    let mut vm = new_vm_with_ops_db(&operations, db);

    vm.current_call_frame_mut().msg_sender = sender_addr;

    let mut current_call_frame = vm.call_frames.pop().unwrap();
    vm.execute(&mut current_call_frame);

    let call_frame = vm.current_call_frame_mut();
    let create_return_value = call_frame.stack.pop().unwrap();
    assert_eq!(create_return_value, U256::from(REVERT_FOR_CREATE));

    // Check that the sender account is updated
    let sender_account = vm.cache.get_account(sender_addr).unwrap();
    assert_eq!(sender_account.info.nonce, sender_nonce);
    assert_eq!(sender_account.info.balance, sender_balance);
}

// #[test]
// fn cant_create_accounts_with_same_address() {
//     let value_to_transfer = 10;
//     let offset = 19;
//     let size = 13;
//     let sender_nonce = 1;
//     let sender_balance = U256::from(25);
//     let sender_addr = Address::from_low_u64_be(40);

//     // Code that returns the value 0xffffffff putting it in memory
//     let initialization_code = hex::decode("63FFFFFFFF6000526004601CF3").unwrap();

//     let operations = [
//         vec![
//             Operation::Push((13, U256::from_big_endian(&initialization_code))),
//             Operation::Push0,
//             Operation::Mstore,
//         ],
//         create_opcodes(size, offset, value_to_transfer),
//     ]
//     .concat();

//     let mut vm = new_vm_with_ops(&operations);
//     vm.db.accounts.insert(
//         sender_addr,
//         Account::default()
//             .with_balance(sender_balance)
//             .with_nonce(sender_nonce),
//     );
//     vm.current_call_frame_mut().msg_sender = sender_addr;
<<<<<<< HEAD

//     let mut current_call_frame = vm.call_frames.pop().unwrap();
//     vm.execute(&mut current_call_frame);

//     let call_frame = vm.current_call_frame_mut();

//     let return_of_created_callframe = call_frame.stack.pop().unwrap();

//     assert_eq!(return_of_created_callframe, U256::from(SUCCESS_FOR_RETURN));

//     let returned_addr = call_frame.stack.pop().unwrap();
//     // check the created account is correct
//     let new_account = vm.db.accounts.get(&word_to_address(returned_addr)).unwrap();
//     assert_eq!(new_account.balance, U256::from(value_to_transfer));
//     assert_eq!(new_account.nonce, 1);

//     // Check that the sender account is updated
//     let sender_account = vm.db.accounts.get_mut(&sender_addr).unwrap();
//     assert_eq!(sender_account.nonce, sender_nonce + 1);
//     assert_eq!(sender_account.balance, sender_balance - value_to_transfer);

//     // after a happy create, we do again a create with same inputs, this should revert as we will create
//     // an account with the same address
//     sender_account.nonce = sender_nonce;
//     let mut new_vm = new_vm_with_ops(&operations);
//     new_vm.db = vm.db.clone();
//     new_vm.db.accounts = vm.db.accounts.clone();
//     new_vm.current_call_frame_mut().msg_sender = sender_addr;

=======

//     let mut current_call_frame = vm.call_frames.pop().unwrap();
//     vm.execute(&mut current_call_frame);

//     let call_frame = vm.current_call_frame_mut();

//     let return_of_created_callframe = call_frame.stack.pop().unwrap();

//     assert_eq!(return_of_created_callframe, U256::from(SUCCESS_FOR_RETURN));

//     let returned_addr = call_frame.stack.pop().unwrap();
//     // check the created account is correct
//     let new_account = vm.db.accounts.get(&word_to_address(returned_addr)).unwrap();
//     assert_eq!(new_account.balance, U256::from(value_to_transfer));
//     assert_eq!(new_account.nonce, 1);

//     // Check that the sender account is updated
//     let sender_account = vm.db.accounts.get_mut(&sender_addr).unwrap();
//     assert_eq!(sender_account.nonce, sender_nonce + 1);
//     assert_eq!(sender_account.balance, sender_balance - value_to_transfer);

//     // after a happy create, we do again a create with same inputs, this should revert as we will create
//     // an account with the same address
//     sender_account.nonce = sender_nonce;
//     let mut new_vm = new_vm_with_ops(&operations);
//     new_vm.db = vm.db.clone();
//     new_vm.db.accounts = vm.db.accounts.clone();
//     new_vm.current_call_frame_mut().msg_sender = sender_addr;

>>>>>>> 5ded681a
//     let mut current_call_frame = new_vm.call_frames.pop().unwrap();
//     new_vm.execute(&mut current_call_frame);
//     let call_frame = new_vm.current_call_frame_mut();
//     let return_of_created_callframe = call_frame.stack.pop().unwrap();
//     assert_eq!(return_of_created_callframe, U256::from(REVERT_FOR_CREATE));
// }

#[test]
fn create2_happy_path() {
    let value: u8 = 10;
    let offset: u8 = 19;
    let size: u8 = 13;
    let salt: u8 = 4;
    let sender_nonce = 0;
    let sender_balance = U256::from(25);
    let sender_addr = Address::from_low_u64_be(40);

    // Code that returns the value 0xffffffff putting it in memory
    let initialization_code = hex::decode("63FFFFFFFF6000526004601CF3").unwrap();
    let expected_address = VM::calculate_create2_address(
        sender_addr,
        &Bytes::from(initialization_code.clone()),
        U256::from(salt),
    );

    let operations = vec![
        // Store initialization code in memory
        Operation::Push((13, U256::from_big_endian(&initialization_code))),
        Operation::Push0,
        Operation::Mstore,
        // Create
        Operation::Push((1, U256::from(salt))),
        Operation::Push((1, U256::from(size))),
        Operation::Push((1, U256::from(offset))),
        Operation::Push((1, U256::from(value))),
        Operation::Create2,
        Operation::Stop,
    ];

    let mut vm = new_vm_with_ops_addr_bal_db(
        ops_to_bytecde(&operations),
        sender_addr,
        sender_balance,
        Db::new(),
        Cache::default(),
    );
    vm.current_call_frame_mut().msg_sender = sender_addr;

    let mut current_call_frame = vm.call_frames.pop().unwrap();
    vm.execute(&mut current_call_frame);

    let call_frame = vm.current_call_frame_mut();
    let return_of_created_callframe = call_frame.stack.pop().unwrap();
    assert_eq!(return_of_created_callframe, U256::from(SUCCESS_FOR_RETURN));
    let returned_addr = call_frame.stack.pop().unwrap();
    assert_eq!(word_to_address(returned_addr), expected_address);
    // check the created account is correct
    let new_account = vm
        .cache
        .get_account(word_to_address(returned_addr))
        .unwrap();
    assert_eq!(new_account.info.balance, U256::from(value));
<<<<<<< HEAD
    assert_eq!(new_account.info.nonce, 1);
=======
    assert_eq!(new_account.info.nonce, 0); // I understand new account should have nonce 0, not 1.
>>>>>>> 5ded681a

    // Check that the sender account is updated
    let sender_account = vm.cache.get_account(sender_addr).unwrap();
    assert_eq!(sender_account.info.nonce, sender_nonce + 1);
    assert_eq!(sender_account.info.balance, sender_balance - value);
}

// #[test]
// fn create_on_create() {
//     let value_to_transfer = 10;
//     let offset = 19;
//     let size = 13;
//     let sender_balance = U256::from(25);
//     let sender_addr = Address::from_low_u64_be(40);

//     // push0, push0, mstore, push1 0, push1 0, push1 0, create, push0, push0, return
//     let initialization_code = hex::decode("5f5f52600060006000f05f5ff3").unwrap();

//     let operations = [
//         vec![
//             Operation::Push((13, U256::from_big_endian(&initialization_code))),
//             Operation::Push0,
//             Operation::Mstore,
//         ],
//         create_opcodes(size, offset, value_to_transfer),
//     ]
//     .concat();

//     let mut vm = new_vm_with_ops_addr_bal(ops_to_bytecde(&operations), sender_addr, sender_balance);

//     vm.current_call_frame_mut().msg_sender = sender_addr;

//     let mut current_call_frame = vm.call_frames.pop().unwrap();
//     vm.execute(&mut current_call_frame);
//     assert_eq!(vm.db.accounts.len(), 4);
// }

#[test]
fn caller_op() {
    let caller = Address::from_low_u64_be(0x100);
    let address_that_has_the_code = Address::from_low_u64_be(0x42);

    let operations = [Operation::Caller, Operation::Stop];

    let mut db = Db::default();
    db.add_accounts(vec![(
        address_that_has_the_code,
        Account::default().with_bytecode(ops_to_bytecde(&operations)),
    )]);

    let mut cache = Cache::default();
    cache.add_account(
        &address_that_has_the_code,
        &Account::default().with_bytecode(ops_to_bytecde(&operations)),
    );

    let env = Environment::default_from_address(caller);

    let mut vm = VM::new(
        TxKind::Call(address_that_has_the_code),
        env,
        Default::default(),
        Default::default(),
<<<<<<< HEAD
        Arc::new(db),
        cache,
=======
        Box::new(db),
        cache,
        Default::default(),
        None,
>>>>>>> 5ded681a
    );

    let mut current_call_frame = vm.call_frames.pop().unwrap();
    vm.execute(&mut current_call_frame);

    assert_eq!(
        vm.current_call_frame_mut().stack.pop().unwrap(),
        U256::from(caller.as_bytes())
    );
    assert_eq!(vm.env.consumed_gas, TX_BASE_COST + gas_cost::CALLER);
}

#[test]
fn origin_op() {
    let address_that_has_the_code = Address::from_low_u64_be(0x42);
    let msg_sender = Address::from_low_u64_be(0x999);

    let operations = [Operation::Origin, Operation::Stop];

    let mut db = Db::default();
    db.add_accounts(vec![(
        address_that_has_the_code,
        Account::default().with_bytecode(ops_to_bytecde(&operations)),
    )]);

    let mut cache = Cache::default();
    cache.add_account(
        &msg_sender,
        &Account::default().with_bytecode(ops_to_bytecde(&operations)),
    );

    let env = Environment::default_from_address(msg_sender);

    let mut vm = VM::new(
        TxKind::Call(address_that_has_the_code),
        env,
        Default::default(),
        Default::default(),
<<<<<<< HEAD
        Arc::new(db),
        cache,
=======
        Box::new(db),
        cache,
        Default::default(),
        None,
>>>>>>> 5ded681a
    );

    let mut current_call_frame = vm.call_frames.pop().unwrap();
    vm.execute(&mut current_call_frame);

    assert_eq!(
        vm.current_call_frame_mut().stack.pop().unwrap(),
        U256::from(msg_sender.as_bytes())
    );
    assert_eq!(vm.env.consumed_gas, TX_BASE_COST + gas_cost::ORIGIN);
}

#[test]
fn balance_op() {
    let address = 0x999;

    let operations = [
        Operation::Push((32, U256::from(address))),
        Operation::Balance,
        Operation::Stop,
    ];

    let mut vm = new_vm_with_ops_addr_bal_db(
        ops_to_bytecde(&operations),
        Address::from_low_u64_be(address),
        U256::from(1234),
        Db::new(),
        Cache::default(),
    );

    let mut current_call_frame = vm.call_frames.pop().unwrap();
    vm.execute(&mut current_call_frame);

    assert_eq!(
        vm.current_call_frame_mut().stack.pop().unwrap(),
        U256::from(1234)
    )
}

#[test]
fn address_op() {
    let address_that_has_the_code = Address::from_low_u64_be(0x42);

    let operations = [Operation::Address, Operation::Stop];

    let mut db = Db::default();
    db.add_accounts(vec![(
        address_that_has_the_code,
        Account::default().with_bytecode(ops_to_bytecde(&operations)),
    )]);

    let mut cache = Cache::default();
    cache.add_account(
        &address_that_has_the_code,
        &Account::default().with_bytecode(ops_to_bytecde(&operations)),
    );

    let env = Environment::default_from_address(Address::from_low_u64_be(42));

    let mut vm = VM::new(
        TxKind::Call(address_that_has_the_code),
        env,
        Default::default(),
        Default::default(),
<<<<<<< HEAD
        Arc::new(db),
        cache,
    );
=======
        Box::new(db),
        cache,
        Default::default(),
        None,
    );

>>>>>>> 5ded681a
    let mut current_call_frame = vm.call_frames.pop().unwrap();
    vm.execute(&mut current_call_frame);

    assert_eq!(
        vm.current_call_frame_mut().stack.pop().unwrap(),
        U256::from(address_that_has_the_code.as_bytes())
    );
    assert_eq!(vm.env.consumed_gas, TX_BASE_COST + gas_cost::ADDRESS);
}

#[test]
fn selfbalance_op() {
    let address_that_has_the_code = Address::from_low_u64_be(0x42);
    let balance = U256::from(999);

    let operations = [Operation::SelfBalance, Operation::Stop];

    let mut db = Db::default();
    db.add_accounts(vec![(
        address_that_has_the_code,
        Account::default()
            .with_bytecode(ops_to_bytecde(&operations))
            .with_balance(balance),
    )]);

    let mut cache = Cache::default();
    cache.add_account(
        &address_that_has_the_code,
        &Account::default()
            .with_bytecode(ops_to_bytecde(&operations))
            .with_balance(balance),
    );

    let env = Environment::default_from_address(Address::from_low_u64_be(42));

    let mut vm = VM::new(
        TxKind::Call(address_that_has_the_code),
        env,
        Default::default(),
        Default::default(),
<<<<<<< HEAD
        Arc::new(db),
        cache,
    );
=======
        Box::new(db),
        cache,
        Default::default(),
        None,
    );

>>>>>>> 5ded681a
    let mut current_call_frame = vm.call_frames.pop().unwrap();
    vm.execute(&mut current_call_frame);

    assert_eq!(vm.current_call_frame_mut().stack.pop().unwrap(), balance);
    assert_eq!(vm.env.consumed_gas, TX_BASE_COST + gas_cost::SELFBALANCE);
}

#[test]
fn callvalue_op() {
    let address_that_has_the_code = Address::from_low_u64_be(0x42);
    let value = U256::from(0x1234);

    let operations = [Operation::Callvalue, Operation::Stop];

    let mut db = Db::default();

    db.add_accounts(vec![(
        address_that_has_the_code,
        Account::default().with_bytecode(ops_to_bytecde(&operations)),
    )]);

    let mut cache = Cache::default();
    cache.add_account(
        &address_that_has_the_code,
        &Account::default().with_bytecode(ops_to_bytecde(&operations)),
    );

    let env = Environment::default_from_address(Address::from_low_u64_be(42));

    let mut vm = VM::new(
        TxKind::Call(address_that_has_the_code),
        env,
        value,
        Default::default(),
<<<<<<< HEAD
        Arc::new(db),
        cache,
=======
        Box::new(db),
        cache,
        Default::default(),
        None,
>>>>>>> 5ded681a
    );

    let mut current_call_frame = vm.call_frames.pop().unwrap();
    vm.execute(&mut current_call_frame);

    assert_eq!(vm.current_call_frame_mut().stack.pop().unwrap(), value);
    assert_eq!(vm.env.consumed_gas, TX_BASE_COST + gas_cost::CALLVALUE);
}

#[test]
fn codesize_op() {
    let address_that_has_the_code = Address::from_low_u64_be(0x42);

    let operations = [Operation::Codesize, Operation::Stop];

    let mut db = Db::default();

    db.add_accounts(vec![(
        address_that_has_the_code,
        Account::default().with_bytecode(ops_to_bytecde(&operations)),
    )]);

    let mut cache = Cache::default();
    cache.add_account(
        &address_that_has_the_code,
        &Account::default().with_bytecode(ops_to_bytecde(&operations)),
    );

    let env = Environment::default_from_address(Address::from_low_u64_be(42));

    let mut vm = VM::new(
        TxKind::Call(address_that_has_the_code),
        env,
        Default::default(),
        Default::default(),
<<<<<<< HEAD
        Arc::new(db),
        cache,
=======
        Box::new(db),
        cache,
        Default::default(),
        None,
>>>>>>> 5ded681a
    );

    let mut current_call_frame = vm.call_frames.pop().unwrap();
    vm.execute(&mut current_call_frame);
    assert_eq!(
        vm.current_call_frame_mut().stack.pop().unwrap(),
        U256::from(2)
    );
    assert_eq!(vm.env.consumed_gas, TX_BASE_COST + gas_cost::CODESIZE);
}

#[test]
fn gasprice_op() {
    let address_that_has_the_code = Address::from_low_u64_be(0x42);
    let operations = [Operation::Gasprice, Operation::Stop];

    let mut db = Db::default();

    db.add_accounts(vec![(
        address_that_has_the_code,
        Account::default().with_bytecode(ops_to_bytecde(&operations)),
    )]);

    let mut cache = Cache::default();
    cache.add_account(
        &address_that_has_the_code,
        &Account::default().with_bytecode(ops_to_bytecde(&operations)),
    );

    let mut env = Environment::default_from_address(Address::from_low_u64_be(42));
    env.gas_price = U256::from_str_radix("9876", 16).unwrap();

    let mut vm = VM::new(
        TxKind::Call(address_that_has_the_code),
        env,
        Default::default(),
        Default::default(),
<<<<<<< HEAD
        Arc::new(db),
        cache,
=======
        Box::new(db),
        cache,
        Default::default(),
        None,
>>>>>>> 5ded681a
    );

    let mut current_call_frame = vm.call_frames.pop().unwrap();
    vm.execute(&mut current_call_frame);
    assert_eq!(
        vm.current_call_frame_mut().stack.pop().unwrap(),
        U256::from(0x9876)
    );
    assert_eq!(vm.env.consumed_gas, TX_BASE_COST + gas_cost::GASPRICE);
}

#[test]
fn codecopy_op() {
    // Copies two bytes of the code, with offset 2, and loads them beginning at offset 3 in memory.
    let address_that_has_the_code = Address::from_low_u64_be(0x42);
    // https://www.evm.codes/playground?fork=cancun&unit=Wei&codeType=Mnemonic&code=%27~2z~2z~3zCODECOPY%27~PUSH1%200x0z%5Cn%01z~_
    let operations = [
        Operation::Push((1, 0x02.into())), // size
        Operation::Push((1, 0x02.into())), // offset
        Operation::Push((1, 0x03.into())), // destination offset
        Operation::Codecopy,
        Operation::Stop,
    ];

    let expected_memory_bytes = [
        [0x00; 3].to_vec(),
        [[0x60], [0x02]].concat(),
        [0x00; 27].to_vec(),
    ]
    .concat();

    let expected_memory = U256::from_big_endian(&expected_memory_bytes);

    let mut db = Db::default();

    db.add_accounts(vec![(
        address_that_has_the_code,
        Account::default().with_bytecode(ops_to_bytecde(&operations)),
    )]);

    let mut cache = Cache::default();
    cache.add_account(
        &address_that_has_the_code,
        &Account::default().with_bytecode(ops_to_bytecde(&operations)),
    );

    let env = Environment::default_from_address(Address::from_low_u64_be(42));

    let mut vm = VM::new(
        TxKind::Call(address_that_has_the_code),
        env,
<<<<<<< HEAD
=======
        Default::default(),
>>>>>>> 5ded681a
        Default::default(),
        Box::new(db),
        cache,
        Default::default(),
<<<<<<< HEAD
        Arc::new(db),
        cache,
=======
        None,
>>>>>>> 5ded681a
    );

    let mut current_call_frame = vm.call_frames.pop().unwrap();
    vm.execute(&mut current_call_frame);

    assert_eq!(vm.current_call_frame_mut().memory.load(0), expected_memory);
    assert_eq!(
        vm.env.consumed_gas,
        TX_BASE_COST + U256::from(9) + U256::from(3) * gas_cost::PUSHN
    );
}

#[test]
fn extcodesize_existing_account() {
    let address_with_code = Address::from_low_u64_be(0x42);
    let operations = [
        Operation::Push((20, address_with_code.as_bytes().into())),
        Operation::ExtcodeSize,
        Operation::Stop,
    ];

    let mut db = Db::default();
    db.add_accounts(vec![(
        address_with_code,
        Account::default().with_bytecode(ops_to_bytecde(&operations)),
    )]);

    let mut vm = new_vm_with_ops_db(&operations, db);

    let mut current_call_frame = vm.call_frames.pop().unwrap();
    vm.execute(&mut current_call_frame);
    assert_eq!(vm.current_call_frame_mut().stack.pop().unwrap(), 23.into());
    assert_eq!(vm.env.consumed_gas, 23603.into());
}

#[test]
fn extcodesize_non_existing_account() {
    // EVM Playground: https://www.evm.codes/playground?fork=cancun&unit=Wei&codeType=Mnemonic&code='PUSH20%200x42%5CnEXTCODESIZE%5CnSTOP'_
    let operations = [
        Operation::Push((20, "0x42".into())),
        Operation::ExtcodeSize,
        Operation::Stop,
    ];

    let mut vm = new_vm_with_ops(&operations);

    let mut current_call_frame = vm.call_frames.pop().unwrap();
    vm.execute(&mut current_call_frame);
    assert_eq!(vm.current_call_frame_mut().stack.pop().unwrap(), 0.into());
    assert_eq!(vm.env.consumed_gas, 23603.into());
}

#[test]
fn extcodecopy_existing_account() {
    let address_with_code = Address::from_low_u64_be(0x42);
    let size: usize = 1;

    let operations = [
        Operation::Push((1, size.into())),
        Operation::Push0, // offset
        Operation::Push0, // destOffset
        Operation::Push((20, address_with_code.as_bytes().into())),
        Operation::ExtcodeCopy,
        Operation::Stop,
    ];

    let mut db = Db::new();
    db.add_accounts(vec![(
        address_with_code,
        Account::default().with_bytecode(ops_to_bytecde(&operations)),
    )]);

    let mut vm = new_vm_with_ops_db(&operations, db);

    let mut current_call_frame = vm.call_frames.pop().unwrap();
    vm.execute(&mut current_call_frame);
    assert_eq!(
        vm.current_call_frame_mut().memory.load_range(0, size),
        vec![0x60]
    );
    assert_eq!(vm.env.consumed_gas, 23616.into());
}

#[test]
fn extcodecopy_non_existing_account() {
    // EVM Playground: https://www.evm.codes/playground?fork=cancun&unit=Wei&codeType=Mnemonic&code='y1%201~~~20%200x42zEXTCODECOPYzSTOP'~0zyz%5CnyPUSH%01yz~_
    let size: usize = 10;

    let operations = [
        Operation::Push((1, size.into())),
        Operation::Push0, // offset
        Operation::Push0, // destOffset
        Operation::Push((20, "0x42".into())),
        Operation::ExtcodeCopy,
        Operation::Stop,
    ];

    let mut vm = new_vm_with_ops(&operations);

    let mut current_call_frame = vm.call_frames.pop().unwrap();
    vm.execute(&mut current_call_frame);
    assert_eq!(
        vm.current_call_frame_mut().memory.load_range(0, size),
        vec![0; size]
    );
    assert_eq!(vm.env.consumed_gas, 23616.into());
}

#[test]
fn extcodehash_account_with_empty_code() {
    let address_with_code = Address::from_low_u64_be(0x42);
    let operations = [
        Operation::Push((20, address_with_code.as_bytes().into())),
        Operation::ExtcodeHash,
        Operation::Stop,
    ];

    let mut db = Db::default();
    db.add_accounts(vec![(address_with_code, Account::default())]);

    let mut vm = new_vm_with_ops_db(&operations, db);

    let mut current_call_frame = vm.call_frames.pop().unwrap();
    vm.execute(&mut current_call_frame);
    assert_eq!(
        vm.current_call_frame_mut().stack.pop().unwrap(),
        "c5d2460186f7233c927e7db2dcc703c0e500b653ca82273b7bfad8045d85a470".into()
    );
    assert_eq!(vm.env.consumed_gas, 23603.into());
}

#[test]
fn extcodehash_non_existing_account() {
    // EVM Playground: https://www.evm.codes/playground?fork=cancun&unit=Wei&codeType=Mnemonic&code='PUSH20%200x42%5CnEXTCODEHASH%5CnSTOP'_
    let operations = [
        Operation::Push((20, "0x42".into())),
        Operation::ExtcodeHash,
        Operation::Stop,
    ];

    let mut vm = new_vm_with_ops(&operations);

    let mut current_call_frame = vm.call_frames.pop().unwrap();
    vm.execute(&mut current_call_frame);
    assert_eq!(
        vm.current_call_frame_mut().stack.pop().unwrap(),
        "c5d2460186f7233c927e7db2dcc703c0e500b653ca82273b7bfad8045d85a470".into()
    );
    assert_eq!(vm.env.consumed_gas, 23603.into());
}

#[test]
fn invalid_opcode() {
    let operations = [Operation::Invalid, Operation::Stop];

    let mut vm = new_vm_with_ops(&operations);

    let mut current_call_frame = vm.call_frames.pop().unwrap();
    let tx_report = vm.execute(&mut current_call_frame);

    assert!(matches!(
        tx_report.result,
        TxResult::Revert(VMError::InvalidOpcode)
    ));
}

// Revert Opcode has correct output and result
#[test]
fn revert_opcode() {
    let ops = vec![
        Operation::Push((32, U256::from(0xA))),  // value
        Operation::Push((32, U256::from(0xFF))), // offset
        Operation::Mstore,
        Operation::Push((32, U256::from(32))),   // size
        Operation::Push((32, U256::from(0xFF))), // offset
        Operation::Revert,
    ];

    let mut vm = new_vm_with_ops(&ops);

    let mut current_call_frame = vm.call_frames.pop().unwrap();
    let tx_report = vm.execute(&mut current_call_frame);

    assert_eq!(U256::from_big_endian(&tx_report.output), U256::from(0xA));
    assert!(matches!(
        tx_report.result,
        TxResult::Revert(VMError::RevertOpcode)
    ));
}

// Store something in the database, then revert. Database should be like it was before the store.
#[test]
fn revert_sstore() {
    let key = U256::from(80);
    let value = U256::from(100);
    let sender_address = Address::from_low_u64_be(3000);
    let operations = vec![
        Operation::Push((1, value)),
        Operation::Push((1, key)),
        Operation::Sstore,
        Operation::Revert,
    ];

    let mut vm = new_vm_with_ops(&operations);
    vm.current_call_frame_mut().code_address = sender_address;
    vm.cache.add_account(&sender_address, &Account::default());

    let mut current_call_frame = vm.call_frames.pop().unwrap();

    // Cache state before the SSTORE
    let cache_backup = vm.cache.clone();

    vm.execute(&mut current_call_frame);

    assert_eq!(vm.cache, cache_backup);
}<|MERGE_RESOLUTION|>--- conflicted
+++ resolved
@@ -10,11 +10,7 @@
     vm::{word_to_address, Storage, VM},
     Environment,
 };
-<<<<<<< HEAD
 use std::{collections::HashMap, sync::Arc};
-=======
-use std::collections::HashMap;
->>>>>>> 5ded681a
 
 fn create_opcodes(size: usize, offset: usize, value_to_transfer: usize) -> Vec<Operation> {
     vec![
@@ -3654,11 +3650,7 @@
         .get_account(word_to_address(returned_addr))
         .unwrap();
     assert_eq!(new_account.info.balance, U256::from(value_to_transfer));
-<<<<<<< HEAD
-    assert_eq!(new_account.info.nonce, 1);
-=======
     assert_eq!(new_account.info.nonce, 0); // This was previously set to 1 but I understand that a new account should have nonce 0
->>>>>>> 5ded681a
 
     // Check that the sender account is updated
     let sender_account = vm.cache.get_account(sender_addr).unwrap();
@@ -3833,7 +3825,6 @@
 //             .with_nonce(sender_nonce),
 //     );
 //     vm.current_call_frame_mut().msg_sender = sender_addr;
-<<<<<<< HEAD
 
 //     let mut current_call_frame = vm.call_frames.pop().unwrap();
 //     vm.execute(&mut current_call_frame);
@@ -3863,37 +3854,6 @@
 //     new_vm.db.accounts = vm.db.accounts.clone();
 //     new_vm.current_call_frame_mut().msg_sender = sender_addr;
 
-=======
-
-//     let mut current_call_frame = vm.call_frames.pop().unwrap();
-//     vm.execute(&mut current_call_frame);
-
-//     let call_frame = vm.current_call_frame_mut();
-
-//     let return_of_created_callframe = call_frame.stack.pop().unwrap();
-
-//     assert_eq!(return_of_created_callframe, U256::from(SUCCESS_FOR_RETURN));
-
-//     let returned_addr = call_frame.stack.pop().unwrap();
-//     // check the created account is correct
-//     let new_account = vm.db.accounts.get(&word_to_address(returned_addr)).unwrap();
-//     assert_eq!(new_account.balance, U256::from(value_to_transfer));
-//     assert_eq!(new_account.nonce, 1);
-
-//     // Check that the sender account is updated
-//     let sender_account = vm.db.accounts.get_mut(&sender_addr).unwrap();
-//     assert_eq!(sender_account.nonce, sender_nonce + 1);
-//     assert_eq!(sender_account.balance, sender_balance - value_to_transfer);
-
-//     // after a happy create, we do again a create with same inputs, this should revert as we will create
-//     // an account with the same address
-//     sender_account.nonce = sender_nonce;
-//     let mut new_vm = new_vm_with_ops(&operations);
-//     new_vm.db = vm.db.clone();
-//     new_vm.db.accounts = vm.db.accounts.clone();
-//     new_vm.current_call_frame_mut().msg_sender = sender_addr;
-
->>>>>>> 5ded681a
 //     let mut current_call_frame = new_vm.call_frames.pop().unwrap();
 //     new_vm.execute(&mut current_call_frame);
 //     let call_frame = new_vm.current_call_frame_mut();
@@ -3956,11 +3916,7 @@
         .get_account(word_to_address(returned_addr))
         .unwrap();
     assert_eq!(new_account.info.balance, U256::from(value));
-<<<<<<< HEAD
-    assert_eq!(new_account.info.nonce, 1);
-=======
     assert_eq!(new_account.info.nonce, 0); // I understand new account should have nonce 0, not 1.
->>>>>>> 5ded681a
 
     // Check that the sender account is updated
     let sender_account = vm.cache.get_account(sender_addr).unwrap();
@@ -4024,15 +3980,8 @@
         env,
         Default::default(),
         Default::default(),
-<<<<<<< HEAD
         Arc::new(db),
         cache,
-=======
-        Box::new(db),
-        cache,
-        Default::default(),
-        None,
->>>>>>> 5ded681a
     );
 
     let mut current_call_frame = vm.call_frames.pop().unwrap();
@@ -4071,15 +4020,8 @@
         env,
         Default::default(),
         Default::default(),
-<<<<<<< HEAD
         Arc::new(db),
         cache,
-=======
-        Box::new(db),
-        cache,
-        Default::default(),
-        None,
->>>>>>> 5ded681a
     );
 
     let mut current_call_frame = vm.call_frames.pop().unwrap();
@@ -4144,18 +4086,9 @@
         env,
         Default::default(),
         Default::default(),
-<<<<<<< HEAD
         Arc::new(db),
         cache,
     );
-=======
-        Box::new(db),
-        cache,
-        Default::default(),
-        None,
-    );
-
->>>>>>> 5ded681a
     let mut current_call_frame = vm.call_frames.pop().unwrap();
     vm.execute(&mut current_call_frame);
 
@@ -4196,18 +4129,9 @@
         env,
         Default::default(),
         Default::default(),
-<<<<<<< HEAD
         Arc::new(db),
         cache,
     );
-=======
-        Box::new(db),
-        cache,
-        Default::default(),
-        None,
-    );
-
->>>>>>> 5ded681a
     let mut current_call_frame = vm.call_frames.pop().unwrap();
     vm.execute(&mut current_call_frame);
 
@@ -4242,15 +4166,8 @@
         env,
         value,
         Default::default(),
-<<<<<<< HEAD
         Arc::new(db),
         cache,
-=======
-        Box::new(db),
-        cache,
-        Default::default(),
-        None,
->>>>>>> 5ded681a
     );
 
     let mut current_call_frame = vm.call_frames.pop().unwrap();
@@ -4286,15 +4203,8 @@
         env,
         Default::default(),
         Default::default(),
-<<<<<<< HEAD
         Arc::new(db),
         cache,
-=======
-        Box::new(db),
-        cache,
-        Default::default(),
-        None,
->>>>>>> 5ded681a
     );
 
     let mut current_call_frame = vm.call_frames.pop().unwrap();
@@ -4332,15 +4242,8 @@
         env,
         Default::default(),
         Default::default(),
-<<<<<<< HEAD
         Arc::new(db),
         cache,
-=======
-        Box::new(db),
-        cache,
-        Default::default(),
-        None,
->>>>>>> 5ded681a
     );
 
     let mut current_call_frame = vm.call_frames.pop().unwrap();
@@ -4392,20 +4295,10 @@
     let mut vm = VM::new(
         TxKind::Call(address_that_has_the_code),
         env,
-<<<<<<< HEAD
-=======
         Default::default(),
->>>>>>> 5ded681a
         Default::default(),
-        Box::new(db),
-        cache,
-        Default::default(),
-<<<<<<< HEAD
         Arc::new(db),
         cache,
-=======
-        None,
->>>>>>> 5ded681a
     );
 
     let mut current_call_frame = vm.call_frames.pop().unwrap();
