#![allow(clippy::indexing_slicing)]
#![allow(clippy::unwrap_used)]

use bytes::Bytes;
<<<<<<< HEAD
=======
use ethrex_common::types::Fork;
use ethrex_levm::l2_precompiles::p_256_verify;
>>>>>>> 5c77843b
use ethrex_levm::precompiles::bls12_pairing_check;
use ethrex_levm::precompiles::p_256_verify;

#[test]
fn pairing_infinity() {
    let zero = Bytes::copy_from_slice(&[0_u8; 32]);

    // This is a calldata that pairing check returns 0
    // This is from https://eips.ethereum.org/assets/eip-2537/pairing_check_bls.json
    // test "bls_pairing_non-degeneracy"
    let mut calldata = hex::decode("0000000000000000000000000000000017f1d3a73197d7942695638c4fa9ac0fc3688c4f9774b905a14e3a3f171bac586c55e83ff97a1aeffb3af00adb22c6bb0000000000000000000000000000000008b3f481e3aaa0f1a09e30ed741d8ae4fcf5e095d5d00af600db18cb2c04b3edd03cc744a2888ae40caa232946c5e7e100000000000000000000000000000000024aa2b2f08f0a91260805272dc51051c6e47ad4fa403b02b4510b647ae3d1770bac0326a805bbefd48056c8c121bdb80000000000000000000000000000000013e02b6052719f607dacd3a088274f65596bd0d09920b61ab5da61bbdc7f5049334cf11213945d57e5ac7d055d042b7e000000000000000000000000000000000ce5d527727d6e118cc9cdc6da2e351aadfd9baa8cbdd3a76d429a695160d12c923ac9cc3baca289e193548608b82801000000000000000000000000000000000606c4a02ea734cc32acd2b02bc28b99cb3e287e85a763af267492ab572e99ab3f370d275cec1da1aaa9075ff05f79be").unwrap();
    let calldata_bytes = Bytes::from(calldata.clone());
    let mut remaining_gas = 10000000;

    let result = bls12_pairing_check(&calldata_bytes, &mut remaining_gas, Fork::Cancun);
    assert_eq!(result.unwrap(), zero);

    // Now we add a pair were one point is infinity, the result must not change

    // This represent a G1 infinity point
    calldata.extend_from_slice(&[0u8; 128]);

    // This a valid calldata from the test "bls_pairing_e(G1,-G2)=e(-G1,G2)" of the same link
    let valid_calldata = hex::decode("0000000000000000000000000000000017f1d3a73197d7942695638c4fa9ac0fc3688c4f9774b905a14e3a3f171bac586c55e83ff97a1aeffb3af00adb22c6bb0000000000000000000000000000000008b3f481e3aaa0f1a09e30ed741d8ae4fcf5e095d5d00af600db18cb2c04b3edd03cc744a2888ae40caa232946c5e7e100000000000000000000000000000000024aa2b2f08f0a91260805272dc51051c6e47ad4fa403b02b4510b647ae3d1770bac0326a805bbefd48056c8c121bdb80000000000000000000000000000000013e02b6052719f607dacd3a088274f65596bd0d09920b61ab5da61bbdc7f5049334cf11213945d57e5ac7d055d042b7e000000000000000000000000000000000ce5d527727d6e118cc9cdc6da2e351aadfd9baa8cbdd3a76d429a695160d12c923ac9cc3baca289e193548608b82801000000000000000000000000000000000606c4a02ea734cc32acd2b02bc28b99cb3e287e85a763af267492ab572e99ab3f370d275cec1da1aaa9075ff05f79be0000000000000000000000000000000017f1d3a73197d7942695638c4fa9ac0fc3688c4f9774b905a14e3a3f171bac586c55e83ff97a1aeffb3af00adb22c6bb0000000000000000000000000000000008b3f481e3aaa0f1a09e30ed741d8ae4fcf5e095d5d00af600db18cb2c04b3edd03cc744a2888ae40caa232946c5e7e100000000000000000000000000000000024aa2b2f08f0a91260805272dc51051c6e47ad4fa403b02b4510b647ae3d1770bac0326a805bbefd48056c8c121bdb80000000000000000000000000000000013e02b6052719f607dacd3a088274f65596bd0d09920b61ab5da61bbdc7f5049334cf11213945d57e5ac7d055d042b7e000000000000000000000000000000000d1b3cc2c7027888be51d9ef691d77bcb679afda66c73f17f9ee3837a55024f78c71363275a75d75d86bab79f74782aa0000000000000000000000000000000013fa4d4a0ad8b1ce186ed5061789213d993923066dddaf1040bc3ff59f825c78df74f2d75467e25e0f55f8a00fa030ed").unwrap();
    // We add only the first G2 point of the calldata
    calldata.extend_from_slice(valid_calldata.get(128..384).unwrap());

    let calldata_bytes = Bytes::from(calldata.clone());

    let result = bls12_pairing_check(&calldata_bytes, &mut remaining_gas, Fork::Cancun);

    assert_eq!(result.unwrap(), zero);
}

use serde::Deserialize;

use std::fs;

#[derive(Debug, Deserialize)]
struct P256TestCase {
    input: String,
    expected: String,
    gas: u64,
    name: String,
}

#[test]
fn p_256_verify_test() {
    // Taken from https://github.com/ulerdogan/go-ethereum/tree/ulerdogan-secp256r1.

    let json_data = fs::read_to_string("./tests/p_256_verify.json").unwrap();

    let tests: Vec<P256TestCase> = serde_json::from_str(&json_data).unwrap();

    for test in tests {
        let calldata = hex::decode(&test.input).unwrap();
        let calldata = Bytes::from(calldata);
        let initial_remaining_gas = 10000;
        let mut remaining_gas = initial_remaining_gas;
        let result = p_256_verify(&calldata, &mut remaining_gas).unwrap();
        let expected_result = Bytes::from(hex::decode(&test.expected).unwrap());
        assert_eq!(
            result, expected_result,
            "Result assertion failed on test: {}.",
            test.name
        );
        assert_eq!(
            initial_remaining_gas - remaining_gas,
            test.gas,
            "Gas assertion failed on test: {}.",
            test.name
        );
    }
}<|MERGE_RESOLUTION|>--- conflicted
+++ resolved
@@ -2,11 +2,7 @@
 #![allow(clippy::unwrap_used)]
 
 use bytes::Bytes;
-<<<<<<< HEAD
-=======
 use ethrex_common::types::Fork;
-use ethrex_levm::l2_precompiles::p_256_verify;
->>>>>>> 5c77843b
 use ethrex_levm::precompiles::bls12_pairing_check;
 use ethrex_levm::precompiles::p_256_verify;
 
@@ -66,7 +62,7 @@
         let calldata = Bytes::from(calldata);
         let initial_remaining_gas = 10000;
         let mut remaining_gas = initial_remaining_gas;
-        let result = p_256_verify(&calldata, &mut remaining_gas).unwrap();
+        let result = p_256_verify(&calldata, &mut remaining_gas, Fork::Osaka).unwrap();
         let expected_result = Bytes::from(hex::decode(&test.expected).unwrap());
         assert_eq!(
             result, expected_result,
