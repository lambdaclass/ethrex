<<<<<<< HEAD
use ethereum_rust_levm::{
    block::TARGET_BLOB_GAS_PER_BLOCK,
    constants::{MAX_CODE_SIZE, REVERT_FOR_CREATE, SUCCESS_FOR_RETURN, TX_BASE_COST},
    operations::Operation,
    primitives::{Address, Bytes, H256, U256},
    utils::{new_vm_with_ops, new_vm_with_ops_addr_bal},
    vm::{Account, Storage, StorageSlot, VM},
=======
use std::collections::HashMap;

use ethereum_types::H32;
use levm::{
    block::{BlockEnv, TARGET_BLOB_GAS_PER_BLOCK},
    constants::*,
    operations::Operation,
    primitives::{Address, Bytes, H256, U256},
    transaction::{TransactTo, TxEnv},
    vm::{Account, Db, Storage, StorageSlot, VM},
    vm_result::{ExecutionResult, VMError},
>>>>>>> 30948be2
};
use ethereum_types::H32;
use std::collections::HashMap;

fn word_to_address(word: U256) -> Address {
    let mut bytes = [0u8; 32];
    word.to_big_endian(&mut bytes);
    Address::from_slice(&bytes[12..])
}

<<<<<<< HEAD
=======
pub fn new_vm_with_ops(operations: &[Operation]) -> VM {
    new_vm_with_ops_addr_bal(operations, Address::from_low_u64_be(100), U256::MAX)
}

pub fn new_vm_with_ops_addr_bal(operations: &[Operation], address: Address, balance: U256) -> VM {
    let bytecode = ops_to_bytecde(operations);

    let tx_env = TxEnv {
        msg_sender: address,
        chain_id: Some(1),
        transact_to: TransactTo::Call(Address::from_low_u64_be(42)),
        gas_limit: Default::default(),
        gas_price: Default::default(),
        value: Default::default(),
        data: Default::default(),
        nonce: Default::default(),
        access_list: Default::default(),
        max_priority_fee_per_gas: Default::default(),
        blob_hashes: Default::default(),
        max_fee_per_blob_gas: Default::default(),
    };

    let block_env = BlockEnv {
        number: Default::default(),
        coinbase: Default::default(),
        timestamp: Default::default(),
        base_fee_per_gas: Default::default(),
        gas_limit: Default::default(),
        chain_id: Default::default(),
        prev_randao: Default::default(),
        excess_blob_gas: Default::default(),
        blob_gas_used: Default::default(),
    };

    let accounts = [
        (
            Address::from_low_u64_be(42),
            Account {
                address: Address::from_low_u64_be(42),
                balance: U256::MAX,
                bytecode,
                storage: HashMap::new(),
                nonce: 0,
            },
        ),
        (
            address,
            Account {
                address,
                balance,
                bytecode: Bytes::default(),
                storage: HashMap::new(),
                nonce: 0,
            },
        ),
    ];

    let state = Db {
        accounts: accounts.into(),
        block_hashes: Default::default(),
    };

    // add the account with code to call

    // add the account passed by parameter

    VM::new(tx_env, block_env, state)
}

>>>>>>> 30948be2
fn create_opcodes(size: usize, offset: usize, value_to_transfer: usize) -> Vec<Operation> {
    vec![
        Operation::Push((16, U256::from(size))),
        Operation::Push((1, U256::from(offset))),
        Operation::Push((1, U256::from(value_to_transfer))),
        Operation::Create,
        Operation::Stop,
    ]
}

pub fn ops_to_bytecde(operations: &[Operation]) -> Bytes {
    operations
        .iter()
        .flat_map(Operation::to_bytecode)
        .collect::<Bytes>()
}

fn callee_return_bytecode(return_value: U256) -> Bytes {
    let ops = vec![
        Operation::Push32(return_value), // value
        Operation::Push32(U256::zero()), // offset
        Operation::Mstore,
        Operation::Push32(U256::from(32)), // size
        Operation::Push32(U256::zero()),   // offset
        Operation::Return,
    ];

    ops.iter()
        .flat_map(Operation::to_bytecode)
        .collect::<Bytes>()
}

pub fn store_data_in_memory_operations(data: &[u8], memory_offset: usize) -> Vec<Operation> {
    vec![
        Operation::Push((32_u8, U256::from_big_endian(data))),
        Operation::Push((1_u8, U256::from(memory_offset))),
        Operation::Mstore,
    ]
}

#[test]
fn add_op() {
    let mut vm = new_vm_with_ops(&[
        Operation::Push32(U256::one()),
        Operation::Push32(U256::zero()),
        Operation::Add,
        Operation::Stop,
    ]);

    vm.execute().unwrap();

    assert!(vm.current_call_frame_mut().stack.pop().unwrap() == U256::one());
    assert!(vm.current_call_frame_mut().pc() == 68);
}

#[test]
fn and_basic() {
    let mut vm = new_vm_with_ops(&[
        Operation::Push32(U256::from(0b1010)),
        Operation::Push32(U256::from(0b1100)),
        Operation::And,
        Operation::Stop,
    ]);

    vm.execute().unwrap();

    let result = vm.current_call_frame_mut().stack.pop().unwrap();
    assert_eq!(result, U256::from(0b1000));
    assert_eq!(vm.env.consumed_gas, TX_BASE_COST + 9);
}

#[test]
fn and_binary_with_zero() {
    let mut vm = new_vm_with_ops(&[
        Operation::Push32(U256::from(0b1010)),
        Operation::Push32(U256::zero()),
        Operation::And,
        Operation::Stop,
    ]);

    vm.execute().unwrap();

    let result = vm.current_call_frame_mut().stack.pop().unwrap();
    assert_eq!(result, U256::zero());
    assert_eq!(vm.env.consumed_gas, TX_BASE_COST + 9);
}

#[test]
fn and_with_hex_numbers() {
    let mut vm = new_vm_with_ops(&[
        Operation::Push32(U256::from(0xFFFF)),
        Operation::Push32(U256::from(0xF0F0)),
        Operation::And,
        Operation::Stop,
    ]);

    vm.execute().unwrap();

    let result = vm.current_call_frame_mut().stack.pop().unwrap();
    assert_eq!(result, U256::from(0xF0F0));
    assert_eq!(vm.env.consumed_gas, TX_BASE_COST + 9);

    let mut vm = new_vm_with_ops(&[
        Operation::Push32(U256::from(0xF000)),
        Operation::Push32(U256::from(0xF0F0)),
        Operation::And,
        Operation::Stop,
    ]);

    vm.execute().unwrap();

    let result = vm.current_call_frame_mut().stack.pop().unwrap();
    assert_eq!(result, U256::from(0xF000));
    assert_eq!(vm.env.consumed_gas, TX_BASE_COST + 9);

    let mut vm = new_vm_with_ops(&[
        Operation::Push32(U256::from(0xB020)),
        Operation::Push32(U256::from(0x1F0F)),
        Operation::And,
        Operation::Stop,
    ]);

    vm.execute().unwrap();

    let result = vm.current_call_frame_mut().stack.pop().unwrap();
    assert_eq!(result, U256::from(0b1000000000000));
    assert_eq!(vm.env.consumed_gas, TX_BASE_COST + 9);
}

#[test]
fn or_basic() {
    let mut vm = new_vm_with_ops(&[
        Operation::Push32(U256::from(0b1010)),
        Operation::Push32(U256::from(0b1100)),
        Operation::Or,
        Operation::Stop,
    ]);

    vm.execute().unwrap();

    let result = vm.current_call_frame_mut().stack.pop().unwrap();
    assert_eq!(result, U256::from(0b1110));
    assert_eq!(vm.env.consumed_gas, TX_BASE_COST + 9);

    let mut vm = new_vm_with_ops(&[
        Operation::Push32(U256::from(0b1010)),
        Operation::Push32(U256::zero()),
        Operation::Or,
        Operation::Stop,
    ]);

    vm.execute().unwrap();

    let result = vm.current_call_frame_mut().stack.pop().unwrap();
    assert_eq!(result, U256::from(0b1010));
    assert_eq!(vm.env.consumed_gas, TX_BASE_COST + 9);

    let mut vm = new_vm_with_ops(&[
        Operation::Push32(U256::from(u64::MAX)),
        Operation::Push32(U256::zero()),
        Operation::Or,
        Operation::Stop,
    ]);

    vm.execute().unwrap();

    let result = vm.current_call_frame_mut().stack.pop().unwrap();
    assert_eq!(result, U256::from(0xFFFFFFFFFFFFFFFF_u64));
    assert_eq!(vm.env.consumed_gas, TX_BASE_COST + 9);
}

#[test]
fn or_with_hex_numbers() {
    let mut vm = new_vm_with_ops(&[
        Operation::Push32(U256::from(0xFFFF)),
        Operation::Push32(U256::from(0xF0F0)),
        Operation::Or,
        Operation::Stop,
    ]);

    vm.execute().unwrap();

    let result = vm.current_call_frame_mut().stack.pop().unwrap();
    assert_eq!(result, U256::from(0xFFFF));
    assert_eq!(vm.env.consumed_gas, TX_BASE_COST + 9);

    let mut vm = new_vm_with_ops(&[
        Operation::Push32(U256::from(0xF000)),
        Operation::Push32(U256::from(0xF0F0)),
        Operation::Or,
        Operation::Stop,
    ]);

    vm.execute().unwrap();

    let result = vm.current_call_frame_mut().stack.pop().unwrap();
    assert_eq!(result, U256::from(0xF0F0));
    assert_eq!(vm.env.consumed_gas, TX_BASE_COST + 9);

    let mut vm = new_vm_with_ops(&[
        Operation::Push32(U256::from(0xB020)),
        Operation::Push32(U256::from(0x1F0F)),
        Operation::Or,
        Operation::Stop,
    ]);

    vm.execute().unwrap();

    let result = vm.current_call_frame_mut().stack.pop().unwrap();
    assert_eq!(result, U256::from(0b1011111100101111));
    assert_eq!(vm.env.consumed_gas, TX_BASE_COST + 9);
}

#[test]
fn xor_basic() {
    let mut vm = new_vm_with_ops(&[
        Operation::Push32(U256::from(0b1010)),
        Operation::Push32(U256::from(0b1100)),
        Operation::Xor,
        Operation::Stop,
    ]);

    vm.execute().unwrap();

    let result = vm.current_call_frame_mut().stack.pop().unwrap();
    assert_eq!(result, U256::from(0b110));
    assert_eq!(vm.env.consumed_gas, TX_BASE_COST + 9);

    let mut vm = new_vm_with_ops(&[
        Operation::Push32(U256::from(0b1010)),
        Operation::Push32(U256::zero()),
        Operation::Xor,
        Operation::Stop,
    ]);

    vm.execute().unwrap();

    let result = vm.current_call_frame_mut().stack.pop().unwrap();
    assert_eq!(result, U256::from(0b1010));
    assert_eq!(vm.env.consumed_gas, TX_BASE_COST + 9);

    let mut vm = new_vm_with_ops(&[
        Operation::Push32(U256::from(u64::MAX)),
        Operation::Push32(U256::zero()),
        Operation::Xor,
        Operation::Stop,
    ]);

    vm.execute().unwrap();

    let result = vm.current_call_frame_mut().stack.pop().unwrap();
    assert_eq!(result, U256::from(u64::MAX));
    assert_eq!(vm.env.consumed_gas, TX_BASE_COST + 9);

    let mut vm = new_vm_with_ops(&[
        Operation::Push32(U256::from(u64::MAX)),
        Operation::Push32(U256::from(u64::MAX)),
        Operation::Xor,
        Operation::Stop,
    ]);

    vm.execute().unwrap();

    let result = vm.current_call_frame_mut().stack.pop().unwrap();
    assert_eq!(result, U256::zero());
    assert_eq!(vm.env.consumed_gas, TX_BASE_COST + 9);
}

#[test]
fn xor_with_hex_numbers() {
    let mut vm = new_vm_with_ops(&[
        Operation::Push32(U256::from(0xF0)),
        Operation::Push32(U256::from(0xF)),
        Operation::Xor,
        Operation::Stop,
    ]);

    vm.execute().unwrap();

    let result = vm.current_call_frame_mut().stack.pop().unwrap();
    assert_eq!(result, U256::from(0xFF));
    assert_eq!(vm.env.consumed_gas, TX_BASE_COST + 9);

    let mut vm = new_vm_with_ops(&[
        Operation::Push32(U256::from(0xFF)),
        Operation::Push32(U256::from(0xFF)),
        Operation::Xor,
        Operation::Stop,
    ]);

    vm.execute().unwrap();

    let result = vm.current_call_frame_mut().stack.pop().unwrap();
    assert_eq!(result, U256::zero());
    assert_eq!(vm.env.consumed_gas, TX_BASE_COST + 9);

    let mut vm = new_vm_with_ops(&[
        Operation::Push32(U256::from(0xFFFF)),
        Operation::Push32(U256::from(0xF0F0)),
        Operation::Xor,
        Operation::Stop,
    ]);

    vm.execute().unwrap();

    let result = vm.current_call_frame_mut().stack.pop().unwrap();
    assert_eq!(result, U256::from(0xF0F));
    assert_eq!(vm.env.consumed_gas, TX_BASE_COST + 9);

    let mut vm = new_vm_with_ops(&[
        Operation::Push32(U256::from(0xF000)),
        Operation::Push32(U256::from(0xF0F0)),
        Operation::Xor,
        Operation::Stop,
    ]);

    vm.execute().unwrap();

    let result = vm.current_call_frame_mut().stack.pop().unwrap();
    assert_eq!(result, U256::from(0xF0));
    assert_eq!(vm.env.consumed_gas, TX_BASE_COST + 9);

    let mut vm = new_vm_with_ops(&[
        Operation::Push32(U256::from(0x4C0F)),
        Operation::Push32(U256::from(0x3A4B)),
        Operation::Xor,
        Operation::Stop,
    ]);

    vm.execute().unwrap();

    let result = vm.current_call_frame_mut().stack.pop().unwrap();
    assert_eq!(result, U256::from(0b111011001000100));
    assert_eq!(vm.env.consumed_gas, TX_BASE_COST + 9);
}

#[test]
fn not() {
    let mut vm = new_vm_with_ops(&[
        Operation::Push32(U256::from(0b1010)),
        Operation::Not,
        Operation::Stop,
    ]);

    vm.execute().unwrap();

    let result = vm.current_call_frame_mut().stack.pop().unwrap();
    let expected = !U256::from(0b1010);
    assert_eq!(result, expected);
    assert_eq!(vm.env.consumed_gas, TX_BASE_COST + 6);

    let mut vm = new_vm_with_ops(&[
        Operation::Push32(U256::MAX),
        Operation::Not,
        Operation::Stop,
    ]);

    vm.execute().unwrap();

    let result = vm.current_call_frame_mut().stack.pop().unwrap();
    assert_eq!(result, U256::zero());
    assert_eq!(vm.env.consumed_gas, TX_BASE_COST + 6);

    let mut vm = new_vm_with_ops(&[
        Operation::Push32(U256::zero()),
        Operation::Not,
        Operation::Stop,
    ]);

    vm.execute().unwrap();

    let result = vm.current_call_frame_mut().stack.pop().unwrap();
    assert_eq!(result, U256::MAX);
    assert_eq!(vm.env.consumed_gas, TX_BASE_COST + 6);

    let mut vm = new_vm_with_ops(&[
        Operation::Push32(U256::from(1)),
        Operation::Not,
        Operation::Stop,
    ]);

    vm.execute().unwrap();

    let result = vm.current_call_frame_mut().stack.pop().unwrap();
    assert_eq!(result, U256::MAX - 1);
    assert_eq!(vm.env.consumed_gas, TX_BASE_COST + 6);
}

#[test]
fn byte_basic() {
    let mut vm = new_vm_with_ops(&[
        Operation::Push32(U256::from(0xF0F1)),
        Operation::Push32(U256::from(31)),
        Operation::Byte,
        Operation::Stop,
    ]);

    vm.execute().unwrap();

    let result = vm.current_call_frame_mut().stack.pop().unwrap();
    assert_eq!(result, U256::from(0xF1));
    assert_eq!(vm.env.consumed_gas, TX_BASE_COST + 9);

    let mut vm = new_vm_with_ops(&[
        Operation::Push32(U256::from(0x33ED)),
        Operation::Push32(U256::from(30)),
        Operation::Byte,
        Operation::Stop,
    ]);

    vm.execute().unwrap();

    let result = vm.current_call_frame_mut().stack.pop().unwrap();
    assert_eq!(result, U256::from(0x33));
    assert_eq!(vm.env.consumed_gas, TX_BASE_COST + 9);
}

#[test]
fn byte_edge_cases() {
    let mut vm = new_vm_with_ops(&[
        Operation::Push32(U256::MAX),
        Operation::Push32(U256::from(0)),
        Operation::Byte,
        Operation::Stop,
    ]);

    vm.execute().unwrap();

    let result = vm.current_call_frame_mut().stack.pop().unwrap();
    assert_eq!(result, U256::from(0xFF));
    assert_eq!(vm.env.consumed_gas, TX_BASE_COST + 9);

    let mut vm = new_vm_with_ops(&[
        Operation::Push32(U256::MAX),
        Operation::Push32(U256::from(12)),
        Operation::Byte,
        Operation::Stop,
    ]);

    vm.execute().unwrap();

    let result = vm.current_call_frame_mut().stack.pop().unwrap();
    assert_eq!(result, U256::from(0xFF));
    assert_eq!(vm.env.consumed_gas, TX_BASE_COST + 9);

    let mut vm = new_vm_with_ops(&[
        Operation::Push32(U256::from(0x00E0D0000)),
        Operation::Push32(U256::from(29)),
        Operation::Byte,
        Operation::Stop,
    ]);

    vm.execute().unwrap();

    let result = vm.current_call_frame_mut().stack.pop().unwrap();
    assert_eq!(result, U256::from(0x0D));
    assert_eq!(vm.env.consumed_gas, TX_BASE_COST + 9);

    let mut vm = new_vm_with_ops(&[
        Operation::Push32(U256::from(0xFDEA179)),
        Operation::Push32(U256::from(50)),
        Operation::Byte,
        Operation::Stop,
    ]);

    vm.execute().unwrap();

    let result = vm.current_call_frame_mut().stack.pop().unwrap();
    assert_eq!(result, U256::zero());
    assert_eq!(vm.env.consumed_gas, TX_BASE_COST + 9);

    let mut vm = new_vm_with_ops(&[
        Operation::Push32(U256::from(0xFDEA179)),
        Operation::Push32(U256::from(32)),
        Operation::Byte,
        Operation::Stop,
    ]);

    vm.execute().unwrap();

    let result = vm.current_call_frame_mut().stack.pop().unwrap();
    assert_eq!(result, U256::zero());
    assert_eq!(vm.env.consumed_gas, TX_BASE_COST + 9);

    let mut vm = new_vm_with_ops(&[
        Operation::Push32(U256::zero()),
        Operation::Push32(U256::from(15)),
        Operation::Byte,
        Operation::Stop,
    ]);

    vm.execute().unwrap();

    let result = vm.current_call_frame_mut().stack.pop().unwrap();
    assert_eq!(result, U256::zero());
    assert_eq!(vm.env.consumed_gas, TX_BASE_COST + 9);

    let word = U256::from_big_endian(&[
        0x00, 0x01, 0x02, 0x03, 0x04, 0x05, 0x06, 0x57, 0x08, 0x09, 0x90, 0x0B, 0x0C, 0x0D, 0x0E,
        0x0F, 0x10, 0x11, 0x12, 0xDD, 0x14, 0x15, 0x16, 0x17, 0x18, 0x19, 0x1A, 0x1B, 0x1C, 0x1D,
        0x1E, 0x40,
    ]);

    let mut vm = new_vm_with_ops(&[
        Operation::Push32(word),
        Operation::Push32(U256::from(10)),
        Operation::Byte,
        Operation::Stop,
    ]);

    vm.execute().unwrap();

    let result = vm.current_call_frame_mut().stack.pop().unwrap();
    assert_eq!(result, U256::from(0x90));
    assert_eq!(vm.env.consumed_gas, TX_BASE_COST + 9);

    let mut vm = new_vm_with_ops(&[
        Operation::Push32(word),
        Operation::Push32(U256::from(7)),
        Operation::Byte,
        Operation::Stop,
    ]);

    vm.execute().unwrap();

    let result = vm.current_call_frame_mut().stack.pop().unwrap();
    assert_eq!(result, U256::from(0x57));
    assert_eq!(vm.env.consumed_gas, TX_BASE_COST + 9);

    let mut vm = new_vm_with_ops(&[
        Operation::Push32(word),
        Operation::Push32(U256::from(19)),
        Operation::Byte,
        Operation::Stop,
    ]);

    vm.execute().unwrap();

    let result = vm.current_call_frame_mut().stack.pop().unwrap();
    assert_eq!(result, U256::from(0xDD));
    assert_eq!(vm.env.consumed_gas, TX_BASE_COST + 9);

    let mut vm = new_vm_with_ops(&[
        Operation::Push32(word),
        Operation::Push32(U256::from(31)),
        Operation::Byte,
        Operation::Stop,
    ]);

    vm.execute().unwrap();

    let result = vm.current_call_frame_mut().stack.pop().unwrap();
    assert_eq!(result, U256::from(0x40));
    assert_eq!(vm.env.consumed_gas, TX_BASE_COST + 9);
}

#[test]
fn shl_basic() {
    let mut vm = new_vm_with_ops(&[
        Operation::Push32(U256::from(0xDDDD)),
        Operation::Push32(U256::from(0)),
        Operation::Shl,
        Operation::Stop,
    ]);

    vm.execute().unwrap();

    let result = vm.current_call_frame_mut().stack.pop().unwrap();
    assert_eq!(result, U256::from(0xDDDD));
    assert_eq!(vm.env.consumed_gas, TX_BASE_COST + 9);

    let mut vm = new_vm_with_ops(&[
        Operation::Push32(U256::from(0x12345678)),
        Operation::Push32(U256::from(1)),
        Operation::Shl,
        Operation::Stop,
    ]);

    vm.execute().unwrap();

    let result = vm.current_call_frame_mut().stack.pop().unwrap();
    assert_eq!(result, U256::from(0x2468acf0));
    assert_eq!(vm.env.consumed_gas, TX_BASE_COST + 9);

    let mut vm = new_vm_with_ops(&[
        Operation::Push32(U256::from(0x12345678)),
        Operation::Push32(U256::from(4)),
        Operation::Shl,
        Operation::Stop,
    ]);

    vm.execute().unwrap();

    let result = vm.current_call_frame_mut().stack.pop().unwrap();
    assert_eq!(result, U256::from(4886718336_u64));
    assert_eq!(vm.env.consumed_gas, TX_BASE_COST + 9);

    let mut vm = new_vm_with_ops(&[
        Operation::Push32(U256::from(0xFF)),
        Operation::Push32(U256::from(4)),
        Operation::Shl,
        Operation::Stop,
    ]);

    vm.execute().unwrap();

    let result = vm.current_call_frame_mut().stack.pop().unwrap();
    assert_eq!(result, U256::from(0xFF << 4));
    assert_eq!(vm.env.consumed_gas, TX_BASE_COST + 9);
}

#[test]
fn shl_edge_cases() {
    let mut vm = new_vm_with_ops(&[
        Operation::Push32(U256::from(0x1)),
        Operation::Push32(U256::from(256)),
        Operation::Shl,
        Operation::Stop,
    ]);

    vm.execute().unwrap();

    let result = vm.current_call_frame_mut().stack.pop().unwrap();
    assert_eq!(result, U256::zero());
    assert_eq!(vm.env.consumed_gas, TX_BASE_COST + 9);

    let mut vm = new_vm_with_ops(&[
        Operation::Push32(U256::zero()),
        Operation::Push32(U256::from(200)),
        Operation::Shl,
        Operation::Stop,
    ]);

    vm.execute().unwrap();

    let result = vm.current_call_frame_mut().stack.pop().unwrap();
    assert_eq!(result, U256::zero());
    assert_eq!(vm.env.consumed_gas, TX_BASE_COST + 9);

    let mut vm = new_vm_with_ops(&[
        Operation::Push32(U256::MAX),
        Operation::Push32(U256::from(1)),
        Operation::Shl,
        Operation::Stop,
    ]);

    vm.execute().unwrap();

    let result = vm.current_call_frame_mut().stack.pop().unwrap();
    assert_eq!(result, U256::MAX - 1);
    assert_eq!(vm.env.consumed_gas, TX_BASE_COST + 9);
}

#[test]
fn shr_basic() {
    let mut vm = new_vm_with_ops(&[
        Operation::Push32(U256::from(0xDDDD)),
        Operation::Push32(U256::from(0)),
        Operation::Shr,
        Operation::Stop,
    ]);

    vm.execute().unwrap();

    let result = vm.current_call_frame_mut().stack.pop().unwrap();
    assert_eq!(result, U256::from(0xDDDD));
    assert_eq!(vm.env.consumed_gas, TX_BASE_COST + 9);

    let mut vm = new_vm_with_ops(&[
        Operation::Push32(U256::from(0x12345678)),
        Operation::Push32(U256::from(1)),
        Operation::Shr,
        Operation::Stop,
    ]);

    vm.execute().unwrap();

    let result = vm.current_call_frame_mut().stack.pop().unwrap();
    assert_eq!(result, U256::from(0x91a2b3c));
    assert_eq!(vm.env.consumed_gas, TX_BASE_COST + 9);

    let mut vm = new_vm_with_ops(&[
        Operation::Push32(U256::from(0x12345678)),
        Operation::Push32(U256::from(4)),
        Operation::Shr,
        Operation::Stop,
    ]);

    vm.execute().unwrap();

    let result = vm.current_call_frame_mut().stack.pop().unwrap();
    assert_eq!(result, U256::from(0x1234567));
    assert_eq!(vm.env.consumed_gas, TX_BASE_COST + 9);

    let mut vm = new_vm_with_ops(&[
        Operation::Push32(U256::from(0xFF)),
        Operation::Push32(U256::from(4)),
        Operation::Shr,
        Operation::Stop,
    ]);

    vm.execute().unwrap();

    let result = vm.current_call_frame_mut().stack.pop().unwrap();
    assert_eq!(result, U256::from(0xF));
    assert_eq!(vm.env.consumed_gas, TX_BASE_COST + 9);
}

#[test]
fn shr_edge_cases() {
    let mut vm = new_vm_with_ops(&[
        Operation::Push32(U256::from(0x1)),
        Operation::Push32(U256::from(256)),
        Operation::Shr,
        Operation::Stop,
    ]);

    vm.execute().unwrap();

    let result = vm.current_call_frame_mut().stack.pop().unwrap();
    assert_eq!(result, U256::zero());
    assert_eq!(vm.env.consumed_gas, TX_BASE_COST + 9);

    let mut vm = new_vm_with_ops(&[
        Operation::Push32(U256::zero()),
        Operation::Push32(U256::from(200)),
        Operation::Shr,
        Operation::Stop,
    ]);

    vm.execute().unwrap();

    let result = vm.current_call_frame_mut().stack.pop().unwrap();
    assert_eq!(result, U256::zero());
    assert_eq!(vm.env.consumed_gas, TX_BASE_COST + 9);

    let mut vm = new_vm_with_ops(&[
        Operation::Push32(U256::MAX),
        Operation::Push32(U256::from(1)),
        Operation::Shr,
        Operation::Stop,
    ]);

    vm.execute().unwrap();

    let result = vm.current_call_frame_mut().stack.pop().unwrap();
    assert_eq!(result, U256::MAX >> 1);
    assert_eq!(vm.env.consumed_gas, TX_BASE_COST + 9);
}

#[test]
fn sar_shift_by_0() {
    let mut vm = new_vm_with_ops(&[
        Operation::Push32(U256::from(0x12345678)),
        Operation::Push32(U256::from(0)),
        Operation::Sar,
        Operation::Stop,
    ]);

    vm.execute().unwrap();

    let result = vm.current_call_frame_mut().stack.pop().unwrap();
    assert_eq!(result, U256::from(0x12345678));
    assert_eq!(vm.env.consumed_gas, TX_BASE_COST + 9);
}

#[test]
fn sar_shifting_large_value_with_all_bits_set() {
    let word = U256::from_big_endian(&[
        0xff, 0xff, 0xff, 0xff, 0xff, 0xff, 0xff, 0xff, 0xff, 0xff, 0xff, 0xff, 0xff, 0xff, 0xff,
        0xff, 0xff, 0xff, 0xff, 0xff, 0xff, 0xff, 0xff, 0xff, 0xff, 0xff, 0xff, 0xff, 0xff, 0xff,
        0xff, 0xff,
    ]);

    let mut vm = new_vm_with_ops(&[
        Operation::Push32(word),
        Operation::Push32(U256::from(8)),
        Operation::Sar,
        Operation::Stop,
    ]);

    vm.execute().unwrap();

    let result = vm.current_call_frame_mut().stack.pop().unwrap();
    let expected = U256::from_big_endian(&[
        0xff, 0xff, 0xff, 0xff, 0xff, 0xff, 0xff, 0xff, 0xff, 0xff, 0xff, 0xff, 0xff, 0xff, 0xff,
        0xff, 0xff, 0xff, 0xff, 0xff, 0xff, 0xff, 0xff, 0xff, 0xff, 0xff, 0xff, 0xff, 0xff, 0xff,
        0xff, 0xff,
    ]);
    assert_eq!(result, expected);
    assert_eq!(vm.env.consumed_gas, TX_BASE_COST + 9);
}

#[test]
fn sar_shifting_negative_value_and_small_shift() {
    let word_neg = U256::from_big_endian(&[
        0x80, 0x00, 0x00, 0x00, 0x00, 0x00, 0x00, 0x00, 0x00, 0x00, 0x00, 0x00, 0x00, 0x00, 0x00,
        0x00, 0x00, 0x00, 0x00, 0x00, 0x00, 0x00, 0x00, 0x00, 0x00, 0x00, 0x00, 0x00, 0x00, 0x00,
        0x00, 0x00,
    ]);

    let mut vm = new_vm_with_ops(&[
        Operation::Push32(word_neg),
        Operation::Push32(U256::from(4)),
        Operation::Sar,
        Operation::Stop,
    ]);

    vm.execute().unwrap();

    let result = vm.current_call_frame_mut().stack.pop().unwrap();
    let expected = U256::from_big_endian(&[
        0xf8, 0x00, 0x00, 0x00, 0x00, 0x00, 0x00, 0x00, 0x00, 0x00, 0x00, 0x00, 0x00, 0x00, 0x00,
        0x00, 0x00, 0x00, 0x00, 0x00, 0x00, 0x00, 0x00, 0x00, 0x00, 0x00, 0x00, 0x00, 0x00, 0x00,
        0x00, 0x00,
    ]);
    assert_eq!(result, expected);
    assert_eq!(vm.env.consumed_gas, TX_BASE_COST + 9);
}

#[test]
fn sar_shift_positive_value() {
    let mut vm = new_vm_with_ops(&[
        Operation::Push32(U256::from(0x7FFFFF)),
        Operation::Push32(U256::from(4)),
        Operation::Sar,
        Operation::Stop,
    ]);

    vm.execute().unwrap();

    let result = vm.current_call_frame_mut().stack.pop().unwrap();
    assert_eq!(result, U256::from(0x07FFFF));
    assert_eq!(vm.env.consumed_gas, TX_BASE_COST + 9);
}

#[test]
fn sar_shift_negative_value() {
    let word_neg = U256::from_big_endian(&[
        0x8f, 0xff, 0xff, 0xff, 0xff, 0xff, 0xff, 0xff, 0xff, 0xff, 0xff, 0xff, 0xff, 0xff, 0xff,
        0xff, 0xff, 0xff, 0xff, 0xff, 0xff, 0xff, 0xff, 0xff, 0xff, 0xff, 0xff, 0xff, 0xff, 0xff,
        0xff, 0xff,
    ]);

    let mut vm = new_vm_with_ops(&[
        Operation::Push32(word_neg),
        Operation::Push32(U256::from(4)),
        Operation::Sar,
        Operation::Stop,
    ]);

    vm.execute().unwrap();

    let result = vm.current_call_frame_mut().stack.pop().unwrap();
    let expected = U256::from_big_endian(&[
        0xf8, 0xff, 0xff, 0xff, 0xff, 0xff, 0xff, 0xff, 0xff, 0xff, 0xff, 0xff, 0xff, 0xff, 0xff,
        0xff, 0xff, 0xff, 0xff, 0xff, 0xff, 0xff, 0xff, 0xff, 0xff, 0xff, 0xff, 0xff, 0xff, 0xff,
        0xff, 0xff,
    ]);
    // change 0x8f to 0xf8
    assert_eq!(result, expected);
    assert_eq!(vm.env.consumed_gas, TX_BASE_COST + 9);
}

#[test]
fn keccak256_zero_offset_size_four() {
    let operations = [
        // Put the required value in memory
        Operation::Push32(U256::from(
            "0xFFFFFFFF00000000000000000000000000000000000000000000000000000000",
        )),
        Operation::Push0,
        Operation::Mstore, // gas_cost = 3 + 3 = 6
        // Call the opcode
        Operation::Push((1, 4.into())), // size
        Operation::Push0,               // offset
        Operation::Keccak256,           // gas_cost = 30 + 6 + 0 = 36
        Operation::Stop,
    ];

    let mut vm = new_vm_with_ops(&operations);

    vm.execute().unwrap();

    assert_eq!(
        vm.current_call_frame_mut().stack.pop().unwrap(),
        U256::from("0x29045a592007d0c246ef02c2223570da9522d0cf0f73282c79a1bc8f0bb2c238")
    );
    assert_eq!(vm.current_call_frame_mut().pc(), 40);
    assert_eq!(vm.env.consumed_gas, TX_BASE_COST + 52);
}

#[test]
fn keccak256_zero_offset_size_bigger_than_actual_memory() {
    let operations = [
        // Put the required value in memory
        Operation::Push32(U256::from(
            "0xFFFFFFFF00000000000000000000000000000000000000000000000000000000",
        )),
        Operation::Push0,
        Operation::Mstore, // gas_cost = 3 + 3 = 6
        // Call the opcode
        Operation::Push((1, 33.into())), // size > memory.data.len() (32)
        Operation::Push0,                // offset
        Operation::Keccak256,
        Operation::Stop,
    ];

    let mut vm = new_vm_with_ops(&operations);

    vm.execute().unwrap();

    assert!(
        vm.current_call_frame_mut().stack.pop().unwrap()
            == U256::from("0xae75624a7d0413029c1e0facdd38cc8e177d9225892e2490a69c2f1f89512061")
    );
    assert_eq!(vm.current_call_frame_mut().pc(), 40);
    assert_eq!(vm.env.consumed_gas, TX_BASE_COST + 61);
}

#[test]
fn keccak256_zero_offset_zero_size() {
    let operations = [
        Operation::Push0, // size
        Operation::Push0, // offset
        Operation::Keccak256,
        Operation::Stop,
    ];

    let mut vm = new_vm_with_ops(&operations);

    vm.execute().unwrap();

    assert_eq!(
        vm.current_call_frame_mut().stack.pop().unwrap(),
        U256::from("0xc5d2460186f7233c927e7db2dcc703c0e500b653ca82273b7bfad8045d85a470")
    );
    assert_eq!(vm.current_call_frame_mut().pc(), 4);
    assert_eq!(vm.env.consumed_gas, TX_BASE_COST + 34);
}

#[test]
fn keccak256_offset_four_size_four() {
    let operations = [
        // Put the required value in memory
        Operation::Push32(U256::from(
            "0xFFFFFFFF00000000000000000000000000000000000000000000000000000000",
        )),
        Operation::Push0,
        Operation::Mstore,
        // Call the opcode
        Operation::Push((1, 4.into())), // size
        Operation::Push((1, 4.into())), // offset
        Operation::Keccak256,
        Operation::Stop,
    ];

    let mut vm = new_vm_with_ops(&operations);

    vm.execute().unwrap();

    assert_eq!(
        vm.current_call_frame_mut().stack.pop().unwrap(),
        U256::from("0xe8e77626586f73b955364c7b4bbf0bb7f7685ebd40e852b164633a4acbd3244c")
    );
    assert_eq!(vm.current_call_frame_mut().pc(), 41);
    assert_eq!(vm.env.consumed_gas, TX_BASE_COST + 53);
}

#[test]
fn mstore() {
    let mut vm = new_vm_with_ops(&[
        Operation::Push32(U256::from(0x33333)),
        Operation::Push32(U256::zero()),
        Operation::Mstore,
        Operation::Msize,
        Operation::Stop,
    ]);

    vm.execute().unwrap();

    assert_eq!(
        vm.current_call_frame_mut().stack.pop().unwrap(),
        U256::from(32)
    );
    assert_eq!(vm.current_call_frame_mut().pc(), 69);
    assert_eq!(vm.env.consumed_gas, TX_BASE_COST + 14);
}

#[test]
fn mstore_saves_correct_value() {
    let mut vm = new_vm_with_ops(&[
        Operation::Push32(U256::from(0x33333)), // value
        Operation::Push32(U256::zero()),        // offset
        Operation::Mstore,
        Operation::Msize,
        Operation::Stop,
    ]);

    vm.execute().unwrap();

    let stored_value = vm.current_call_frame_mut().memory.load(0);

    assert_eq!(stored_value, U256::from(0x33333));

    let memory_size = vm.current_call_frame_mut().stack.pop().unwrap();
    assert_eq!(memory_size, U256::from(32));
    assert_eq!(vm.env.consumed_gas, TX_BASE_COST + 14);
}

#[test]
fn mstore8() {
    let operations = [
        Operation::Push32(U256::from(0xAB)), // value
        Operation::Push32(U256::zero()),     // offset
        Operation::Mstore8,
        Operation::Stop,
    ];

    let mut vm = new_vm_with_ops(&operations);

    vm.execute().unwrap();

    let stored_value = vm.current_call_frame_mut().memory.load(0);

    let mut value_bytes = [0u8; 32];
    stored_value.to_big_endian(&mut value_bytes);

    assert_eq!(value_bytes[0..1], [0xAB]);
    assert_eq!(vm.env.consumed_gas, TX_BASE_COST + 12);
}

#[test]
fn mcopy() {
    let operations = [
        Operation::Push32(U256::from(32)),      // size
        Operation::Push32(U256::from(0)),       // source offset
        Operation::Push32(U256::from(64)),      // destination offset
        Operation::Push32(U256::from(0x33333)), // value
        Operation::Push32(U256::from(0)),       // offset
        Operation::Mstore,
        Operation::Mcopy,
        Operation::Msize,
        Operation::Stop,
    ];

    let mut vm = new_vm_with_ops(&operations);

    vm.execute().unwrap();

    let copied_value = vm.current_call_frame_mut().memory.load(64);
    assert_eq!(copied_value, U256::from(0x33333));

    let memory_size = vm.current_call_frame_mut().stack.pop().unwrap();
    assert_eq!(memory_size, U256::from(96));
    assert_eq!(vm.env.consumed_gas, TX_BASE_COST + 35);
}

#[test]
fn mload() {
    let operations = [
        Operation::Push32(U256::from(0x33333)), // value
        Operation::Push32(U256::zero()),        // offset
        Operation::Mstore,
        Operation::Push32(U256::zero()), // offset
        Operation::Mload,
        Operation::Stop,
    ];

    let mut vm = new_vm_with_ops(&operations);

    vm.execute().unwrap();

    let loaded_value = vm.current_call_frame_mut().stack.pop().unwrap();
    assert_eq!(loaded_value, U256::from(0x33333));
    assert_eq!(vm.env.consumed_gas, TX_BASE_COST + 18);
}

#[test]
fn msize() {
    let operations = [Operation::Msize, Operation::Stop];

    let mut vm = new_vm_with_ops(&operations);

    vm.execute().unwrap();

    let initial_size = vm.current_call_frame_mut().stack.pop().unwrap();
    assert_eq!(initial_size, U256::from(0));
    assert_eq!(vm.env.consumed_gas, TX_BASE_COST + 2);

    let operations = [
        Operation::Push32(U256::from(0x33333)), // value
        Operation::Push32(U256::zero()),        // offset
        Operation::Mstore,
        Operation::Msize,
        Operation::Stop,
    ];

    let mut vm = new_vm_with_ops(&operations);

    vm.execute().unwrap();

    let after_store_size = vm.current_call_frame_mut().stack.pop().unwrap();
    assert_eq!(after_store_size, U256::from(32));
    assert_eq!(vm.env.consumed_gas, TX_BASE_COST + 14);

    let operations = [
        Operation::Push32(U256::from(0x55555)), // value
        Operation::Push32(U256::from(64)),      // offset
        Operation::Mstore,
        Operation::Msize,
        Operation::Stop,
    ];

    let mut vm = new_vm_with_ops(&operations);

    vm.execute().unwrap();

    let final_size = vm.current_call_frame_mut().stack.pop().unwrap();
    assert_eq!(final_size, U256::from(96));
    assert_eq!(vm.env.consumed_gas, TX_BASE_COST + 20);
}

#[test]
fn mstore_mload_offset_not_multiple_of_32() {
    let operations = [
        Operation::Push32(0xabcdef.into()), // value
        Operation::Push32(10.into()),       // offset
        Operation::Mstore,
        Operation::Push32(10.into()), // offset
        Operation::Mload,
        Operation::Msize,
        Operation::Stop,
    ];

    let mut vm = new_vm_with_ops(&operations);

    vm.execute().unwrap();

    let memory_size = vm.current_call_frame_mut().stack.pop().unwrap();
    let loaded_value = vm.current_call_frame_mut().stack.pop().unwrap();

    assert_eq!(loaded_value, U256::from(0xabcdef));
    assert_eq!(memory_size, U256::from(64));
    assert_eq!(vm.env.consumed_gas, TX_BASE_COST + 23);

    // check with big offset

    let operations = [
        Operation::Push32(0x123456.into()), // value
        Operation::Push32(2000.into()),     // offset
        Operation::Mstore,
        Operation::Push32(2000.into()), // offset
        Operation::Mload,
        Operation::Msize,
        Operation::Stop,
    ];

    let mut vm = new_vm_with_ops(&operations);

    vm.execute().unwrap();

    let memory_size = vm.current_call_frame_mut().stack.pop().unwrap();
    let loaded_value = vm.current_call_frame_mut().stack.pop().unwrap();

    assert_eq!(loaded_value, U256::from(0x123456));
    assert_eq!(memory_size, U256::from(2048));
    assert_eq!(vm.env.consumed_gas, TX_BASE_COST + 217);
}

#[test]
fn mload_uninitialized_memory() {
    let operations = [
        Operation::Push32(50.into()), // offset
        Operation::Mload,
        Operation::Msize,
        Operation::Stop,
    ];

    let mut vm = new_vm_with_ops(&operations);

    vm.execute().unwrap();

    let memory_size = vm.current_call_frame_mut().stack.pop().unwrap();
    let loaded_value = vm.current_call_frame_mut().stack.pop().unwrap();

    assert_eq!(loaded_value, U256::zero());
    assert_eq!(memory_size, U256::from(96));
    assert_eq!(vm.env.consumed_gas, TX_BASE_COST + 17);
}

#[test]
fn call_returns_if_bytecode_empty() {
    let callee_bytecode = vec![].into();

    let callee_address = Address::from_low_u64_be(U256::from(2).low_u64());
    let callee_address_u256 = U256::from(2);
    // let callee_account = Account::new(U256::from(500000), callee_bytecode);
    let callee_account = Account::default()
        .with_balance(50000.into())
        .with_bytecode(callee_bytecode);

    let caller_ops = vec![
        Operation::Push32(U256::from(32)),      // ret_size
        Operation::Push32(U256::from(0)),       // ret_offset
        Operation::Push32(U256::from(0)),       // args_size
        Operation::Push32(U256::from(0)),       // args_offset
        Operation::Push32(U256::zero()),        // value
        Operation::Push32(callee_address_u256), // address
        Operation::Push32(U256::from(100_000)), // gas
        Operation::Call,
        Operation::Stop,
    ];

    let mut vm = new_vm_with_ops_addr_bal(
        ops_to_bytecde(&caller_ops),
        Address::from_low_u64_be(U256::from(1).low_u64()),
        U256::zero(),
    );

    vm.db.add_account(callee_address, callee_account);
    vm.execute().unwrap();

    let success = vm.current_call_frame_mut().stack.pop().unwrap();
    assert_eq!(success, U256::one());
}

#[test]
fn call_changes_callframe_and_stores() {
    let callee_return_value = U256::from(0xAAAAAAA);
    let callee_bytecode = callee_return_bytecode(callee_return_value);
    let callee_address = Address::from_low_u64_be(U256::from(2).low_u64());
    let callee_address_u256 = U256::from(2);
    let callee_account = Account::default()
        .with_balance(50000.into())
        .with_bytecode(callee_bytecode);

    let caller_ops = vec![
        Operation::Push32(U256::from(32)),      // ret_size
        Operation::Push32(U256::from(0)),       // ret_offset
        Operation::Push32(U256::from(0)),       // args_size
        Operation::Push32(U256::from(0)),       // args_offset
        Operation::Push32(U256::zero()),        // value
        Operation::Push32(callee_address_u256), // address
        Operation::Push32(U256::from(100_000)), // gas
        Operation::Call,
        Operation::Stop,
    ];

    let mut vm = new_vm_with_ops_addr_bal(
        ops_to_bytecde(&caller_ops),
        Address::from_low_u64_be(U256::from(1).low_u64()),
        U256::zero(),
    );

    vm.db.add_account(callee_address, callee_account);

    vm.execute().unwrap();

    let current_call_frame = vm.current_call_frame_mut();

    let success = current_call_frame.stack.pop().unwrap() == U256::one();
    assert!(success);

    let ret_offset = 0;
    let ret_size = 32;
    let return_data = current_call_frame
        .returndata
        .slice(ret_offset..ret_offset + ret_size);

    assert_eq!(U256::from_big_endian(&return_data), U256::from(0xAAAAAAA));
}

#[test]
fn nested_calls() {
    let callee3_return_value = U256::from(0xAAAAAAA);
    let callee3_bytecode = callee_return_bytecode(callee3_return_value);
    let callee3_address = Address::from_low_u64_be(U256::from(3).low_u64());
    let callee3_address_u256 = U256::from(3);
    let callee3_account = Account::default()
        .with_balance(50_000.into())
        .with_bytecode(callee3_bytecode);

    let mut callee2_ops = vec![
        Operation::Push32(U256::from(32)),       // ret_size
        Operation::Push32(U256::from(0)),        // ret_offset
        Operation::Push32(U256::from(0)),        // args_size
        Operation::Push32(U256::from(0)),        // args_offset
        Operation::Push32(U256::zero()),         // value
        Operation::Push32(callee3_address_u256), // address
        Operation::Push32(U256::from(100_000)),  // gas
        Operation::Call,
    ];

    let callee2_return_value = U256::from(0xBBBBBBB);

    let callee2_return_bytecode = vec![
        Operation::Push32(callee2_return_value), // value
        Operation::Push32(U256::from(32)),       // offset
        Operation::Mstore,
        Operation::Push32(U256::from(32)), // size
        Operation::Push32(U256::zero()),   // returndata_offset
        Operation::Push32(U256::zero()),   // dest_offset
        Operation::ReturnDataCopy,
        Operation::Push32(U256::from(64)), // size
        Operation::Push32(U256::zero()),   // offset
        Operation::Return,
    ];

    callee2_ops.extend(callee2_return_bytecode);

    let callee2_bytecode = callee2_ops
        .iter()
        .flat_map(|op| op.to_bytecode())
        .collect::<Bytes>();

    let callee2_address = Address::from_low_u64_be(U256::from(2).low_u64());
    let callee2_address_u256 = U256::from(2);

    let callee2_account = Account::default()
        .with_balance(50000.into())
        .with_bytecode(callee2_bytecode);

    let caller_ops = vec![
        Operation::Push32(U256::from(64)),       // ret_size
        Operation::Push32(U256::from(0)),        // ret_offset
        Operation::Push32(U256::from(0)),        // args_size
        Operation::Push32(U256::from(0)),        // args_offset
        Operation::Push32(U256::zero()),         // value
        Operation::Push32(callee2_address_u256), // address
        Operation::Push32(U256::from(100_000)),  // gas
        Operation::Call,
        Operation::Stop,
    ];

    let caller_address = Address::from_low_u64_be(U256::from(1).low_u64());
    let caller_balance = U256::from(1_000_000);

    let mut vm =
        new_vm_with_ops_addr_bal(ops_to_bytecde(&caller_ops), caller_address, caller_balance);

    vm.db.add_account(callee2_address, callee2_account);
    vm.db.add_account(callee3_address, callee3_account);

    vm.execute().unwrap();

    let current_call_frame = vm.current_call_frame_mut();

    let success = current_call_frame.stack.pop().unwrap();
    assert_eq!(success, U256::one());

    let ret_offset = 0;
    let ret_size = 64;
    let return_data = current_call_frame
        .returndata
        .slice(ret_offset..ret_offset + ret_size);

    let mut expected_bytes = vec![0u8; 64];
    // place 0xAAAAAAA at 0..32
    let mut callee3_return_value_bytes = [0u8; 32];
    callee3_return_value.to_big_endian(&mut callee3_return_value_bytes);
    expected_bytes[..32].copy_from_slice(&callee3_return_value_bytes);

    // place 0xBBBBBBB at 32..64
    let mut callee2_return_value_bytes = [0u8; 32];
    callee2_return_value.to_big_endian(&mut callee2_return_value_bytes);
    expected_bytes[32..].copy_from_slice(&callee2_return_value_bytes);

    assert_eq!(return_data, expected_bytes);
}

#[test]
fn staticcall_changes_callframe_is_static() {
    let callee_return_value = U256::from(0xAAAAAAA);
    let callee_ops = [
        Operation::Push32(callee_return_value), // value
        Operation::Push32(U256::zero()),        // offset
        Operation::Mstore,
        Operation::Stop,
    ];

    let callee_bytecode = callee_ops
        .iter()
        .flat_map(Operation::to_bytecode)
        .collect::<Bytes>();

    let callee_address = Address::from_low_u64_be(U256::from(2).low_u64());
    let callee_address_u256 = U256::from(2);
    let callee_account = Account::default()
        .with_balance(50000.into())
        .with_bytecode(callee_bytecode);

    let caller_ops = vec![
        Operation::Push32(U256::from(32)),      // ret_size
        Operation::Push32(U256::from(0)),       // ret_offset
        Operation::Push32(U256::from(0)),       // args_size
        Operation::Push32(U256::from(0)),       // args_offset
        Operation::Push32(U256::zero()),        // value
        Operation::Push32(callee_address_u256), // address
        Operation::Push32(U256::from(100_000)), // gas
        Operation::StaticCall,
    ];

    let mut vm = new_vm_with_ops_addr_bal(
        ops_to_bytecde(&caller_ops),
        Address::from_low_u64_be(U256::from(1).low_u64()),
        U256::zero(),
    );

    vm.db.add_account(callee_address, callee_account);

    vm.execute().unwrap();

    let mut current_call_frame = vm.call_frames[0].clone();

    let ret_offset = 0;
    let ret_size = 32;
    let return_data = current_call_frame.memory.load_range(ret_offset, ret_size);

    assert_eq!(U256::from_big_endian(&return_data), U256::from(0xAAAAAAA));
    assert!(current_call_frame.is_static);
}

#[test]
fn pop_on_empty_stack() {
    let operations = [Operation::Pop, Operation::Stop];

    let mut vm = new_vm_with_ops(&operations);

    let result = vm.execute();

    assert!(result.is_err())
}

#[test]
fn pc_op() {
    let operations = [Operation::PC, Operation::Stop];
    let mut vm = new_vm_with_ops(&operations);

    vm.execute().unwrap();

    assert_eq!(
        vm.current_call_frame_mut().stack.pop().unwrap(),
        U256::from(0)
    );
    assert_eq!(vm.env.consumed_gas, TX_BASE_COST + 2);
}

#[test]
fn pc_op_with_push_offset() {
    let operations = [
        Operation::Push32(U256::one()),
        Operation::PC,
        Operation::Stop,
    ];

    let mut vm = new_vm_with_ops(&operations);

    vm.execute().unwrap();

    assert_eq!(
        vm.current_call_frame_mut().stack.pop().unwrap(),
        U256::from(33)
    );
    assert_eq!(vm.env.consumed_gas, TX_BASE_COST + 5);
}

#[test]
fn delegatecall_changes_own_storage_and_regular_call_doesnt() {
    // --- DELEGATECALL --- changes account 1 storage
    let callee_return_value = U256::from(0xBBBBBBB);
    let callee_ops = [
        Operation::Push32(callee_return_value), // value
        Operation::Push32(U256::zero()),        // key
        Operation::Sstore,
        Operation::Stop,
    ];

    let callee_bytecode = callee_ops
        .iter()
        .flat_map(Operation::to_bytecode)
        .collect::<Bytes>();

    let callee_address = Address::from_low_u64_be(U256::from(2).low_u64());
    let callee_address_u256 = U256::from(2);
    let callee_account = Account::default()
        .with_balance(50000.into())
        .with_bytecode(callee_bytecode);

    let caller_ops = vec![
        Operation::Push32(U256::from(32)),      // ret_size
        Operation::Push32(U256::from(0)),       // ret_offset
        Operation::Push32(U256::from(0)),       // args_size
        Operation::Push32(U256::from(0)),       // args_offset
        Operation::Push32(callee_address_u256), // code address
        Operation::Push32(U256::from(100_000)), // gas
        Operation::DelegateCall,
    ];

    let mut vm = new_vm_with_ops_addr_bal(
        ops_to_bytecde(&caller_ops),
        Address::from_low_u64_be(U256::from(1).low_u64()),
        U256::from(1000),
    );

    vm.db.add_account(callee_address, callee_account);

    let current_call_frame = vm.current_call_frame_mut();
    current_call_frame.msg_sender = Address::from_low_u64_be(U256::from(1).low_u64());
    current_call_frame.to = Address::from_low_u64_be(U256::from(5).low_u64());

    vm.execute().unwrap();

    let storage_slot = vm.db.read_account_storage(
        &Address::from_low_u64_be(U256::from(1).low_u64()),
        &U256::zero(),
    );
    let slot = StorageSlot {
        original_value: U256::from(0xBBBBBBB),
        current_value: U256::from(0xBBBBBBB),
    };

    assert_eq!(storage_slot, Some(slot));

    // --- CALL --- changes account 2 storage

    let callee_return_value = U256::from(0xAAAAAAA);
    let callee_ops = [
        Operation::Push32(callee_return_value), // value
        Operation::Push32(U256::zero()),        // key
        Operation::Sstore,
        Operation::Stop,
    ];

    let callee_bytecode = callee_ops
        .iter()
        .flat_map(Operation::to_bytecode)
        .collect::<Bytes>();

    let callee_address = Address::from_low_u64_be(U256::from(2).low_u64());
    let callee_address_u256 = U256::from(2);
    let callee_account = Account::default()
        .with_balance(50000.into())
        .with_bytecode(callee_bytecode);

    let caller_ops = vec![
        Operation::Push32(U256::from(32)),      // ret_size
        Operation::Push32(U256::from(0)),       // ret_offset
        Operation::Push32(U256::from(0)),       // args_size
        Operation::Push32(U256::from(0)),       // args_offset
        Operation::Push32(U256::zero()),        // value
        Operation::Push32(callee_address_u256), // address
        Operation::Push32(U256::from(100_000)), // gas
        Operation::Call,
    ];

    let mut vm = new_vm_with_ops_addr_bal(
        ops_to_bytecde(&caller_ops),
        Address::from_low_u64_be(U256::from(1).low_u64()),
        U256::zero(),
    );

    vm.db.add_account(callee_address, callee_account);

    let current_call_frame = vm.current_call_frame_mut();
    current_call_frame.msg_sender = Address::from_low_u64_be(U256::from(1).low_u64());
    current_call_frame.to = Address::from_low_u64_be(U256::from(5).low_u64());

    vm.execute().unwrap();

    let storage_slot = vm.db.read_account_storage(&callee_address, &U256::zero());
    let slot = StorageSlot {
        original_value: U256::from(0xAAAAAAA),
        current_value: U256::from(0xAAAAAAA),
    };

    assert_eq!(storage_slot, Some(slot));
}

#[test]
fn delegatecall_and_callcode_differ_on_value_and_msg_sender() {
    // --- DELEGATECALL
    let callee_return_value = U256::from(0xBBBBBBB);
    let callee_ops = [
        Operation::Push32(callee_return_value), // value
        Operation::Push32(U256::zero()),        // key
        Operation::Sstore,
        Operation::Stop,
    ];

    let callee_bytecode = callee_ops
        .iter()
        .flat_map(Operation::to_bytecode)
        .collect::<Bytes>();

    let callee_address = Address::from_low_u64_be(U256::from(2).low_u64());
    let callee_address_u256 = U256::from(2);
    let callee_account = Account::default()
        .with_balance(50000.into())
        .with_bytecode(callee_bytecode);

    let caller_ops = vec![
        Operation::Push32(U256::from(32)),      // ret_size
        Operation::Push32(U256::from(0)),       // ret_offset
        Operation::Push32(U256::from(0)),       // args_size
        Operation::Push32(U256::from(0)),       // args_offset
        Operation::Push32(callee_address_u256), // code address
        Operation::Push32(U256::from(100_000)), // gas
        Operation::DelegateCall,
    ];

    let mut vm = new_vm_with_ops_addr_bal(
        ops_to_bytecde(&caller_ops),
        Address::from_low_u64_be(U256::from(1).low_u64()),
        U256::from(1000),
    );

    vm.db.add_account(callee_address, callee_account);

    let current_call_frame = vm.current_call_frame_mut();
    current_call_frame.msg_sender = Address::from_low_u64_be(U256::from(1).low_u64());
    current_call_frame.to = Address::from_low_u64_be(U256::from(5).low_u64());

    vm.execute().unwrap();

    let current_call_frame = vm.current_call_frame_mut();

    assert_eq!(
        current_call_frame.msg_sender,
        Address::from_low_u64_be(U256::from(1).low_u64())
    );
    assert_eq!(current_call_frame.msg_value, U256::from(0));

    // --- CALLCODE ---

    let callee_return_value = U256::from(0xAAAAAAA);
    let callee_ops = [
        Operation::Push32(callee_return_value), // value
        Operation::Push32(U256::zero()),        // key
        Operation::Sstore,
        Operation::Stop,
    ];

    let callee_bytecode = callee_ops
        .iter()
        .flat_map(Operation::to_bytecode)
        .collect::<Bytes>();

    let callee_address = Address::from_low_u64_be(U256::from(2).low_u64());
    let callee_address_u256 = U256::from(2);
    let callee_account = Account::default()
        .with_balance(50000.into())
        .with_bytecode(callee_bytecode);

    let caller_ops = vec![
        Operation::Push32(U256::from(0)),       // ret_size
        Operation::Push32(U256::from(0)),       // ret_offset
        Operation::Push32(U256::from(0)),       // args_size
        Operation::Push32(U256::from(0)),       // args_offset
        Operation::Push32(U256::from(100)),     // value
        Operation::Push32(callee_address_u256), // address
        Operation::Push32(U256::from(100_000)), // gas
        Operation::CallCode,
    ];

    let mut vm = new_vm_with_ops_addr_bal(
        ops_to_bytecde(&caller_ops),
        Address::from_low_u64_be(U256::from(1).low_u64()),
        U256::from(1000),
    );

    vm.db.add_account(callee_address, callee_account);

    vm.execute().unwrap();

    let current_call_frame = vm.call_frames[0].clone();

    let storage_slot = vm.db.read_account_storage(
        &Address::from_low_u64_be(U256::from(1).low_u64()),
        &U256::zero(),
    );
    let slot = StorageSlot {
        original_value: U256::from(0xAAAAAAA),
        current_value: U256::from(0xAAAAAAA),
    };
    assert_eq!(storage_slot, Some(slot));
    assert_eq!(
        current_call_frame.msg_sender,
        Address::from_low_u64_be(U256::from(2).low_u64())
    );
    assert_eq!(current_call_frame.msg_value, U256::from(100));
}

#[test]
fn jump_position_bigger_than_program_bytecode_size() {
    let operations = [
        Operation::Push32(U256::from(5000)),
        Operation::Jump,
        Operation::Stop,
        Operation::Push32(U256::from(10)),
        Operation::Stop,
    ];

    let mut vm = new_vm_with_ops(&operations);

    let result = vm.execute();
    assert_eq!(
        result,
        Ok(ExecutionResult::Halt {
            reason: VMError::InvalidJump,
            gas_used: vm.env.consumed_gas,
        })
    );
}

#[test]
fn jumpi_not_zero() {
    let operations = [
        Operation::Push32(U256::one()),
        Operation::Push32(U256::from(68)),
        Operation::Jumpi,
        Operation::Stop, // should skip this one
        Operation::Jumpdest,
        Operation::Push32(U256::from(10)),
        Operation::Stop,
    ];
    let mut vm = new_vm_with_ops(&operations);

    vm.execute().unwrap();

    assert_eq!(
        vm.current_call_frame_mut().stack.pop().unwrap(),
        U256::from(10)
    );
    assert_eq!(vm.env.consumed_gas, TX_BASE_COST + 20);
}

#[test]
fn jumpi_for_zero() {
    let operations = [
        Operation::Push32(U256::from(100)),
        Operation::Push32(U256::zero()),
        Operation::Push32(U256::from(100)),
        Operation::Jumpi,
        Operation::Stop,
        Operation::Jumpdest,
        Operation::Push32(U256::from(10)),
        Operation::Stop,
    ];

    let mut vm = new_vm_with_ops(&operations);

    vm.execute().unwrap();

    assert_eq!(
        vm.current_call_frame_mut().stack.pop().unwrap(),
        U256::from(100)
    );
    assert_eq!(vm.env.consumed_gas, TX_BASE_COST + 19);
}

#[test]
fn calldataload() {
    let calldata = vec![
        0x11, 0x22, 0x33, 0x44, 0x55, 0x66, 0x77, 0x88, 0x99, 0xAA, 0xBB, 0xCC, 0xDD, 0xEE, 0xFF,
        0x00, 0x01, 0x02, 0x03, 0x04, 0x05, 0x06, 0x07, 0x08, 0x09, 0x0A, 0x0B, 0x0C, 0x0D, 0x0E,
        0x0F, 0x10,
    ]
    .into();
    let ops = vec![
        Operation::Push32(U256::from(0)), // offset
        Operation::CallDataLoad,
        Operation::Stop,
    ];
    let mut vm = new_vm_with_ops(&ops);

    vm.current_call_frame_mut().calldata = calldata;
    vm.execute().unwrap();

    let current_call_frame = vm.current_call_frame_mut();

    let top_of_stack = current_call_frame.stack.pop().unwrap();
    assert_eq!(
        top_of_stack,
        U256::from_big_endian(&[
            0x11, 0x22, 0x33, 0x44, 0x55, 0x66, 0x77, 0x88, 0x99, 0xAA, 0xBB, 0xCC, 0xDD, 0xEE,
            0xFF, 0x00, 0x01, 0x02, 0x03, 0x04, 0x05, 0x06, 0x07, 0x08, 0x09, 0x0A, 0x0B, 0x0C,
            0x0D, 0x0E, 0x0F, 0x10
        ])
    );
    assert_eq!(vm.env.consumed_gas, TX_BASE_COST + 6);
}

#[test]
fn calldataload_being_set_by_parent() {
    let ops = vec![
        Operation::Push32(U256::zero()), // offset
        Operation::CallDataLoad,
        Operation::Push32(U256::from(0)), // offset
        Operation::Mstore,
        Operation::Push32(U256::from(32)), // size
        Operation::Push32(U256::zero()),   // offset
        Operation::Return,
    ];

    let callee_bytecode = ops
        .iter()
        .flat_map(Operation::to_bytecode)
        .collect::<Bytes>();

    let callee_address = Address::from_low_u64_be(U256::from(2).low_u64());
    let callee_address_u256 = U256::from(2);
    let callee_account = Account::default()
        .with_balance(50000.into())
        .with_bytecode(callee_bytecode);

    let calldata = [
        0x11, 0x22, 0x33, 0x44, 0x55, 0x66, 0x77, 0x88, 0x99, 0xAA, 0xBB, 0xCC, 0xDD, 0xEE, 0xFF,
        0x00, 0x01, 0x02, 0x03, 0x04, 0x05, 0x06, 0x07, 0x08, 0x09, 0x0A, 0x0B, 0x0C, 0x0D, 0x0E,
        0x0F, 0x10,
    ];

    let caller_ops = vec![
        Operation::Push32(U256::from_big_endian(&calldata[..32])), // value
        Operation::Push32(U256::from(0)),                          // offset
        Operation::Mstore,
        Operation::Push32(U256::from(32)),      // ret_size
        Operation::Push32(U256::from(0)),       // ret_offset
        Operation::Push32(U256::from(32)),      // args_size
        Operation::Push32(U256::from(0)),       // args_offset
        Operation::Push32(U256::zero()),        // value
        Operation::Push32(callee_address_u256), // address
        Operation::Push32(U256::from(100_000)), // gas
        Operation::Call,
        Operation::Stop,
    ];

    let mut vm = new_vm_with_ops_addr_bal(
        ops_to_bytecde(&caller_ops),
        Address::from_low_u64_be(U256::from(1).low_u64()),
        U256::zero(),
    );

    vm.db.add_account(callee_address, callee_account);

    vm.execute().unwrap();

    let current_call_frame = vm.current_call_frame_mut();

    let calldata = [
        0x11, 0x22, 0x33, 0x44, 0x55, 0x66, 0x77, 0x88, 0x99, 0xAA, 0xBB, 0xCC, 0xDD, 0xEE, 0xFF,
        0x00, 0x01, 0x02, 0x03, 0x04, 0x05, 0x06, 0x07, 0x08, 0x09, 0x0A, 0x0B, 0x0C, 0x0D, 0x0E,
        0x0F, 0x10,
    ];

    let expected_data = U256::from_big_endian(&calldata[..32]);

    assert_eq!(expected_data, current_call_frame.memory.load(0));
}

#[test]
fn calldatasize() {
    let calldata = vec![0x11, 0x22, 0x33].into();
    let ops = vec![Operation::CallDataSize, Operation::Stop];
    let mut vm = new_vm_with_ops(&ops);

    vm.current_call_frame_mut().calldata = calldata;

    vm.execute().unwrap();

    let current_call_frame = vm.current_call_frame_mut();
    let top_of_stack = current_call_frame.stack.pop().unwrap();
    assert_eq!(top_of_stack, U256::from(3));
    assert_eq!(vm.env.consumed_gas, TX_BASE_COST + 2);
}

#[test]
fn calldatacopy() {
    let calldata = vec![0x11, 0x22, 0x33, 0x44, 0x55].into();
    let ops = vec![
        Operation::Push32(U256::from(2)), // size
        Operation::Push32(U256::from(1)), // calldata_offset
        Operation::Push32(U256::from(0)), // dest_offset
        Operation::CallDataCopy,
        Operation::Stop,
    ];
    let mut vm = new_vm_with_ops(&ops);

    vm.current_call_frame_mut().calldata = calldata;

    vm.execute().unwrap();

    let current_call_frame = vm.current_call_frame_mut();
    let memory = current_call_frame.memory.load_range(0, 2);
    assert_eq!(memory, vec![0x22, 0x33]);
    assert_eq!(vm.env.consumed_gas, TX_BASE_COST + 18);
}

#[test]
fn returndatasize() {
    let returndata = vec![0xAA, 0xBB, 0xCC].into();
    let ops = vec![Operation::ReturnDataSize, Operation::Stop];
    let mut vm = new_vm_with_ops(&ops);

    vm.current_call_frame_mut().returndata = returndata;

    vm.execute().unwrap();

    let current_call_frame = vm.current_call_frame_mut();
    let top_of_stack = current_call_frame.stack.pop().unwrap();
    assert_eq!(top_of_stack, U256::from(3));
    assert_eq!(vm.env.consumed_gas, TX_BASE_COST + 2);
}

#[test]
fn returndatacopy() {
    let returndata = vec![0xAA, 0xBB, 0xCC, 0xDD].into();
    let ops = vec![
        Operation::Push32(U256::from(2)), // size
        Operation::Push32(U256::from(1)), // returndata_offset
        Operation::Push32(U256::from(0)), // dest_offset
        Operation::ReturnDataCopy,
        Operation::Stop,
    ];
    let mut vm = new_vm_with_ops(&ops);

    vm.current_call_frame_mut().returndata = returndata;

    vm.execute().unwrap();

    let current_call_frame = vm.current_call_frame_mut();
    let memory = current_call_frame.memory.load_range(0, 2);
    assert_eq!(memory, vec![0xBB, 0xCC]);
    assert_eq!(vm.env.consumed_gas, TX_BASE_COST + 18);
}

#[test]
fn returndatacopy_being_set_by_parent() {
    let callee_bytecode = callee_return_bytecode(U256::from(0xAAAAAAA));

    let callee_address = Address::from_low_u64_be(U256::from(2).low_u64());
    let callee_account = Account::default()
        .with_balance(50000.into())
        .with_bytecode(callee_bytecode);

    let caller_ops = vec![
        Operation::Push32(U256::from(0)),       // ret_offset
        Operation::Push32(U256::from(32)),      // ret_size
        Operation::Push32(U256::from(0)),       // args_size
        Operation::Push32(U256::from(0)),       // args_offset
        Operation::Push32(U256::zero()),        // value
        Operation::Push32(U256::from(2)),       // callee address
        Operation::Push32(U256::from(100_000)), // gas
        Operation::Call,
        Operation::Push32(U256::from(32)), // size
        Operation::Push32(U256::from(0)),  // returndata offset
        Operation::Push32(U256::from(0)),  // dest offset
        Operation::ReturnDataCopy,
        Operation::Stop,
    ];

    let mut vm = new_vm_with_ops_addr_bal(
        ops_to_bytecde(&caller_ops),
        Address::from_low_u64_be(U256::from(1).low_u64()),
        U256::zero(),
    );

    vm.db.add_account(callee_address, callee_account);

    vm.execute().unwrap();

    let current_call_frame = vm.current_call_frame_mut();

    let result = current_call_frame.memory.load(0);

    assert_eq!(result, U256::from(0xAAAAAAA));
}

#[test]
fn blockhash_op() {
    let block_number = 1_u8;
    let block_hash = 12345678;
    let current_block_number = 3_u8;
    let expected_block_hash = U256::from(block_hash);

    let operations = [
        Operation::Push((1, U256::from(block_number))),
        Operation::BlockHash,
        Operation::Stop,
    ];

    let mut vm =
        new_vm_with_ops_addr_bal(ops_to_bytecde(&operations), Address::default(), U256::MAX);
    vm.db
        .block_hashes
        .insert(U256::from(block_number), H256::from_low_u64_be(block_hash));
    vm.env.block.number = U256::from(current_block_number);

    vm.execute().unwrap();

    assert_eq!(
        vm.current_call_frame_mut().stack.pop().unwrap(),
        expected_block_hash
    );
    assert_eq!(vm.env.consumed_gas, TX_BASE_COST + 23);
}

#[test]
fn blockhash_same_block_number() {
    let block_number = 1_u8;
    let block_hash = 12345678;
    let current_block_number = block_number;
    let expected_block_hash = U256::zero();

    let operations = [
        Operation::Push((1, U256::from(block_number))),
        Operation::BlockHash,
        Operation::Stop,
    ];

    let mut vm = new_vm_with_ops(&operations);
    let mut storage = Storage::default();
    storage.insert(U256::from(block_number), H256::from_low_u64_be(block_hash));
    // vm.world_state.insert(
    //     Address::default(),
    //     Account::new(U256::MAX, Bytes::default(), 0, storage),
    // );
    vm.env.block.number = U256::from(current_block_number);

    vm.execute().unwrap();

    assert_eq!(
        vm.current_call_frame_mut().stack.pop().unwrap(),
        expected_block_hash
    );
    assert_eq!(vm.env.consumed_gas, TX_BASE_COST + 23);
}

#[test]
fn blockhash_block_number_not_from_recent_256() {
    let block_number = 1_u8;
    let block_hash = 12345678;
    let current_block_number = 258;
    let expected_block_hash = U256::zero();

    let operations = [
        Operation::Push((1, U256::from(block_number))),
        Operation::BlockHash,
        Operation::Stop,
    ];

    let mut vm =
        new_vm_with_ops_addr_bal(ops_to_bytecde(&operations), Address::default(), U256::MAX);
    vm.db
        .block_hashes
        .insert(U256::from(block_number), H256::from_low_u64_be(block_hash));
    vm.env.block.number = U256::from(current_block_number);

    vm.execute().unwrap();

    assert_eq!(
        vm.current_call_frame_mut().stack.pop().unwrap(),
        expected_block_hash
    );
    assert_eq!(vm.env.consumed_gas, TX_BASE_COST + 23);
}

#[test]
fn coinbase_op() {
    let coinbase_address = 100;

    let operations = [Operation::Coinbase, Operation::Stop];

    let mut vm = new_vm_with_ops(&operations);
    vm.env.block.coinbase = Address::from_low_u64_be(coinbase_address);

    vm.execute().unwrap();

    assert_eq!(
        vm.current_call_frame_mut().stack.pop().unwrap(),
        U256::from(coinbase_address)
    );
    assert_eq!(vm.env.consumed_gas, TX_BASE_COST + 2);
}

#[test]
fn timestamp_op() {
    let timestamp = U256::from(100000);

    let operations = [Operation::Timestamp, Operation::Stop];

    let mut vm = new_vm_with_ops(&operations);
    vm.env.block.timestamp = timestamp;

    vm.execute().unwrap();

    assert_eq!(vm.current_call_frame_mut().stack.pop().unwrap(), timestamp);
    assert_eq!(vm.env.consumed_gas, TX_BASE_COST + 2);
}

#[test]
fn number_op() {
    let block_number = U256::from(1000);

    let operations = [Operation::Number, Operation::Stop];

    let mut vm = new_vm_with_ops(&operations);
    vm.env.block.number = block_number;

    vm.execute().unwrap();

    assert_eq!(
        vm.current_call_frame_mut().stack.pop().unwrap(),
        block_number
    );
    assert_eq!(vm.env.consumed_gas, TX_BASE_COST + 2);
}

#[test]
fn prevrandao_op() {
    let prevrandao = H256::from_low_u64_be(2000);

    let operations = [Operation::Prevrandao, Operation::Stop];

    let mut vm = new_vm_with_ops(&operations);
    vm.env.block.prev_randao = Some(prevrandao);

    vm.execute().unwrap();

    assert_eq!(
        vm.current_call_frame_mut().stack.pop().unwrap(),
        U256::from_big_endian(&prevrandao.0)
    );
    assert_eq!(vm.env.consumed_gas, TX_BASE_COST + 2);
}

#[test]
fn gaslimit_op() {
    let gas_limit = 1000;

    let operations = [Operation::Gaslimit, Operation::Stop];

    let mut vm = new_vm_with_ops(&operations);
    vm.env.block.gas_limit = gas_limit;

    vm.execute().unwrap();

    assert_eq!(
        vm.current_call_frame_mut().stack.pop().unwrap(),
        U256::from(gas_limit)
    );
    assert_eq!(vm.env.consumed_gas, TX_BASE_COST + 2);
}

#[test]
fn chain_id_op() {
    let chain_id = 1;

    let operations = [Operation::Chainid, Operation::Stop];

    let mut vm = new_vm_with_ops(&operations);
    vm.env.block.chain_id = chain_id;

    vm.execute().unwrap();

    assert_eq!(
        vm.current_call_frame_mut().stack.pop().unwrap(),
        U256::from(chain_id)
    );
    assert_eq!(vm.env.consumed_gas, TX_BASE_COST + 2);
}

#[test]
fn basefee_op() {
    let base_fee_per_gas = U256::from(1000);

    let operations = [Operation::Basefee, Operation::Stop];

    let mut vm = new_vm_with_ops(&operations);
    vm.env.block.base_fee_per_gas = base_fee_per_gas;

    vm.execute().unwrap();

    assert_eq!(
        vm.current_call_frame_mut().stack.pop().unwrap(),
        base_fee_per_gas
    );
    assert_eq!(vm.env.consumed_gas, TX_BASE_COST + 2);
}

#[test]
fn blobbasefee_op() {
    let operations = [Operation::BlobBaseFee, Operation::Stop];

    let mut vm = new_vm_with_ops(&operations);
    vm.env.block.excess_blob_gas = Some(TARGET_BLOB_GAS_PER_BLOCK * 8);
    vm.env.block.blob_gas_used = Some(0);

    vm.execute().unwrap();

    assert_eq!(
        vm.current_call_frame_mut().stack.pop().unwrap(),
        U256::from(2)
    );
    assert_eq!(vm.env.consumed_gas, TX_BASE_COST + 2);
}

#[test]
fn blobbasefee_minimum_cost() {
    let operations = [Operation::BlobBaseFee, Operation::Stop];

    let mut vm = new_vm_with_ops(&operations);
    vm.env.block.excess_blob_gas = Some(0);
    vm.env.block.blob_gas_used = Some(0);

    vm.execute().unwrap();

    assert_eq!(
        vm.current_call_frame_mut().stack.pop().unwrap(),
        U256::one()
    );
    assert_eq!(vm.env.consumed_gas, TX_BASE_COST + 2);
}

#[test]
fn pop_op() {
    let operations = [
        Operation::Push32(U256::one()),
        Operation::Push32(U256::from(100)),
        Operation::Pop,
        Operation::Stop,
    ];

    let mut vm = new_vm_with_ops(&operations);

    vm.execute().unwrap();

    assert_eq!(
        vm.current_call_frame_mut().stack.pop().unwrap(),
        U256::one()
    );
    assert_eq!(vm.env.consumed_gas, TX_BASE_COST + 8);
}

#[test]
fn jump_op() {
    let operations = [
        Operation::Push32(U256::from(35)),
        Operation::Jump,
        Operation::Stop, // should skip this one
        Operation::Jumpdest,
        Operation::Push32(U256::from(10)),
        Operation::Stop,
    ];

    let mut vm = new_vm_with_ops(&operations);

    vm.execute().unwrap();

    assert_eq!(
        vm.current_call_frame_mut().stack.pop().unwrap(),
        U256::from(10)
    );
    assert_eq!(vm.current_call_frame_mut().pc(), 70);
    assert_eq!(vm.env.consumed_gas, TX_BASE_COST + 15);
}

#[test]
fn jump_not_jumpdest_position() {
    let operations = [
        Operation::Push32(U256::from(36)),
        Operation::Jump,
        Operation::Stop,
        Operation::Push32(U256::from(10)),
        Operation::Stop,
    ];

    let mut vm = new_vm_with_ops(&operations);

    let result = vm.execute();
    assert_eq!(
        result,
        Ok(ExecutionResult::Halt {
            reason: VMError::InvalidJump,
            gas_used: vm.env.consumed_gas,
        })
    );
}

#[test]
fn sstore_op() {
    let key = U256::from(80);
    let value = U256::from(100);
    let sender_address = Address::from_low_u64_be(3000);
    let operations = vec![
        Operation::Push((1, value)),
        Operation::Push((1, key)),
        Operation::Sstore,
        Operation::Stop,
    ];

    let mut vm = new_vm_with_ops(&operations);
    vm.current_call_frame_mut().code_address = sender_address;
    vm.db.accounts.insert(sender_address, Account::default());

    vm.execute().unwrap();

    let account = vm.db.accounts.get(&sender_address).unwrap();
    let stored_value = account.storage.get(&key).unwrap();
    assert_eq!(value, stored_value.current_value);
}

#[test]
#[should_panic]
fn sstore_reverts_when_called_in_static() {
    let key = U256::from(80);
    let value = U256::from(100);
    let operations = vec![
        Operation::Push((1, value)),
        Operation::Push((1, key)),
        Operation::Sstore,
        Operation::Stop,
    ];

    let mut vm = new_vm_with_ops(&operations);
    vm.current_call_frame_mut().is_static = true;
    vm.execute().unwrap();
}

#[test]
fn sload_op() {
    let key = U256::from(80);
    let value = U256::from(100);
    let sender_address = Address::from_low_u64_be(3000);
    let operations = vec![
        Operation::Push((1, value)),
        Operation::Push((1, key)),
        Operation::Sstore,
        Operation::Push((1, key)),
        Operation::Sload,
        Operation::Stop,
    ];

    let mut vm = new_vm_with_ops(&operations);
    vm.current_call_frame_mut().msg_sender = sender_address;
    vm.db.accounts.insert(sender_address, Account::default());

    vm.execute().unwrap();

    assert_eq!(value, vm.current_call_frame_mut().stack.pop().unwrap());
}

#[test]
fn sload_untouched_key_of_storage() {
    let key = U256::from(404);
    let sender_address = Address::from_low_u64_be(3000);
    let operations = vec![Operation::Push((2, key)), Operation::Sload, Operation::Stop];

    let mut vm = new_vm_with_ops(&operations);
    vm.current_call_frame_mut().msg_sender = sender_address;
    vm.db.accounts.insert(sender_address, Account::default());

    vm.execute().unwrap();

    assert_eq!(
        U256::zero(),
        vm.current_call_frame_mut().stack.pop().unwrap()
    );
}

#[test]
fn sload_on_not_existing_account() {
    let key = U256::from(80);
    let sender_address = Address::from_low_u64_be(3000);
    let operations = vec![Operation::Push((2, key)), Operation::Sload, Operation::Stop];

    let mut vm = new_vm_with_ops(&operations);
    vm.current_call_frame_mut().msg_sender = sender_address;

    vm.execute().unwrap();

    assert_eq!(
        U256::zero(),
        vm.current_call_frame_mut().stack.pop().unwrap()
    );
}

#[test]
fn log0() {
    let data: [u8; 32] = [0xff; 32];
    let size = 32_u8;
    let memory_offset = 0;
    let mut operations = store_data_in_memory_operations(&data, memory_offset);
    let mut log_operations = vec![
        Operation::Push((1_u8, U256::from(size))),
        Operation::Push((1_u8, U256::from(memory_offset))),
        Operation::Log(0),
        Operation::Stop,
    ];
    operations.append(&mut log_operations);

    let mut vm = new_vm_with_ops(&operations);
    vm.execute().unwrap();

    let logs = &vm.current_call_frame_mut().logs;
    let data = [0xff_u8; 32].as_slice();
    assert_eq!(logs.len(), 1);
    assert_eq!(logs[0].data, data.to_vec());
    assert_eq!(logs[0].topics.len(), 0);
    assert_eq!(vm.env.consumed_gas, TX_BASE_COST + 649);
}

#[test]
fn log1() {
    let mut topic1: [u8; 4] = [0x00; 4];
    topic1[3] = 1;

    let data: [u8; 32] = [0xff; 32];
    let size = 32_u8;
    let memory_offset = 0;
    let mut operations = store_data_in_memory_operations(&data, memory_offset);
    let mut log_operations = vec![
        Operation::Push((32_u8, U256::from_big_endian(&topic1))),
        Operation::Push((1_u8, U256::from(size))),
        Operation::Push((1_u8, U256::from(memory_offset))),
        Operation::Log(1),
        Operation::Stop,
    ];
    operations.append(&mut log_operations);

    let mut vm = new_vm_with_ops(&operations);
    vm.execute().unwrap();

    let logs = &vm.current_call_frame_mut().logs;
    let data = [0xff_u8; 32].as_slice();
    assert_eq!(logs.len(), 1);
    assert_eq!(logs[0].data, data.to_vec());
    assert_eq!(logs[0].topics, vec![H32::from_slice(&topic1)]);
    assert_eq!(vm.env.consumed_gas, TX_BASE_COST + 1027);
}

#[test]
fn log2() {
    let mut topic1: [u8; 4] = [0x00; 4];
    topic1[3] = 1;
    let mut topic2: [u8; 4] = [0x00; 4];
    topic2[3] = 2;

    let data: [u8; 32] = [0xff; 32];
    let size = 32_u8;
    let memory_offset = 0;
    let mut operations = store_data_in_memory_operations(&data, memory_offset);
    let mut log_operations = vec![
        Operation::Push((32_u8, U256::from_big_endian(&topic2))),
        Operation::Push((32_u8, U256::from_big_endian(&topic1))),
        Operation::Push((1_u8, U256::from(size))),
        Operation::Push((1_u8, U256::from(memory_offset))),
        Operation::Log(2),
        Operation::Stop,
    ];
    operations.append(&mut log_operations);

    let mut vm = new_vm_with_ops(&operations);
    vm.execute().unwrap();

    let logs = &vm.current_call_frame_mut().logs;
    let data = [0xff_u8; 32].as_slice();
    assert_eq!(logs.len(), 1);
    assert_eq!(logs[0].data, data.to_vec());
    assert_eq!(
        logs[0].topics,
        vec![H32::from_slice(&topic1), H32::from_slice(&topic2)]
    );
    assert_eq!(vm.env.consumed_gas, TX_BASE_COST + 1405);
}

#[test]
fn log3() {
    let mut topic1: [u8; 4] = [0x00; 4];
    topic1[3] = 1;
    let mut topic2: [u8; 4] = [0x00; 4];
    topic2[3] = 2;
    let mut topic3: [u8; 4] = [0x00; 4];
    topic3[3] = 3;

    let data: [u8; 32] = [0xff; 32];
    let size = 32_u8;
    let memory_offset = 0;
    let mut operations = store_data_in_memory_operations(&data, memory_offset);
    let mut log_operations = vec![
        Operation::Push((32_u8, U256::from_big_endian(&topic3))),
        Operation::Push((32_u8, U256::from_big_endian(&topic2))),
        Operation::Push((32_u8, U256::from_big_endian(&topic1))),
        Operation::Push((1_u8, U256::from(size))),
        Operation::Push((1_u8, U256::from(memory_offset))),
        Operation::Log(3),
        Operation::Stop,
    ];
    operations.append(&mut log_operations);

    let mut vm = new_vm_with_ops(&operations);
    vm.execute().unwrap();

    let logs = &vm.current_call_frame_mut().logs;
    let data = [0xff_u8; 32].as_slice();
    assert_eq!(logs.len(), 1);
    assert_eq!(logs[0].data, data.to_vec());
    assert_eq!(
        logs[0].topics,
        vec![
            H32::from_slice(&topic1),
            H32::from_slice(&topic2),
            H32::from_slice(&topic3)
        ]
    );
    assert_eq!(vm.env.consumed_gas, TX_BASE_COST + 1783);
}

#[test]
fn log4() {
    let mut topic1: [u8; 4] = [0x00; 4];
    topic1[3] = 1;
    let mut topic2: [u8; 4] = [0x00; 4];
    topic2[3] = 2;
    let mut topic3: [u8; 4] = [0x00; 4];
    topic3[3] = 3;
    let mut topic4: [u8; 4] = [0x00; 4];
    topic4[3] = 4;

    let data: [u8; 32] = [0xff; 32];
    let size = 32_u8;
    let memory_offset = 0;
    let mut operations = store_data_in_memory_operations(&data, memory_offset);
    let mut log_operations = vec![
        Operation::Push((32_u8, U256::from_big_endian(&topic4))),
        Operation::Push((32_u8, U256::from_big_endian(&topic3))),
        Operation::Push((32_u8, U256::from_big_endian(&topic2))),
        Operation::Push((32_u8, U256::from_big_endian(&topic1))),
        Operation::Push((1_u8, U256::from(size))),
        Operation::Push((1_u8, U256::from(memory_offset))),
        Operation::Log(4),
        Operation::Stop,
    ];
    operations.append(&mut log_operations);

    let mut vm = new_vm_with_ops(&operations);
    vm.execute().unwrap();

    let logs = &vm.current_call_frame_mut().logs;
    let data = [0xff_u8; 32].as_slice();
    assert_eq!(logs.len(), 1);
    assert_eq!(logs[0].data, data.to_vec());
    assert_eq!(
        logs[0].topics,
        vec![
            H32::from_slice(&topic1),
            H32::from_slice(&topic2),
            H32::from_slice(&topic3),
            H32::from_slice(&topic4)
        ]
    );
    assert_eq!(vm.env.consumed_gas, TX_BASE_COST + 2161);
}

#[test]
fn log_with_0_data_size() {
    let data: [u8; 32] = [0xff; 32];
    let size = 0_u8;
    let memory_offset = 0;
    let mut operations = store_data_in_memory_operations(&data, memory_offset);
    let mut log_operations = vec![
        Operation::Push((1_u8, U256::from(size))),
        Operation::Push((1_u8, U256::from(memory_offset))),
        Operation::Log(0),
        Operation::Stop,
    ];
    operations.append(&mut log_operations);

    let mut vm = new_vm_with_ops(&operations);
    vm.execute().unwrap();

    let logs = &vm.current_call_frame_mut().logs;
    assert_eq!(logs.len(), 1);
    assert_eq!(logs[0].data, Vec::new());
    assert_eq!(logs[0].topics.len(), 0);
    assert_eq!(vm.env.consumed_gas, TX_BASE_COST + 393);
}

#[test]
fn cant_create_log_in_static_context() {
    let data: [u8; 32] = [0xff; 32];
    let size = 0_u8;
    let memory_offset = 0;
    let mut operations = store_data_in_memory_operations(&data, memory_offset);
    let mut log_operations = vec![
        Operation::Push((1_u8, U256::from(size))),
        Operation::Push((1_u8, U256::from(memory_offset))),
        Operation::Log(0),
        Operation::Stop,
    ];
    operations.append(&mut log_operations);

    let mut vm: VM = new_vm_with_ops(&operations);
    vm.current_call_frame_mut().is_static = true;
    let result = vm.execute();
    assert!(result.is_err());
}

#[test]
fn log_with_data_in_memory_smaller_than_size() {
    let data: [u8; 16] = [0xff; 16];
    let size = 32_u8;
    let memory_offset = 0;
    let mut operations = store_data_in_memory_operations(&data, memory_offset);
    let mut log_operations = vec![
        Operation::Push((1_u8, U256::from(size))),
        Operation::Push((1_u8, U256::from(memory_offset))),
        Operation::Log(0),
        Operation::Stop,
    ];
    operations.append(&mut log_operations);

    let mut vm = new_vm_with_ops(&operations);
    vm.execute().unwrap();

    let logs = &vm.current_call_frame_mut().logs;
    let mut data = vec![0_u8; 16];
    data.extend(vec![0xff_u8; 16]);

    assert_eq!(logs.len(), 1);
    assert_eq!(logs[0].data, data);
    assert_eq!(logs[0].topics.len(), 0);
    assert_eq!(vm.env.consumed_gas, TX_BASE_COST + 649);
}

#[test]
fn multiple_logs_of_different_types() {
    let mut topic1: [u8; 4] = [0x00; 4];
    topic1[3] = 1;

    let data: [u8; 32] = [0xff; 32];
    let size = 32_u8;
    let memory_offset = 0;
    let mut operations = store_data_in_memory_operations(&data, memory_offset);
    let mut log_operations = vec![
        Operation::Push((32_u8, U256::from_big_endian(&topic1))),
        Operation::Push((1_u8, U256::from(size))),
        Operation::Push((1_u8, U256::from(memory_offset))),
        Operation::Log(1),
        Operation::Push((1_u8, U256::from(size))),
        Operation::Push((1_u8, U256::from(memory_offset))),
        Operation::Log(0),
        Operation::Stop,
    ];
    operations.append(&mut log_operations);

    let mut vm = new_vm_with_ops(&operations);
    vm.execute().unwrap();

    let logs = &vm.current_call_frame_mut().logs;
    let data = [0xff_u8; 32].as_slice();
    assert_eq!(logs.len(), 2);
    assert_eq!(logs[0].data, data.to_vec());
    assert_eq!(logs[1].data, data.to_vec());
    assert_eq!(logs[0].topics, vec![H32::from_slice(&topic1)]);
    assert_eq!(logs[1].topics.len(), 0);
}

#[test]
fn logs_from_multiple_callers() {
    let callee_address = Address::from_low_u64_be(U256::from(2).low_u64());
    let callee_address_u256 = U256::from(2);

    let data: [u8; 32] = [0xff; 32];
    let size = 32_u8;
    let memory_offset = 0;
    let mut operations = store_data_in_memory_operations(&data, memory_offset);
    let mut log_operations = vec![
        Operation::Push((1_u8, U256::from(size))),
        Operation::Push((1_u8, U256::from(memory_offset))),
        Operation::Log(0),
        Operation::Stop,
    ];
    operations.append(&mut log_operations);
    let callee_bytecode = operations
        .clone()
        .iter()
        .flat_map(Operation::to_bytecode)
        .collect::<Bytes>();
    let callee_account = Account::new(
        callee_address,
        U256::from(500000),
        callee_bytecode,
        0,
        HashMap::new(),
    );

    let mut caller_ops = vec![
        Operation::Push32(U256::from(32)),      // ret_size
        Operation::Push32(U256::from(0)),       // ret_offset
        Operation::Push32(U256::from(0)),       // args_size
        Operation::Push32(U256::from(0)),       // args_offset
        Operation::Push32(U256::zero()),        // value
        Operation::Push32(callee_address_u256), // address
        Operation::Push32(U256::from(100_000)), // gas
        Operation::Call,
    ];

    caller_ops.append(&mut operations);

    let mut vm = new_vm_with_ops_addr_bal(
        &caller_ops,
        Address::from_low_u64_be(U256::from(1).low_u64()),
        U256::zero(),
    );

    vm.db.add_account(callee_address, callee_account);

    let result = vm.execute().unwrap();

    assert_eq!(result.logs().len(), 2)
}

#[test]
fn call_return_success_but_caller_halts() {
    let callee_address = Address::from_low_u64_be(U256::from(2).low_u64());
    let callee_address_u256 = U256::from(2);

    let operations = vec![Operation::Pop, Operation::Stop];
    let callee_bytecode = operations
        .clone()
        .iter()
        .flat_map(Operation::to_bytecode)
        .collect::<Bytes>();
    let callee_account = Account::new(
        callee_address,
        U256::from(500000),
        callee_bytecode,
        0,
        HashMap::new(),
    );

    let caller_ops = vec![
        Operation::Push32(U256::from(32)),      // ret_size
        Operation::Push32(U256::from(0)),       // ret_offset
        Operation::Push32(U256::from(0)),       // args_size
        Operation::Push32(U256::from(0)),       // args_offset
        Operation::Push32(U256::zero()),        // value
        Operation::Push32(callee_address_u256), // address
        Operation::Push32(U256::from(100_000)), // gas
        Operation::Call,
        Operation::Stop,
    ];

    let mut vm = new_vm_with_ops_addr_bal(
        &caller_ops,
        Address::from_low_u64_be(U256::from(1).low_u64()),
        U256::zero(),
    );

    vm.db.add_account(callee_address, callee_account);

    vm.execute().unwrap();

    assert_eq!(
        vm.current_call_frame_mut().stack.pop().unwrap(),
        U256::from(HALT_FOR_CALL)
    );
}

#[test]
fn push0_ok() {
    let mut vm = new_vm_with_ops(&[Operation::Push0, Operation::Stop]);

    vm.execute().unwrap();

    assert_eq!(vm.current_call_frame_mut().stack.stack[0], U256::zero());
    assert_eq!(vm.current_call_frame_mut().pc(), 2);
}

#[test]
fn push1_ok() {
    let to_push = U256::from_big_endian(&[0xff]);
    let operations = [Operation::Push((1, to_push)), Operation::Stop];
    let mut vm = new_vm_with_ops(&operations);

    vm.execute().unwrap();

    assert_eq!(vm.current_call_frame_mut().stack.stack[0], to_push);
    assert_eq!(vm.current_call_frame_mut().pc(), 3);
}

#[test]
fn push5_ok() {
    let to_push = U256::from_big_endian(&[0xff, 0xff, 0xff, 0xff, 0xff]);
    let operations = [Operation::Push((5, to_push)), Operation::Stop];
    let mut vm = new_vm_with_ops(&operations);

    vm.execute().unwrap();

    assert_eq!(vm.current_call_frame_mut().stack.stack[0], to_push);
    assert_eq!(vm.current_call_frame_mut().pc(), 7);
}

#[test]
fn push31_ok() {
    let to_push = U256::from_big_endian(&[0xff; 31]);
    let operations = [Operation::Push((31, to_push)), Operation::Stop];
    let mut vm = new_vm_with_ops(&operations);

    vm.execute().unwrap();

    assert_eq!(vm.current_call_frame_mut().stack.stack[0], to_push);
    assert_eq!(vm.current_call_frame_mut().pc(), 33);
}

#[test]
fn push32_ok() {
    let to_push = U256::from_big_endian(&[0xff; 32]);
    let operations = [Operation::Push32(to_push), Operation::Stop];
    let mut vm = new_vm_with_ops(&operations);

    vm.execute().unwrap();

    assert_eq!(vm.current_call_frame_mut().stack.stack[0], to_push);
    assert_eq!(vm.current_call_frame_mut().pc(), 34);
}

#[test]
fn dup1_ok() {
    let value = U256::one();
    let operations = [
        Operation::Push((1, value)),
        Operation::Dup(1),
        Operation::Stop,
    ];
    let mut vm = new_vm_with_ops(&operations);

    vm.execute().unwrap();

    let stack_len = vm.current_call_frame_mut().stack.len();

    assert_eq!(stack_len, 2);
    assert_eq!(vm.current_call_frame_mut().pc(), 4);
    assert_eq!(
        vm.current_call_frame_mut().stack.stack[stack_len - 1],
        value
    );
    assert_eq!(
        vm.current_call_frame_mut().stack.stack[stack_len - 2],
        value
    );
}

#[test]
fn dup16_ok() {
    let value = U256::one();
    let mut operations = vec![Operation::Push((1, value))];
    operations.extend(vec![Operation::Push0; 15]);
    operations.extend(vec![Operation::Dup(16), Operation::Stop]);

    let mut vm = new_vm_with_ops(&operations);

    vm.execute().unwrap();

    let stack_len = vm.current_call_frame_mut().stack.len();

    assert_eq!(stack_len, 17);
    assert_eq!(vm.current_call_frame_mut().pc, 19);
    assert_eq!(
        vm.current_call_frame_mut().stack.stack[stack_len - 1],
        value
    );
    assert_eq!(
        vm.current_call_frame_mut().stack.stack[stack_len - 17],
        value
    );
}

#[test]
fn dup_halts_if_stack_underflow() {
    let operations = [Operation::Dup(5), Operation::Stop];
    let mut vm = new_vm_with_ops(&operations);

    let result = vm.execute();
    assert!(result.is_err())
}

#[test]
fn swap1_ok() {
    let bottom = U256::from_big_endian(&[0xff]);
    let top = U256::from_big_endian(&[0xee]);
    let operations = [
        Operation::Push((1, bottom)),
        Operation::Push((1, top)),
        Operation::Swap(1),
        Operation::Stop,
    ];
    let mut vm = new_vm_with_ops(&operations);
    vm.execute().unwrap();

    assert_eq!(vm.current_call_frame_mut().stack.len(), 2);
    assert_eq!(vm.current_call_frame_mut().pc(), 6);
    assert_eq!(vm.current_call_frame_mut().stack.stack[0], top);
    assert_eq!(vm.current_call_frame_mut().stack.stack[1], bottom);
}

#[test]
fn swap16_ok() {
    let bottom = U256::from_big_endian(&[0xff]);
    let top = U256::from_big_endian(&[0xee]);
    let mut operations = vec![Operation::Push((1, bottom))];
    operations.extend(vec![Operation::Push0; 15]);
    operations.extend(vec![Operation::Push((1, top))]);
    operations.extend(vec![Operation::Swap(16), Operation::Stop]);

    let mut vm = new_vm_with_ops(&operations);

    vm.execute().unwrap();
    let stack_len = vm.current_call_frame_mut().stack.len();

    assert_eq!(stack_len, 17);
    assert_eq!(vm.current_call_frame_mut().pc(), 21);
    assert_eq!(
        vm.current_call_frame_mut().stack.stack[stack_len - 1],
        bottom
    );
    assert_eq!(
        vm.current_call_frame_mut().stack.stack[stack_len - 1 - 16],
        top
    );
}

#[test]
fn swap_halts_if_stack_underflow() {
    let operations = [Operation::Swap(5), Operation::Stop];
    let mut vm = new_vm_with_ops(&operations);

    let result = vm.execute();
    assert!(result.is_err())
}

#[test]
fn transient_store() {
    let value = U256::from_big_endian(&[0xaa; 3]);
    let key = U256::from_big_endian(&[0xff; 2]);

    let operations = [
        Operation::Push32(value),
        Operation::Push32(key),
        Operation::Tstore,
        Operation::Stop,
    ];

    let mut vm = new_vm_with_ops(&operations);

    let current_call_frame = vm.current_call_frame_mut();

    assert!(current_call_frame.transient_storage.is_empty());

    vm.execute().unwrap();

    let current_call_frame = vm.current_call_frame_mut();

    assert_eq!(
        *current_call_frame
            .transient_storage
            .get(&(current_call_frame.msg_sender, key))
            .unwrap(),
        value
    )
}

#[test]
#[should_panic]
fn transient_store_no_values_panics() {
    let operations = [Operation::Tstore, Operation::Stop];

    let mut vm = new_vm_with_ops(&operations);
    assert!(vm.current_call_frame_mut().transient_storage.is_empty());

    vm.execute().unwrap();
}

#[test]
fn transient_load() {
    let value = U256::from_big_endian(&[0xaa; 3]);
    let key = U256::from_big_endian(&[0xff; 2]);

    let operations = [Operation::Push32(key), Operation::Tload, Operation::Stop];

    let mut vm = new_vm_with_ops(&operations);

    let caller = vm.current_call_frame_mut().msg_sender;

    vm.current_call_frame_mut()
        .transient_storage
        .insert((caller, key), value);

    vm.execute().unwrap();

    assert_eq!(
        *vm.current_call_frame_mut().stack.stack.last().unwrap(),
        value
    )
}

#[test]
fn create_happy_path() {
    let value_to_transfer = 10;
    let offset = 19;
    let size = 13;
    let sender_nonce = 0;
    let sender_balance = U256::from(25);
    let sender_addr = Address::from_low_u64_be(40);

    // Code that returns the value 0xffffffff putting it in memory
    let initialization_code = hex::decode("63FFFFFFFF6000526004601CF3").unwrap();

    let operations = [
        vec![
            Operation::Push((13, U256::from_big_endian(&initialization_code))),
            Operation::Push0,
            Operation::Mstore,
        ],
        create_opcodes(size, offset, value_to_transfer),
    ]
    .concat();

    let mut vm = new_vm_with_ops_addr_bal(ops_to_bytecde(&operations), sender_addr, sender_balance);
    vm.current_call_frame_mut().msg_sender = sender_addr;

    vm.execute().unwrap();

    let call_frame = vm.current_call_frame_mut();
    let return_of_created_callframe = call_frame.stack.pop().unwrap();
    assert_eq!(return_of_created_callframe, U256::from(SUCCESS_FOR_RETURN));
    let returned_addr = call_frame.stack.pop().unwrap();
    // check the created account is correct
    let new_account = vm.db.accounts.get(&word_to_address(returned_addr)).unwrap();
    assert_eq!(new_account.balance, U256::from(value_to_transfer));
    assert_eq!(new_account.nonce, 1);

    // Check that the sender account is updated
    let sender_account = vm.db.accounts.get(&sender_addr).unwrap();
    assert_eq!(sender_account.nonce, sender_nonce + 1);
    assert_eq!(sender_account.balance, sender_balance - value_to_transfer);
}

#[test]
fn cant_create_with_size_longer_than_max_code_size() {
    let value_to_transfer = 10;
    let offset = 19;
    let size = MAX_CODE_SIZE * 2 + 1;
    let sender_nonce = 0;
    let sender_balance = U256::from(25);
    let sender_addr = Address::from_low_u64_be(40);

    let operations = create_opcodes(size, offset, value_to_transfer);

    let mut vm = new_vm_with_ops_addr_bal(ops_to_bytecde(&operations), sender_addr, sender_balance);
    vm.current_call_frame_mut().msg_sender = sender_addr;

    vm.execute().unwrap();

    let call_frame = vm.current_call_frame_mut();
    let create_return_value = call_frame.stack.pop().unwrap();
    assert_eq!(create_return_value, U256::from(REVERT_FOR_CREATE));

    // Check that the sender account is updated
    let sender_account = vm.db.accounts.get(&sender_addr).unwrap();
    assert_eq!(sender_account.nonce, sender_nonce);
    assert_eq!(sender_account.balance, sender_balance);
}

#[test]
fn cant_create_on_static_contexts() {
    let value_to_transfer = 10;
    let offset = 19;
    let size = 10;
    let sender_nonce = 0;
    let sender_balance = U256::from(25);
    let sender_addr = Address::from_low_u64_be(40);

    let operations = create_opcodes(size, offset, value_to_transfer);

    let mut vm = new_vm_with_ops_addr_bal(ops_to_bytecde(&operations), sender_addr, sender_balance);
    vm.current_call_frame_mut().msg_sender = sender_addr;
    vm.current_call_frame_mut().is_static = true;

    vm.execute().unwrap();

    let call_frame = vm.current_call_frame_mut();
    let create_return_value = call_frame.stack.pop().unwrap();
    assert_eq!(create_return_value, U256::from(REVERT_FOR_CREATE));

    // Check that the sender account is updated
    let sender_account = vm.db.accounts.get(&sender_addr).unwrap();
    assert_eq!(sender_account.nonce, sender_nonce);
    assert_eq!(sender_account.balance, sender_balance);
}

#[test]
fn cant_create_if_transfer_value_bigger_than_balance() {
    let value_to_transfer = 100;
    let offset = 19;
    let size = 10;
    let sender_nonce = 0;
    let sender_balance = U256::from(25);
    let sender_addr = Address::from_low_u64_be(40);

    let operations = create_opcodes(size, offset, value_to_transfer);

    let mut vm = new_vm_with_ops_addr_bal(ops_to_bytecde(&operations), sender_addr, sender_balance);
    vm.current_call_frame_mut().msg_sender = sender_addr;

    vm.execute().unwrap();

    let call_frame = vm.current_call_frame_mut();
    let create_return_value = call_frame.stack.pop().unwrap();
    assert_eq!(create_return_value, U256::from(REVERT_FOR_CREATE));

    // Check that the sender account is updated
    let sender_account = vm.db.accounts.get(&sender_addr).unwrap();
    assert_eq!(sender_account.nonce, sender_nonce);
    assert_eq!(sender_account.balance, sender_balance);
}

#[test]
fn cant_create_if_sender_nonce_would_overflow() {
    let value_to_transfer = 10;
    let offset = 19;
    let size = 10;
    let sender_nonce = u64::MAX;
    let sender_balance = U256::from(25);
    let sender_addr = Address::from_low_u64_be(40);

    let operations = create_opcodes(size, offset, value_to_transfer);

    let mut vm = new_vm_with_ops(&operations);
    vm.db.accounts.insert(
        sender_addr,
        Account::new(
            sender_addr,
            sender_balance,
            Bytes::new(),
            sender_nonce,
            HashMap::new(),
        ),
    );
    vm.current_call_frame_mut().msg_sender = sender_addr;

    vm.execute().unwrap();

    let call_frame = vm.current_call_frame_mut();
    let create_return_value = call_frame.stack.pop().unwrap();
    assert_eq!(create_return_value, U256::from(REVERT_FOR_CREATE));

    // Check that the sender account is updated
    let sender_account = vm.db.accounts.get(&sender_addr).unwrap();
    assert_eq!(sender_account.nonce, sender_nonce);
    assert_eq!(sender_account.balance, sender_balance);
}

#[test]
fn cant_create_accounts_with_same_address() {
    let value_to_transfer = 10;
    let offset = 19;
    let size = 13;
    let sender_nonce = 1;
    let sender_balance = U256::from(25);
    let sender_addr = Address::from_low_u64_be(40);

    // Code that returns the value 0xffffffff putting it in memory
    let initialization_code = hex::decode("63FFFFFFFF6000526004601CF3").unwrap();

    let operations = [
        vec![
            Operation::Push((13, U256::from_big_endian(&initialization_code))),
            Operation::Push0,
            Operation::Mstore,
        ],
        create_opcodes(size, offset, value_to_transfer),
    ]
    .concat();

    let mut vm = new_vm_with_ops(&operations);
    vm.db.accounts.insert(
        sender_addr,
        Account::default()
            .with_balance(sender_balance)
            .with_nonce(sender_nonce),
    );
    vm.current_call_frame_mut().msg_sender = sender_addr;

    vm.execute().unwrap();

    let call_frame = vm.current_call_frame_mut();

    let return_of_created_callframe = call_frame.stack.pop().unwrap();

    assert_eq!(return_of_created_callframe, U256::from(SUCCESS_FOR_RETURN));

    let returned_addr = call_frame.stack.pop().unwrap();
    // check the created account is correct
    let new_account = vm.db.accounts.get(&word_to_address(returned_addr)).unwrap();
    assert_eq!(new_account.balance, U256::from(value_to_transfer));
    assert_eq!(new_account.nonce, 1);

    // Check that the sender account is updated
    let sender_account = vm.db.accounts.get_mut(&sender_addr).unwrap();
    assert_eq!(sender_account.nonce, sender_nonce + 1);
    assert_eq!(sender_account.balance, sender_balance - value_to_transfer);

    // after a happy create, we do again a create with same inputs, this should revert as we will create
    // an account with the same address
    sender_account.nonce = sender_nonce;
    let mut new_vm = new_vm_with_ops(&operations);
    new_vm.db = vm.db.clone();
    new_vm.db.accounts = vm.db.accounts.clone();
    new_vm.current_call_frame_mut().msg_sender = sender_addr;

    new_vm.execute().unwrap();
    let call_frame = new_vm.current_call_frame_mut();
    let return_of_created_callframe = call_frame.stack.pop().unwrap();
    assert_eq!(return_of_created_callframe, U256::from(REVERT_FOR_CREATE));
}

#[test]
fn create2_happy_path() {
    let value: u8 = 10;
    let offset: u8 = 19;
    let size: u8 = 13;
    let salt: u8 = 4;
    let sender_nonce = 0;
    let sender_balance = U256::from(25);
    let sender_addr = Address::from_low_u64_be(40);

    // Code that returns the value 0xffffffff putting it in memory
    let initialization_code = hex::decode("63FFFFFFFF6000526004601CF3").unwrap();
    let expected_address = VM::calculate_create2_address(
        sender_addr,
        &Bytes::from(initialization_code.clone()),
        U256::from(salt),
    );

    let operations = vec![
        // Store initialization code in memory
        Operation::Push((13, U256::from_big_endian(&initialization_code))),
        Operation::Push0,
        Operation::Mstore,
        // Create
        Operation::Push((1, U256::from(salt))),
        Operation::Push((1, U256::from(size))),
        Operation::Push((1, U256::from(offset))),
        Operation::Push((1, U256::from(value))),
        Operation::Create2,
        Operation::Stop,
    ];

    let mut vm = new_vm_with_ops_addr_bal(ops_to_bytecde(&operations), sender_addr, sender_balance);
    vm.current_call_frame_mut().msg_sender = sender_addr;

    vm.execute().unwrap();

    let call_frame = vm.current_call_frame_mut();
    let return_of_created_callframe = call_frame.stack.pop().unwrap();
    assert_eq!(return_of_created_callframe, U256::from(SUCCESS_FOR_RETURN));
    let returned_addr = call_frame.stack.pop().unwrap();
    assert_eq!(word_to_address(returned_addr), expected_address);
    // check the created account is correct
    let new_account = vm.db.accounts.get(&word_to_address(returned_addr)).unwrap();
    assert_eq!(new_account.balance, U256::from(value));
    assert_eq!(new_account.nonce, 1);

    // Check that the sender account is updated
    let sender_account = vm.db.accounts.get(&sender_addr).unwrap();
    assert_eq!(sender_account.nonce, sender_nonce + 1);
    assert_eq!(sender_account.balance, sender_balance - value);
}

#[test]
fn create_on_create() {
    let value_to_transfer = 10;
    let offset = 19;
    let size = 13;
    let sender_balance = U256::from(25);
    let sender_addr = Address::from_low_u64_be(40);

    // push0, push0, mstore, push1 0, push1 0, push1 0, create, push0, push0, return
    let initialization_code = hex::decode("5f5f52600060006000f05f5ff3").unwrap();

    let operations = [
        vec![
            Operation::Push((13, U256::from_big_endian(&initialization_code))),
            Operation::Push0,
            Operation::Mstore,
        ],
        create_opcodes(size, offset, value_to_transfer),
    ]
    .concat();

    let mut vm = new_vm_with_ops_addr_bal(ops_to_bytecde(&operations), sender_addr, sender_balance);

    vm.current_call_frame_mut().msg_sender = sender_addr;

    vm.execute().unwrap();
    assert_eq!(vm.db.accounts.len(), 4);
}<|MERGE_RESOLUTION|>--- conflicted
+++ resolved
@@ -1,24 +1,11 @@
-<<<<<<< HEAD
 use ethereum_rust_levm::{
     block::TARGET_BLOB_GAS_PER_BLOCK,
-    constants::{MAX_CODE_SIZE, REVERT_FOR_CREATE, SUCCESS_FOR_RETURN, TX_BASE_COST},
+    constants::*,
     operations::Operation,
     primitives::{Address, Bytes, H256, U256},
     utils::{new_vm_with_ops, new_vm_with_ops_addr_bal},
     vm::{Account, Storage, StorageSlot, VM},
-=======
-use std::collections::HashMap;
-
-use ethereum_types::H32;
-use levm::{
-    block::{BlockEnv, TARGET_BLOB_GAS_PER_BLOCK},
-    constants::*,
-    operations::Operation,
-    primitives::{Address, Bytes, H256, U256},
-    transaction::{TransactTo, TxEnv},
-    vm::{Account, Db, Storage, StorageSlot, VM},
     vm_result::{ExecutionResult, VMError},
->>>>>>> 30948be2
 };
 use ethereum_types::H32;
 use std::collections::HashMap;
@@ -29,78 +16,6 @@
     Address::from_slice(&bytes[12..])
 }
 
-<<<<<<< HEAD
-=======
-pub fn new_vm_with_ops(operations: &[Operation]) -> VM {
-    new_vm_with_ops_addr_bal(operations, Address::from_low_u64_be(100), U256::MAX)
-}
-
-pub fn new_vm_with_ops_addr_bal(operations: &[Operation], address: Address, balance: U256) -> VM {
-    let bytecode = ops_to_bytecde(operations);
-
-    let tx_env = TxEnv {
-        msg_sender: address,
-        chain_id: Some(1),
-        transact_to: TransactTo::Call(Address::from_low_u64_be(42)),
-        gas_limit: Default::default(),
-        gas_price: Default::default(),
-        value: Default::default(),
-        data: Default::default(),
-        nonce: Default::default(),
-        access_list: Default::default(),
-        max_priority_fee_per_gas: Default::default(),
-        blob_hashes: Default::default(),
-        max_fee_per_blob_gas: Default::default(),
-    };
-
-    let block_env = BlockEnv {
-        number: Default::default(),
-        coinbase: Default::default(),
-        timestamp: Default::default(),
-        base_fee_per_gas: Default::default(),
-        gas_limit: Default::default(),
-        chain_id: Default::default(),
-        prev_randao: Default::default(),
-        excess_blob_gas: Default::default(),
-        blob_gas_used: Default::default(),
-    };
-
-    let accounts = [
-        (
-            Address::from_low_u64_be(42),
-            Account {
-                address: Address::from_low_u64_be(42),
-                balance: U256::MAX,
-                bytecode,
-                storage: HashMap::new(),
-                nonce: 0,
-            },
-        ),
-        (
-            address,
-            Account {
-                address,
-                balance,
-                bytecode: Bytes::default(),
-                storage: HashMap::new(),
-                nonce: 0,
-            },
-        ),
-    ];
-
-    let state = Db {
-        accounts: accounts.into(),
-        block_hashes: Default::default(),
-    };
-
-    // add the account with code to call
-
-    // add the account passed by parameter
-
-    VM::new(tx_env, block_env, state)
-}
-
->>>>>>> 30948be2
 fn create_opcodes(size: usize, offset: usize, value_to_transfer: usize) -> Vec<Operation> {
     vec![
         Operation::Push((16, U256::from(size))),
