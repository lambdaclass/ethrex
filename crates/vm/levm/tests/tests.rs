use ethereum_rust_levm::{
    constants::*,
    db::{Cache, Db},
    errors::{TxResult, VMError},
    operations::Operation,
    primitives::{Address, Bytes, H256, U256},
<<<<<<< HEAD
    utils::{new_vm_with_ops, new_vm_with_ops_addr_bal},
    vm::{word_to_address, Account, Db, LevmDb, Storage, StorageSlot, VM},
=======
    utils::{new_vm_with_ops, new_vm_with_ops_addr_bal_db, new_vm_with_ops_db},
    vm::{word_to_address, Account, Storage, VM},
>>>>>>> a98da65f
};
use std::collections::HashMap;

fn create_opcodes(size: usize, offset: usize, value_to_transfer: usize) -> Vec<Operation> {
    vec![
        Operation::Push((16, U256::from(size))),
        Operation::Push((1, U256::from(offset))),
        Operation::Push((1, U256::from(value_to_transfer))),
        Operation::Create,
        Operation::Stop,
    ]
}

pub fn ops_to_bytecde(operations: &[Operation]) -> Bytes {
    operations
        .iter()
        .flat_map(Operation::to_bytecode)
        .collect::<Bytes>()
}

fn callee_return_bytecode(return_value: U256) -> Bytes {
    let ops = vec![
        Operation::Push((32, return_value)), // value
        Operation::Push((32, U256::zero())), // offset
        Operation::Mstore,
        Operation::Push((32, U256::from(32))), // size
        Operation::Push((32, U256::zero())),   // offset
        Operation::Return,
    ];

    ops.iter()
        .flat_map(Operation::to_bytecode)
        .collect::<Bytes>()
}

pub fn store_data_in_memory_operations(data: &[u8], memory_offset: usize) -> Vec<Operation> {
    vec![
        Operation::Push((32_u8, U256::from_big_endian(data))),
        Operation::Push((1_u8, U256::from(memory_offset))),
        Operation::Mstore,
    ]
}

#[test]
fn add_op() {
    let mut vm = new_vm_with_ops(&[
        Operation::Push((32, U256::one())),
        Operation::Push((32, U256::zero())),
        Operation::Add,
        Operation::Stop,
    ]);

    let mut current_call_frame = vm.call_frames.pop().unwrap();
    vm.execute(&mut current_call_frame);

    assert!(vm.current_call_frame_mut().stack.pop().unwrap() == U256::one());
    assert!(vm.current_call_frame_mut().pc() == 68);
}

#[test]
fn mul_op() {
    let mut vm = new_vm_with_ops(&[
        Operation::Push((1, U256::from(2))),
        Operation::Push((1, U256::from(4))),
        Operation::Mul,
        Operation::Stop,
    ]);

    let mut current_call_frame = vm.call_frames.pop().unwrap();
    vm.execute(&mut current_call_frame);

    assert!(vm.current_call_frame_mut().stack.pop().unwrap() == U256::from(8));
}

#[test]
fn sub_op() {
    let mut vm = new_vm_with_ops(&[
        Operation::Push((1, U256::from(3))),
        Operation::Push((1, U256::from(5))),
        Operation::Sub,
        Operation::Stop,
    ]);

    let mut current_call_frame = vm.call_frames.pop().unwrap();
    vm.execute(&mut current_call_frame);

    assert!(vm.current_call_frame_mut().stack.pop().unwrap() == U256::from(2));
}

#[test]
fn div_op() {
    // 11 // 2 = 5
    let mut vm = new_vm_with_ops(&[
        Operation::Push((1, U256::from(2))),
        Operation::Push((1, U256::from(11))),
        Operation::Div,
        Operation::Stop,
    ]);

    let mut current_call_frame = vm.call_frames.pop().unwrap();
    vm.execute(&mut current_call_frame);

    assert!(vm.current_call_frame_mut().stack.pop().unwrap() == U256::from(5));

    // In EVM: 10 / 0 = 0
    let mut vm = new_vm_with_ops(&[
        Operation::Push((1, U256::zero())),
        Operation::Push((1, U256::from(10))),
        Operation::Div,
        Operation::Stop,
    ]);

    let mut current_call_frame = vm.call_frames.pop().unwrap();
    vm.execute(&mut current_call_frame);

    assert!(vm.current_call_frame_mut().stack.pop().unwrap() == U256::zero());
}

#[test]
fn sdiv_op() {
    // Values are treated as two's complement signed 256-bit integers
    let mut vm = new_vm_with_ops(&[
        Operation::Push((32, U256::MAX)),
        Operation::Push((32, U256::MAX - 1)),
        Operation::Sdiv,
        Operation::Stop,
    ]);

    let mut current_call_frame = vm.call_frames.pop().unwrap();
    vm.execute(&mut current_call_frame);

    assert!(vm.current_call_frame_mut().stack.pop().unwrap() == U256::from(2));
}

#[test]
fn mod_op() {
    // 10 % 3 = 1
    let mut vm = new_vm_with_ops(&[
        Operation::Push((1, U256::from(3))),
        Operation::Push((1, U256::from(10))),
        Operation::Mod,
        Operation::Stop,
    ]);

    let mut current_call_frame = vm.call_frames.pop().unwrap();
    vm.execute(&mut current_call_frame);

    assert!(vm.current_call_frame_mut().stack.pop().unwrap() == U256::from(1));
}

#[test]
fn smod_op() {
    // First Example
    // 10 % 3 = 1
    let mut vm = new_vm_with_ops(&[
        Operation::Push((1, U256::from(3))),
        Operation::Push((1, U256::from(10))),
        Operation::SMod,
        Operation::Stop,
    ]);

    let mut current_call_frame = vm.call_frames.pop().unwrap();
    vm.execute(&mut current_call_frame);

    assert!(vm.current_call_frame_mut().stack.pop().unwrap() == U256::from(1));

    // Second Example
    // Example taken from evm.codes
    // In 2's complement it is: -8 % -3 = -2
    let a = U256::from_str_radix(
        "0xFFFFFFFFFFFFFFFFFFFFFFFFFFFFFFFFFFFFFFFFFFFFFFFFFFFFFFFFFFFFFFFD",
        16,
    )
    .unwrap();
    let b = U256::from_str_radix(
        "0xFFFFFFFFFFFFFFFFFFFFFFFFFFFFFFFFFFFFFFFFFFFFFFFFFFFFFFFFFFFFFFF8",
        16,
    )
    .unwrap();
    // Values are treated as two's complement signed 256-bit integers
    let mut vm = new_vm_with_ops(&[
        Operation::Push((32, a)),
        Operation::Push((32, b)),
        Operation::SMod,
        Operation::Stop,
    ]);

    let mut current_call_frame = vm.call_frames.pop().unwrap();
    vm.execute(&mut current_call_frame);

    let c = U256::from_str_radix(
        "0xfffffffffffffffffffffffffffffffffffffffffffffffffffffffffffffffe",
        16,
    )
    .unwrap();

    assert!(vm.current_call_frame_mut().stack.pop().unwrap() == c);
}

#[test]
fn addmod_op() {
    // (10 + 10) % 8 = 4
    let mut vm = new_vm_with_ops(&[
        Operation::Push((1, U256::from(8))),
        Operation::Push((1, U256::from(10))),
        Operation::Push((1, U256::from(10))),
        Operation::Addmod,
        Operation::Stop,
    ]);

    let mut current_call_frame = vm.call_frames.pop().unwrap();
    vm.execute(&mut current_call_frame);

    assert!(vm.current_call_frame_mut().stack.pop().unwrap() == U256::from(4));
}

#[test]
fn mulmod_op() {
    // (10 * 10) % 8 = 4
    let mut vm = new_vm_with_ops(&[
        Operation::Push((1, U256::from(8))),
        Operation::Push((1, U256::from(10))),
        Operation::Push((1, U256::from(10))),
        Operation::Mulmod,
        Operation::Stop,
    ]);

    let mut current_call_frame = vm.call_frames.pop().unwrap();
    vm.execute(&mut current_call_frame);

    assert!(vm.current_call_frame_mut().stack.pop().unwrap() == U256::from(4));
}

#[test]
fn exp_op() {
    // 10^2 = 100
    let mut vm = new_vm_with_ops(&[
        Operation::Push((1, U256::from(2))),
        Operation::Push((1, U256::from(10))),
        Operation::Exp,
        Operation::Stop,
    ]);

    let mut current_call_frame = vm.call_frames.pop().unwrap();
    vm.execute(&mut current_call_frame);

    assert!(vm.current_call_frame_mut().stack.pop().unwrap() == U256::from(100));
}

#[test]
fn sign_extend_op() {
    // Case 1: Input: 0, 0x7F. Output: 0x7F
    let mut vm = new_vm_with_ops(&[
        Operation::Push((1, U256::from(0x7F))),
        Operation::Push((1, U256::zero())),
        Operation::SignExtend,
        Operation::Stop,
    ]);

    let mut current_call_frame = vm.call_frames.pop().unwrap();
    vm.execute(&mut current_call_frame);
    assert!(vm.current_call_frame_mut().stack.pop().unwrap() == U256::from(0x7F));

    // Case 2: Input: 0, 0xFF. Output: 0xFFFFFFFFFFFFFFFFFFFFFFFFFFFFFFFFFFFFFFFFFFFFFFFFFFFFFFFFFFFFFF
    let mut vm = new_vm_with_ops(&[
        Operation::Push((1, U256::from(0xFF))),
        Operation::Push((1, U256::zero())),
        Operation::SignExtend,
        Operation::Stop,
    ]);

    let mut current_call_frame = vm.call_frames.pop().unwrap();
    vm.execute(&mut current_call_frame);
    assert!(vm.current_call_frame_mut().stack.pop().unwrap() == U256::MAX);
}

#[test]
fn lt_op() {
    // Input: 9, 10. Output: 1
    let mut vm = new_vm_with_ops(&[
        Operation::Push((1, U256::from(10))),
        Operation::Push((1, U256::from(9))),
        Operation::Lt,
        Operation::Stop,
    ]);

    let mut current_call_frame = vm.call_frames.pop().unwrap();
    vm.execute(&mut current_call_frame);

    assert!(vm.current_call_frame_mut().stack.pop().unwrap() == U256::one());
}

#[test]
fn gt_op() {
    // Input: 10, 9. Output: 1
    let mut vm = new_vm_with_ops(&[
        Operation::Push((1, U256::from(9))),
        Operation::Push((1, U256::from(10))),
        Operation::Gt,
        Operation::Stop,
    ]);

    let mut current_call_frame = vm.call_frames.pop().unwrap();
    vm.execute(&mut current_call_frame);

    assert!(vm.current_call_frame_mut().stack.pop().unwrap() == U256::one());
}

#[test]
fn slt_op() {
    // Input: 0xFFFFFFFFFFFFFFFFFFFFFFFFFFFFFFFFFFFFFFFFFFFFFFFFFFFFFFFFFFFFFFFF, 0. Output: 1
    let mut vm = new_vm_with_ops(&[
        Operation::Push((32, U256::zero())),
        Operation::Push((32, U256::MAX)),
        Operation::Slt,
        Operation::Stop,
    ]);

    let mut current_call_frame = vm.call_frames.pop().unwrap();
    vm.execute(&mut current_call_frame);

    assert!(vm.current_call_frame_mut().stack.pop().unwrap() == U256::one());
}

#[test]
fn sgt_op() {
    // Input: 0, 0xFFFFFFFFFFFFFFFFFFFFFFFFFFFFFFFFFFFFFFFFFFFFFFFFFFFFFFFFFFFFFFFF. Output: 1
    let mut vm = new_vm_with_ops(&[
        Operation::Push((32, U256::MAX)),
        Operation::Push((32, U256::zero())),
        Operation::Sgt,
        Operation::Stop,
    ]);

    let mut current_call_frame = vm.call_frames.pop().unwrap();
    vm.execute(&mut current_call_frame);

    assert!(vm.current_call_frame_mut().stack.pop().unwrap() == U256::one());
}

#[test]
fn eq_op() {
    // Case 1: Input: 10, 10. Output: 1 (true)
    let mut vm = new_vm_with_ops(&[
        Operation::Push((1, U256::from(10))),
        Operation::Push((1, U256::from(10))),
        Operation::Eq,
        Operation::Stop,
    ]);

    let mut current_call_frame = vm.call_frames.pop().unwrap();
    vm.execute(&mut current_call_frame);
    assert!(vm.current_call_frame_mut().stack.pop().unwrap() == U256::one());

    // Case 2: Input: 10, 20. Output: 0 (false)
    let mut vm = new_vm_with_ops(&[
        Operation::Push((1, U256::from(10))),
        Operation::Push((1, U256::from(20))),
        Operation::Eq,
        Operation::Stop,
    ]);

    let mut current_call_frame = vm.call_frames.pop().unwrap();
    vm.execute(&mut current_call_frame);
    assert!(vm.current_call_frame_mut().stack.pop().unwrap() == U256::zero());
}

#[test]
fn is_zero_op() {
    // Case 1: Input is 0, Output should be 1 (since 0 == 0 is true)
    let mut vm = new_vm_with_ops(&[
        Operation::Push((1, U256::zero())),
        Operation::IsZero,
        Operation::Stop,
    ]);

    let mut current_call_frame = vm.call_frames.pop().unwrap();
    vm.execute(&mut current_call_frame);
    assert!(vm.current_call_frame_mut().stack.pop().unwrap() == U256::one());

    // Case 2: Input is non-zero (e.g., 10), Output should be 0 (since 10 != 0 is false)
    let mut vm = new_vm_with_ops(&[
        Operation::Push((1, U256::from(10))),
        Operation::IsZero,
        Operation::Stop,
    ]);

    let mut current_call_frame = vm.call_frames.pop().unwrap();
    vm.execute(&mut current_call_frame);
    assert!(vm.current_call_frame_mut().stack.pop().unwrap() == U256::zero());
}

#[test]
fn and_basic() {
    let mut vm = new_vm_with_ops(&[
        Operation::Push((32, U256::from(0b1010))),
        Operation::Push((32, U256::from(0b1100))),
        Operation::And,
        Operation::Stop,
    ]);

    let mut current_call_frame = vm.call_frames.pop().unwrap();
    vm.execute(&mut current_call_frame);

    let result = vm.current_call_frame_mut().stack.pop().unwrap();
    assert_eq!(result, U256::from(0b1000));
    assert_eq!(vm.env.consumed_gas, TX_BASE_COST + 9);
}

#[test]
fn and_binary_with_zero() {
    let mut vm = new_vm_with_ops(&[
        Operation::Push((32, U256::from(0b1010))),
        Operation::Push((32, U256::zero())),
        Operation::And,
        Operation::Stop,
    ]);
    let expected_consumed_gas =
        TX_BASE_COST + gas_cost::AND + gas_cost::PUSHN.checked_mul(U256::from(2)).unwrap();

    let mut current_call_frame = vm.call_frames.pop().unwrap();
    vm.execute(&mut current_call_frame);

    let result = vm.current_call_frame_mut().stack.pop().unwrap();
    assert_eq!(result, U256::zero());
    assert_eq!(vm.env.consumed_gas, expected_consumed_gas);
}

#[test]
fn and_with_hex_numbers() {
    let mut vm = new_vm_with_ops(&[
        Operation::Push((32, U256::from(0xFFFF))),
        Operation::Push((32, U256::from(0xF0F0))),
        Operation::And,
        Operation::Stop,
    ]);

    let mut current_call_frame = vm.call_frames.pop().unwrap();
    vm.execute(&mut current_call_frame);

    let result = vm.current_call_frame_mut().stack.pop().unwrap();
    assert_eq!(result, U256::from(0xF0F0));
    assert_eq!(vm.env.consumed_gas, TX_BASE_COST + 9);

    let mut vm = new_vm_with_ops(&[
        Operation::Push((32, U256::from(0xF000))),
        Operation::Push((32, U256::from(0xF0F0))),
        Operation::And,
        Operation::Stop,
    ]);

    let mut current_call_frame = vm.call_frames.pop().unwrap();
    vm.execute(&mut current_call_frame);

    let result = vm.current_call_frame_mut().stack.pop().unwrap();
    assert_eq!(result, U256::from(0xF000));
    assert_eq!(vm.env.consumed_gas, TX_BASE_COST + 9);

    let mut vm = new_vm_with_ops(&[
        Operation::Push((32, U256::from(0xB020))),
        Operation::Push((32, U256::from(0x1F0F))),
        Operation::And,
        Operation::Stop,
    ]);

    let mut current_call_frame = vm.call_frames.pop().unwrap();
    vm.execute(&mut current_call_frame);

    let result = vm.current_call_frame_mut().stack.pop().unwrap();
    assert_eq!(result, U256::from(0b1000000000000));
    assert_eq!(vm.env.consumed_gas, TX_BASE_COST + 9);
}

#[test]
fn or_basic() {
    let mut vm = new_vm_with_ops(&[
        Operation::Push((32, U256::from(0b1010))),
        Operation::Push((32, U256::from(0b1100))),
        Operation::Or,
        Operation::Stop,
    ]);

    let mut current_call_frame = vm.call_frames.pop().unwrap();
    vm.execute(&mut current_call_frame);

    let result = vm.current_call_frame_mut().stack.pop().unwrap();
    assert_eq!(result, U256::from(0b1110));
    assert_eq!(vm.env.consumed_gas, TX_BASE_COST + 9);

    let mut vm = new_vm_with_ops(&[
        Operation::Push((32, U256::from(0b1010))),
        Operation::Push((32, U256::zero())),
        Operation::Or,
        Operation::Stop,
    ]);

    let mut current_call_frame = vm.call_frames.pop().unwrap();
    vm.execute(&mut current_call_frame);

    let result = vm.current_call_frame_mut().stack.pop().unwrap();
    assert_eq!(result, U256::from(0b1010));
    assert_eq!(vm.env.consumed_gas, TX_BASE_COST + 9);

    let mut vm = new_vm_with_ops(&[
        Operation::Push((32, U256::from(u64::MAX))),
        Operation::Push((32, U256::zero())),
        Operation::Or,
        Operation::Stop,
    ]);

    let mut current_call_frame = vm.call_frames.pop().unwrap();
    vm.execute(&mut current_call_frame);

    let result = vm.current_call_frame_mut().stack.pop().unwrap();
    assert_eq!(result, U256::from(0xFFFFFFFFFFFFFFFF_u64));
    assert_eq!(vm.env.consumed_gas, TX_BASE_COST + 9);
}

#[test]
fn or_with_hex_numbers() {
    let mut vm = new_vm_with_ops(&[
        Operation::Push((32, U256::from(0xFFFF))),
        Operation::Push((32, U256::from(0xF0F0))),
        Operation::Or,
        Operation::Stop,
    ]);

    let mut current_call_frame = vm.call_frames.pop().unwrap();
    vm.execute(&mut current_call_frame);

    let result = vm.current_call_frame_mut().stack.pop().unwrap();
    assert_eq!(result, U256::from(0xFFFF));
    assert_eq!(vm.env.consumed_gas, TX_BASE_COST + 9);

    let mut vm = new_vm_with_ops(&[
        Operation::Push((32, U256::from(0xF000))),
        Operation::Push((32, U256::from(0xF0F0))),
        Operation::Or,
        Operation::Stop,
    ]);

    let mut current_call_frame = vm.call_frames.pop().unwrap();
    vm.execute(&mut current_call_frame);

    let result = vm.current_call_frame_mut().stack.pop().unwrap();
    assert_eq!(result, U256::from(0xF0F0));
    assert_eq!(vm.env.consumed_gas, TX_BASE_COST + 9);

    let mut vm = new_vm_with_ops(&[
        Operation::Push((32, U256::from(0xB020))),
        Operation::Push((32, U256::from(0x1F0F))),
        Operation::Or,
        Operation::Stop,
    ]);

    let mut current_call_frame = vm.call_frames.pop().unwrap();
    vm.execute(&mut current_call_frame);

    let result = vm.current_call_frame_mut().stack.pop().unwrap();
    assert_eq!(result, U256::from(0b1011111100101111));
    assert_eq!(vm.env.consumed_gas, TX_BASE_COST + 9);
}

#[test]
fn xor_basic() {
    let mut vm = new_vm_with_ops(&[
        Operation::Push((32, U256::from(0b1010))),
        Operation::Push((32, U256::from(0b1100))),
        Operation::Xor,
        Operation::Stop,
    ]);

    let mut current_call_frame = vm.call_frames.pop().unwrap();
    vm.execute(&mut current_call_frame);

    let result = vm.current_call_frame_mut().stack.pop().unwrap();
    assert_eq!(result, U256::from(0b110));
    assert_eq!(vm.env.consumed_gas, TX_BASE_COST + 9);

    let mut vm = new_vm_with_ops(&[
        Operation::Push((32, U256::from(0b1010))),
        Operation::Push((32, U256::zero())),
        Operation::Xor,
        Operation::Stop,
    ]);

    let mut current_call_frame = vm.call_frames.pop().unwrap();
    vm.execute(&mut current_call_frame);

    let result = vm.current_call_frame_mut().stack.pop().unwrap();
    assert_eq!(result, U256::from(0b1010));
    assert_eq!(vm.env.consumed_gas, TX_BASE_COST + 9);

    let mut vm = new_vm_with_ops(&[
        Operation::Push((32, U256::from(u64::MAX))),
        Operation::Push((32, U256::zero())),
        Operation::Xor,
        Operation::Stop,
    ]);

    let mut current_call_frame = vm.call_frames.pop().unwrap();
    vm.execute(&mut current_call_frame);

    let result = vm.current_call_frame_mut().stack.pop().unwrap();
    assert_eq!(result, U256::from(u64::MAX));
    assert_eq!(vm.env.consumed_gas, TX_BASE_COST + 9);

    let mut vm = new_vm_with_ops(&[
        Operation::Push((32, U256::from(u64::MAX))),
        Operation::Push((32, U256::from(u64::MAX))),
        Operation::Xor,
        Operation::Stop,
    ]);

    let mut current_call_frame = vm.call_frames.pop().unwrap();
    vm.execute(&mut current_call_frame);

    let result = vm.current_call_frame_mut().stack.pop().unwrap();
    assert_eq!(result, U256::zero());
    assert_eq!(vm.env.consumed_gas, TX_BASE_COST + 9);
}

#[test]
fn xor_with_hex_numbers() {
    let mut vm = new_vm_with_ops(&[
        Operation::Push((32, U256::from(0xF0))),
        Operation::Push((32, U256::from(0xF))),
        Operation::Xor,
        Operation::Stop,
    ]);

    let mut current_call_frame = vm.call_frames.pop().unwrap();
    vm.execute(&mut current_call_frame);

    let result = vm.current_call_frame_mut().stack.pop().unwrap();
    assert_eq!(result, U256::from(0xFF));
    assert_eq!(vm.env.consumed_gas, TX_BASE_COST + 9);

    let mut vm = new_vm_with_ops(&[
        Operation::Push((32, U256::from(0xFF))),
        Operation::Push((32, U256::from(0xFF))),
        Operation::Xor,
        Operation::Stop,
    ]);

    let mut current_call_frame = vm.call_frames.pop().unwrap();
    vm.execute(&mut current_call_frame);

    let result = vm.current_call_frame_mut().stack.pop().unwrap();
    assert_eq!(result, U256::zero());
    assert_eq!(vm.env.consumed_gas, TX_BASE_COST + 9);

    let mut vm = new_vm_with_ops(&[
        Operation::Push((32, U256::from(0xFFFF))),
        Operation::Push((32, U256::from(0xF0F0))),
        Operation::Xor,
        Operation::Stop,
    ]);

    let mut current_call_frame = vm.call_frames.pop().unwrap();
    vm.execute(&mut current_call_frame);

    let result = vm.current_call_frame_mut().stack.pop().unwrap();
    assert_eq!(result, U256::from(0xF0F));
    assert_eq!(vm.env.consumed_gas, TX_BASE_COST + 9);

    let mut vm = new_vm_with_ops(&[
        Operation::Push((32, U256::from(0xF000))),
        Operation::Push((32, U256::from(0xF0F0))),
        Operation::Xor,
        Operation::Stop,
    ]);

    let mut current_call_frame = vm.call_frames.pop().unwrap();
    vm.execute(&mut current_call_frame);

    let result = vm.current_call_frame_mut().stack.pop().unwrap();
    assert_eq!(result, U256::from(0xF0));
    assert_eq!(vm.env.consumed_gas, TX_BASE_COST + 9);

    let mut vm = new_vm_with_ops(&[
        Operation::Push((32, U256::from(0x4C0F))),
        Operation::Push((32, U256::from(0x3A4B))),
        Operation::Xor,
        Operation::Stop,
    ]);

    let mut current_call_frame = vm.call_frames.pop().unwrap();
    vm.execute(&mut current_call_frame);

    let result = vm.current_call_frame_mut().stack.pop().unwrap();
    assert_eq!(result, U256::from(0b111011001000100));
    assert_eq!(vm.env.consumed_gas, TX_BASE_COST + 9);
}

#[test]
fn not() {
    let mut vm = new_vm_with_ops(&[
        Operation::Push((32, U256::from(0b1010))),
        Operation::Not,
        Operation::Stop,
    ]);

    let mut current_call_frame = vm.call_frames.pop().unwrap();
    vm.execute(&mut current_call_frame);

    let result = vm.current_call_frame_mut().stack.pop().unwrap();
    let expected = !U256::from(0b1010);
    assert_eq!(result, expected);
    assert_eq!(vm.env.consumed_gas, TX_BASE_COST + 6);

    let mut vm = new_vm_with_ops(&[
        Operation::Push((32, U256::MAX)),
        Operation::Not,
        Operation::Stop,
    ]);

    let mut current_call_frame = vm.call_frames.pop().unwrap();
    vm.execute(&mut current_call_frame);

    let result = vm.current_call_frame_mut().stack.pop().unwrap();
    assert_eq!(result, U256::zero());
    assert_eq!(vm.env.consumed_gas, TX_BASE_COST + 6);

    let mut vm = new_vm_with_ops(&[
        Operation::Push((32, U256::zero())),
        Operation::Not,
        Operation::Stop,
    ]);

    let mut current_call_frame = vm.call_frames.pop().unwrap();
    vm.execute(&mut current_call_frame);

    let result = vm.current_call_frame_mut().stack.pop().unwrap();
    assert_eq!(result, U256::MAX);
    assert_eq!(vm.env.consumed_gas, TX_BASE_COST + 6);

    let mut vm = new_vm_with_ops(&[
        Operation::Push((32, U256::from(1))),
        Operation::Not,
        Operation::Stop,
    ]);

    let mut current_call_frame = vm.call_frames.pop().unwrap();
    vm.execute(&mut current_call_frame);

    let result = vm.current_call_frame_mut().stack.pop().unwrap();
    assert_eq!(result, U256::MAX - 1);
    assert_eq!(vm.env.consumed_gas, TX_BASE_COST + 6);
}

#[test]
fn byte_basic() {
    let mut vm = new_vm_with_ops(&[
        Operation::Push((32, U256::from(0xF0F1))),
        Operation::Push((32, U256::from(31))),
        Operation::Byte,
        Operation::Stop,
    ]);

    let mut current_call_frame = vm.call_frames.pop().unwrap();
    vm.execute(&mut current_call_frame);

    let result = vm.current_call_frame_mut().stack.pop().unwrap();
    assert_eq!(result, U256::from(0xF1));
    assert_eq!(vm.env.consumed_gas, TX_BASE_COST + 9);

    let mut vm = new_vm_with_ops(&[
        Operation::Push((32, U256::from(0x33ED))),
        Operation::Push((32, U256::from(30))),
        Operation::Byte,
        Operation::Stop,
    ]);

    let mut current_call_frame = vm.call_frames.pop().unwrap();
    vm.execute(&mut current_call_frame);

    let result = vm.current_call_frame_mut().stack.pop().unwrap();
    assert_eq!(result, U256::from(0x33));
    assert_eq!(vm.env.consumed_gas, TX_BASE_COST + 9);
}

#[test]
fn byte_edge_cases() {
    let mut vm = new_vm_with_ops(&[
        Operation::Push((32, U256::MAX)),
        Operation::Push((32, U256::from(0))),
        Operation::Byte,
        Operation::Stop,
    ]);

    let mut current_call_frame = vm.call_frames.pop().unwrap();
    vm.execute(&mut current_call_frame);

    let result = vm.current_call_frame_mut().stack.pop().unwrap();
    assert_eq!(result, U256::from(0xFF));
    assert_eq!(vm.env.consumed_gas, TX_BASE_COST + 9);

    let mut vm = new_vm_with_ops(&[
        Operation::Push((32, U256::MAX)),
        Operation::Push((32, U256::from(12))),
        Operation::Byte,
        Operation::Stop,
    ]);

    let mut current_call_frame = vm.call_frames.pop().unwrap();
    vm.execute(&mut current_call_frame);

    let result = vm.current_call_frame_mut().stack.pop().unwrap();
    assert_eq!(result, U256::from(0xFF));
    assert_eq!(vm.env.consumed_gas, TX_BASE_COST + 9);

    let mut vm = new_vm_with_ops(&[
        Operation::Push((32, U256::from(0x00E0D0000))),
        Operation::Push((32, U256::from(29))),
        Operation::Byte,
        Operation::Stop,
    ]);

    let mut current_call_frame = vm.call_frames.pop().unwrap();
    vm.execute(&mut current_call_frame);

    let result = vm.current_call_frame_mut().stack.pop().unwrap();
    assert_eq!(result, U256::from(0x0D));
    assert_eq!(vm.env.consumed_gas, TX_BASE_COST + 9);

    let mut vm = new_vm_with_ops(&[
        Operation::Push((32, U256::from(0xFDEA179))),
        Operation::Push((32, U256::from(50))),
        Operation::Byte,
        Operation::Stop,
    ]);

    let mut current_call_frame = vm.call_frames.pop().unwrap();
    vm.execute(&mut current_call_frame);

    let result = vm.current_call_frame_mut().stack.pop().unwrap();
    assert_eq!(result, U256::zero());
    assert_eq!(vm.env.consumed_gas, TX_BASE_COST + 9);

    let mut vm = new_vm_with_ops(&[
        Operation::Push((32, U256::from(0xFDEA179))),
        Operation::Push((32, U256::from(32))),
        Operation::Byte,
        Operation::Stop,
    ]);

    let mut current_call_frame = vm.call_frames.pop().unwrap();
    vm.execute(&mut current_call_frame);

    let result = vm.current_call_frame_mut().stack.pop().unwrap();
    assert_eq!(result, U256::zero());
    assert_eq!(vm.env.consumed_gas, TX_BASE_COST + 9);

    let mut vm = new_vm_with_ops(&[
        Operation::Push((32, U256::zero())),
        Operation::Push((32, U256::from(15))),
        Operation::Byte,
        Operation::Stop,
    ]);

    let mut current_call_frame = vm.call_frames.pop().unwrap();
    vm.execute(&mut current_call_frame);

    let result = vm.current_call_frame_mut().stack.pop().unwrap();
    assert_eq!(result, U256::zero());
    assert_eq!(vm.env.consumed_gas, TX_BASE_COST + 9);

    let word = U256::from_big_endian(&[
        0x00, 0x01, 0x02, 0x03, 0x04, 0x05, 0x06, 0x57, 0x08, 0x09, 0x90, 0x0B, 0x0C, 0x0D, 0x0E,
        0x0F, 0x10, 0x11, 0x12, 0xDD, 0x14, 0x15, 0x16, 0x17, 0x18, 0x19, 0x1A, 0x1B, 0x1C, 0x1D,
        0x1E, 0x40,
    ]);

    let mut vm = new_vm_with_ops(&[
        Operation::Push((32, word)),
        Operation::Push((32, U256::from(10))),
        Operation::Byte,
        Operation::Stop,
    ]);

    let mut current_call_frame = vm.call_frames.pop().unwrap();
    vm.execute(&mut current_call_frame);

    let result = vm.current_call_frame_mut().stack.pop().unwrap();
    assert_eq!(result, U256::from(0x90));
    assert_eq!(vm.env.consumed_gas, TX_BASE_COST + 9);

    let mut vm = new_vm_with_ops(&[
        Operation::Push((32, word)),
        Operation::Push((32, U256::from(7))),
        Operation::Byte,
        Operation::Stop,
    ]);

    let mut current_call_frame = vm.call_frames.pop().unwrap();
    vm.execute(&mut current_call_frame);

    let result = vm.current_call_frame_mut().stack.pop().unwrap();
    assert_eq!(result, U256::from(0x57));
    assert_eq!(vm.env.consumed_gas, TX_BASE_COST + 9);

    let mut vm = new_vm_with_ops(&[
        Operation::Push((32, word)),
        Operation::Push((32, U256::from(19))),
        Operation::Byte,
        Operation::Stop,
    ]);

    let mut current_call_frame = vm.call_frames.pop().unwrap();
    vm.execute(&mut current_call_frame);

    let result = vm.current_call_frame_mut().stack.pop().unwrap();
    assert_eq!(result, U256::from(0xDD));
    assert_eq!(vm.env.consumed_gas, TX_BASE_COST + 9);

    let mut vm = new_vm_with_ops(&[
        Operation::Push((32, word)),
        Operation::Push((32, U256::from(31))),
        Operation::Byte,
        Operation::Stop,
    ]);

    let mut current_call_frame = vm.call_frames.pop().unwrap();
    vm.execute(&mut current_call_frame);

    let result = vm.current_call_frame_mut().stack.pop().unwrap();
    assert_eq!(result, U256::from(0x40));
    assert_eq!(vm.env.consumed_gas, TX_BASE_COST + 9);
}

#[test]
fn shl_basic() {
    let mut vm = new_vm_with_ops(&[
        Operation::Push((32, U256::from(0xDDDD))),
        Operation::Push((32, U256::from(0))),
        Operation::Shl,
        Operation::Stop,
    ]);

    let mut current_call_frame = vm.call_frames.pop().unwrap();
    vm.execute(&mut current_call_frame);

    let result = vm.current_call_frame_mut().stack.pop().unwrap();
    assert_eq!(result, U256::from(0xDDDD));
    assert_eq!(vm.env.consumed_gas, TX_BASE_COST + 9);

    let mut vm = new_vm_with_ops(&[
        Operation::Push((32, U256::from(0x12345678))),
        Operation::Push((32, U256::from(1))),
        Operation::Shl,
        Operation::Stop,
    ]);

    let mut current_call_frame = vm.call_frames.pop().unwrap();
    vm.execute(&mut current_call_frame);

    let result = vm.current_call_frame_mut().stack.pop().unwrap();
    assert_eq!(result, U256::from(0x2468acf0));
    assert_eq!(vm.env.consumed_gas, TX_BASE_COST + 9);

    let mut vm = new_vm_with_ops(&[
        Operation::Push((32, U256::from(0x12345678))),
        Operation::Push((32, U256::from(4))),
        Operation::Shl,
        Operation::Stop,
    ]);

    let mut current_call_frame = vm.call_frames.pop().unwrap();
    vm.execute(&mut current_call_frame);

    let result = vm.current_call_frame_mut().stack.pop().unwrap();
    assert_eq!(result, U256::from(4886718336_u64));
    assert_eq!(vm.env.consumed_gas, TX_BASE_COST + 9);

    let mut vm = new_vm_with_ops(&[
        Operation::Push((32, U256::from(0xFF))),
        Operation::Push((32, U256::from(4))),
        Operation::Shl,
        Operation::Stop,
    ]);

    let mut current_call_frame = vm.call_frames.pop().unwrap();
    vm.execute(&mut current_call_frame);

    let result = vm.current_call_frame_mut().stack.pop().unwrap();
    assert_eq!(result, U256::from(0xFF << 4));
    assert_eq!(vm.env.consumed_gas, TX_BASE_COST + 9);
}

#[test]
fn shl_edge_cases() {
    let mut vm = new_vm_with_ops(&[
        Operation::Push((32, U256::from(0x1))),
        Operation::Push((32, U256::from(256))),
        Operation::Shl,
        Operation::Stop,
    ]);

    let mut current_call_frame = vm.call_frames.pop().unwrap();
    vm.execute(&mut current_call_frame);

    let result = vm.current_call_frame_mut().stack.pop().unwrap();
    assert_eq!(result, U256::zero());
    assert_eq!(vm.env.consumed_gas, TX_BASE_COST + 9);

    let mut vm = new_vm_with_ops(&[
        Operation::Push((32, U256::zero())),
        Operation::Push((32, U256::from(200))),
        Operation::Shl,
        Operation::Stop,
    ]);

    let mut current_call_frame = vm.call_frames.pop().unwrap();
    vm.execute(&mut current_call_frame);

    let result = vm.current_call_frame_mut().stack.pop().unwrap();
    assert_eq!(result, U256::zero());
    assert_eq!(vm.env.consumed_gas, TX_BASE_COST + 9);

    let mut vm = new_vm_with_ops(&[
        Operation::Push((32, U256::MAX)),
        Operation::Push((32, U256::from(1))),
        Operation::Shl,
        Operation::Stop,
    ]);

    let mut current_call_frame = vm.call_frames.pop().unwrap();
    vm.execute(&mut current_call_frame);

    let result = vm.current_call_frame_mut().stack.pop().unwrap();
    assert_eq!(result, U256::MAX - 1);
    assert_eq!(vm.env.consumed_gas, TX_BASE_COST + 9);
}

#[test]
fn shr_basic() {
    let mut vm = new_vm_with_ops(&[
        Operation::Push((32, U256::from(0xDDDD))),
        Operation::Push((32, U256::from(0))),
        Operation::Shr,
        Operation::Stop,
    ]);

    let mut current_call_frame = vm.call_frames.pop().unwrap();
    vm.execute(&mut current_call_frame);

    let result = vm.current_call_frame_mut().stack.pop().unwrap();
    assert_eq!(result, U256::from(0xDDDD));
    assert_eq!(vm.env.consumed_gas, TX_BASE_COST + 9);

    let mut vm = new_vm_with_ops(&[
        Operation::Push((32, U256::from(0x12345678))),
        Operation::Push((32, U256::from(1))),
        Operation::Shr,
        Operation::Stop,
    ]);

    let mut current_call_frame = vm.call_frames.pop().unwrap();
    vm.execute(&mut current_call_frame);

    let result = vm.current_call_frame_mut().stack.pop().unwrap();
    assert_eq!(result, U256::from(0x91a2b3c));
    assert_eq!(vm.env.consumed_gas, TX_BASE_COST + 9);

    let mut vm = new_vm_with_ops(&[
        Operation::Push((32, U256::from(0x12345678))),
        Operation::Push((32, U256::from(4))),
        Operation::Shr,
        Operation::Stop,
    ]);

    let mut current_call_frame = vm.call_frames.pop().unwrap();
    vm.execute(&mut current_call_frame);

    let result = vm.current_call_frame_mut().stack.pop().unwrap();
    assert_eq!(result, U256::from(0x1234567));
    assert_eq!(vm.env.consumed_gas, TX_BASE_COST + 9);

    let mut vm = new_vm_with_ops(&[
        Operation::Push((32, U256::from(0xFF))),
        Operation::Push((32, U256::from(4))),
        Operation::Shr,
        Operation::Stop,
    ]);

    let mut current_call_frame = vm.call_frames.pop().unwrap();
    vm.execute(&mut current_call_frame);

    let result = vm.current_call_frame_mut().stack.pop().unwrap();
    assert_eq!(result, U256::from(0xF));
    assert_eq!(vm.env.consumed_gas, TX_BASE_COST + 9);
}

#[test]
fn shr_edge_cases() {
    let mut vm = new_vm_with_ops(&[
        Operation::Push((32, U256::from(0x1))),
        Operation::Push((32, U256::from(256))),
        Operation::Shr,
        Operation::Stop,
    ]);

    let mut current_call_frame = vm.call_frames.pop().unwrap();
    vm.execute(&mut current_call_frame);

    let result = vm.current_call_frame_mut().stack.pop().unwrap();
    assert_eq!(result, U256::zero());
    assert_eq!(vm.env.consumed_gas, TX_BASE_COST + 9);

    let mut vm = new_vm_with_ops(&[
        Operation::Push((32, U256::zero())),
        Operation::Push((32, U256::from(200))),
        Operation::Shr,
        Operation::Stop,
    ]);

    let mut current_call_frame = vm.call_frames.pop().unwrap();
    vm.execute(&mut current_call_frame);

    let result = vm.current_call_frame_mut().stack.pop().unwrap();
    assert_eq!(result, U256::zero());
    assert_eq!(vm.env.consumed_gas, TX_BASE_COST + 9);

    let mut vm = new_vm_with_ops(&[
        Operation::Push((32, U256::MAX)),
        Operation::Push((32, U256::from(1))),
        Operation::Shr,
        Operation::Stop,
    ]);

    let mut current_call_frame = vm.call_frames.pop().unwrap();
    vm.execute(&mut current_call_frame);

    let result = vm.current_call_frame_mut().stack.pop().unwrap();
    assert_eq!(result, U256::MAX >> 1);
    assert_eq!(vm.env.consumed_gas, TX_BASE_COST + 9);
}

#[test]
fn sar_shift_by_0() {
    let mut vm = new_vm_with_ops(&[
        Operation::Push((32, U256::from(0x12345678))),
        Operation::Push((32, U256::from(0))),
        Operation::Sar,
        Operation::Stop,
    ]);

    let mut current_call_frame = vm.call_frames.pop().unwrap();
    vm.execute(&mut current_call_frame);

    let result = vm.current_call_frame_mut().stack.pop().unwrap();
    assert_eq!(result, U256::from(0x12345678));
    assert_eq!(vm.env.consumed_gas, TX_BASE_COST + 9);
}

#[test]
fn sar_shifting_large_value_with_all_bits_set() {
    let word = U256::from_big_endian(&[
        0xff, 0xff, 0xff, 0xff, 0xff, 0xff, 0xff, 0xff, 0xff, 0xff, 0xff, 0xff, 0xff, 0xff, 0xff,
        0xff, 0xff, 0xff, 0xff, 0xff, 0xff, 0xff, 0xff, 0xff, 0xff, 0xff, 0xff, 0xff, 0xff, 0xff,
        0xff, 0xff,
    ]);

    let mut vm = new_vm_with_ops(&[
        Operation::Push((32, word)),
        Operation::Push((32, U256::from(8))),
        Operation::Sar,
        Operation::Stop,
    ]);

    let mut current_call_frame = vm.call_frames.pop().unwrap();
    vm.execute(&mut current_call_frame);

    let result = vm.current_call_frame_mut().stack.pop().unwrap();
    let expected = U256::from_big_endian(&[
        0xff, 0xff, 0xff, 0xff, 0xff, 0xff, 0xff, 0xff, 0xff, 0xff, 0xff, 0xff, 0xff, 0xff, 0xff,
        0xff, 0xff, 0xff, 0xff, 0xff, 0xff, 0xff, 0xff, 0xff, 0xff, 0xff, 0xff, 0xff, 0xff, 0xff,
        0xff, 0xff,
    ]);
    assert_eq!(result, expected);
    assert_eq!(vm.env.consumed_gas, TX_BASE_COST + 9);
}

#[test]
fn sar_shifting_negative_value_and_small_shift() {
    let word_neg = U256::from_big_endian(&[
        0x80, 0x00, 0x00, 0x00, 0x00, 0x00, 0x00, 0x00, 0x00, 0x00, 0x00, 0x00, 0x00, 0x00, 0x00,
        0x00, 0x00, 0x00, 0x00, 0x00, 0x00, 0x00, 0x00, 0x00, 0x00, 0x00, 0x00, 0x00, 0x00, 0x00,
        0x00, 0x00,
    ]);

    let mut vm = new_vm_with_ops(&[
        Operation::Push((32, word_neg)),
        Operation::Push((32, U256::from(4))),
        Operation::Sar,
        Operation::Stop,
    ]);

    let mut current_call_frame = vm.call_frames.pop().unwrap();
    vm.execute(&mut current_call_frame);

    let result = vm.current_call_frame_mut().stack.pop().unwrap();
    let expected = U256::from_big_endian(&[
        0xf8, 0x00, 0x00, 0x00, 0x00, 0x00, 0x00, 0x00, 0x00, 0x00, 0x00, 0x00, 0x00, 0x00, 0x00,
        0x00, 0x00, 0x00, 0x00, 0x00, 0x00, 0x00, 0x00, 0x00, 0x00, 0x00, 0x00, 0x00, 0x00, 0x00,
        0x00, 0x00,
    ]);
    assert_eq!(result, expected);
    assert_eq!(vm.env.consumed_gas, TX_BASE_COST + 9);
}

#[test]
fn sar_shift_positive_value() {
    let mut vm = new_vm_with_ops(&[
        Operation::Push((32, U256::from(0x7FFFFF))),
        Operation::Push((32, U256::from(4))),
        Operation::Sar,
        Operation::Stop,
    ]);

    let mut current_call_frame = vm.call_frames.pop().unwrap();
    vm.execute(&mut current_call_frame);

    let result = vm.current_call_frame_mut().stack.pop().unwrap();
    assert_eq!(result, U256::from(0x07FFFF));
    assert_eq!(vm.env.consumed_gas, TX_BASE_COST + 9);
}

#[test]
fn sar_shift_negative_value() {
    let word_neg = U256::from_big_endian(&[
        0x8f, 0xff, 0xff, 0xff, 0xff, 0xff, 0xff, 0xff, 0xff, 0xff, 0xff, 0xff, 0xff, 0xff, 0xff,
        0xff, 0xff, 0xff, 0xff, 0xff, 0xff, 0xff, 0xff, 0xff, 0xff, 0xff, 0xff, 0xff, 0xff, 0xff,
        0xff, 0xff,
    ]);

    let mut vm = new_vm_with_ops(&[
        Operation::Push((32, word_neg)),
        Operation::Push((32, U256::from(4))),
        Operation::Sar,
        Operation::Stop,
    ]);

    let mut current_call_frame = vm.call_frames.pop().unwrap();
    vm.execute(&mut current_call_frame);

    let result = vm.current_call_frame_mut().stack.pop().unwrap();
    let expected = U256::from_big_endian(&[
        0xf8, 0xff, 0xff, 0xff, 0xff, 0xff, 0xff, 0xff, 0xff, 0xff, 0xff, 0xff, 0xff, 0xff, 0xff,
        0xff, 0xff, 0xff, 0xff, 0xff, 0xff, 0xff, 0xff, 0xff, 0xff, 0xff, 0xff, 0xff, 0xff, 0xff,
        0xff, 0xff,
    ]);
    // change 0x8f to 0xf8
    assert_eq!(result, expected);
    assert_eq!(vm.env.consumed_gas, TX_BASE_COST + 9);
}

#[test]
fn keccak256_zero_offset_size_four() {
    let operations = [
        // Put the required value in memory
        Operation::Push((
            32,
            U256::from("0xFFFFFFFF00000000000000000000000000000000000000000000000000000000"),
        )),
        Operation::Push0,
        Operation::Mstore, // gas_cost = 3 + 3 = 6
        // Call the opcode
        Operation::Push((1, 4.into())), // size
        Operation::Push0,               // offset
        Operation::Keccak256,           // gas_cost = 30 + 6 + 0 = 36
        Operation::Stop,
    ];

    let mut vm = new_vm_with_ops(&operations);

    let mut current_call_frame = vm.call_frames.pop().unwrap();
    vm.execute(&mut current_call_frame);

    assert_eq!(
        vm.current_call_frame_mut().stack.pop().unwrap(),
        U256::from("0x29045a592007d0c246ef02c2223570da9522d0cf0f73282c79a1bc8f0bb2c238")
    );
    assert_eq!(vm.current_call_frame_mut().pc(), 40);
    assert_eq!(vm.env.consumed_gas, TX_BASE_COST + 52);
}

#[test]
fn keccak256_zero_offset_size_bigger_than_actual_memory() {
    let operations = [
        // Put the required value in memory
        Operation::Push((
            32,
            U256::from("0xFFFFFFFF00000000000000000000000000000000000000000000000000000000"),
        )),
        Operation::Push0,
        Operation::Mstore, // gas_cost = 3 + 3 = 6
        // Call the opcode
        Operation::Push((1, 33.into())), // size > memory.data.len() (32)
        Operation::Push0,                // offset
        Operation::Keccak256,
        Operation::Stop,
    ];

    let mut vm = new_vm_with_ops(&operations);

    let mut current_call_frame = vm.call_frames.pop().unwrap();
    vm.execute(&mut current_call_frame);

    assert!(
        vm.current_call_frame_mut().stack.pop().unwrap()
            == U256::from("0xae75624a7d0413029c1e0facdd38cc8e177d9225892e2490a69c2f1f89512061")
    );
    assert_eq!(vm.current_call_frame_mut().pc(), 40);
    assert_eq!(vm.env.consumed_gas, TX_BASE_COST + 61);
}

#[test]
fn keccak256_zero_offset_zero_size() {
    let operations = [
        Operation::Push0, // size
        Operation::Push0, // offset
        Operation::Keccak256,
        Operation::Stop,
    ];

    let mut vm = new_vm_with_ops(&operations);

    let mut current_call_frame = vm.call_frames.pop().unwrap();
    vm.execute(&mut current_call_frame);

    assert_eq!(
        vm.current_call_frame_mut().stack.pop().unwrap(),
        U256::from("0xc5d2460186f7233c927e7db2dcc703c0e500b653ca82273b7bfad8045d85a470")
    );
    assert_eq!(vm.current_call_frame_mut().pc(), 4);
    assert_eq!(vm.env.consumed_gas, TX_BASE_COST + 34);
}

#[test]
fn keccak256_offset_four_size_four() {
    let operations = [
        // Put the required value in memory
        Operation::Push((
            32,
            U256::from("0xFFFFFFFF00000000000000000000000000000000000000000000000000000000"),
        )),
        Operation::Push0,
        Operation::Mstore,
        // Call the opcode
        Operation::Push((1, 4.into())), // size
        Operation::Push((1, 4.into())), // offset
        Operation::Keccak256,
        Operation::Stop,
    ];

    let mut vm = new_vm_with_ops(&operations);

    let mut current_call_frame = vm.call_frames.pop().unwrap();
    vm.execute(&mut current_call_frame);

    assert_eq!(
        vm.current_call_frame_mut().stack.pop().unwrap(),
        U256::from("0xe8e77626586f73b955364c7b4bbf0bb7f7685ebd40e852b164633a4acbd3244c")
    );
    assert_eq!(vm.current_call_frame_mut().pc(), 41);
    assert_eq!(vm.env.consumed_gas, TX_BASE_COST + 53);
}

#[test]
fn mstore() {
    let mut vm = new_vm_with_ops(&[
        Operation::Push((32, U256::from(0x33333))),
        Operation::Push((32, U256::zero())),
        Operation::Mstore,
        Operation::Msize,
        Operation::Stop,
    ]);

    let mut current_call_frame = vm.call_frames.pop().unwrap();
    vm.execute(&mut current_call_frame);

    assert_eq!(
        vm.current_call_frame_mut().stack.pop().unwrap(),
        U256::from(32)
    );
    assert_eq!(vm.current_call_frame_mut().pc(), 69);
    assert_eq!(vm.env.consumed_gas, TX_BASE_COST + 14);
}

#[test]
fn mstore_saves_correct_value() {
    let mut vm = new_vm_with_ops(&[
        Operation::Push((32, U256::from(0x33333))), // value
        Operation::Push((32, U256::zero())),        // offset
        Operation::Mstore,
        Operation::Msize,
        Operation::Stop,
    ]);

    let mut current_call_frame = vm.call_frames.pop().unwrap();
    vm.execute(&mut current_call_frame);

    let stored_value = vm.current_call_frame_mut().memory.load(0);

    assert_eq!(stored_value, U256::from(0x33333));

    let memory_size = vm.current_call_frame_mut().stack.pop().unwrap();
    assert_eq!(memory_size, U256::from(32));
    assert_eq!(vm.env.consumed_gas, TX_BASE_COST + 14);
}

#[test]
fn mstore8() {
    let operations = [
        Operation::Push((32, U256::from(0xAB))), // value
        Operation::Push((32, U256::zero())),     // offset
        Operation::Mstore8,
        Operation::Stop,
    ];

    let mut vm = new_vm_with_ops(&operations);

    let mut current_call_frame = vm.call_frames.pop().unwrap();
    vm.execute(&mut current_call_frame);

    let stored_value = vm.current_call_frame_mut().memory.load(0);

    let mut value_bytes = [0u8; 32];
    stored_value.to_big_endian(&mut value_bytes);

    assert_eq!(value_bytes[0..1], [0xAB]);
    assert_eq!(vm.env.consumed_gas, TX_BASE_COST + 12);
}

#[test]
fn mcopy() {
    let operations = [
        Operation::Push((32, U256::from(32))),      // size
        Operation::Push((32, U256::from(0))),       // source offset
        Operation::Push((32, U256::from(64))),      // destination offset
        Operation::Push((32, U256::from(0x33333))), // value
        Operation::Push((32, U256::from(0))),       // offset
        Operation::Mstore,
        Operation::Mcopy,
        Operation::Msize,
        Operation::Stop,
    ];

    let mut vm = new_vm_with_ops(&operations);

    let mut current_call_frame = vm.call_frames.pop().unwrap();
    vm.execute(&mut current_call_frame);

    let copied_value = vm.current_call_frame_mut().memory.load(64);
    assert_eq!(copied_value, U256::from(0x33333));

    let memory_size = vm.current_call_frame_mut().stack.pop().unwrap();
    assert_eq!(memory_size, U256::from(96));
    assert_eq!(vm.env.consumed_gas, TX_BASE_COST + 35);
}

#[test]
fn mload() {
    let operations = [
        Operation::Push((32, U256::from(0x33333))), // value
        Operation::Push((32, U256::zero())),        // offset
        Operation::Mstore,
        Operation::Push((32, U256::zero())), // offset
        Operation::Mload,
        Operation::Stop,
    ];

    let mut vm = new_vm_with_ops(&operations);

    let mut current_call_frame = vm.call_frames.pop().unwrap();
    vm.execute(&mut current_call_frame);

    let loaded_value = vm.current_call_frame_mut().stack.pop().unwrap();
    assert_eq!(loaded_value, U256::from(0x33333));
    assert_eq!(vm.env.consumed_gas, TX_BASE_COST + 18);
}

#[test]
fn msize() {
    let operations = [Operation::Msize, Operation::Stop];

    let mut vm = new_vm_with_ops(&operations);

    let mut current_call_frame = vm.call_frames.pop().unwrap();
    vm.execute(&mut current_call_frame);

    let initial_size = vm.current_call_frame_mut().stack.pop().unwrap();
    assert_eq!(initial_size, U256::from(0));
    assert_eq!(vm.env.consumed_gas, TX_BASE_COST + 2);

    let operations = [
        Operation::Push((32, U256::from(0x33333))), // value
        Operation::Push((32, U256::zero())),        // offset
        Operation::Mstore,
        Operation::Msize,
        Operation::Stop,
    ];

    let mut vm = new_vm_with_ops(&operations);

    let mut current_call_frame = vm.call_frames.pop().unwrap();
    vm.execute(&mut current_call_frame);

    let after_store_size = vm.current_call_frame_mut().stack.pop().unwrap();
    assert_eq!(after_store_size, U256::from(32));
    assert_eq!(vm.env.consumed_gas, TX_BASE_COST + 14);

    let operations = [
        Operation::Push((32, U256::from(0x55555))), // value
        Operation::Push((32, U256::from(64))),      // offset
        Operation::Mstore,
        Operation::Msize,
        Operation::Stop,
    ];

    let mut vm = new_vm_with_ops(&operations);

    let mut current_call_frame = vm.call_frames.pop().unwrap();
    vm.execute(&mut current_call_frame);

    let final_size = vm.current_call_frame_mut().stack.pop().unwrap();
    assert_eq!(final_size, U256::from(96));
    assert_eq!(vm.env.consumed_gas, TX_BASE_COST + 20);
}

#[test]
fn mstore_mload_offset_not_multiple_of_32() {
    let operations = [
        Operation::Push((32, 0xabcdef.into())), // value
        Operation::Push((32, 10.into())),       // offset
        Operation::Mstore,
        Operation::Push((32, 10.into())), // offset
        Operation::Mload,
        Operation::Msize,
        Operation::Stop,
    ];

    let mut vm = new_vm_with_ops(&operations);

    let mut current_call_frame = vm.call_frames.pop().unwrap();
    vm.execute(&mut current_call_frame);

    let memory_size = vm.current_call_frame_mut().stack.pop().unwrap();
    let loaded_value = vm.current_call_frame_mut().stack.pop().unwrap();

    assert_eq!(loaded_value, U256::from(0xabcdef));
    assert_eq!(memory_size, U256::from(64));
    assert_eq!(vm.env.consumed_gas, TX_BASE_COST + 23);

    // check with big offset

    let operations = [
        Operation::Push((32, 0x123456.into())), // value
        Operation::Push((32, 2000.into())),     // offset
        Operation::Mstore,
        Operation::Push((32, 2000.into())), // offset
        Operation::Mload,
        Operation::Msize,
        Operation::Stop,
    ];

    let mut vm = new_vm_with_ops(&operations);

    let mut current_call_frame = vm.call_frames.pop().unwrap();
    vm.execute(&mut current_call_frame);

    let memory_size = vm.current_call_frame_mut().stack.pop().unwrap();
    let loaded_value = vm.current_call_frame_mut().stack.pop().unwrap();

    assert_eq!(loaded_value, U256::from(0x123456));
    assert_eq!(memory_size, U256::from(2048));
    assert_eq!(vm.env.consumed_gas, TX_BASE_COST + 217);
}

#[test]
fn mload_uninitialized_memory() {
    let operations = [
        Operation::Push((32, 50.into())), // offset
        Operation::Mload,
        Operation::Msize,
        Operation::Stop,
    ];

    let mut vm = new_vm_with_ops(&operations);

    let mut current_call_frame = vm.call_frames.pop().unwrap();
    vm.execute(&mut current_call_frame);

    let memory_size = vm.current_call_frame_mut().stack.pop().unwrap();
    let loaded_value = vm.current_call_frame_mut().stack.pop().unwrap();

    assert_eq!(loaded_value, U256::zero());
    assert_eq!(memory_size, U256::from(96));
    assert_eq!(vm.env.consumed_gas, TX_BASE_COST + 17);
}

#[test]
fn call_returns_if_bytecode_empty() {
    let callee_bytecode = vec![].into();

    let callee_address = Address::from_low_u64_be(U256::from(2).low_u64());
    let callee_address_u256 = U256::from(2);
    // let callee_account = Account::new(U256::from(500000), callee_bytecode);
    let callee_account = Account::default()
        .with_balance(50000.into())
        .with_bytecode(callee_bytecode);

    let caller_ops = vec![
        Operation::Push((32, U256::from(32))),      // ret_size
        Operation::Push((32, U256::from(0))),       // ret_offset
        Operation::Push((32, U256::from(0))),       // args_size
        Operation::Push((32, U256::from(0))),       // args_offset
        Operation::Push((32, U256::zero())),        // value
        Operation::Push((32, callee_address_u256)), // address
        Operation::Push((32, U256::from(100_000))), // gas
        Operation::Call,
        Operation::Stop,
    ];

    let mut db = Db::new();
    db.add_accounts(vec![(callee_address, callee_account.clone())]);

    let mut cache = Cache::default();
    cache.add_account(&callee_address, &callee_account);

    let mut vm = new_vm_with_ops_addr_bal_db(
        ops_to_bytecde(&caller_ops),
        Address::from_low_u64_be(U256::from(1).low_u64()),
        U256::zero(),
        db,
        cache,
    );

    let mut current_call_frame = vm.call_frames.pop().unwrap();
    vm.execute(&mut current_call_frame);

    let success = vm.current_call_frame_mut().stack.pop().unwrap();
    assert_eq!(success, U256::one());
}

#[test]
fn call_changes_callframe_and_stores() {
    let callee_return_value = U256::from(0xAAAAAAA);
    let callee_bytecode = callee_return_bytecode(callee_return_value);
    let callee_address = Address::from_low_u64_be(U256::from(2).low_u64());
    let callee_address_u256 = U256::from(2);
    let callee_account = Account::default()
        .with_balance(50000.into())
        .with_bytecode(callee_bytecode);

    let caller_ops = vec![
        Operation::Push((32, U256::from(32))),      // ret_size
        Operation::Push((32, U256::from(0))),       // ret_offset
        Operation::Push((32, U256::from(0))),       // args_size
        Operation::Push((32, U256::from(0))),       // args_offset
        Operation::Push((32, U256::zero())),        // value
        Operation::Push((32, callee_address_u256)), // address
        Operation::Push((32, U256::from(100_000))), // gas
        Operation::Call,
        Operation::Stop,
    ];

    let mut db = Db::new();
    db.add_accounts(vec![(callee_address, callee_account.clone())]);

    let mut cache = Cache::default();
    cache.add_account(&callee_address, &callee_account);

    let mut vm = new_vm_with_ops_addr_bal_db(
        ops_to_bytecde(&caller_ops),
        Address::from_low_u64_be(U256::from(1).low_u64()),
        U256::zero(),
        db,
        cache,
    );

    let mut current_call_frame = vm.call_frames.pop().unwrap();
    vm.execute(&mut current_call_frame);

    let current_call_frame = vm.current_call_frame_mut();

    let success = current_call_frame.stack.pop().unwrap() == U256::one();
    assert!(success);

    // These are ret_offset and ret_size used in CALL operation before.
    let ret_offset = current_call_frame.sub_return_data_offset;
    let ret_size = current_call_frame.sub_return_data_size;

    // Return data of the sub-context will be in the memory position of the current context reserved for that purpose (ret_offset and ret_size)
    let return_data = current_call_frame.memory.load_range(ret_offset, ret_size);

    assert_eq!(U256::from_big_endian(&return_data), U256::from(0xAAAAAAA));
}

#[test]
fn nested_calls() {
    let callee3_return_value = U256::from(0xAAAAAAA);
    let callee3_bytecode = callee_return_bytecode(callee3_return_value);
    let callee3_address = Address::from_low_u64_be(U256::from(3).low_u64());
    let callee3_address_u256 = U256::from(3);
    let callee3_account = Account::default()
        .with_balance(50_000.into())
        .with_bytecode(callee3_bytecode);

    let mut callee2_ops = vec![
        Operation::Push((32, U256::from(32))),       // ret_size
        Operation::Push((32, U256::from(0))),        // ret_offset
        Operation::Push((32, U256::from(0))),        // args_size
        Operation::Push((32, U256::from(0))),        // args_offset
        Operation::Push((32, U256::zero())),         // value
        Operation::Push((32, callee3_address_u256)), // address
        Operation::Push((32, U256::from(100_000))),  // gas
        Operation::Call,
    ];

    let callee2_return_value = U256::from(0xBBBBBBB);

    let callee2_return_bytecode = vec![
        Operation::Push((32, callee2_return_value)), // value
        Operation::Push((32, U256::from(32))),       // offset
        Operation::Mstore,
        Operation::Push((32, U256::from(32))), // size
        Operation::Push((32, U256::zero())),   // returndata_offset
        Operation::Push((32, U256::zero())),   // dest_offset
        Operation::ReturnDataCopy,
        Operation::Push((32, U256::from(64))), // size
        Operation::Push((32, U256::zero())),   // offset
        Operation::Return,
    ];

    callee2_ops.extend(callee2_return_bytecode);

    let callee2_bytecode = callee2_ops
        .iter()
        .flat_map(|op| op.to_bytecode())
        .collect::<Bytes>();

    let callee2_address = Address::from_low_u64_be(U256::from(2).low_u64());
    let callee2_address_u256 = U256::from(2);

    let callee2_account = Account::default()
        .with_balance(50000.into())
        .with_bytecode(callee2_bytecode);

    let caller_ops = vec![
        Operation::Push((32, U256::from(64))),       // ret_size
        Operation::Push((32, U256::from(0))),        // ret_offset
        Operation::Push((32, U256::from(0))),        // args_size
        Operation::Push((32, U256::from(0))),        // args_offset
        Operation::Push((32, U256::zero())),         // value
        Operation::Push((32, callee2_address_u256)), // address
        Operation::Push((32, U256::from(100_000))),  // gas
        Operation::Call,
        Operation::Stop,
    ];

    let caller_address = Address::from_low_u64_be(U256::from(1).low_u64());
    let caller_balance = U256::from(1_000_000);

    let mut db = Db::new();
    db.add_accounts(vec![
        (callee2_address, callee2_account.clone()),
        (callee3_address, callee3_account.clone()),
    ]);

    let mut cache = Cache::default();
    cache.add_account(&callee2_address, &callee2_account);
    cache.add_account(&callee3_address, &callee3_account);

    let mut vm = new_vm_with_ops_addr_bal_db(
        ops_to_bytecde(&caller_ops),
        caller_address,
        caller_balance,
        db,
        cache,
    );

    let mut current_call_frame = vm.call_frames.pop().unwrap();
    vm.execute(&mut current_call_frame);

    let current_call_frame = vm.current_call_frame_mut();

    let success = current_call_frame.stack.pop().unwrap();
    assert_eq!(success, U256::one());

    let ret_offset = 0;
    let ret_size = 64;
    let return_data = current_call_frame
        .sub_return_data
        .slice(ret_offset..ret_offset + ret_size);

    let mut expected_bytes = vec![0u8; 64];
    // place 0xAAAAAAA at 0..32
    let mut callee3_return_value_bytes = [0u8; 32];
    callee3_return_value.to_big_endian(&mut callee3_return_value_bytes);
    expected_bytes[..32].copy_from_slice(&callee3_return_value_bytes);

    // place 0xBBBBBBB at 32..64
    let mut callee2_return_value_bytes = [0u8; 32];
    callee2_return_value.to_big_endian(&mut callee2_return_value_bytes);
    expected_bytes[32..].copy_from_slice(&callee2_return_value_bytes);

    assert_eq!(return_data, expected_bytes);
}

#[test]
fn staticcall_changes_callframe_is_static() {
    let callee_return_value = U256::from(0xAAAAAAA);
    let callee_ops = [
        Operation::Push((32, callee_return_value)), // value
        Operation::Push((32, U256::zero())),        // offset
        Operation::Mstore,
        Operation::Stop,
    ];

    let callee_bytecode = callee_ops
        .iter()
        .flat_map(Operation::to_bytecode)
        .collect::<Bytes>();

    let callee_address = Address::from_low_u64_be(U256::from(2).low_u64());
    let callee_address_u256 = U256::from(2);
    let callee_account = Account::default()
        .with_balance(50000.into())
        .with_bytecode(callee_bytecode);

    let caller_ops = vec![
        Operation::Push((32, U256::from(32))),      // ret_size
        Operation::Push((32, U256::from(0))),       // ret_offset
        Operation::Push((32, U256::from(0))),       // args_size
        Operation::Push((32, U256::from(0))),       // args_offset
        Operation::Push((32, U256::zero())),        // value
        Operation::Push((32, callee_address_u256)), // address
        Operation::Push((32, U256::from(100_000))), // gas
        Operation::StaticCall,
    ];

    let mut db = Db::new();
    db.add_accounts(vec![(callee_address, callee_account.clone())]);

    let mut cache = Cache::default();
    cache.add_account(&callee_address, &callee_account);

    let mut vm = new_vm_with_ops_addr_bal_db(
        ops_to_bytecde(&caller_ops),
        Address::from_low_u64_be(U256::from(1).low_u64()),
        U256::zero(),
        db,
        cache,
    );

    let mut current_call_frame = vm.call_frames.pop().unwrap();
    vm.execute(&mut current_call_frame);

    let mut current_call_frame = vm.call_frames[0].clone();

    let ret_offset = 0;
    let ret_size = 32;
    let return_data = current_call_frame.memory.load_range(ret_offset, ret_size);

    assert_eq!(U256::from_big_endian(&return_data), U256::from(0xAAAAAAA));
    assert!(current_call_frame.is_static);
}

#[test]
fn pop_on_empty_stack() {
    let operations = [Operation::Pop, Operation::Stop];

    let mut vm = new_vm_with_ops(&operations);

    let mut current_call_frame = vm.call_frames.pop().unwrap();
    let tx_report = vm.execute(&mut current_call_frame);

    // result should be a Halt with error VMError::StackUnderflow

    assert!(matches!(
        tx_report.result,
        TxResult::Revert(VMError::StackUnderflow)
    ));
    // TODO: assert consumed gas
}

#[test]
fn pc_op() {
    let operations = [Operation::PC, Operation::Stop];
    let mut vm = new_vm_with_ops(&operations);

    let mut current_call_frame = vm.call_frames.pop().unwrap();
    vm.execute(&mut current_call_frame);

    assert_eq!(
        vm.current_call_frame_mut().stack.pop().unwrap(),
        U256::from(0)
    );
    assert_eq!(vm.env.consumed_gas, TX_BASE_COST + 2);
}

#[test]
fn pc_op_with_push_offset() {
    let operations = [
        Operation::Push((32, U256::one())),
        Operation::PC,
        Operation::Stop,
    ];

    let mut vm = new_vm_with_ops(&operations);

    let mut current_call_frame = vm.call_frames.pop().unwrap();
    vm.execute(&mut current_call_frame);

    assert_eq!(
        vm.current_call_frame_mut().stack.pop().unwrap(),
        U256::from(33)
    );
    assert_eq!(vm.env.consumed_gas, TX_BASE_COST + 5);
}

// #[test]
// fn delegatecall_changes_own_storage_and_regular_call_doesnt() {
//     // --- DELEGATECALL --- changes account 1 storage
//     let callee_return_value = U256::from(0xBBBBBBB);
//     let callee_ops = [
//         Operation::Push((32, callee_return_value)), // value
//         Operation::Push((32, U256::zero())),        // key
//         Operation::Sstore,
//         Operation::Stop,
//     ];

//     let callee_bytecode = callee_ops
//         .iter()
//         .flat_map(Operation::to_bytecode)
//         .collect::<Bytes>();

//     let callee_address = Address::from_low_u64_be(U256::from(2).low_u64());
//     let callee_address_u256 = U256::from(2);
//     let callee_account = Account::default()
//         .with_balance(50000.into())
//         .with_bytecode(callee_bytecode);

//     let caller_ops = vec![
//         Operation::Push((32, U256::from(32))),      // ret_size
//         Operation::Push((32, U256::from(0))),       // ret_offset
//         Operation::Push((32, U256::from(0))),       // args_size
//         Operation::Push((32, U256::from(0))),       // args_offset
//         Operation::Push((32, callee_address_u256)), // code address
//         Operation::Push((32, U256::from(100_000))), // gas
//         Operation::DelegateCall,
//     ];

//     let mut db = Db::new();
//     db.add_accounts(vec![(callee_address, callee_account.clone())]);

//     let mut cache = Cache::default();
//     cache.add_account(&callee_address, &callee_account);

//     let mut vm = new_vm_with_ops_addr_bal_db(
//         ops_to_bytecde(&caller_ops),
//         Address::from_low_u64_be(U256::from(1).low_u64()),
//         U256::from(1000),
//         db,
//         cache,
//     );

//     let current_call_frame = vm.current_call_frame_mut();
//     current_call_frame.msg_sender = Address::from_low_u64_be(U256::from(1).low_u64());
//     current_call_frame.to = Address::from_low_u64_be(U256::from(5).low_u64());

//     let mut current_call_frame = vm.call_frames.pop().unwrap();
//     vm.execute(&mut current_call_frame);

//     let storage_slot = vm.cache.get_storage_slot(
//         Address::from_low_u64_be(U256::from(1).low_u64()),
//         U256::zero(),
//     );
//     let slot = StorageSlot {
//         original_value: U256::from(0xBBBBBBB),
//         current_value: U256::from(0xBBBBBBB),
//     };

//     assert_eq!(storage_slot, Some(slot));

//     // --- CALL --- changes account 2 storage

//     let callee_return_value = U256::from(0xAAAAAAA);
//     let callee_ops = [
//         Operation::Push((32, callee_return_value)), // value
//         Operation::Push((32, U256::zero())),        // key
//         Operation::Sstore,
//         Operation::Stop,
//     ];

//     let callee_bytecode = callee_ops
//         .iter()
//         .flat_map(Operation::to_bytecode)
//         .collect::<Bytes>();

//     let callee_address = Address::from_low_u64_be(U256::from(2).low_u64());
//     let callee_address_u256 = U256::from(2);
//     let callee_account = Account::default()
//         .with_balance(50000.into())
//         .with_bytecode(callee_bytecode);

//     let caller_ops = vec![
//         Operation::Push((32, U256::from(32))),      // ret_size
//         Operation::Push((32, U256::from(0))),       // ret_offset
//         Operation::Push((32, U256::from(0))),       // args_size
//         Operation::Push((32, U256::from(0))),       // args_offset
//         Operation::Push((32, U256::zero())),        // value
//         Operation::Push((32, callee_address_u256)), // address
//         Operation::Push((32, U256::from(100_000))), // gas
//         Operation::Call,
//     ];

//     let mut db = Db::new();
//     db.add_accounts(vec![(callee_address, callee_account.clone())]);

//     let mut cache = Cache::default();
//     cache.add_account(&callee_address, &callee_account);

//     let mut vm = new_vm_with_ops_addr_bal_db(
//         ops_to_bytecde(&caller_ops),
//         Address::from_low_u64_be(U256::from(1).low_u64()),
//         U256::zero(),
//         db,
//         cache
//     );

//     let current_call_frame = vm.current_call_frame_mut();
//     current_call_frame.msg_sender = Address::from_low_u64_be(U256::from(1).low_u64());
//     current_call_frame.to = Address::from_low_u64_be(U256::from(5).low_u64());

//     let mut current_call_frame = vm.call_frames.pop().unwrap();
//     vm.execute(&mut current_call_frame);

//     let storage_slot = vm.cache.get_storage_slot(callee_address, U256::zero());
//     let slot = StorageSlot {
//         original_value: U256::from(0xAAAAAAA),
//         current_value: U256::from(0xAAAAAAA),
//     };

//     assert_eq!(storage_slot, Some(slot));
// }

// #[test]
// fn delegatecall_and_callcode_differ_on_value_and_msg_sender() {
//     // --- DELEGATECALL
//     let callee_return_value = U256::from(0xBBBBBBB);
//     let callee_ops = [
//         Operation::Push((32, callee_return_value)), // value
//         Operation::Push((32, U256::zero())),        // key
//         Operation::Sstore,
//         Operation::Stop,
//     ];

//     let callee_bytecode = callee_ops
//         .iter()
//         .flat_map(Operation::to_bytecode)
//         .collect::<Bytes>();

//     let callee_address = Address::from_low_u64_be(U256::from(2).low_u64());
//     let callee_address_u256 = U256::from(2);
//     let callee_account = Account::default()
//         .with_balance(50000.into())
//         .with_bytecode(callee_bytecode);

//     let caller_ops = vec![
//         Operation::Push((32, U256::from(32))),      // ret_size
//         Operation::Push((32, U256::from(0))),       // ret_offset
//         Operation::Push((32, U256::from(0))),       // args_size
//         Operation::Push((32, U256::from(0))),       // args_offset
//         Operation::Push((32, callee_address_u256)), // code address
//         Operation::Push((32, U256::from(100_000))), // gas
//         Operation::DelegateCall,
//     ];

//     let mut db = Db::new();
//     db.add_accounts(vec![(callee_address, callee_account.clone())]);

//     let mut cache = Cache::default();
//     cache.add_account(&callee_address, &callee_account);

//     let mut vm = new_vm_with_ops_addr_bal_db(
//         ops_to_bytecde(&caller_ops),
//         Address::from_low_u64_be(U256::from(1).low_u64()),
//         U256::from(1000),
//         db,
//         cache
//     );

//     let current_call_frame = vm.current_call_frame_mut();
//     current_call_frame.msg_sender = Address::from_low_u64_be(U256::from(1).low_u64());
//     current_call_frame.to = Address::from_low_u64_be(U256::from(5).low_u64());

//     let mut current_call_frame = vm.call_frames.pop().unwrap();
//     vm.execute(&mut current_call_frame);

//     let current_call_frame = vm.current_call_frame_mut();

//     assert_eq!(
//         current_call_frame.msg_sender,
//         Address::from_low_u64_be(U256::from(1).low_u64())
//     );
//     assert_eq!(current_call_frame.msg_value, U256::from(0));

//     // --- CALLCODE ---

//     let callee_return_value = U256::from(0xAAAAAAA);
//     let callee_ops = [
//         Operation::Push((32, callee_return_value)), // value
//         Operation::Push((32, U256::zero())),        // key
//         Operation::Sstore,
//         Operation::Stop,
//     ];

//     let callee_bytecode = callee_ops
//         .iter()
//         .flat_map(Operation::to_bytecode)
//         .collect::<Bytes>();

//     let callee_address = Address::from_low_u64_be(U256::from(2).low_u64());
//     let callee_address_u256 = U256::from(2);
//     let callee_account = Account::default()
//         .with_balance(50000.into())
//         .with_bytecode(callee_bytecode);

//     let caller_ops = vec![
//         Operation::Push((32, U256::from(0))),       // ret_size
//         Operation::Push((32, U256::from(0))),       // ret_offset
//         Operation::Push((32, U256::from(0))),       // args_size
//         Operation::Push((32, U256::from(0))),       // args_offset
//         Operation::Push((32, U256::from(100))),     // value
//         Operation::Push((32, callee_address_u256)), // address
//         Operation::Push((32, U256::from(100_000))), // gas
//         Operation::CallCode,
//     ];

//     let mut db = Db::new();
//     db.add_accounts(vec![(callee_address, callee_account.clone())]);

//     let mut cache = Cache::default();
//     cache.add_account(&callee_address, &callee_account);

//     let mut vm = new_vm_with_ops_addr_bal_db(
//         ops_to_bytecde(&caller_ops),
//         Address::from_low_u64_be(U256::from(1).low_u64()),
//         U256::from(1000),
//         db,
//         cache
//     );

//     let mut current_call_frame = vm.call_frames.pop().unwrap();
//     vm.execute(&mut current_call_frame);

//     let current_call_frame = vm.call_frames[0].clone();

//     let storage_slot = vm.cache.get_storage_slot(
//         Address::from_low_u64_be(U256::from(1).low_u64()),
//         U256::zero(),
//     );
//     let slot = StorageSlot {
//         original_value: U256::from(0xAAAAAAA),
//         current_value: U256::from(0xAAAAAAA),
//     };
//     assert_eq!(storage_slot, Some(slot));
//     assert_eq!(
//         current_call_frame.msg_sender,
//         Address::from_low_u64_be(U256::from(2).low_u64())
//     );
//     assert_eq!(current_call_frame.msg_value, U256::from(100));
// }

#[test]
fn jump_position_bigger_than_program_bytecode_size() {
    let operations = [
        Operation::Push((32, U256::from(5000))),
        Operation::Jump,
        Operation::Stop,
        Operation::Push((32, U256::from(10))),
        Operation::Stop,
    ];

    let mut vm = new_vm_with_ops(&operations);

    let mut current_call_frame = vm.call_frames.pop().unwrap();
    let tx_report = vm.execute(&mut current_call_frame);
    assert!(matches!(
        tx_report.result,
        TxResult::Revert(VMError::InvalidJump)
    ));
    // TODO: assert consumed gas
}

#[test]
fn jumpi_not_zero() {
    let operations = [
        Operation::Push((32, U256::one())),
        Operation::Push((32, U256::from(68))),
        Operation::Jumpi,
        Operation::Stop, // should skip this one
        Operation::Jumpdest,
        Operation::Push((32, U256::from(10))),
        Operation::Stop,
    ];
    let mut vm = new_vm_with_ops(&operations);

    let mut current_call_frame = vm.call_frames.pop().unwrap();
    vm.execute(&mut current_call_frame);

    assert_eq!(
        vm.current_call_frame_mut().stack.pop().unwrap(),
        U256::from(10)
    );
    assert_eq!(vm.env.consumed_gas, TX_BASE_COST + 20);
}

#[test]
fn jumpi_for_zero() {
    let operations = [
        Operation::Push((32, U256::from(100))),
        Operation::Push((32, U256::zero())),
        Operation::Push((32, U256::from(100))),
        Operation::Jumpi,
        Operation::Stop,
        Operation::Jumpdest,
        Operation::Push((32, U256::from(10))),
        Operation::Stop,
    ];

    let mut vm = new_vm_with_ops(&operations);

    let mut current_call_frame = vm.call_frames.pop().unwrap();
    vm.execute(&mut current_call_frame);

    assert_eq!(
        vm.current_call_frame_mut().stack.pop().unwrap(),
        U256::from(100)
    );
    assert_eq!(vm.env.consumed_gas, TX_BASE_COST + 19);
}

#[test]
fn calldataload() {
    let calldata = vec![
        0x11, 0x22, 0x33, 0x44, 0x55, 0x66, 0x77, 0x88, 0x99, 0xAA, 0xBB, 0xCC, 0xDD, 0xEE, 0xFF,
        0x00, 0x01, 0x02, 0x03, 0x04, 0x05, 0x06, 0x07, 0x08, 0x09, 0x0A, 0x0B, 0x0C, 0x0D, 0x0E,
        0x0F, 0x10,
    ]
    .into();
    let ops = vec![
        Operation::Push((32, U256::from(0))), // offset
        Operation::CallDataLoad,
        Operation::Stop,
    ];
    let mut vm = new_vm_with_ops(&ops);

    vm.current_call_frame_mut().calldata = calldata;
    let mut current_call_frame = vm.call_frames.pop().unwrap();
    vm.execute(&mut current_call_frame);

    let current_call_frame = vm.current_call_frame_mut();

    let top_of_stack = current_call_frame.stack.pop().unwrap();
    assert_eq!(
        top_of_stack,
        U256::from_big_endian(&[
            0x11, 0x22, 0x33, 0x44, 0x55, 0x66, 0x77, 0x88, 0x99, 0xAA, 0xBB, 0xCC, 0xDD, 0xEE,
            0xFF, 0x00, 0x01, 0x02, 0x03, 0x04, 0x05, 0x06, 0x07, 0x08, 0x09, 0x0A, 0x0B, 0x0C,
            0x0D, 0x0E, 0x0F, 0x10
        ])
    );
    assert_eq!(vm.env.consumed_gas, TX_BASE_COST + 6);
}

#[test]
fn calldataload_being_set_by_parent() {
    let ops = vec![
        Operation::Push((32, U256::zero())), // offset
        Operation::CallDataLoad,
        Operation::Push((32, U256::from(0))), // offset
        Operation::Mstore,
        Operation::Push((32, U256::from(32))), // size
        Operation::Push((32, U256::zero())),   // offset
        Operation::Return,
    ];

    let callee_bytecode = ops
        .iter()
        .flat_map(Operation::to_bytecode)
        .collect::<Bytes>();

    let callee_address = Address::from_low_u64_be(U256::from(2).low_u64());
    let callee_address_u256 = U256::from(2);
    let callee_account = Account::default()
        .with_balance(50000.into())
        .with_bytecode(callee_bytecode);

    let calldata = [
        0x11, 0x22, 0x33, 0x44, 0x55, 0x66, 0x77, 0x88, 0x99, 0xAA, 0xBB, 0xCC, 0xDD, 0xEE, 0xFF,
        0x00, 0x01, 0x02, 0x03, 0x04, 0x05, 0x06, 0x07, 0x08, 0x09, 0x0A, 0x0B, 0x0C, 0x0D, 0x0E,
        0x0F, 0x10,
    ];

    let caller_ops = vec![
        Operation::Push((32, U256::from_big_endian(&calldata[..32]))), // value
        Operation::Push((32, U256::from(0))),                          // offset
        Operation::Mstore,
        Operation::Push((32, U256::from(32))),      // ret_size
        Operation::Push((32, U256::from(0))),       // ret_offset
        Operation::Push((32, U256::from(32))),      // args_size
        Operation::Push((32, U256::from(0))),       // args_offset
        Operation::Push((32, U256::zero())),        // value
        Operation::Push((32, callee_address_u256)), // address
        Operation::Push((32, U256::from(100_000))), // gas
        Operation::Call,
        Operation::Stop,
    ];

    let mut db = Db::new();
    db.add_accounts(vec![(callee_address, callee_account.clone())]);

    let mut cache = Cache::default();
    cache.add_account(&callee_address, &callee_account);

    let mut vm = new_vm_with_ops_addr_bal_db(
        ops_to_bytecde(&caller_ops),
        Address::from_low_u64_be(U256::from(1).low_u64()),
        U256::zero(),
        db,
        cache,
    );

    let mut current_call_frame = vm.call_frames.pop().unwrap();
    vm.execute(&mut current_call_frame);

    let current_call_frame = vm.current_call_frame_mut();

    let calldata = [
        0x11, 0x22, 0x33, 0x44, 0x55, 0x66, 0x77, 0x88, 0x99, 0xAA, 0xBB, 0xCC, 0xDD, 0xEE, 0xFF,
        0x00, 0x01, 0x02, 0x03, 0x04, 0x05, 0x06, 0x07, 0x08, 0x09, 0x0A, 0x0B, 0x0C, 0x0D, 0x0E,
        0x0F, 0x10,
    ];

    let expected_data = U256::from_big_endian(&calldata[..32]);

    assert_eq!(expected_data, current_call_frame.memory.load(0));
}

#[test]
fn calldatasize() {
    let calldata = vec![0x11, 0x22, 0x33].into();
    let ops = vec![Operation::CallDataSize, Operation::Stop];
    let mut vm = new_vm_with_ops(&ops);

    vm.current_call_frame_mut().calldata = calldata;

    let mut current_call_frame = vm.call_frames.pop().unwrap();
    vm.execute(&mut current_call_frame);

    let current_call_frame = vm.current_call_frame_mut();
    let top_of_stack = current_call_frame.stack.pop().unwrap();
    assert_eq!(top_of_stack, U256::from(3));
    assert_eq!(vm.env.consumed_gas, TX_BASE_COST + 2);
}

#[test]
fn calldatacopy() {
    let calldata = vec![0x11, 0x22, 0x33, 0x44, 0x55].into();
    let ops = vec![
        Operation::Push((32, U256::from(2))), // size
        Operation::Push((32, U256::from(1))), // calldata_offset
        Operation::Push((32, U256::from(0))), // dest_offset
        Operation::CallDataCopy,
        Operation::Stop,
    ];
    let mut vm = new_vm_with_ops(&ops);

    vm.current_call_frame_mut().calldata = calldata;

    let mut current_call_frame = vm.call_frames.pop().unwrap();
    vm.execute(&mut current_call_frame);

    let current_call_frame = vm.current_call_frame_mut();
    let memory = current_call_frame.memory.load_range(0, 2);
    assert_eq!(memory, vec![0x22, 0x33]);
    assert_eq!(vm.env.consumed_gas, TX_BASE_COST + 18);
}

#[test]
fn returndatasize() {
    let returndata = vec![0xAA, 0xBB, 0xCC].into();
    let ops = vec![Operation::ReturnDataSize, Operation::Stop];
    let mut vm = new_vm_with_ops(&ops);

    vm.current_call_frame_mut().sub_return_data = returndata;

    let mut current_call_frame = vm.call_frames.pop().unwrap();
    vm.execute(&mut current_call_frame);

    let current_call_frame = vm.current_call_frame_mut();
    let top_of_stack = current_call_frame.stack.pop().unwrap();
    assert_eq!(top_of_stack, U256::from(3));
    assert_eq!(vm.env.consumed_gas, TX_BASE_COST + 2);
}

#[test]
fn returndatacopy() {
    let returndata = vec![0xAA, 0xBB, 0xCC, 0xDD].into();
    let ops = vec![
        Operation::Push((32, U256::from(2))), // size
        Operation::Push((32, U256::from(1))), // returndata_offset
        Operation::Push((32, U256::from(0))), // dest_offset
        Operation::ReturnDataCopy,
        Operation::Stop,
    ];
    let mut vm = new_vm_with_ops(&ops);

    vm.current_call_frame_mut().sub_return_data = returndata;

    let mut current_call_frame = vm.call_frames.pop().unwrap();
    vm.execute(&mut current_call_frame);

    let current_call_frame = vm.current_call_frame_mut();
    let memory = current_call_frame.memory.load_range(0, 2);
    assert_eq!(memory, vec![0xBB, 0xCC]);
    assert_eq!(vm.env.consumed_gas, TX_BASE_COST + 18);
}

#[test]
fn returndatacopy_being_set_by_parent() {
    let callee_bytecode = callee_return_bytecode(U256::from(0xAAAAAAA));

    let callee_address = Address::from_low_u64_be(U256::from(2).low_u64());
    let callee_account = Account::default()
        .with_balance(50000.into())
        .with_bytecode(callee_bytecode);

    let caller_ops = vec![
        Operation::Push((32, U256::from(0))),       // ret_offset
        Operation::Push((32, U256::from(32))),      // ret_size
        Operation::Push((32, U256::from(0))),       // args_size
        Operation::Push((32, U256::from(0))),       // args_offset
        Operation::Push((32, U256::zero())),        // value
        Operation::Push((32, U256::from(2))),       // callee address
        Operation::Push((32, U256::from(100_000))), // gas
        Operation::Call,
        Operation::Push((32, U256::from(32))), // size
        Operation::Push((32, U256::from(0))),  // returndata offset
        Operation::Push((32, U256::from(0))),  // dest offset
        Operation::ReturnDataCopy,
        Operation::Stop,
    ];

    let mut db = Db::new();
    db.add_accounts(vec![(callee_address, callee_account.clone())]);

    let mut cache = Cache::default();
    cache.add_account(&callee_address, &callee_account);

    let mut vm = new_vm_with_ops_addr_bal_db(
        ops_to_bytecde(&caller_ops),
        Address::from_low_u64_be(U256::from(1).low_u64()),
        U256::zero(),
        db,
        cache,
    );

    let mut current_call_frame = vm.call_frames.pop().unwrap();
    vm.execute(&mut current_call_frame);

    let current_call_frame = vm.current_call_frame_mut();

    let result = current_call_frame.memory.load(0);

    assert_eq!(result, U256::from(0xAAAAAAA));
}

#[test]
fn blockhash_op() {
    let block_number = 1;
    let block_hash = H256::from_low_u64_be(12345678);
    let current_block_number = U256::from(3);
    let expected_block_hash = U256::from_big_endian(&block_hash.0);

    let operations = [
        Operation::Push((1, U256::from(block_number))),
        Operation::BlockHash,
        Operation::Stop,
    ];

    let mut db = Db::new();
    db.add_block_hashes(vec![(block_number, block_hash)]);

    let mut vm = new_vm_with_ops_addr_bal_db(
        ops_to_bytecde(&operations),
        Address::default(),
        U256::MAX,
        db,
        Cache::default(),
    );

    vm.env.block_number = current_block_number;

    let mut current_call_frame = vm.call_frames.pop().unwrap();
    vm.execute(&mut current_call_frame);

    assert_eq!(
        vm.current_call_frame_mut().stack.pop().unwrap(),
        expected_block_hash
    );
    assert_eq!(vm.env.consumed_gas, TX_BASE_COST + 23);
}

#[test]
fn blockhash_same_block_number() {
    let block_number = U256::one();
    let block_hash = 12345678;
    let current_block_number = block_number;
    let expected_block_hash = U256::zero();

    let operations = [
        Operation::Push((1, block_number)),
        Operation::BlockHash,
        Operation::Stop,
    ];

    let mut vm = new_vm_with_ops(&operations);
    let mut storage = Storage::default();
    storage.insert(block_number, H256::from_low_u64_be(block_hash));
    // vm.world_state.insert(
    //     Address::default(),
    //     Account::new(U256::MAX, Bytes::default(), 0, storage),
    // );
    vm.env.block_number = current_block_number;

    let mut current_call_frame = vm.call_frames.pop().unwrap();
    vm.execute(&mut current_call_frame);

    assert_eq!(
        vm.current_call_frame_mut().stack.pop().unwrap(),
        expected_block_hash
    );
    assert_eq!(vm.env.consumed_gas, TX_BASE_COST + 23);
}

#[test]
fn blockhash_block_number_not_from_recent_256() {
    let block_number = 1;
    let block_hash = H256::from_low_u64_be(12345678);
    let current_block_number = U256::from(258);
    let expected_block_hash = U256::zero();

    let operations = [
        Operation::Push((1, U256::from(block_number))),
        Operation::BlockHash,
        Operation::Stop,
    ];

    let mut db = Db::new();
    db.add_block_hashes(vec![(block_number, block_hash)]);
    let mut vm = new_vm_with_ops_addr_bal_db(
        ops_to_bytecde(&operations),
        Address::default(),
        U256::MAX,
        db,
        Cache::default(),
    );

    vm.env.block_number = current_block_number;

    let mut current_call_frame = vm.call_frames.pop().unwrap();
    vm.execute(&mut current_call_frame);

    assert_eq!(
        vm.current_call_frame_mut().stack.pop().unwrap(),
        expected_block_hash
    );
    assert_eq!(vm.env.consumed_gas, TX_BASE_COST + 23);
}

#[test]
fn coinbase_op() {
    let coinbase_address = 100;

    let operations = [Operation::Coinbase, Operation::Stop];

    let mut vm = new_vm_with_ops(&operations);
    vm.env.block_coinbase = Address::from_low_u64_be(coinbase_address);

    let mut current_call_frame = vm.call_frames.pop().unwrap();
    vm.execute(&mut current_call_frame);

    assert_eq!(
        vm.current_call_frame_mut().stack.pop().unwrap(),
        U256::from(coinbase_address)
    );
    assert_eq!(vm.env.consumed_gas, TX_BASE_COST + 2);
}

#[test]
fn timestamp_op() {
    let timestamp = U256::from(100000);

    let operations = [Operation::Timestamp, Operation::Stop];

    let mut vm = new_vm_with_ops(&operations);
    vm.env.block_timestamp = timestamp;

    let mut current_call_frame = vm.call_frames.pop().unwrap();
    vm.execute(&mut current_call_frame);

    assert_eq!(vm.current_call_frame_mut().stack.pop().unwrap(), timestamp);
    assert_eq!(vm.env.consumed_gas, TX_BASE_COST + 2);
}

#[test]
fn number_op() {
    let block_number = U256::from(1000);

    let operations = [Operation::Number, Operation::Stop];

    let mut vm = new_vm_with_ops(&operations);
    vm.env.block_number = block_number;

    let mut current_call_frame = vm.call_frames.pop().unwrap();
    vm.execute(&mut current_call_frame);

    assert_eq!(
        vm.current_call_frame_mut().stack.pop().unwrap(),
        block_number
    );
    assert_eq!(vm.env.consumed_gas, TX_BASE_COST + 2);
}

#[test]
fn prevrandao_op() {
    let prevrandao = H256::from_low_u64_be(2000);

    let operations = [Operation::Prevrandao, Operation::Stop];

    let mut vm = new_vm_with_ops(&operations);
    vm.env.block_prev_randao = Some(prevrandao);

    let mut current_call_frame = vm.call_frames.pop().unwrap();
    vm.execute(&mut current_call_frame);

    assert_eq!(
        vm.current_call_frame_mut().stack.pop().unwrap(),
        U256::from_big_endian(&prevrandao.0)
    );
    assert_eq!(vm.env.consumed_gas, TX_BASE_COST + 2);
}

#[test]
fn gaslimit_op() {
    let gas_limit = 100_u64;

    let operations = [Operation::Gaslimit, Operation::Stop];

    let mut vm = new_vm_with_ops(&operations);
    vm.env.block_gas_limit = gas_limit;

    let mut current_call_frame = vm.call_frames.pop().unwrap();
    vm.execute(&mut current_call_frame);

    assert_eq!(
        vm.current_call_frame_mut().stack.pop().unwrap(),
        gas_limit.into()
    );
    assert_eq!(vm.env.consumed_gas, TX_BASE_COST + 2);
}

#[test]
fn chain_id_op() {
    let chain_id = U256::one();

    let operations = [Operation::Chainid, Operation::Stop];

    let mut vm = new_vm_with_ops(&operations);
    vm.env.tx_chain_id = chain_id;

    let mut current_call_frame = vm.call_frames.pop().unwrap();
    vm.execute(&mut current_call_frame);

    assert_eq!(vm.current_call_frame_mut().stack.pop().unwrap(), chain_id);
    assert_eq!(vm.env.consumed_gas, TX_BASE_COST + 2);
}

#[test]
fn basefee_op() {
    let base_fee_per_gas = U256::from(1000);

    let operations = [Operation::Basefee, Operation::Stop];

    let mut vm = new_vm_with_ops(&operations);
    vm.env.block_base_fee_per_gas = base_fee_per_gas;

    let mut current_call_frame = vm.call_frames.pop().unwrap();
    vm.execute(&mut current_call_frame);

    assert_eq!(
        vm.current_call_frame_mut().stack.pop().unwrap(),
        base_fee_per_gas
    );
    assert_eq!(vm.env.consumed_gas, TX_BASE_COST + 2);
}

// TODO: Add excess_blob_gas and blob_gas_used to env
#[test]
fn blobbasefee_op() {
    let operations = [Operation::BlobBaseFee, Operation::Stop];

    let mut vm = new_vm_with_ops(&operations);
    vm.env.block_excess_blob_gas = Some(TARGET_BLOB_GAS_PER_BLOCK * 8);
    vm.env.block_blob_gas_used = Some(U256::zero());

    let mut current_call_frame = vm.call_frames.pop().unwrap();
    vm.execute(&mut current_call_frame);

    assert_eq!(
        vm.current_call_frame_mut().stack.pop().unwrap(),
        U256::from(2)
    );
    assert_eq!(vm.env.consumed_gas, TX_BASE_COST + 2);
}

// TODO: Add excess_blob_gas and blob_gas_used to env
#[test]
fn blobbasefee_minimum_cost() {
    let operations = [Operation::BlobBaseFee, Operation::Stop];

    let mut vm = new_vm_with_ops(&operations);
    vm.env.block_excess_blob_gas = Some(U256::zero());
    vm.env.block_blob_gas_used = Some(U256::zero());

    let mut current_call_frame = vm.call_frames.pop().unwrap();
    vm.execute(&mut current_call_frame);

    assert_eq!(
        vm.current_call_frame_mut().stack.pop().unwrap(),
        U256::one()
    );
    assert_eq!(vm.env.consumed_gas, TX_BASE_COST + 2);
}

#[test]
fn pop_op() {
    let operations = [
        Operation::Push((32, U256::one())),
        Operation::Push((32, U256::from(100))),
        Operation::Pop,
        Operation::Stop,
    ];

    let mut vm = new_vm_with_ops(&operations);

    let mut current_call_frame = vm.call_frames.pop().unwrap();
    vm.execute(&mut current_call_frame);

    assert_eq!(
        vm.current_call_frame_mut().stack.pop().unwrap(),
        U256::one()
    );
    assert_eq!(vm.env.consumed_gas, TX_BASE_COST + 8);
}

#[test]
fn jump_op() {
    let operations = [
        Operation::Push((32, U256::from(35))),
        Operation::Jump,
        Operation::Stop, // should skip this one
        Operation::Jumpdest,
        Operation::Push((32, U256::from(10))),
        Operation::Stop,
    ];

    let mut vm = new_vm_with_ops(&operations);

    let mut current_call_frame = vm.call_frames.pop().unwrap();
    vm.execute(&mut current_call_frame);

    assert_eq!(
        vm.current_call_frame_mut().stack.pop().unwrap(),
        U256::from(10)
    );
    assert_eq!(vm.current_call_frame_mut().pc(), 70);
    assert_eq!(vm.env.consumed_gas, TX_BASE_COST + 15);
}

#[test]
fn jump_not_jumpdest_position() {
    let operations = [
        Operation::Push((32, U256::from(36))),
        Operation::Jump,
        Operation::Stop,
        Operation::Push((32, U256::from(10))),
        Operation::Stop,
    ];

    let mut vm = new_vm_with_ops(&operations);

    let mut current_call_frame = vm.call_frames.pop().unwrap();
    let tx_report = vm.execute(&mut current_call_frame);
    assert!(matches!(
        tx_report.result,
        TxResult::Revert(VMError::InvalidJump)
    ));
    // TODO: assert consumed gas
}

#[test]
fn sstore_op() {
    let key = U256::from(80);
    let value = U256::from(100);
    let sender_address = Address::from_low_u64_be(3000);
    let operations = vec![
        Operation::Push((1, value)),
        Operation::Push((1, key)),
        Operation::Sstore,
        Operation::Stop,
    ];

    // We don't need to add address to database because if it doesn't exist it returns and empty account, so no problem there.

    let mut vm = new_vm_with_ops(&operations);
    vm.current_call_frame_mut().to = sender_address;
    vm.current_call_frame_mut().code_address = sender_address;

    let mut current_call_frame = vm.call_frames.pop().unwrap();
    vm.execute(&mut current_call_frame);


    // Convert key in U256 to H256
    let mut bytes = [0u8; 32];
    key.to_big_endian(&mut bytes);        
    let key = H256::from(bytes);

    let stored_value = vm.cache.get_storage_slot(sender_address, key).unwrap();

    assert_eq!(value, stored_value.current_value);
}

#[test]
fn sstore_reverts_when_called_in_static() {
    let key = U256::from(80);
    let value = U256::from(100);
    let operations = vec![
        Operation::Push((1, value)),
        Operation::Push((1, key)),
        Operation::Sstore,
        Operation::Stop,
    ];

    let mut vm = new_vm_with_ops(&operations);
    vm.current_call_frame_mut().is_static = true;
    let mut current_call_frame = vm.call_frames.pop().unwrap();
    let tx_report = vm.execute(&mut current_call_frame);

    assert!(matches!(
        tx_report.result,
        TxResult::Revert(VMError::OpcodeNotAllowedInStaticContext)
    ));
}

#[test]
fn sload_op() {
    let key = U256::from(80);
    let value = U256::from(100);
    let sender_address = Address::from_low_u64_be(3000);
    let operations = vec![
        Operation::Push((1, value)),
        Operation::Push((1, key)),
        Operation::Sstore,
        Operation::Push((1, key)),
        Operation::Sload,
        Operation::Stop,
    ];

    let mut db = Db::new();
    db.add_accounts(vec![(sender_address, Account::default())]);

    let mut vm = new_vm_with_ops_db(&operations, db);
    vm.current_call_frame_mut().msg_sender = sender_address;

    let mut current_call_frame = vm.call_frames.pop().unwrap();
    vm.execute(&mut current_call_frame);

    assert_eq!(value, vm.current_call_frame_mut().stack.pop().unwrap());
}

#[test]
fn sload_untouched_key_of_storage() {
    let key = U256::from(404);
    let sender_address = Address::from_low_u64_be(3000);
    let operations = vec![Operation::Push((2, key)), Operation::Sload, Operation::Stop];

    let mut db = Db::new();
    db.add_accounts(vec![(sender_address, Account::default())]);

    let mut vm = new_vm_with_ops_db(&operations, db);
    vm.current_call_frame_mut().msg_sender = sender_address;

    let mut current_call_frame = vm.call_frames.pop().unwrap();
    vm.execute(&mut current_call_frame);

    assert_eq!(
        U256::zero(),
        vm.current_call_frame_mut().stack.pop().unwrap()
    );
}

#[test]
fn sload_on_not_existing_account() {
    let key = U256::from(80);
    let sender_address = Address::from_low_u64_be(3000);
    let operations = vec![Operation::Push((2, key)), Operation::Sload, Operation::Stop];

    let mut vm = new_vm_with_ops(&operations);
    vm.current_call_frame_mut().msg_sender = sender_address;

    let mut current_call_frame = vm.call_frames.pop().unwrap();
    vm.execute(&mut current_call_frame);

    assert_eq!(
        U256::zero(),
        vm.current_call_frame_mut().stack.pop().unwrap()
    );
}

#[test]
fn log0() {
    let data: [u8; 32] = [0xff; 32];
    let size = 32_u8;
    let memory_offset = 0;
    let mut operations = store_data_in_memory_operations(&data, memory_offset);
    let mut log_operations = vec![
        Operation::Push((1_u8, U256::from(size))),
        Operation::Push((1_u8, U256::from(memory_offset))),
        Operation::Log(0),
        Operation::Stop,
    ];
    operations.append(&mut log_operations);

    let mut vm = new_vm_with_ops(&operations);
    let mut current_call_frame = vm.call_frames.pop().unwrap();
    vm.execute(&mut current_call_frame);

    let logs = &vm.current_call_frame_mut().logs;
    let data = [0xff_u8; 32].as_slice();
    assert_eq!(logs.len(), 1);
    assert_eq!(logs[0].data, data.to_vec());
    assert_eq!(logs[0].topics.len(), 0);
    assert_eq!(vm.env.consumed_gas, TX_BASE_COST + 649);
}

#[test]
fn log1() {
    let mut topic1 = [0x00; 32];
    topic1[31] = 1;

    let data: [u8; 32] = [0xff; 32];
    let size = 32_u8;
    let memory_offset = 0;
    let mut operations = store_data_in_memory_operations(&data, memory_offset);
    let mut log_operations = vec![
        Operation::Push((32_u8, U256::from_big_endian(&topic1))),
        Operation::Push((1_u8, U256::from(size))),
        Operation::Push((1_u8, U256::from(memory_offset))),
        Operation::Log(1),
        Operation::Stop,
    ];
    operations.append(&mut log_operations);

    let mut vm = new_vm_with_ops(&operations);
    let mut current_call_frame = vm.call_frames.pop().unwrap();
    vm.execute(&mut current_call_frame);

    let logs = &vm.current_call_frame_mut().logs;
    let data = [0xff_u8; 32].as_slice();
    assert_eq!(logs.len(), 1);
    assert_eq!(logs[0].data, data.to_vec());
    assert_eq!(logs[0].topics, vec![H256::from_slice(&topic1)]);
    assert_eq!(vm.env.consumed_gas, TX_BASE_COST + 1027);
}

#[test]
fn log2() {
    let mut topic1 = [0x00; 32];
    topic1[31] = 1;
    let mut topic2 = [0x00; 32];
    topic2[31] = 2;

    let data: [u8; 32] = [0xff; 32];
    let size = 32_u8;
    let memory_offset = 0;
    let mut operations = store_data_in_memory_operations(&data, memory_offset);
    let mut log_operations = vec![
        Operation::Push((32_u8, U256::from_big_endian(&topic2))),
        Operation::Push((32_u8, U256::from_big_endian(&topic1))),
        Operation::Push((1_u8, U256::from(size))),
        Operation::Push((1_u8, U256::from(memory_offset))),
        Operation::Log(2),
        Operation::Stop,
    ];
    operations.append(&mut log_operations);

    let mut vm = new_vm_with_ops(&operations);
    let mut current_call_frame = vm.call_frames.pop().unwrap();
    vm.execute(&mut current_call_frame);

    let logs = &vm.current_call_frame_mut().logs;
    let data = [0xff_u8; 32].as_slice();
    assert_eq!(logs.len(), 1);
    assert_eq!(logs[0].data, data.to_vec());
    assert_eq!(
        logs[0].topics,
        vec![H256::from_slice(&topic1), H256::from_slice(&topic2)]
    );
    assert_eq!(vm.env.consumed_gas, TX_BASE_COST + 1405);
}

#[test]
fn log3() {
    let mut topic1 = [0x00; 32];
    topic1[31] = 1;
    let mut topic2 = [0x00; 32];
    topic2[31] = 2;
    let mut topic3 = [0x00; 32];
    topic3[31] = 3;

    let data: [u8; 32] = [0xff; 32];
    let size = 32_u8;
    let memory_offset = 0;
    let mut operations = store_data_in_memory_operations(&data, memory_offset);
    let mut log_operations = vec![
        Operation::Push((32_u8, U256::from_big_endian(&topic3))),
        Operation::Push((32_u8, U256::from_big_endian(&topic2))),
        Operation::Push((32_u8, U256::from_big_endian(&topic1))),
        Operation::Push((1_u8, U256::from(size))),
        Operation::Push((1_u8, U256::from(memory_offset))),
        Operation::Log(3),
        Operation::Stop,
    ];
    operations.append(&mut log_operations);

    let mut vm = new_vm_with_ops(&operations);
    let mut current_call_frame = vm.call_frames.pop().unwrap();
    vm.execute(&mut current_call_frame);

    let logs = &vm.current_call_frame_mut().logs;
    let data = [0xff_u8; 32].as_slice();
    assert_eq!(logs.len(), 1);
    assert_eq!(logs[0].data, data.to_vec());
    assert_eq!(
        logs[0].topics,
        vec![
            H256::from_slice(&topic1),
            H256::from_slice(&topic2),
            H256::from_slice(&topic3)
        ]
    );
    assert_eq!(vm.env.consumed_gas, TX_BASE_COST + 1783);
}

#[test]
fn log4() {
    let mut topic1 = [0x00; 32];
    topic1[31] = 1;
    let mut topic2 = [0x00; 32];
    topic2[31] = 2;
    let mut topic3 = [0x00; 32];
    topic3[31] = 3;
    let mut topic4 = [0x00; 32];
    topic4[31] = 4;

    let data: [u8; 32] = [0xff; 32];
    let size = 32_u8;
    let memory_offset = 0;
    let mut operations = store_data_in_memory_operations(&data, memory_offset);
    let mut log_operations = vec![
        Operation::Push((32_u8, U256::from_big_endian(&topic4))),
        Operation::Push((32_u8, U256::from_big_endian(&topic3))),
        Operation::Push((32_u8, U256::from_big_endian(&topic2))),
        Operation::Push((32_u8, U256::from_big_endian(&topic1))),
        Operation::Push((1_u8, U256::from(size))),
        Operation::Push((1_u8, U256::from(memory_offset))),
        Operation::Log(4),
        Operation::Stop,
    ];
    operations.append(&mut log_operations);

    let mut vm = new_vm_with_ops(&operations);
    let mut current_call_frame = vm.call_frames.pop().unwrap();
    vm.execute(&mut current_call_frame);

    let logs = &vm.current_call_frame_mut().logs;
    let data = [0xff_u8; 32].as_slice();
    assert_eq!(logs.len(), 1);
    assert_eq!(logs[0].data, data.to_vec());
    assert_eq!(
        logs[0].topics,
        vec![
            H256::from_slice(&topic1),
            H256::from_slice(&topic2),
            H256::from_slice(&topic3),
            H256::from_slice(&topic4)
        ]
    );
    assert_eq!(vm.env.consumed_gas, TX_BASE_COST + 2161);
}

#[test]
fn log_with_0_data_size() {
    let data: [u8; 32] = [0xff; 32];
    let size = 0_u8;
    let memory_offset = 0;
    let mut operations = store_data_in_memory_operations(&data, memory_offset);
    let mut log_operations = vec![
        Operation::Push((1_u8, U256::from(size))),
        Operation::Push((1_u8, U256::from(memory_offset))),
        Operation::Log(0),
        Operation::Stop,
    ];
    operations.append(&mut log_operations);

    let mut vm = new_vm_with_ops(&operations);
    let mut current_call_frame = vm.call_frames.pop().unwrap();
    vm.execute(&mut current_call_frame);

    let logs = &vm.current_call_frame_mut().logs;
    assert_eq!(logs.len(), 1);
    assert_eq!(logs[0].data, Vec::new());
    assert_eq!(logs[0].topics.len(), 0);
    assert_eq!(vm.env.consumed_gas, TX_BASE_COST + 393);
}

#[test]
fn cant_create_log_in_static_context() {
    let data: [u8; 32] = [0xff; 32];
    let size = 0_u8;
    let memory_offset = 0;
    let mut operations = store_data_in_memory_operations(&data, memory_offset);
    let mut log_operations = vec![
        Operation::Push((1_u8, U256::from(size))),
        Operation::Push((1_u8, U256::from(memory_offset))),
        Operation::Log(0),
        Operation::Stop,
    ];
    operations.append(&mut log_operations);

    let mut vm: VM = new_vm_with_ops(&operations);
    vm.current_call_frame_mut().is_static = true;
    let mut current_call_frame = vm.call_frames.pop().unwrap();
    let tx_report = vm.execute(&mut current_call_frame);

    assert!(matches!(
        tx_report.result,
        TxResult::Revert(VMError::OpcodeNotAllowedInStaticContext)
    ));
}

#[test]
fn log_with_data_in_memory_smaller_than_size() {
    let data: [u8; 16] = [0xff; 16];
    let size = 32_u8;
    let memory_offset = 0;
    let mut operations = store_data_in_memory_operations(&data, memory_offset);
    let mut log_operations = vec![
        Operation::Push((1_u8, U256::from(size))),
        Operation::Push((1_u8, U256::from(memory_offset))),
        Operation::Log(0),
        Operation::Stop,
    ];
    operations.append(&mut log_operations);

    let mut vm = new_vm_with_ops(&operations);
    let mut current_call_frame = vm.call_frames.pop().unwrap();
    vm.execute(&mut current_call_frame);

    let logs = &vm.current_call_frame_mut().logs;
    let mut data = vec![0_u8; 16];
    data.extend(vec![0xff_u8; 16]);

    assert_eq!(logs.len(), 1);
    assert_eq!(logs[0].data, data);
    assert_eq!(logs[0].topics.len(), 0);
    assert_eq!(vm.env.consumed_gas, TX_BASE_COST + 649);
}

#[test]
fn multiple_logs_of_different_types() {
    let mut topic1 = [0x00; 32];
    topic1[31] = 1;

    let data: [u8; 32] = [0xff; 32];
    let size = 32_u8;
    let memory_offset = 0;
    let mut operations = store_data_in_memory_operations(&data, memory_offset);
    let mut log_operations = vec![
        Operation::Push((32_u8, U256::from_big_endian(&topic1))),
        Operation::Push((1_u8, U256::from(size))),
        Operation::Push((1_u8, U256::from(memory_offset))),
        Operation::Log(1),
        Operation::Push((1_u8, U256::from(size))),
        Operation::Push((1_u8, U256::from(memory_offset))),
        Operation::Log(0),
        Operation::Stop,
    ];
    operations.append(&mut log_operations);

    let mut vm = new_vm_with_ops(&operations);
    let mut current_call_frame = vm.call_frames.pop().unwrap();
    vm.execute(&mut current_call_frame);

    let logs = &vm.current_call_frame_mut().logs;
    let data = [0xff_u8; 32].as_slice();
    assert_eq!(logs.len(), 2);
    assert_eq!(logs[0].data, data.to_vec());
    assert_eq!(logs[1].data, data.to_vec());
    assert_eq!(logs[0].topics, vec![H256::from_slice(&topic1)]);
    assert_eq!(logs[1].topics.len(), 0);
}

#[test]
fn logs_from_multiple_callers() {
    let callee_address = Address::from_low_u64_be(U256::from(2).low_u64());
    let callee_address_u256 = U256::from(2);

    let data: [u8; 32] = [0xff; 32];
    let size = 32_u8;
    let memory_offset = 0;
    let mut operations = store_data_in_memory_operations(&data, memory_offset);
    let mut log_operations = vec![
        Operation::Push((1_u8, U256::from(size))),
        Operation::Push((1_u8, U256::from(memory_offset))),
        Operation::Log(0),
        Operation::Stop,
    ];
    operations.append(&mut log_operations);
    let callee_bytecode = operations
        .clone()
        .iter()
        .flat_map(Operation::to_bytecode)
        .collect::<Bytes>();
    let callee_account = Account::new(U256::from(500000), callee_bytecode, 0, HashMap::new());

    let mut caller_ops = vec![
        Operation::Push((32, U256::from(32))),      // ret_size
        Operation::Push((32, U256::from(0))),       // ret_offset
        Operation::Push((32, U256::from(0))),       // args_size
        Operation::Push((32, U256::from(0))),       // args_offset
        Operation::Push((32, U256::zero())),        // value
        Operation::Push((32, callee_address_u256)), // address
        Operation::Push((32, U256::from(100_000))), // gas
        Operation::Call,
    ];

    caller_ops.append(&mut operations);

    let mut db = Db::new();
    db.add_accounts(vec![(callee_address, callee_account.clone())]);

    let mut cache = Cache::default();
    cache.add_account(&callee_address, &callee_account);

    let mut vm = new_vm_with_ops_addr_bal_db(
        ops_to_bytecde(&caller_ops),
        Address::from_low_u64_be(U256::from(1).low_u64()),
        U256::zero(),
        db,
        cache,
    );

    let mut current_call_frame = vm.call_frames.pop().unwrap();
    vm.execute(&mut current_call_frame);

    assert_eq!(current_call_frame.logs.len(), 2)
}

// #[test]
// fn call_return_success_but_caller_halts() {
//     let callee_address = Address::from_low_u64_be(U256::from(2).low_u64());
//     let callee_address_u256 = U256::from(2);

//     let operations = vec![Operation::Pop, Operation::Stop];
//     let callee_bytecode = operations
//         .clone()
//         .iter()
//         .flat_map(Operation::to_bytecode)
//         .collect::<Bytes>();
//     let callee_account = Account::new(
//         callee_address,
//         U256::from(500000),
//         callee_bytecode,
//         0,
//         HashMap::new(),
//     );

//     let caller_ops = vec![
//         Operation::Push((32,U256::from(32))),      // ret_size
//         Operation::Push((32,U256::from(0))),       // ret_offset
//         Operation::Push((32,U256::from(0))),       // args_size
//         Operation::Push((32,U256::from(0))),       // args_offset
//         Operation::Push((32,U256::zero())),        // value
//         Operation::Push((32,callee_address_u256)), // address
//         Operation::Push((32,U256::from(100_000))), // gas
//         Operation::Call,
//         Operation::Stop,
//     ];

//     let mut vm = new_vm_with_ops_addr_bal(
//         &caller_ops,
//         Address::from_low_u64_be(U256::from(1).low_u64()),
//         U256::zero(),
//     );

//     vm.db.add_account(callee_address, callee_account);

//     let mut current_call_frame = vm.call_frames.pop().unwrap();
//     vm.execute(&mut current_call_frame);

//     assert_eq!(
//         vm.current_call_frame_mut().stack.pop().unwrap(),
//         U256::from(HALT_FOR_CALL)
//     );
// }

#[test]
fn push0_ok() {
    let mut vm = new_vm_with_ops(&[Operation::Push0, Operation::Stop]);

    let mut current_call_frame = vm.call_frames.pop().unwrap();
    vm.execute(&mut current_call_frame);

    assert_eq!(vm.current_call_frame_mut().stack.stack[0], U256::zero());
    assert_eq!(vm.current_call_frame_mut().pc(), 2);
}

#[test]
fn push1_ok() {
    let to_push = U256::from_big_endian(&[0xff]);
    let operations = [Operation::Push((1, to_push)), Operation::Stop];
    let mut vm = new_vm_with_ops(&operations);

    let mut current_call_frame = vm.call_frames.pop().unwrap();
    vm.execute(&mut current_call_frame);

    assert_eq!(vm.current_call_frame_mut().stack.stack[0], to_push);
    assert_eq!(vm.current_call_frame_mut().pc(), 3);
}

#[test]
fn push5_ok() {
    let to_push = U256::from_big_endian(&[0xff, 0xff, 0xff, 0xff, 0xff]);
    let operations = [Operation::Push((5, to_push)), Operation::Stop];
    let mut vm = new_vm_with_ops(&operations);

    let mut current_call_frame = vm.call_frames.pop().unwrap();
    vm.execute(&mut current_call_frame);

    assert_eq!(vm.current_call_frame_mut().stack.stack[0], to_push);
    assert_eq!(vm.current_call_frame_mut().pc(), 7);
}

#[test]
fn push31_ok() {
    let to_push = U256::from_big_endian(&[0xff; 31]);
    let operations = [Operation::Push((31, to_push)), Operation::Stop];
    let mut vm = new_vm_with_ops(&operations);

    let mut current_call_frame = vm.call_frames.pop().unwrap();
    vm.execute(&mut current_call_frame);

    assert_eq!(vm.current_call_frame_mut().stack.stack[0], to_push);
    assert_eq!(vm.current_call_frame_mut().pc(), 33);
}

#[test]
fn push32_ok() {
    let to_push = U256::from_big_endian(&[0xff; 32]);
    let operations = [Operation::Push((32, to_push)), Operation::Stop];
    let mut vm = new_vm_with_ops(&operations);

    let mut current_call_frame = vm.call_frames.pop().unwrap();
    vm.execute(&mut current_call_frame);

    assert_eq!(vm.current_call_frame_mut().stack.stack[0], to_push);
    assert_eq!(vm.current_call_frame_mut().pc(), 34);
}

#[test]
fn dup1_ok() {
    let value = U256::one();
    let operations = [
        Operation::Push((1, value)),
        Operation::Dup(1),
        Operation::Stop,
    ];
    let mut vm = new_vm_with_ops(&operations);

    let mut current_call_frame = vm.call_frames.pop().unwrap();
    vm.execute(&mut current_call_frame);

    let stack_len = vm.current_call_frame_mut().stack.len();

    assert_eq!(stack_len, 2);
    assert_eq!(vm.current_call_frame_mut().pc(), 4);
    assert_eq!(
        vm.current_call_frame_mut().stack.stack[stack_len - 1],
        value
    );
    assert_eq!(
        vm.current_call_frame_mut().stack.stack[stack_len - 2],
        value
    );
}

#[test]
fn dup16_ok() {
    let value = U256::one();
    let mut operations = vec![Operation::Push((1, value))];
    operations.extend(vec![Operation::Push0; 15]);
    operations.extend(vec![Operation::Dup(16), Operation::Stop]);

    let mut vm = new_vm_with_ops(&operations);

    let mut current_call_frame = vm.call_frames.pop().unwrap();
    vm.execute(&mut current_call_frame);

    let stack_len = vm.current_call_frame_mut().stack.len();

    assert_eq!(stack_len, 17);
    assert_eq!(vm.current_call_frame_mut().pc, 19);
    assert_eq!(
        vm.current_call_frame_mut().stack.stack[stack_len - 1],
        value
    );
    assert_eq!(
        vm.current_call_frame_mut().stack.stack[stack_len - 17],
        value
    );
}

#[test]
fn dup_halts_if_stack_underflow() {
    let operations = [Operation::Dup(5), Operation::Stop];
    let mut vm = new_vm_with_ops(&operations);

    let mut current_call_frame = vm.call_frames.pop().unwrap();
    let tx_report = vm.execute(&mut current_call_frame);

    assert!(matches!(
        tx_report.result,
        TxResult::Revert(VMError::StackUnderflow)
    ));
}

#[test]
fn swap1_ok() {
    let bottom = U256::from_big_endian(&[0xff]);
    let top = U256::from_big_endian(&[0xee]);
    let operations = [
        Operation::Push((1, bottom)),
        Operation::Push((1, top)),
        Operation::Swap(1),
        Operation::Stop,
    ];
    let mut vm = new_vm_with_ops(&operations);
    let mut current_call_frame = vm.call_frames.pop().unwrap();
    vm.execute(&mut current_call_frame);

    assert_eq!(vm.current_call_frame_mut().stack.len(), 2);
    assert_eq!(vm.current_call_frame_mut().pc(), 6);
    assert_eq!(vm.current_call_frame_mut().stack.stack[0], top);
    assert_eq!(vm.current_call_frame_mut().stack.stack[1], bottom);
}

#[test]
fn swap16_ok() {
    let bottom = U256::from_big_endian(&[0xff]);
    let top = U256::from_big_endian(&[0xee]);
    let mut operations = vec![Operation::Push((1, bottom))];
    operations.extend(vec![Operation::Push0; 15]);
    operations.extend(vec![Operation::Push((1, top))]);
    operations.extend(vec![Operation::Swap(16), Operation::Stop]);

    let mut vm = new_vm_with_ops(&operations);

    let mut current_call_frame = vm.call_frames.pop().unwrap();
    vm.execute(&mut current_call_frame);
    let stack_len = vm.current_call_frame_mut().stack.len();

    assert_eq!(stack_len, 17);
    assert_eq!(vm.current_call_frame_mut().pc(), 21);
    assert_eq!(
        vm.current_call_frame_mut().stack.stack[stack_len - 1],
        bottom
    );
    assert_eq!(
        vm.current_call_frame_mut().stack.stack[stack_len - 1 - 16],
        top
    );
}

#[test]
fn swap_halts_if_stack_underflow() {
    let operations = [Operation::Swap(5), Operation::Stop];
    let mut vm = new_vm_with_ops(&operations);

    let mut current_call_frame = vm.call_frames.pop().unwrap();
    let tx_report = vm.execute(&mut current_call_frame);

    assert!(matches!(
        tx_report.result,
        TxResult::Revert(VMError::StackUnderflow)
    ));
}

#[test]
fn transient_store() {
    let value = U256::from_big_endian(&[0xaa; 3]);
    let key = U256::from_big_endian(&[0xff; 2]);

    let operations = [
        Operation::Push((32, value)),
        Operation::Push((32, key)),
        Operation::Tstore,
        Operation::Stop,
    ];

    let mut vm = new_vm_with_ops(&operations);

    let current_call_frame = vm.current_call_frame_mut();

    assert!(current_call_frame.transient_storage.is_empty());

    let mut current_call_frame = vm.call_frames.pop().unwrap();
    vm.execute(&mut current_call_frame);

    let current_call_frame = vm.current_call_frame_mut();

    assert_eq!(
        *current_call_frame
            .transient_storage
            .get(&(current_call_frame.msg_sender, key))
            .unwrap(),
        value
    )
}

#[test]
fn transient_store_stack_underflow() {
    let operations = [Operation::Tstore, Operation::Stop];

    let mut vm = new_vm_with_ops(&operations);
    assert!(vm.current_call_frame_mut().transient_storage.is_empty());

    let mut current_call_frame = vm.call_frames.pop().unwrap();
    let tx_report = vm.execute(&mut current_call_frame);

    assert!(matches!(
        tx_report.result,
        TxResult::Revert(VMError::StackUnderflow)
    ));
}

#[test]
fn transient_load() {
    let value = U256::from_big_endian(&[0xaa; 3]);
    let key = U256::from_big_endian(&[0xff; 2]);

    let operations = [
        Operation::Push((32, key)),
        Operation::Tload,
        Operation::Stop,
    ];

    let mut vm = new_vm_with_ops(&operations);

    let caller = vm.current_call_frame_mut().msg_sender;

    vm.current_call_frame_mut()
        .transient_storage
        .insert((caller, key), value);

    let mut current_call_frame = vm.call_frames.pop().unwrap();
    vm.execute(&mut current_call_frame);

    assert_eq!(
        *vm.current_call_frame_mut().stack.stack.last().unwrap(),
        value
    )
}

#[test]
fn create_happy_path() {
    let value_to_transfer = 10;
    let offset = 19;
    let size = 13;
    let sender_nonce = 0;
    let sender_balance = U256::from(25);
    let sender_addr = Address::from_low_u64_be(40);

    // Code that returns the value 0xffffffff putting it in memory
    let initialization_code = hex::decode("63FFFFFFFF6000526004601CF3").unwrap();

    let operations = [
        vec![
            Operation::Push((13, U256::from_big_endian(&initialization_code))),
            Operation::Push0,
            Operation::Mstore,
        ],
        create_opcodes(size, offset, value_to_transfer),
    ]
    .concat();

    let mut vm = new_vm_with_ops_addr_bal_db(
        ops_to_bytecde(&operations),
        sender_addr,
        sender_balance,
        Db::new(),
        Cache::default(),
    );
    vm.current_call_frame_mut().msg_sender = sender_addr;

    let mut current_call_frame = vm.call_frames.pop().unwrap();
    vm.execute(&mut current_call_frame);

    let call_frame = vm.current_call_frame_mut();
    let return_of_created_callframe = call_frame.stack.pop().unwrap();
    assert_eq!(return_of_created_callframe, U256::from(SUCCESS_FOR_RETURN));
    let returned_addr = call_frame.stack.pop().unwrap();
    // check the created account is correct
    let new_account = vm
        .cache
        .get_account(word_to_address(returned_addr))
        .unwrap();
    assert_eq!(new_account.info.balance, U256::from(value_to_transfer));
    assert_eq!(new_account.info.nonce, 1);

    // Check that the sender account is updated
    let sender_account = vm.cache.get_account(sender_addr).unwrap();
    assert_eq!(sender_account.info.nonce, sender_nonce + 1);
    assert_eq!(
        sender_account.info.balance,
        sender_balance - value_to_transfer
    );
}

#[test]
fn cant_create_with_size_longer_than_max_code_size() {
    let value_to_transfer = 10;
    let offset = 19;
    let size = MAX_CODE_SIZE * 2 + 1;
    let sender_nonce = 0;
    let sender_balance = U256::from(25);
    let sender_addr = Address::from_low_u64_be(40);

    let operations = create_opcodes(size, offset, value_to_transfer);

    let mut vm = new_vm_with_ops_addr_bal_db(
        ops_to_bytecde(&operations),
        sender_addr,
        sender_balance,
        Db::new(),
        Cache::default(),
    );
    vm.current_call_frame_mut().msg_sender = sender_addr;

    let mut current_call_frame = vm.call_frames.pop().unwrap();
    vm.execute(&mut current_call_frame);

    let call_frame = vm.current_call_frame_mut();
    let create_return_value = call_frame.stack.pop().unwrap();
    assert_eq!(create_return_value, U256::from(REVERT_FOR_CREATE));

    // Check that the sender account is updated
    let sender_account = vm.cache.get_account(sender_addr).unwrap();
    assert_eq!(sender_account.info.nonce, sender_nonce);
    assert_eq!(sender_account.info.balance, sender_balance);
}

#[test]
fn cant_create_on_static_contexts() {
    let value_to_transfer = 10;
    let offset = 19;
    let size = 10;
    let sender_nonce = 0;
    let sender_balance = U256::from(25);
    let sender_addr = Address::from_low_u64_be(40);

    let operations = create_opcodes(size, offset, value_to_transfer);

    let mut vm = new_vm_with_ops_addr_bal_db(
        ops_to_bytecde(&operations),
        sender_addr,
        sender_balance,
        Db::new(),
        Cache::default(),
    );
    vm.current_call_frame_mut().msg_sender = sender_addr;
    vm.current_call_frame_mut().is_static = true;

    let mut current_call_frame = vm.call_frames.pop().unwrap();
    vm.execute(&mut current_call_frame);

    let call_frame = vm.current_call_frame_mut();
    let create_return_value = call_frame.stack.pop().unwrap();
    assert_eq!(create_return_value, U256::from(REVERT_FOR_CREATE));

    // Check that the sender account is updated
    let sender_account = vm.cache.get_account(sender_addr).unwrap();
    assert_eq!(sender_account.info.nonce, sender_nonce);
    assert_eq!(sender_account.info.balance, sender_balance);
}

#[test]
fn cant_create_if_transfer_value_bigger_than_balance() {
    let value_to_transfer = 100;
    let offset = 19;
    let size = 10;
    let sender_nonce = 0;
    let sender_balance = U256::from(25);
    let sender_addr = Address::from_low_u64_be(40);

    let operations = create_opcodes(size, offset, value_to_transfer);

    let mut vm = new_vm_with_ops_addr_bal_db(
        ops_to_bytecde(&operations),
        sender_addr,
        sender_balance,
        Db::new(),
        Cache::default(),
    );
    vm.current_call_frame_mut().msg_sender = sender_addr;

    let mut current_call_frame = vm.call_frames.pop().unwrap();
    vm.execute(&mut current_call_frame);

    let call_frame = vm.current_call_frame_mut();
    let create_return_value = call_frame.stack.pop().unwrap();
    assert_eq!(create_return_value, U256::from(REVERT_FOR_CREATE));

    // Check that the sender account is updated
    let sender_account = vm.cache.get_account(sender_addr).unwrap();
    assert_eq!(sender_account.info.nonce, sender_nonce);
    assert_eq!(sender_account.info.balance, sender_balance);
}

#[test]
fn cant_create_if_sender_nonce_would_overflow() {
    let value_to_transfer = 10;
    let offset = 19;
    let size = 10;
    let sender_nonce = u64::MAX;
    let sender_balance = U256::from(25);
    let sender_addr = Address::from_low_u64_be(40);

    let operations = create_opcodes(size, offset, value_to_transfer);

    let mut db = Db::new();
    db.add_accounts(vec![(
        sender_addr,
        Account::new(sender_balance, Bytes::new(), sender_nonce, HashMap::new()),
    )]);

    let mut vm = new_vm_with_ops_db(&operations, db);

    vm.current_call_frame_mut().msg_sender = sender_addr;

    let mut current_call_frame = vm.call_frames.pop().unwrap();
    vm.execute(&mut current_call_frame);

    let call_frame = vm.current_call_frame_mut();
    let create_return_value = call_frame.stack.pop().unwrap();
    assert_eq!(create_return_value, U256::from(REVERT_FOR_CREATE));

    // Check that the sender account is updated
    let sender_account = vm.cache.get_account(sender_addr).unwrap();
    assert_eq!(sender_account.info.nonce, sender_nonce);
    assert_eq!(sender_account.info.balance, sender_balance);
}

// #[test]
// fn cant_create_accounts_with_same_address() {
//     let value_to_transfer = 10;
//     let offset = 19;
//     let size = 13;
//     let sender_nonce = 1;
//     let sender_balance = U256::from(25);
//     let sender_addr = Address::from_low_u64_be(40);

//     // Code that returns the value 0xffffffff putting it in memory
//     let initialization_code = hex::decode("63FFFFFFFF6000526004601CF3").unwrap();

//     let operations = [
//         vec![
//             Operation::Push((13, U256::from_big_endian(&initialization_code))),
//             Operation::Push0,
//             Operation::Mstore,
//         ],
//         create_opcodes(size, offset, value_to_transfer),
//     ]
//     .concat();

//     let mut vm = new_vm_with_ops(&operations);
//     vm.db.accounts.insert(
//         sender_addr,
//         Account::default()
//             .with_balance(sender_balance)
//             .with_nonce(sender_nonce),
//     );
//     vm.current_call_frame_mut().msg_sender = sender_addr;

//     let mut current_call_frame = vm.call_frames.pop().unwrap();
//     vm.execute(&mut current_call_frame);

//     let call_frame = vm.current_call_frame_mut();

//     let return_of_created_callframe = call_frame.stack.pop().unwrap();

//     assert_eq!(return_of_created_callframe, U256::from(SUCCESS_FOR_RETURN));

//     let returned_addr = call_frame.stack.pop().unwrap();
//     // check the created account is correct
//     let new_account = vm.db.accounts.get(&word_to_address(returned_addr)).unwrap();
//     assert_eq!(new_account.balance, U256::from(value_to_transfer));
//     assert_eq!(new_account.nonce, 1);

//     // Check that the sender account is updated
//     let sender_account = vm.db.accounts.get_mut(&sender_addr).unwrap();
//     assert_eq!(sender_account.nonce, sender_nonce + 1);
//     assert_eq!(sender_account.balance, sender_balance - value_to_transfer);

//     // after a happy create, we do again a create with same inputs, this should revert as we will create
//     // an account with the same address
//     sender_account.nonce = sender_nonce;
//     let mut new_vm = new_vm_with_ops(&operations);
//     new_vm.db = vm.db.clone();
//     new_vm.db.accounts = vm.db.accounts.clone();
//     new_vm.current_call_frame_mut().msg_sender = sender_addr;

<<<<<<< HEAD
    // Check that the sender account is updated
    let sender_account = vm.db.accounts.get_mut(&sender_addr).unwrap();
    assert_eq!(sender_account.nonce, sender_nonce + 1);
    assert_eq!(sender_account.balance, sender_balance - value_to_transfer);

    // after a happy create, we do again a create with same inputs, this should revert as we will create
    // an account with the same address
    sender_account.nonce = sender_nonce;
    let mut new_vm = new_vm_with_ops(&operations);
    new_vm.db = vm.db.clone();
    new_vm.db.accounts.clone_from(&vm.db.accounts);
    new_vm.current_call_frame_mut().msg_sender = sender_addr;

    let mut current_call_frame = new_vm.call_frames.pop().unwrap();
    new_vm.execute(&mut current_call_frame);
    let call_frame = new_vm.current_call_frame_mut();
    let return_of_created_callframe = call_frame.stack.pop().unwrap();
    assert_eq!(return_of_created_callframe, U256::from(REVERT_FOR_CREATE));
}
=======
//     let mut current_call_frame = new_vm.call_frames.pop().unwrap();
//     new_vm.execute(&mut current_call_frame);
//     let call_frame = new_vm.current_call_frame_mut();
//     let return_of_created_callframe = call_frame.stack.pop().unwrap();
//     assert_eq!(return_of_created_callframe, U256::from(REVERT_FOR_CREATE));
// }
>>>>>>> a98da65f

#[test]
fn create2_happy_path() {
    let value: u8 = 10;
    let offset: u8 = 19;
    let size: u8 = 13;
    let salt: u8 = 4;
    let sender_nonce = 0;
    let sender_balance = U256::from(25);
    let sender_addr = Address::from_low_u64_be(40);

    // Code that returns the value 0xffffffff putting it in memory
    let initialization_code = hex::decode("63FFFFFFFF6000526004601CF3").unwrap();
    let expected_address = VM::calculate_create2_address(
        sender_addr,
        &Bytes::from(initialization_code.clone()),
        U256::from(salt),
    );

    let operations = vec![
        // Store initialization code in memory
        Operation::Push((13, U256::from_big_endian(&initialization_code))),
        Operation::Push0,
        Operation::Mstore,
        // Create
        Operation::Push((1, U256::from(salt))),
        Operation::Push((1, U256::from(size))),
        Operation::Push((1, U256::from(offset))),
        Operation::Push((1, U256::from(value))),
        Operation::Create2,
        Operation::Stop,
    ];

    let mut vm = new_vm_with_ops_addr_bal_db(
        ops_to_bytecde(&operations),
        sender_addr,
        sender_balance,
        Db::new(),
        Cache::default(),
    );
    vm.current_call_frame_mut().msg_sender = sender_addr;

    let mut current_call_frame = vm.call_frames.pop().unwrap();
    vm.execute(&mut current_call_frame);

    let call_frame = vm.current_call_frame_mut();
    let return_of_created_callframe = call_frame.stack.pop().unwrap();
    assert_eq!(return_of_created_callframe, U256::from(SUCCESS_FOR_RETURN));
    let returned_addr = call_frame.stack.pop().unwrap();
    assert_eq!(word_to_address(returned_addr), expected_address);
    // check the created account is correct
    let new_account = vm
        .cache
        .get_account(word_to_address(returned_addr))
        .unwrap();
    assert_eq!(new_account.info.balance, U256::from(value));
    assert_eq!(new_account.info.nonce, 1);

    // Check that the sender account is updated
    let sender_account = vm.cache.get_account(sender_addr).unwrap();
    assert_eq!(sender_account.info.nonce, sender_nonce + 1);
    assert_eq!(sender_account.info.balance, sender_balance - value);
}

// #[test]
// fn create_on_create() {
//     let value_to_transfer = 10;
//     let offset = 19;
//     let size = 13;
//     let sender_balance = U256::from(25);
//     let sender_addr = Address::from_low_u64_be(40);

//     // push0, push0, mstore, push1 0, push1 0, push1 0, create, push0, push0, return
//     let initialization_code = hex::decode("5f5f52600060006000f05f5ff3").unwrap();

//     let operations = [
//         vec![
//             Operation::Push((13, U256::from_big_endian(&initialization_code))),
//             Operation::Push0,
//             Operation::Mstore,
//         ],
//         create_opcodes(size, offset, value_to_transfer),
//     ]
//     .concat();

//     let mut vm = new_vm_with_ops_addr_bal(ops_to_bytecde(&operations), sender_addr, sender_balance);

//     vm.current_call_frame_mut().msg_sender = sender_addr;

//     let mut current_call_frame = vm.call_frames.pop().unwrap();
//     vm.execute(&mut current_call_frame);
//     assert_eq!(vm.db.accounts.len(), 4);
// }

#[test]
fn caller_op() {
    let caller = Address::from_low_u64_be(0x100);
    let address_that_has_the_code = Address::from_low_u64_be(0x42);

    let operations = [Operation::Caller, Operation::Stop];

<<<<<<< HEAD
    let mut db = LevmDb::default();
    db.add_account(
=======
    let mut db = Db::default();
    db.add_accounts(vec![(
>>>>>>> a98da65f
        address_that_has_the_code,
        Account::default().with_bytecode(ops_to_bytecde(&operations)),
    )]);

    let mut cache = Cache::default();
    cache.add_account(
        &address_that_has_the_code,
        &Account::default().with_bytecode(ops_to_bytecde(&operations)),
    );

    let mut vm = VM::new(
        address_that_has_the_code,
        caller,
        Default::default(),
        Default::default(),
        u64::MAX,
        U256::MAX,
        Default::default(),
        Default::default(),
        Default::default(),
        Default::default(),
        Default::default(),
        Default::default(),
        Default::default(),
        Box::new(db),
        cache,
        Default::default(),
        Default::default(),
        Default::default(),
    );

    let mut current_call_frame = vm.call_frames.pop().unwrap();
    vm.execute(&mut current_call_frame);

    assert_eq!(
        vm.current_call_frame_mut().stack.pop().unwrap(),
        U256::from(caller.as_bytes())
    );
    assert_eq!(vm.env.consumed_gas, TX_BASE_COST + gas_cost::CALLER);
}

#[test]
fn origin_op() {
    let address_that_has_the_code = Address::from_low_u64_be(0x42);
    let msg_sender = Address::from_low_u64_be(0x999);

    let operations = [Operation::Origin, Operation::Stop];

<<<<<<< HEAD
    let mut db = LevmDb::default();
    db.add_account(
=======
    let mut db = Db::default();
    db.add_accounts(vec![(
>>>>>>> a98da65f
        address_that_has_the_code,
        Account::default().with_bytecode(ops_to_bytecde(&operations)),
    )]);

    let mut cache = Cache::default();
    cache.add_account(
        &msg_sender,
        &Account::default().with_bytecode(ops_to_bytecde(&operations)),
    );

    let mut vm = VM::new(
        address_that_has_the_code,
        msg_sender,
        Default::default(),
        Default::default(),
        u64::MAX,
        U256::MAX,
        Default::default(),
        Default::default(),
        Default::default(),
        Default::default(),
        Default::default(),
        Default::default(),
        Default::default(),
        Box::new(db),
        cache,
        Default::default(),
        Default::default(),
        Default::default(),
    );

    let mut current_call_frame = vm.call_frames.pop().unwrap();
    vm.execute(&mut current_call_frame);

    assert_eq!(
        vm.current_call_frame_mut().stack.pop().unwrap(),
        U256::from(msg_sender.as_bytes())
    );
    assert_eq!(vm.env.consumed_gas, TX_BASE_COST + gas_cost::ORIGIN);
}

#[test]
fn balance_op() {
    let address = 0x999;

    let operations = [
        Operation::Push((32, U256::from(address))),
        Operation::Balance,
        Operation::Stop,
    ];

    let mut vm = new_vm_with_ops_addr_bal_db(
        ops_to_bytecde(&operations),
        Address::from_low_u64_be(address),
        U256::from(1234),
        Db::new(),
        Cache::default(),
    );

    let mut current_call_frame = vm.call_frames.pop().unwrap();
    vm.execute(&mut current_call_frame);

    assert_eq!(
        vm.current_call_frame_mut().stack.pop().unwrap(),
        U256::from(1234)
    )
}

#[test]
fn address_op() {
    let address_that_has_the_code = Address::from_low_u64_be(0x42);

    let operations = [Operation::Address, Operation::Stop];

<<<<<<< HEAD
    let mut db = LevmDb::default();
    db.add_account(
=======
    let mut db = Db::default();
    db.add_accounts(vec![(
>>>>>>> a98da65f
        address_that_has_the_code,
        Account::default().with_bytecode(ops_to_bytecde(&operations)),
    )]);

    let mut cache = Cache::default();
    cache.add_account(
        &address_that_has_the_code,
        &Account::default().with_bytecode(ops_to_bytecde(&operations)),
    );

    let mut vm = VM::new(
        address_that_has_the_code,
        Default::default(),
        Default::default(),
        Default::default(),
        u64::MAX,
        U256::MAX,
        Default::default(),
        Default::default(),
        Default::default(),
        Default::default(),
        Default::default(),
        Default::default(),
        Default::default(),
        Box::new(db),
        cache,
        Default::default(),
        Default::default(),
        Default::default(),
    );

    let mut current_call_frame = vm.call_frames.pop().unwrap();
    vm.execute(&mut current_call_frame);

    assert_eq!(
        vm.current_call_frame_mut().stack.pop().unwrap(),
        U256::from(address_that_has_the_code.as_bytes())
    );
    assert_eq!(vm.env.consumed_gas, TX_BASE_COST + gas_cost::ADDRESS);
}

#[test]
fn selfbalance_op() {
    let address_that_has_the_code = Address::from_low_u64_be(0x42);
    let balance = U256::from(999);

    let operations = [Operation::SelfBalance, Operation::Stop];

<<<<<<< HEAD
    let mut db = LevmDb::default();
    db.add_account(
=======
    let mut db = Db::default();
    db.add_accounts(vec![(
>>>>>>> a98da65f
        address_that_has_the_code,
        Account::default()
            .with_bytecode(ops_to_bytecde(&operations))
            .with_balance(balance),
    )]);

    let mut cache = Cache::default();
    cache.add_account(
        &address_that_has_the_code,
        &Account::default()
            .with_bytecode(ops_to_bytecde(&operations))
            .with_balance(balance),
    );

    dbg!(&cache);

    let mut vm = VM::new(
        address_that_has_the_code,
        Default::default(),
        Default::default(),
        Default::default(),
        u64::MAX,
        U256::MAX,
        Default::default(),
        Default::default(),
        Default::default(),
        Default::default(),
        Default::default(),
        Default::default(),
        Default::default(),
        Box::new(db),
        cache,
        Default::default(),
        Default::default(),
        Default::default(),
    );

    let mut current_call_frame = vm.call_frames.pop().unwrap();
    vm.execute(&mut current_call_frame);

    assert_eq!(vm.current_call_frame_mut().stack.pop().unwrap(), balance);
    assert_eq!(vm.env.consumed_gas, TX_BASE_COST + gas_cost::SELFBALANCE);
}

#[test]
fn callvalue_op() {
    let address_that_has_the_code = Address::from_low_u64_be(0x42);
    let value = U256::from(0x1234);

    let operations = [Operation::Callvalue, Operation::Stop];

    let mut db = LevmDb::default();

    db.add_accounts(vec![(
        address_that_has_the_code,
        Account::default().with_bytecode(ops_to_bytecde(&operations)),
    )]);

    let mut cache = Cache::default();
    cache.add_account(
        &address_that_has_the_code,
        &Account::default().with_bytecode(ops_to_bytecde(&operations)),
    );

    let mut vm = VM::new(
        address_that_has_the_code,
        Default::default(),
        value,
        Default::default(),
        u64::MAX,
        U256::MAX,
        Default::default(),
        Default::default(),
        Default::default(),
        Default::default(),
        Default::default(),
        Default::default(),
        Default::default(),
        Box::new(db),
        cache,
        Default::default(),
        Default::default(),
        Default::default(),
    );

    let mut current_call_frame = vm.call_frames.pop().unwrap();
    vm.execute(&mut current_call_frame);

    assert_eq!(vm.current_call_frame_mut().stack.pop().unwrap(), value);
    assert_eq!(vm.env.consumed_gas, TX_BASE_COST + gas_cost::CALLVALUE);
}

#[test]
fn codesize_op() {
    let address_that_has_the_code = Address::from_low_u64_be(0x42);

    let operations = [Operation::Codesize, Operation::Stop];

    let mut db = LevmDb::default();

    db.add_accounts(vec![(
        address_that_has_the_code,
        Account::default().with_bytecode(ops_to_bytecde(&operations)),
    )]);

    let mut cache = Cache::default();
    cache.add_account(
        &address_that_has_the_code,
        &Account::default().with_bytecode(ops_to_bytecde(&operations)),
    );

    let mut vm = VM::new(
        address_that_has_the_code,
        Default::default(),
        Default::default(),
        Default::default(),
        u64::MAX,
        U256::MAX,
        Default::default(),
        Default::default(),
        Default::default(),
        Default::default(),
        Default::default(),
        Default::default(),
        Default::default(),
        Box::new(db),
        cache,
        Default::default(),
        Default::default(),
        Default::default(),
    );

    let mut current_call_frame = vm.call_frames.pop().unwrap();
    vm.execute(&mut current_call_frame);

    assert_eq!(
        vm.current_call_frame_mut().stack.pop().unwrap(),
        U256::from(2)
    );
    assert_eq!(vm.env.consumed_gas, TX_BASE_COST + gas_cost::CODESIZE);
}

#[test]
fn gasprice_op() {
    let address_that_has_the_code = Address::from_low_u64_be(0x42);
    let operations = [Operation::Gasprice, Operation::Stop];

    let mut db = LevmDb::default();

    db.add_accounts(vec![(
        address_that_has_the_code,
        Account::default().with_bytecode(ops_to_bytecde(&operations)),
    )]);

    let mut cache = Cache::default();
    cache.add_account(
        &address_that_has_the_code,
        &Account::default().with_bytecode(ops_to_bytecde(&operations)),
    );

    let mut vm = VM::new(
        address_that_has_the_code,
        Default::default(),
        Default::default(),
        Default::default(),
        u64::MAX,
        U256::MAX,
        Default::default(),
        Default::default(),
        Default::default(),
        Default::default(),
        Default::default(),
        Default::default(),
        U256::from(0x9876),
        Box::new(db),
        cache,
        Default::default(),
        Default::default(),
        Default::default(),
    );

    let mut current_call_frame = vm.call_frames.pop().unwrap();
    vm.execute(&mut current_call_frame);

    assert_eq!(
        vm.current_call_frame_mut().stack.pop().unwrap(),
        U256::from(0x9876)
    );
    assert_eq!(vm.env.consumed_gas, TX_BASE_COST + gas_cost::GASPRICE);
}

#[test]
fn codecopy_op() {
    // Copies two bytes of the code, with offset 2, and loads them beginning at offset 3 in memory.
    let address_that_has_the_code = Address::from_low_u64_be(0x42);
    // https://www.evm.codes/playground?fork=cancun&unit=Wei&codeType=Mnemonic&code=%27~2z~2z~3zCODECOPY%27~PUSH1%200x0z%5Cn%01z~_
    let operations = [
        Operation::Push((1, 0x02.into())), // size
        Operation::Push((1, 0x02.into())), // offset
        Operation::Push((1, 0x03.into())), // destination offset
        Operation::Codecopy,
        Operation::Stop,
    ];

    let expected_memory_bytes = [
        [0x00; 3].to_vec(),
        [[0x60], [0x02]].concat(),
        [0x00; 27].to_vec(),
    ]
    .concat();

    let expected_memory = U256::from_big_endian(&expected_memory_bytes);

    let mut db = LevmDb::default();

    db.add_accounts(vec![(
        address_that_has_the_code,
        Account::default().with_bytecode(ops_to_bytecde(&operations)),
    )]);

    let mut cache = Cache::default();
    cache.add_account(
        &address_that_has_the_code,
        &Account::default().with_bytecode(ops_to_bytecde(&operations)),
    );

    let mut vm = VM::new(
        address_that_has_the_code,
        Default::default(),
        Default::default(),
        Default::default(),
        u64::MAX,
        U256::MAX,
        Default::default(),
        Default::default(),
        Default::default(),
        Default::default(),
        Default::default(),
        Default::default(),
        Default::default(),
        Box::new(db),
        cache,
        Default::default(),
        Default::default(),
        Default::default(),
    );

    let mut current_call_frame = vm.call_frames.pop().unwrap();
    vm.execute(&mut current_call_frame);

    assert_eq!(vm.current_call_frame_mut().memory.load(0), expected_memory);
    assert_eq!(
        vm.env.consumed_gas,
        TX_BASE_COST + U256::from(9) + U256::from(3) * gas_cost::PUSHN
    );
}

#[test]
fn extcodesize_existing_account() {
    let address_with_code = Address::from_low_u64_be(0x42);
    let operations = [
        Operation::Push((20, address_with_code.as_bytes().into())),
        Operation::ExtcodeSize,
        Operation::Stop,
    ];

    let mut db = Db::default();
    db.add_accounts(vec![(
        address_with_code,
        Account::default().with_bytecode(ops_to_bytecde(&operations)),
    )]);

    let mut vm = new_vm_with_ops_db(&operations, db);

    let mut current_call_frame = vm.call_frames.pop().unwrap();
    vm.execute(&mut current_call_frame);
    assert_eq!(vm.current_call_frame_mut().stack.pop().unwrap(), 23.into());
    assert_eq!(vm.env.consumed_gas, 23603.into());
}

#[test]
fn extcodesize_non_existing_account() {
    // EVM Playground: https://www.evm.codes/playground?fork=cancun&unit=Wei&codeType=Mnemonic&code='PUSH20%200x42%5CnEXTCODESIZE%5CnSTOP'_
    let operations = [
        Operation::Push((20, "0x42".into())),
        Operation::ExtcodeSize,
        Operation::Stop,
    ];

    let mut vm = new_vm_with_ops(&operations);

    let mut current_call_frame = vm.call_frames.pop().unwrap();
    vm.execute(&mut current_call_frame);
    assert_eq!(vm.current_call_frame_mut().stack.pop().unwrap(), 0.into());
    assert_eq!(vm.env.consumed_gas, 23603.into());
}

#[test]
fn extcodecopy_existing_account() {
    let address_with_code = Address::from_low_u64_be(0x42);
    let size: usize = 1;

    let operations = [
        Operation::Push((1, size.into())),
        Operation::Push0, // offset
        Operation::Push0, // destOffset
        Operation::Push((20, address_with_code.as_bytes().into())),
        Operation::ExtcodeCopy,
        Operation::Stop,
    ];

    let mut db = Db::new();
    db.add_accounts(vec![(
        address_with_code,
        Account::default().with_bytecode(ops_to_bytecde(&operations)),
    )]);

    let mut vm = new_vm_with_ops_db(&operations, db);

    let mut current_call_frame = vm.call_frames.pop().unwrap();
    vm.execute(&mut current_call_frame);
    assert_eq!(
        vm.current_call_frame_mut().memory.load_range(0, size),
        vec![0x60]
    );
    assert_eq!(vm.env.consumed_gas, 23616.into());
}

#[test]
fn extcodecopy_non_existing_account() {
    // EVM Playground: https://www.evm.codes/playground?fork=cancun&unit=Wei&codeType=Mnemonic&code='y1%201~~~20%200x42zEXTCODECOPYzSTOP'~0zyz%5CnyPUSH%01yz~_
    let size: usize = 10;

    let operations = [
        Operation::Push((1, size.into())),
        Operation::Push0, // offset
        Operation::Push0, // destOffset
        Operation::Push((20, "0x42".into())),
        Operation::ExtcodeCopy,
        Operation::Stop,
    ];

    let mut vm = new_vm_with_ops(&operations);

    let mut current_call_frame = vm.call_frames.pop().unwrap();
    vm.execute(&mut current_call_frame);
    assert_eq!(
        vm.current_call_frame_mut().memory.load_range(0, size),
        vec![0; size]
    );
    assert_eq!(vm.env.consumed_gas, 23616.into());
}

#[test]
fn extcodehash_account_with_empty_code() {
    let address_with_code = Address::from_low_u64_be(0x42);
    let operations = [
        Operation::Push((20, address_with_code.as_bytes().into())),
        Operation::ExtcodeHash,
        Operation::Stop,
    ];

    let mut db = Db::default();
    db.add_accounts(vec![(address_with_code, Account::default())]);

    let mut vm = new_vm_with_ops_db(&operations, db);

    let mut current_call_frame = vm.call_frames.pop().unwrap();
    vm.execute(&mut current_call_frame);
    assert_eq!(
        vm.current_call_frame_mut().stack.pop().unwrap(),
        "c5d2460186f7233c927e7db2dcc703c0e500b653ca82273b7bfad8045d85a470".into()
    );
    assert_eq!(vm.env.consumed_gas, 23603.into());
}

#[test]
fn extcodehash_non_existing_account() {
    // EVM Playground: https://www.evm.codes/playground?fork=cancun&unit=Wei&codeType=Mnemonic&code='PUSH20%200x42%5CnEXTCODEHASH%5CnSTOP'_
    let operations = [
        Operation::Push((20, "0x42".into())),
        Operation::ExtcodeHash,
        Operation::Stop,
    ];

    let mut vm = new_vm_with_ops(&operations);

    let mut current_call_frame = vm.call_frames.pop().unwrap();
    vm.execute(&mut current_call_frame);
    assert_eq!(
        vm.current_call_frame_mut().stack.pop().unwrap(),
        "c5d2460186f7233c927e7db2dcc703c0e500b653ca82273b7bfad8045d85a470".into()
    );
    assert_eq!(vm.env.consumed_gas, 23603.into());
}<|MERGE_RESOLUTION|>--- conflicted
+++ resolved
@@ -4,13 +4,8 @@
     errors::{TxResult, VMError},
     operations::Operation,
     primitives::{Address, Bytes, H256, U256},
-<<<<<<< HEAD
-    utils::{new_vm_with_ops, new_vm_with_ops_addr_bal},
-    vm::{word_to_address, Account, Db, LevmDb, Storage, StorageSlot, VM},
-=======
     utils::{new_vm_with_ops, new_vm_with_ops_addr_bal_db, new_vm_with_ops_db},
     vm::{word_to_address, Account, Storage, VM},
->>>>>>> a98da65f
 };
 use std::collections::HashMap;
 
@@ -3860,34 +3855,12 @@
 //     new_vm.db.accounts = vm.db.accounts.clone();
 //     new_vm.current_call_frame_mut().msg_sender = sender_addr;
 
-<<<<<<< HEAD
-    // Check that the sender account is updated
-    let sender_account = vm.db.accounts.get_mut(&sender_addr).unwrap();
-    assert_eq!(sender_account.nonce, sender_nonce + 1);
-    assert_eq!(sender_account.balance, sender_balance - value_to_transfer);
-
-    // after a happy create, we do again a create with same inputs, this should revert as we will create
-    // an account with the same address
-    sender_account.nonce = sender_nonce;
-    let mut new_vm = new_vm_with_ops(&operations);
-    new_vm.db = vm.db.clone();
-    new_vm.db.accounts.clone_from(&vm.db.accounts);
-    new_vm.current_call_frame_mut().msg_sender = sender_addr;
-
-    let mut current_call_frame = new_vm.call_frames.pop().unwrap();
-    new_vm.execute(&mut current_call_frame);
-    let call_frame = new_vm.current_call_frame_mut();
-    let return_of_created_callframe = call_frame.stack.pop().unwrap();
-    assert_eq!(return_of_created_callframe, U256::from(REVERT_FOR_CREATE));
-}
-=======
 //     let mut current_call_frame = new_vm.call_frames.pop().unwrap();
 //     new_vm.execute(&mut current_call_frame);
 //     let call_frame = new_vm.current_call_frame_mut();
 //     let return_of_created_callframe = call_frame.stack.pop().unwrap();
 //     assert_eq!(return_of_created_callframe, U256::from(REVERT_FOR_CREATE));
 // }
->>>>>>> a98da65f
 
 #[test]
 fn create2_happy_path() {
@@ -3989,13 +3962,8 @@
 
     let operations = [Operation::Caller, Operation::Stop];
 
-<<<<<<< HEAD
-    let mut db = LevmDb::default();
-    db.add_account(
-=======
     let mut db = Db::default();
     db.add_accounts(vec![(
->>>>>>> a98da65f
         address_that_has_the_code,
         Account::default().with_bytecode(ops_to_bytecde(&operations)),
     )]);
@@ -4044,13 +4012,8 @@
 
     let operations = [Operation::Origin, Operation::Stop];
 
-<<<<<<< HEAD
-    let mut db = LevmDb::default();
-    db.add_account(
-=======
     let mut db = Db::default();
     db.add_accounts(vec![(
->>>>>>> a98da65f
         address_that_has_the_code,
         Account::default().with_bytecode(ops_to_bytecde(&operations)),
     )]);
@@ -4125,13 +4088,8 @@
 
     let operations = [Operation::Address, Operation::Stop];
 
-<<<<<<< HEAD
-    let mut db = LevmDb::default();
-    db.add_account(
-=======
     let mut db = Db::default();
     db.add_accounts(vec![(
->>>>>>> a98da65f
         address_that_has_the_code,
         Account::default().with_bytecode(ops_to_bytecde(&operations)),
     )]);
@@ -4180,13 +4138,8 @@
 
     let operations = [Operation::SelfBalance, Operation::Stop];
 
-<<<<<<< HEAD
-    let mut db = LevmDb::default();
-    db.add_account(
-=======
     let mut db = Db::default();
     db.add_accounts(vec![(
->>>>>>> a98da65f
         address_that_has_the_code,
         Account::default()
             .with_bytecode(ops_to_bytecde(&operations))
