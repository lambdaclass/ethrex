--- conflicted
+++ resolved
@@ -3788,19 +3788,12 @@
     let mut current_call_frame = vm.call_frames.pop().unwrap();
     vm.execute(&mut current_call_frame);
 
-<<<<<<< HEAD
     let call_frame = vm.current_call_frame_mut().unwrap();
-    let return_of_created_callframe = call_frame.stack.pop().unwrap();
-    assert_eq!(return_of_created_callframe, U256::from(SUCCESS_FOR_RETURN));
-    let returned_addr = call_frame.stack.pop().unwrap();
-=======
-    let call_frame = vm.current_call_frame_mut();
     let returned_address = call_frame.stack.pop().unwrap();
 
     let expected_address = VM::calculate_create_address(sender_addr, sender_nonce + 1);
     assert_eq!(word_to_address(returned_address), expected_address);
 
->>>>>>> b277379c
     // check the created account is correct
     let new_account = vm
         .cache
@@ -4066,17 +4059,9 @@
     let mut current_call_frame = vm.call_frames.pop().unwrap();
     vm.execute(&mut current_call_frame);
 
-<<<<<<< HEAD
     let call_frame = vm.current_call_frame_mut().unwrap();
-    let return_of_created_callframe = call_frame.stack.pop().unwrap();
-    assert_eq!(return_of_created_callframe, U256::from(SUCCESS_FOR_RETURN));
-    let returned_addr = call_frame.stack.pop().unwrap();
-    assert_eq!(word_to_address(returned_addr), expected_address);
-=======
-    let call_frame = vm.current_call_frame_mut();
     let returned_address = call_frame.stack.pop().unwrap();
     assert_eq!(word_to_address(returned_address), expected_address);
->>>>>>> b277379c
     // check the created account is correct
     let new_account = vm
         .cache
