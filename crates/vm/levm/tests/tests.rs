use std::collections::HashMap;

use ethereum_types::H32;
use levm::{
    block::{BlockEnv, TARGET_BLOB_GAS_PER_BLOCK},
<<<<<<< HEAD
    constants::{gas_cost, MAX_CODE_SIZE, REVERT_FOR_CREATE, SUCCESS_FOR_RETURN, TX_BASE_COST},
    operations::Operation,
    primitives::{Address, Bytes, H256, U256},
    transaction::{TransactTo, TxEnv},
    vm::{word_to_address, Account, Db, Storage, StorageSlot, VM},
=======
    constants::*,
    operations::Operation,
    primitives::{Address, Bytes, H256, U256},
    transaction::{TransactTo, TxEnv},
    vm::{Account, Db, Storage, StorageSlot, VM},
    vm_result::{ExecutionResult, VMError},
>>>>>>> 802922ca
};

// cargo test -p 'levm'

pub fn new_vm_with_ops(operations: &[Operation]) -> VM {
    new_vm_with_ops_addr_bal(operations, Address::from_low_u64_be(100), U256::MAX)
}

pub fn new_vm_with_ops_addr_bal(operations: &[Operation], address: Address, balance: U256) -> VM {
    let bytecode = ops_to_bytecde(operations);

    let tx_env = TxEnv {
        msg_sender: address,
        chain_id: Some(1),
        transact_to: TransactTo::Call(Address::from_low_u64_be(0x42)),
        gas_limit: Default::default(),
        gas_price: Default::default(),
        value: Default::default(),
        data: Default::default(),
        nonce: Default::default(),
        access_list: Default::default(),
        max_priority_fee_per_gas: Default::default(),
        blob_hashes: Default::default(),
        max_fee_per_blob_gas: Default::default(),
    };

    let block_env = BlockEnv {
        number: Default::default(),
        coinbase: Default::default(),
        timestamp: Default::default(),
        base_fee_per_gas: Default::default(),
        gas_limit: Default::default(),
        chain_id: Default::default(),
        prev_randao: Default::default(),
        excess_blob_gas: Default::default(),
        blob_gas_used: Default::default(),
    };

    let accounts = [
        (
            Address::from_low_u64_be(0x42),
            Account {
                address: Address::from_low_u64_be(42),
                balance: U256::MAX,
                bytecode,
                storage: HashMap::new(),
                nonce: 0,
            },
        ),
        (
            address,
            Account {
                address,
                balance,
                bytecode: Bytes::default(),
                storage: HashMap::new(),
                nonce: 0,
            },
        ),
    ];

    let state = Db {
        accounts: accounts.into(),
        block_hashes: Default::default(),
    };

    // add the account with code to call

    // add the account passed by parameter

    VM::new(tx_env, block_env, state)
}

fn create_opcodes(size: usize, offset: usize, value_to_transfer: usize) -> Vec<Operation> {
    vec![
        Operation::Push((16, U256::from(size))),
        Operation::Push((1, U256::from(offset))),
        Operation::Push((1, U256::from(value_to_transfer))),
        Operation::Create,
        Operation::Stop,
    ]
}

pub fn ops_to_bytecde(operations: &[Operation]) -> Bytes {
    operations
        .iter()
        .flat_map(Operation::to_bytecode)
        .collect::<Bytes>()
}

fn callee_return_bytecode(return_value: U256) -> Bytes {
    let ops = vec![
        Operation::Push32(return_value), // value
        Operation::Push32(U256::zero()), // offset
        Operation::Mstore,
        Operation::Push32(U256::from(32)), // size
        Operation::Push32(U256::zero()),   // offset
        Operation::Return,
    ];

    ops.iter()
        .flat_map(Operation::to_bytecode)
        .collect::<Bytes>()
}

pub fn store_data_in_memory_operations(data: &[u8], memory_offset: usize) -> Vec<Operation> {
    vec![
        Operation::Push((32_u8, U256::from_big_endian(data))),
        Operation::Push((1_u8, U256::from(memory_offset))),
        Operation::Mstore,
    ]
}

#[test]
fn add_op() {
    let mut vm = new_vm_with_ops(&[
        Operation::Push32(U256::one()),
        Operation::Push32(U256::zero()),
        Operation::Add,
        Operation::Stop,
    ]);

    vm.execute().unwrap();

    assert!(vm.current_call_frame_mut().stack.pop().unwrap() == U256::one());
    assert!(vm.current_call_frame_mut().pc() == 68);
}

#[test]
fn and_basic() {
    let mut vm = new_vm_with_ops(&[
        Operation::Push32(U256::from(0b1010)),
        Operation::Push32(U256::from(0b1100)),
        Operation::And,
        Operation::Stop,
    ]);

    vm.execute().unwrap();

    let result = vm.current_call_frame_mut().stack.pop().unwrap();
    assert_eq!(result, U256::from(0b1000));
    assert_eq!(vm.env.consumed_gas, TX_BASE_COST + 9);
}

#[test]
fn and_binary_with_zero() {
    let mut vm = new_vm_with_ops(&[
        Operation::Push32(U256::from(0b1010)),
        Operation::Push32(U256::zero()),
        Operation::And,
        Operation::Stop,
    ]);

    vm.execute().unwrap();

    let result = vm.current_call_frame_mut().stack.pop().unwrap();
    assert_eq!(result, U256::zero());
    assert_eq!(vm.env.consumed_gas, TX_BASE_COST + 9);
}

#[test]
fn and_with_hex_numbers() {
    let mut vm = new_vm_with_ops(&[
        Operation::Push32(U256::from(0xFFFF)),
        Operation::Push32(U256::from(0xF0F0)),
        Operation::And,
        Operation::Stop,
    ]);

    vm.execute().unwrap();

    let result = vm.current_call_frame_mut().stack.pop().unwrap();
    assert_eq!(result, U256::from(0xF0F0));
    assert_eq!(vm.env.consumed_gas, TX_BASE_COST + 9);

    let mut vm = new_vm_with_ops(&[
        Operation::Push32(U256::from(0xF000)),
        Operation::Push32(U256::from(0xF0F0)),
        Operation::And,
        Operation::Stop,
    ]);

    vm.execute().unwrap();

    let result = vm.current_call_frame_mut().stack.pop().unwrap();
    assert_eq!(result, U256::from(0xF000));
    assert_eq!(vm.env.consumed_gas, TX_BASE_COST + 9);

    let mut vm = new_vm_with_ops(&[
        Operation::Push32(U256::from(0xB020)),
        Operation::Push32(U256::from(0x1F0F)),
        Operation::And,
        Operation::Stop,
    ]);

    vm.execute().unwrap();

    let result = vm.current_call_frame_mut().stack.pop().unwrap();
    assert_eq!(result, U256::from(0b1000000000000));
    assert_eq!(vm.env.consumed_gas, TX_BASE_COST + 9);
}

#[test]
fn or_basic() {
    let mut vm = new_vm_with_ops(&[
        Operation::Push32(U256::from(0b1010)),
        Operation::Push32(U256::from(0b1100)),
        Operation::Or,
        Operation::Stop,
    ]);

    vm.execute().unwrap();

    let result = vm.current_call_frame_mut().stack.pop().unwrap();
    assert_eq!(result, U256::from(0b1110));
    assert_eq!(vm.env.consumed_gas, TX_BASE_COST + 9);

    let mut vm = new_vm_with_ops(&[
        Operation::Push32(U256::from(0b1010)),
        Operation::Push32(U256::zero()),
        Operation::Or,
        Operation::Stop,
    ]);

    vm.execute().unwrap();

    let result = vm.current_call_frame_mut().stack.pop().unwrap();
    assert_eq!(result, U256::from(0b1010));
    assert_eq!(vm.env.consumed_gas, TX_BASE_COST + 9);

    let mut vm = new_vm_with_ops(&[
        Operation::Push32(U256::from(u64::MAX)),
        Operation::Push32(U256::zero()),
        Operation::Or,
        Operation::Stop,
    ]);

    vm.execute().unwrap();

    let result = vm.current_call_frame_mut().stack.pop().unwrap();
    assert_eq!(result, U256::from(0xFFFFFFFFFFFFFFFF_u64));
    assert_eq!(vm.env.consumed_gas, TX_BASE_COST + 9);
}

#[test]
fn or_with_hex_numbers() {
    let mut vm = new_vm_with_ops(&[
        Operation::Push32(U256::from(0xFFFF)),
        Operation::Push32(U256::from(0xF0F0)),
        Operation::Or,
        Operation::Stop,
    ]);

    vm.execute().unwrap();

    let result = vm.current_call_frame_mut().stack.pop().unwrap();
    assert_eq!(result, U256::from(0xFFFF));
    assert_eq!(vm.env.consumed_gas, TX_BASE_COST + 9);

    let mut vm = new_vm_with_ops(&[
        Operation::Push32(U256::from(0xF000)),
        Operation::Push32(U256::from(0xF0F0)),
        Operation::Or,
        Operation::Stop,
    ]);

    vm.execute().unwrap();

    let result = vm.current_call_frame_mut().stack.pop().unwrap();
    assert_eq!(result, U256::from(0xF0F0));
    assert_eq!(vm.env.consumed_gas, TX_BASE_COST + 9);

    let mut vm = new_vm_with_ops(&[
        Operation::Push32(U256::from(0xB020)),
        Operation::Push32(U256::from(0x1F0F)),
        Operation::Or,
        Operation::Stop,
    ]);

    vm.execute().unwrap();

    let result = vm.current_call_frame_mut().stack.pop().unwrap();
    assert_eq!(result, U256::from(0b1011111100101111));
    assert_eq!(vm.env.consumed_gas, TX_BASE_COST + 9);
}

#[test]
fn xor_basic() {
    let mut vm = new_vm_with_ops(&[
        Operation::Push32(U256::from(0b1010)),
        Operation::Push32(U256::from(0b1100)),
        Operation::Xor,
        Operation::Stop,
    ]);

    vm.execute().unwrap();

    let result = vm.current_call_frame_mut().stack.pop().unwrap();
    assert_eq!(result, U256::from(0b110));
    assert_eq!(vm.env.consumed_gas, TX_BASE_COST + 9);

    let mut vm = new_vm_with_ops(&[
        Operation::Push32(U256::from(0b1010)),
        Operation::Push32(U256::zero()),
        Operation::Xor,
        Operation::Stop,
    ]);

    vm.execute().unwrap();

    let result = vm.current_call_frame_mut().stack.pop().unwrap();
    assert_eq!(result, U256::from(0b1010));
    assert_eq!(vm.env.consumed_gas, TX_BASE_COST + 9);

    let mut vm = new_vm_with_ops(&[
        Operation::Push32(U256::from(u64::MAX)),
        Operation::Push32(U256::zero()),
        Operation::Xor,
        Operation::Stop,
    ]);

    vm.execute().unwrap();

    let result = vm.current_call_frame_mut().stack.pop().unwrap();
    assert_eq!(result, U256::from(u64::MAX));
    assert_eq!(vm.env.consumed_gas, TX_BASE_COST + 9);

    let mut vm = new_vm_with_ops(&[
        Operation::Push32(U256::from(u64::MAX)),
        Operation::Push32(U256::from(u64::MAX)),
        Operation::Xor,
        Operation::Stop,
    ]);

    vm.execute().unwrap();

    let result = vm.current_call_frame_mut().stack.pop().unwrap();
    assert_eq!(result, U256::zero());
    assert_eq!(vm.env.consumed_gas, TX_BASE_COST + 9);
}

#[test]
fn xor_with_hex_numbers() {
    let mut vm = new_vm_with_ops(&[
        Operation::Push32(U256::from(0xF0)),
        Operation::Push32(U256::from(0xF)),
        Operation::Xor,
        Operation::Stop,
    ]);

    vm.execute().unwrap();

    let result = vm.current_call_frame_mut().stack.pop().unwrap();
    assert_eq!(result, U256::from(0xFF));
    assert_eq!(vm.env.consumed_gas, TX_BASE_COST + 9);

    let mut vm = new_vm_with_ops(&[
        Operation::Push32(U256::from(0xFF)),
        Operation::Push32(U256::from(0xFF)),
        Operation::Xor,
        Operation::Stop,
    ]);

    vm.execute().unwrap();

    let result = vm.current_call_frame_mut().stack.pop().unwrap();
    assert_eq!(result, U256::zero());
    assert_eq!(vm.env.consumed_gas, TX_BASE_COST + 9);

    let mut vm = new_vm_with_ops(&[
        Operation::Push32(U256::from(0xFFFF)),
        Operation::Push32(U256::from(0xF0F0)),
        Operation::Xor,
        Operation::Stop,
    ]);

    vm.execute().unwrap();

    let result = vm.current_call_frame_mut().stack.pop().unwrap();
    assert_eq!(result, U256::from(0xF0F));
    assert_eq!(vm.env.consumed_gas, TX_BASE_COST + 9);

    let mut vm = new_vm_with_ops(&[
        Operation::Push32(U256::from(0xF000)),
        Operation::Push32(U256::from(0xF0F0)),
        Operation::Xor,
        Operation::Stop,
    ]);

    vm.execute().unwrap();

    let result = vm.current_call_frame_mut().stack.pop().unwrap();
    assert_eq!(result, U256::from(0xF0));
    assert_eq!(vm.env.consumed_gas, TX_BASE_COST + 9);

    let mut vm = new_vm_with_ops(&[
        Operation::Push32(U256::from(0x4C0F)),
        Operation::Push32(U256::from(0x3A4B)),
        Operation::Xor,
        Operation::Stop,
    ]);

    vm.execute().unwrap();

    let result = vm.current_call_frame_mut().stack.pop().unwrap();
    assert_eq!(result, U256::from(0b111011001000100));
    assert_eq!(vm.env.consumed_gas, TX_BASE_COST + 9);
}

#[test]
fn not() {
    let mut vm = new_vm_with_ops(&[
        Operation::Push32(U256::from(0b1010)),
        Operation::Not,
        Operation::Stop,
    ]);

    vm.execute().unwrap();

    let result = vm.current_call_frame_mut().stack.pop().unwrap();
    let expected = !U256::from(0b1010);
    assert_eq!(result, expected);
    assert_eq!(vm.env.consumed_gas, TX_BASE_COST + 6);

    let mut vm = new_vm_with_ops(&[
        Operation::Push32(U256::MAX),
        Operation::Not,
        Operation::Stop,
    ]);

    vm.execute().unwrap();

    let result = vm.current_call_frame_mut().stack.pop().unwrap();
    assert_eq!(result, U256::zero());
    assert_eq!(vm.env.consumed_gas, TX_BASE_COST + 6);

    let mut vm = new_vm_with_ops(&[
        Operation::Push32(U256::zero()),
        Operation::Not,
        Operation::Stop,
    ]);

    vm.execute().unwrap();

    let result = vm.current_call_frame_mut().stack.pop().unwrap();
    assert_eq!(result, U256::MAX);
    assert_eq!(vm.env.consumed_gas, TX_BASE_COST + 6);

    let mut vm = new_vm_with_ops(&[
        Operation::Push32(U256::from(1)),
        Operation::Not,
        Operation::Stop,
    ]);

    vm.execute().unwrap();

    let result = vm.current_call_frame_mut().stack.pop().unwrap();
    assert_eq!(result, U256::MAX - 1);
    assert_eq!(vm.env.consumed_gas, TX_BASE_COST + 6);
}

#[test]
fn byte_basic() {
    let mut vm = new_vm_with_ops(&[
        Operation::Push32(U256::from(0xF0F1)),
        Operation::Push32(U256::from(31)),
        Operation::Byte,
        Operation::Stop,
    ]);

    vm.execute().unwrap();

    let result = vm.current_call_frame_mut().stack.pop().unwrap();
    assert_eq!(result, U256::from(0xF1));
    assert_eq!(vm.env.consumed_gas, TX_BASE_COST + 9);

    let mut vm = new_vm_with_ops(&[
        Operation::Push32(U256::from(0x33ED)),
        Operation::Push32(U256::from(30)),
        Operation::Byte,
        Operation::Stop,
    ]);

    vm.execute().unwrap();

    let result = vm.current_call_frame_mut().stack.pop().unwrap();
    assert_eq!(result, U256::from(0x33));
    assert_eq!(vm.env.consumed_gas, TX_BASE_COST + 9);
}

#[test]
fn byte_edge_cases() {
    let mut vm = new_vm_with_ops(&[
        Operation::Push32(U256::MAX),
        Operation::Push32(U256::from(0)),
        Operation::Byte,
        Operation::Stop,
    ]);

    vm.execute().unwrap();

    let result = vm.current_call_frame_mut().stack.pop().unwrap();
    assert_eq!(result, U256::from(0xFF));
    assert_eq!(vm.env.consumed_gas, TX_BASE_COST + 9);

    let mut vm = new_vm_with_ops(&[
        Operation::Push32(U256::MAX),
        Operation::Push32(U256::from(12)),
        Operation::Byte,
        Operation::Stop,
    ]);

    vm.execute().unwrap();

    let result = vm.current_call_frame_mut().stack.pop().unwrap();
    assert_eq!(result, U256::from(0xFF));
    assert_eq!(vm.env.consumed_gas, TX_BASE_COST + 9);

    let mut vm = new_vm_with_ops(&[
        Operation::Push32(U256::from(0x00E0D0000)),
        Operation::Push32(U256::from(29)),
        Operation::Byte,
        Operation::Stop,
    ]);

    vm.execute().unwrap();

    let result = vm.current_call_frame_mut().stack.pop().unwrap();
    assert_eq!(result, U256::from(0x0D));
    assert_eq!(vm.env.consumed_gas, TX_BASE_COST + 9);

    let mut vm = new_vm_with_ops(&[
        Operation::Push32(U256::from(0xFDEA179)),
        Operation::Push32(U256::from(50)),
        Operation::Byte,
        Operation::Stop,
    ]);

    vm.execute().unwrap();

    let result = vm.current_call_frame_mut().stack.pop().unwrap();
    assert_eq!(result, U256::zero());
    assert_eq!(vm.env.consumed_gas, TX_BASE_COST + 9);

    let mut vm = new_vm_with_ops(&[
        Operation::Push32(U256::from(0xFDEA179)),
        Operation::Push32(U256::from(32)),
        Operation::Byte,
        Operation::Stop,
    ]);

    vm.execute().unwrap();

    let result = vm.current_call_frame_mut().stack.pop().unwrap();
    assert_eq!(result, U256::zero());
    assert_eq!(vm.env.consumed_gas, TX_BASE_COST + 9);

    let mut vm = new_vm_with_ops(&[
        Operation::Push32(U256::zero()),
        Operation::Push32(U256::from(15)),
        Operation::Byte,
        Operation::Stop,
    ]);

    vm.execute().unwrap();

    let result = vm.current_call_frame_mut().stack.pop().unwrap();
    assert_eq!(result, U256::zero());
    assert_eq!(vm.env.consumed_gas, TX_BASE_COST + 9);

    let word = U256::from_big_endian(&[
        0x00, 0x01, 0x02, 0x03, 0x04, 0x05, 0x06, 0x57, 0x08, 0x09, 0x90, 0x0B, 0x0C, 0x0D, 0x0E,
        0x0F, 0x10, 0x11, 0x12, 0xDD, 0x14, 0x15, 0x16, 0x17, 0x18, 0x19, 0x1A, 0x1B, 0x1C, 0x1D,
        0x1E, 0x40,
    ]);

    let mut vm = new_vm_with_ops(&[
        Operation::Push32(word),
        Operation::Push32(U256::from(10)),
        Operation::Byte,
        Operation::Stop,
    ]);

    vm.execute().unwrap();

    let result = vm.current_call_frame_mut().stack.pop().unwrap();
    assert_eq!(result, U256::from(0x90));
    assert_eq!(vm.env.consumed_gas, TX_BASE_COST + 9);

    let mut vm = new_vm_with_ops(&[
        Operation::Push32(word),
        Operation::Push32(U256::from(7)),
        Operation::Byte,
        Operation::Stop,
    ]);

    vm.execute().unwrap();

    let result = vm.current_call_frame_mut().stack.pop().unwrap();
    assert_eq!(result, U256::from(0x57));
    assert_eq!(vm.env.consumed_gas, TX_BASE_COST + 9);

    let mut vm = new_vm_with_ops(&[
        Operation::Push32(word),
        Operation::Push32(U256::from(19)),
        Operation::Byte,
        Operation::Stop,
    ]);

    vm.execute().unwrap();

    let result = vm.current_call_frame_mut().stack.pop().unwrap();
    assert_eq!(result, U256::from(0xDD));
    assert_eq!(vm.env.consumed_gas, TX_BASE_COST + 9);

    let mut vm = new_vm_with_ops(&[
        Operation::Push32(word),
        Operation::Push32(U256::from(31)),
        Operation::Byte,
        Operation::Stop,
    ]);

    vm.execute().unwrap();

    let result = vm.current_call_frame_mut().stack.pop().unwrap();
    assert_eq!(result, U256::from(0x40));
    assert_eq!(vm.env.consumed_gas, TX_BASE_COST + 9);
}

#[test]
fn shl_basic() {
    let mut vm = new_vm_with_ops(&[
        Operation::Push32(U256::from(0xDDDD)),
        Operation::Push32(U256::from(0)),
        Operation::Shl,
        Operation::Stop,
    ]);

    vm.execute().unwrap();

    let result = vm.current_call_frame_mut().stack.pop().unwrap();
    assert_eq!(result, U256::from(0xDDDD));
    assert_eq!(vm.env.consumed_gas, TX_BASE_COST + 9);

    let mut vm = new_vm_with_ops(&[
        Operation::Push32(U256::from(0x12345678)),
        Operation::Push32(U256::from(1)),
        Operation::Shl,
        Operation::Stop,
    ]);

    vm.execute().unwrap();

    let result = vm.current_call_frame_mut().stack.pop().unwrap();
    assert_eq!(result, U256::from(0x2468acf0));
    assert_eq!(vm.env.consumed_gas, TX_BASE_COST + 9);

    let mut vm = new_vm_with_ops(&[
        Operation::Push32(U256::from(0x12345678)),
        Operation::Push32(U256::from(4)),
        Operation::Shl,
        Operation::Stop,
    ]);

    vm.execute().unwrap();

    let result = vm.current_call_frame_mut().stack.pop().unwrap();
    assert_eq!(result, U256::from(4886718336_u64));
    assert_eq!(vm.env.consumed_gas, TX_BASE_COST + 9);

    let mut vm = new_vm_with_ops(&[
        Operation::Push32(U256::from(0xFF)),
        Operation::Push32(U256::from(4)),
        Operation::Shl,
        Operation::Stop,
    ]);

    vm.execute().unwrap();

    let result = vm.current_call_frame_mut().stack.pop().unwrap();
    assert_eq!(result, U256::from(0xFF << 4));
    assert_eq!(vm.env.consumed_gas, TX_BASE_COST + 9);
}

#[test]
fn shl_edge_cases() {
    let mut vm = new_vm_with_ops(&[
        Operation::Push32(U256::from(0x1)),
        Operation::Push32(U256::from(256)),
        Operation::Shl,
        Operation::Stop,
    ]);

    vm.execute().unwrap();

    let result = vm.current_call_frame_mut().stack.pop().unwrap();
    assert_eq!(result, U256::zero());
    assert_eq!(vm.env.consumed_gas, TX_BASE_COST + 9);

    let mut vm = new_vm_with_ops(&[
        Operation::Push32(U256::zero()),
        Operation::Push32(U256::from(200)),
        Operation::Shl,
        Operation::Stop,
    ]);

    vm.execute().unwrap();

    let result = vm.current_call_frame_mut().stack.pop().unwrap();
    assert_eq!(result, U256::zero());
    assert_eq!(vm.env.consumed_gas, TX_BASE_COST + 9);

    let mut vm = new_vm_with_ops(&[
        Operation::Push32(U256::MAX),
        Operation::Push32(U256::from(1)),
        Operation::Shl,
        Operation::Stop,
    ]);

    vm.execute().unwrap();

    let result = vm.current_call_frame_mut().stack.pop().unwrap();
    assert_eq!(result, U256::MAX - 1);
    assert_eq!(vm.env.consumed_gas, TX_BASE_COST + 9);
}

#[test]
fn shr_basic() {
    let mut vm = new_vm_with_ops(&[
        Operation::Push32(U256::from(0xDDDD)),
        Operation::Push32(U256::from(0)),
        Operation::Shr,
        Operation::Stop,
    ]);

    vm.execute().unwrap();

    let result = vm.current_call_frame_mut().stack.pop().unwrap();
    assert_eq!(result, U256::from(0xDDDD));
    assert_eq!(vm.env.consumed_gas, TX_BASE_COST + 9);

    let mut vm = new_vm_with_ops(&[
        Operation::Push32(U256::from(0x12345678)),
        Operation::Push32(U256::from(1)),
        Operation::Shr,
        Operation::Stop,
    ]);

    vm.execute().unwrap();

    let result = vm.current_call_frame_mut().stack.pop().unwrap();
    assert_eq!(result, U256::from(0x91a2b3c));
    assert_eq!(vm.env.consumed_gas, TX_BASE_COST + 9);

    let mut vm = new_vm_with_ops(&[
        Operation::Push32(U256::from(0x12345678)),
        Operation::Push32(U256::from(4)),
        Operation::Shr,
        Operation::Stop,
    ]);

    vm.execute().unwrap();

    let result = vm.current_call_frame_mut().stack.pop().unwrap();
    assert_eq!(result, U256::from(0x1234567));
    assert_eq!(vm.env.consumed_gas, TX_BASE_COST + 9);

    let mut vm = new_vm_with_ops(&[
        Operation::Push32(U256::from(0xFF)),
        Operation::Push32(U256::from(4)),
        Operation::Shr,
        Operation::Stop,
    ]);

    vm.execute().unwrap();

    let result = vm.current_call_frame_mut().stack.pop().unwrap();
    assert_eq!(result, U256::from(0xF));
    assert_eq!(vm.env.consumed_gas, TX_BASE_COST + 9);
}

#[test]
fn shr_edge_cases() {
    let mut vm = new_vm_with_ops(&[
        Operation::Push32(U256::from(0x1)),
        Operation::Push32(U256::from(256)),
        Operation::Shr,
        Operation::Stop,
    ]);

    vm.execute().unwrap();

    let result = vm.current_call_frame_mut().stack.pop().unwrap();
    assert_eq!(result, U256::zero());
    assert_eq!(vm.env.consumed_gas, TX_BASE_COST + 9);

    let mut vm = new_vm_with_ops(&[
        Operation::Push32(U256::zero()),
        Operation::Push32(U256::from(200)),
        Operation::Shr,
        Operation::Stop,
    ]);

    vm.execute().unwrap();

    let result = vm.current_call_frame_mut().stack.pop().unwrap();
    assert_eq!(result, U256::zero());
    assert_eq!(vm.env.consumed_gas, TX_BASE_COST + 9);

    let mut vm = new_vm_with_ops(&[
        Operation::Push32(U256::MAX),
        Operation::Push32(U256::from(1)),
        Operation::Shr,
        Operation::Stop,
    ]);

    vm.execute().unwrap();

    let result = vm.current_call_frame_mut().stack.pop().unwrap();
    assert_eq!(result, U256::MAX >> 1);
    assert_eq!(vm.env.consumed_gas, TX_BASE_COST + 9);
}

#[test]
fn sar_shift_by_0() {
    let mut vm = new_vm_with_ops(&[
        Operation::Push32(U256::from(0x12345678)),
        Operation::Push32(U256::from(0)),
        Operation::Sar,
        Operation::Stop,
    ]);

    vm.execute().unwrap();

    let result = vm.current_call_frame_mut().stack.pop().unwrap();
    assert_eq!(result, U256::from(0x12345678));
    assert_eq!(vm.env.consumed_gas, TX_BASE_COST + 9);
}

#[test]
fn sar_shifting_large_value_with_all_bits_set() {
    let word = U256::from_big_endian(&[
        0xff, 0xff, 0xff, 0xff, 0xff, 0xff, 0xff, 0xff, 0xff, 0xff, 0xff, 0xff, 0xff, 0xff, 0xff,
        0xff, 0xff, 0xff, 0xff, 0xff, 0xff, 0xff, 0xff, 0xff, 0xff, 0xff, 0xff, 0xff, 0xff, 0xff,
        0xff, 0xff,
    ]);

    let mut vm = new_vm_with_ops(&[
        Operation::Push32(word),
        Operation::Push32(U256::from(8)),
        Operation::Sar,
        Operation::Stop,
    ]);

    vm.execute().unwrap();

    let result = vm.current_call_frame_mut().stack.pop().unwrap();
    let expected = U256::from_big_endian(&[
        0xff, 0xff, 0xff, 0xff, 0xff, 0xff, 0xff, 0xff, 0xff, 0xff, 0xff, 0xff, 0xff, 0xff, 0xff,
        0xff, 0xff, 0xff, 0xff, 0xff, 0xff, 0xff, 0xff, 0xff, 0xff, 0xff, 0xff, 0xff, 0xff, 0xff,
        0xff, 0xff,
    ]);
    assert_eq!(result, expected);
    assert_eq!(vm.env.consumed_gas, TX_BASE_COST + 9);
}

#[test]
fn sar_shifting_negative_value_and_small_shift() {
    let word_neg = U256::from_big_endian(&[
        0x80, 0x00, 0x00, 0x00, 0x00, 0x00, 0x00, 0x00, 0x00, 0x00, 0x00, 0x00, 0x00, 0x00, 0x00,
        0x00, 0x00, 0x00, 0x00, 0x00, 0x00, 0x00, 0x00, 0x00, 0x00, 0x00, 0x00, 0x00, 0x00, 0x00,
        0x00, 0x00,
    ]);

    let mut vm = new_vm_with_ops(&[
        Operation::Push32(word_neg),
        Operation::Push32(U256::from(4)),
        Operation::Sar,
        Operation::Stop,
    ]);

    vm.execute().unwrap();

    let result = vm.current_call_frame_mut().stack.pop().unwrap();
    let expected = U256::from_big_endian(&[
        0xf8, 0x00, 0x00, 0x00, 0x00, 0x00, 0x00, 0x00, 0x00, 0x00, 0x00, 0x00, 0x00, 0x00, 0x00,
        0x00, 0x00, 0x00, 0x00, 0x00, 0x00, 0x00, 0x00, 0x00, 0x00, 0x00, 0x00, 0x00, 0x00, 0x00,
        0x00, 0x00,
    ]);
    assert_eq!(result, expected);
    assert_eq!(vm.env.consumed_gas, TX_BASE_COST + 9);
}

#[test]
fn sar_shift_positive_value() {
    let mut vm = new_vm_with_ops(&[
        Operation::Push32(U256::from(0x7FFFFF)),
        Operation::Push32(U256::from(4)),
        Operation::Sar,
        Operation::Stop,
    ]);

    vm.execute().unwrap();

    let result = vm.current_call_frame_mut().stack.pop().unwrap();
    assert_eq!(result, U256::from(0x07FFFF));
    assert_eq!(vm.env.consumed_gas, TX_BASE_COST + 9);
}

#[test]
fn sar_shift_negative_value() {
    let word_neg = U256::from_big_endian(&[
        0x8f, 0xff, 0xff, 0xff, 0xff, 0xff, 0xff, 0xff, 0xff, 0xff, 0xff, 0xff, 0xff, 0xff, 0xff,
        0xff, 0xff, 0xff, 0xff, 0xff, 0xff, 0xff, 0xff, 0xff, 0xff, 0xff, 0xff, 0xff, 0xff, 0xff,
        0xff, 0xff,
    ]);

    let mut vm = new_vm_with_ops(&[
        Operation::Push32(word_neg),
        Operation::Push32(U256::from(4)),
        Operation::Sar,
        Operation::Stop,
    ]);

    vm.execute().unwrap();

    let result = vm.current_call_frame_mut().stack.pop().unwrap();
    let expected = U256::from_big_endian(&[
        0xf8, 0xff, 0xff, 0xff, 0xff, 0xff, 0xff, 0xff, 0xff, 0xff, 0xff, 0xff, 0xff, 0xff, 0xff,
        0xff, 0xff, 0xff, 0xff, 0xff, 0xff, 0xff, 0xff, 0xff, 0xff, 0xff, 0xff, 0xff, 0xff, 0xff,
        0xff, 0xff,
    ]);
    // change 0x8f to 0xf8
    assert_eq!(result, expected);
    assert_eq!(vm.env.consumed_gas, TX_BASE_COST + 9);
}

#[test]
fn keccak256_zero_offset_size_four() {
    let operations = [
        // Put the required value in memory
        Operation::Push32(U256::from(
            "0xFFFFFFFF00000000000000000000000000000000000000000000000000000000",
        )),
        Operation::Push0,
        Operation::Mstore, // gas_cost = 3 + 3 = 6
        // Call the opcode
        Operation::Push((1, 4.into())), // size
        Operation::Push0,               // offset
        Operation::Keccak256,           // gas_cost = 30 + 6 + 0 = 36
        Operation::Stop,
    ];

    let mut vm = new_vm_with_ops(&operations);

    vm.execute().unwrap();

    assert_eq!(
        vm.current_call_frame_mut().stack.pop().unwrap(),
        U256::from("0x29045a592007d0c246ef02c2223570da9522d0cf0f73282c79a1bc8f0bb2c238")
    );
    assert_eq!(vm.current_call_frame_mut().pc(), 40);
    assert_eq!(vm.env.consumed_gas, TX_BASE_COST + 52);
}

#[test]
fn keccak256_zero_offset_size_bigger_than_actual_memory() {
    let operations = [
        // Put the required value in memory
        Operation::Push32(U256::from(
            "0xFFFFFFFF00000000000000000000000000000000000000000000000000000000",
        )),
        Operation::Push0,
        Operation::Mstore, // gas_cost = 3 + 3 = 6
        // Call the opcode
        Operation::Push((1, 33.into())), // size > memory.data.len() (32)
        Operation::Push0,                // offset
        Operation::Keccak256,
        Operation::Stop,
    ];

    let mut vm = new_vm_with_ops(&operations);

    vm.execute().unwrap();

    assert!(
        vm.current_call_frame_mut().stack.pop().unwrap()
            == U256::from("0xae75624a7d0413029c1e0facdd38cc8e177d9225892e2490a69c2f1f89512061")
    );
    assert_eq!(vm.current_call_frame_mut().pc(), 40);
    assert_eq!(vm.env.consumed_gas, TX_BASE_COST + 61);
}

#[test]
fn keccak256_zero_offset_zero_size() {
    let operations = [
        Operation::Push0, // size
        Operation::Push0, // offset
        Operation::Keccak256,
        Operation::Stop,
    ];

    let mut vm = new_vm_with_ops(&operations);

    vm.execute().unwrap();

    assert_eq!(
        vm.current_call_frame_mut().stack.pop().unwrap(),
        U256::from("0xc5d2460186f7233c927e7db2dcc703c0e500b653ca82273b7bfad8045d85a470")
    );
    assert_eq!(vm.current_call_frame_mut().pc(), 4);
    assert_eq!(vm.env.consumed_gas, TX_BASE_COST + 34);
}

#[test]
fn keccak256_offset_four_size_four() {
    let operations = [
        // Put the required value in memory
        Operation::Push32(U256::from(
            "0xFFFFFFFF00000000000000000000000000000000000000000000000000000000",
        )),
        Operation::Push0,
        Operation::Mstore,
        // Call the opcode
        Operation::Push((1, 4.into())), // size
        Operation::Push((1, 4.into())), // offset
        Operation::Keccak256,
        Operation::Stop,
    ];

    let mut vm = new_vm_with_ops(&operations);

    vm.execute().unwrap();

    assert_eq!(
        vm.current_call_frame_mut().stack.pop().unwrap(),
        U256::from("0xe8e77626586f73b955364c7b4bbf0bb7f7685ebd40e852b164633a4acbd3244c")
    );
    assert_eq!(vm.current_call_frame_mut().pc(), 41);
    assert_eq!(vm.env.consumed_gas, TX_BASE_COST + 53);
}

#[test]
fn mstore() {
    let mut vm = new_vm_with_ops(&[
        Operation::Push32(U256::from(0x33333)),
        Operation::Push32(U256::zero()),
        Operation::Mstore,
        Operation::Msize,
        Operation::Stop,
    ]);

    vm.execute().unwrap();

    assert_eq!(
        vm.current_call_frame_mut().stack.pop().unwrap(),
        U256::from(32)
    );
    assert_eq!(vm.current_call_frame_mut().pc(), 69);
    assert_eq!(vm.env.consumed_gas, TX_BASE_COST + 14);
}

#[test]
fn mstore_saves_correct_value() {
    let mut vm = new_vm_with_ops(&[
        Operation::Push32(U256::from(0x33333)), // value
        Operation::Push32(U256::zero()),        // offset
        Operation::Mstore,
        Operation::Msize,
        Operation::Stop,
    ]);

    vm.execute().unwrap();

    let stored_value = vm.current_call_frame_mut().memory.load(0);

    assert_eq!(stored_value, U256::from(0x33333));

    let memory_size = vm.current_call_frame_mut().stack.pop().unwrap();
    assert_eq!(memory_size, U256::from(32));
    assert_eq!(vm.env.consumed_gas, TX_BASE_COST + 14);
}

#[test]
fn mstore8() {
    let operations = [
        Operation::Push32(U256::from(0xAB)), // value
        Operation::Push32(U256::zero()),     // offset
        Operation::Mstore8,
        Operation::Stop,
    ];

    let mut vm = new_vm_with_ops(&operations);

    vm.execute().unwrap();

    let stored_value = vm.current_call_frame_mut().memory.load(0);

    let mut value_bytes = [0u8; 32];
    stored_value.to_big_endian(&mut value_bytes);

    assert_eq!(value_bytes[0..1], [0xAB]);
    assert_eq!(vm.env.consumed_gas, TX_BASE_COST + 12);
}

#[test]
fn mcopy() {
    let operations = [
        Operation::Push32(U256::from(32)),      // size
        Operation::Push32(U256::from(0)),       // source offset
        Operation::Push32(U256::from(64)),      // destination offset
        Operation::Push32(U256::from(0x33333)), // value
        Operation::Push32(U256::from(0)),       // offset
        Operation::Mstore,
        Operation::Mcopy,
        Operation::Msize,
        Operation::Stop,
    ];

    let mut vm = new_vm_with_ops(&operations);

    vm.execute().unwrap();

    let copied_value = vm.current_call_frame_mut().memory.load(64);
    assert_eq!(copied_value, U256::from(0x33333));

    let memory_size = vm.current_call_frame_mut().stack.pop().unwrap();
    assert_eq!(memory_size, U256::from(96));
    assert_eq!(vm.env.consumed_gas, TX_BASE_COST + 35);
}

#[test]
fn mload() {
    let operations = [
        Operation::Push32(U256::from(0x33333)), // value
        Operation::Push32(U256::zero()),        // offset
        Operation::Mstore,
        Operation::Push32(U256::zero()), // offset
        Operation::Mload,
        Operation::Stop,
    ];

    let mut vm = new_vm_with_ops(&operations);

    vm.execute().unwrap();

    let loaded_value = vm.current_call_frame_mut().stack.pop().unwrap();
    assert_eq!(loaded_value, U256::from(0x33333));
    assert_eq!(vm.env.consumed_gas, TX_BASE_COST + 18);
}

#[test]
fn msize() {
    let operations = [Operation::Msize, Operation::Stop];

    let mut vm = new_vm_with_ops(&operations);

    vm.execute().unwrap();

    let initial_size = vm.current_call_frame_mut().stack.pop().unwrap();
    assert_eq!(initial_size, U256::from(0));
    assert_eq!(vm.env.consumed_gas, TX_BASE_COST + 2);

    let operations = [
        Operation::Push32(U256::from(0x33333)), // value
        Operation::Push32(U256::zero()),        // offset
        Operation::Mstore,
        Operation::Msize,
        Operation::Stop,
    ];

    let mut vm = new_vm_with_ops(&operations);

    vm.execute().unwrap();

    let after_store_size = vm.current_call_frame_mut().stack.pop().unwrap();
    assert_eq!(after_store_size, U256::from(32));
    assert_eq!(vm.env.consumed_gas, TX_BASE_COST + 14);

    let operations = [
        Operation::Push32(U256::from(0x55555)), // value
        Operation::Push32(U256::from(64)),      // offset
        Operation::Mstore,
        Operation::Msize,
        Operation::Stop,
    ];

    let mut vm = new_vm_with_ops(&operations);

    vm.execute().unwrap();

    let final_size = vm.current_call_frame_mut().stack.pop().unwrap();
    assert_eq!(final_size, U256::from(96));
    assert_eq!(vm.env.consumed_gas, TX_BASE_COST + 20);
}

#[test]
fn mstore_mload_offset_not_multiple_of_32() {
    let operations = [
        Operation::Push32(0xabcdef.into()), // value
        Operation::Push32(10.into()),       // offset
        Operation::Mstore,
        Operation::Push32(10.into()), // offset
        Operation::Mload,
        Operation::Msize,
        Operation::Stop,
    ];

    let mut vm = new_vm_with_ops(&operations);

    vm.execute().unwrap();

    let memory_size = vm.current_call_frame_mut().stack.pop().unwrap();
    let loaded_value = vm.current_call_frame_mut().stack.pop().unwrap();

    assert_eq!(loaded_value, U256::from(0xabcdef));
    assert_eq!(memory_size, U256::from(64));
    assert_eq!(vm.env.consumed_gas, TX_BASE_COST + 23);

    // check with big offset

    let operations = [
        Operation::Push32(0x123456.into()), // value
        Operation::Push32(2000.into()),     // offset
        Operation::Mstore,
        Operation::Push32(2000.into()), // offset
        Operation::Mload,
        Operation::Msize,
        Operation::Stop,
    ];

    let mut vm = new_vm_with_ops(&operations);

    vm.execute().unwrap();

    let memory_size = vm.current_call_frame_mut().stack.pop().unwrap();
    let loaded_value = vm.current_call_frame_mut().stack.pop().unwrap();

    assert_eq!(loaded_value, U256::from(0x123456));
    assert_eq!(memory_size, U256::from(2048));
    assert_eq!(vm.env.consumed_gas, TX_BASE_COST + 217);
}

#[test]
fn mload_uninitialized_memory() {
    let operations = [
        Operation::Push32(50.into()), // offset
        Operation::Mload,
        Operation::Msize,
        Operation::Stop,
    ];

    let mut vm = new_vm_with_ops(&operations);

    vm.execute().unwrap();

    let memory_size = vm.current_call_frame_mut().stack.pop().unwrap();
    let loaded_value = vm.current_call_frame_mut().stack.pop().unwrap();

    assert_eq!(loaded_value, U256::zero());
    assert_eq!(memory_size, U256::from(96));
    assert_eq!(vm.env.consumed_gas, TX_BASE_COST + 17);
}

#[test]
fn call_returns_if_bytecode_empty() {
    let callee_bytecode = vec![].into();

    let callee_address = Address::from_low_u64_be(U256::from(2).low_u64());
    let callee_address_u256 = U256::from(2);
    // let callee_account = Account::new(U256::from(500000), callee_bytecode);
    let callee_account = Account::default()
        .with_balance(50000.into())
        .with_bytecode(callee_bytecode);

    let caller_ops = vec![
        Operation::Push32(U256::from(32)),      // ret_size
        Operation::Push32(U256::from(0)),       // ret_offset
        Operation::Push32(U256::from(0)),       // args_size
        Operation::Push32(U256::from(0)),       // args_offset
        Operation::Push32(U256::zero()),        // value
        Operation::Push32(callee_address_u256), // address
        Operation::Push32(U256::from(100_000)), // gas
        Operation::Call,
        Operation::Stop,
    ];

    let mut vm = new_vm_with_ops_addr_bal(
        &caller_ops,
        Address::from_low_u64_be(U256::from(1).low_u64()),
        U256::zero(),
    );

    vm.db.add_account(callee_address, callee_account);
    vm.execute().unwrap();

    let success = vm.current_call_frame_mut().stack.pop().unwrap();
    assert_eq!(success, U256::one());
}

#[test]
fn call_changes_callframe_and_stores() {
    let callee_return_value = U256::from(0xAAAAAAA);
    let callee_bytecode = callee_return_bytecode(callee_return_value);
    let callee_address = Address::from_low_u64_be(U256::from(2).low_u64());
    let callee_address_u256 = U256::from(2);
    let callee_account = Account::default()
        .with_balance(50000.into())
        .with_bytecode(callee_bytecode);

    let caller_ops = vec![
        Operation::Push32(U256::from(32)),      // ret_size
        Operation::Push32(U256::from(0)),       // ret_offset
        Operation::Push32(U256::from(0)),       // args_size
        Operation::Push32(U256::from(0)),       // args_offset
        Operation::Push32(U256::zero()),        // value
        Operation::Push32(callee_address_u256), // address
        Operation::Push32(U256::from(100_000)), // gas
        Operation::Call,
        Operation::Stop,
    ];

    let mut vm = new_vm_with_ops_addr_bal(
        &caller_ops,
        Address::from_low_u64_be(U256::from(1).low_u64()),
        U256::zero(),
    );

    vm.db.add_account(callee_address, callee_account);

    vm.execute().unwrap();

    let current_call_frame = vm.current_call_frame_mut();

    let success = current_call_frame.stack.pop().unwrap() == U256::one();
    assert!(success);

    let ret_offset = 0;
    let ret_size = 32;
    let return_data = current_call_frame
        .returndata
        .slice(ret_offset..ret_offset + ret_size);

    assert_eq!(U256::from_big_endian(&return_data), U256::from(0xAAAAAAA));
}

#[test]
fn nested_calls() {
    let callee3_return_value = U256::from(0xAAAAAAA);
    let callee3_bytecode = callee_return_bytecode(callee3_return_value);
    let callee3_address = Address::from_low_u64_be(U256::from(3).low_u64());
    let callee3_address_u256 = U256::from(3);
    let callee3_account = Account::default()
        .with_balance(50_000.into())
        .with_bytecode(callee3_bytecode);

    let mut callee2_ops = vec![
        Operation::Push32(U256::from(32)),       // ret_size
        Operation::Push32(U256::from(0)),        // ret_offset
        Operation::Push32(U256::from(0)),        // args_size
        Operation::Push32(U256::from(0)),        // args_offset
        Operation::Push32(U256::zero()),         // value
        Operation::Push32(callee3_address_u256), // address
        Operation::Push32(U256::from(100_000)),  // gas
        Operation::Call,
    ];

    let callee2_return_value = U256::from(0xBBBBBBB);

    let callee2_return_bytecode = vec![
        Operation::Push32(callee2_return_value), // value
        Operation::Push32(U256::from(32)),       // offset
        Operation::Mstore,
        Operation::Push32(U256::from(32)), // size
        Operation::Push32(U256::zero()),   // returndata_offset
        Operation::Push32(U256::zero()),   // dest_offset
        Operation::ReturnDataCopy,
        Operation::Push32(U256::from(64)), // size
        Operation::Push32(U256::zero()),   // offset
        Operation::Return,
    ];

    callee2_ops.extend(callee2_return_bytecode);

    let callee2_bytecode = callee2_ops
        .iter()
        .flat_map(|op| op.to_bytecode())
        .collect::<Bytes>();

    let callee2_address = Address::from_low_u64_be(U256::from(2).low_u64());
    let callee2_address_u256 = U256::from(2);

    let callee2_account = Account::default()
        .with_balance(50000.into())
        .with_bytecode(callee2_bytecode);

    let caller_ops = vec![
        Operation::Push32(U256::from(64)),       // ret_size
        Operation::Push32(U256::from(0)),        // ret_offset
        Operation::Push32(U256::from(0)),        // args_size
        Operation::Push32(U256::from(0)),        // args_offset
        Operation::Push32(U256::zero()),         // value
        Operation::Push32(callee2_address_u256), // address
        Operation::Push32(U256::from(100_000)),  // gas
        Operation::Call,
        Operation::Stop,
    ];

    let caller_address = Address::from_low_u64_be(U256::from(1).low_u64());
    let caller_balance = U256::from(1_000_000);

    let mut vm = new_vm_with_ops_addr_bal(&caller_ops, caller_address, caller_balance);

    vm.db.add_account(callee2_address, callee2_account);
    vm.db.add_account(callee3_address, callee3_account);

    vm.execute().unwrap();

    let current_call_frame = vm.current_call_frame_mut();

    let success = current_call_frame.stack.pop().unwrap();
    assert_eq!(success, U256::one());

    let ret_offset = 0;
    let ret_size = 64;
    let return_data = current_call_frame
        .returndata
        .slice(ret_offset..ret_offset + ret_size);

    let mut expected_bytes = vec![0u8; 64];
    // place 0xAAAAAAA at 0..32
    let mut callee3_return_value_bytes = [0u8; 32];
    callee3_return_value.to_big_endian(&mut callee3_return_value_bytes);
    expected_bytes[..32].copy_from_slice(&callee3_return_value_bytes);

    // place 0xBBBBBBB at 32..64
    let mut callee2_return_value_bytes = [0u8; 32];
    callee2_return_value.to_big_endian(&mut callee2_return_value_bytes);
    expected_bytes[32..].copy_from_slice(&callee2_return_value_bytes);

    assert_eq!(return_data, expected_bytes);
}

#[test]
fn staticcall_changes_callframe_is_static() {
    let callee_return_value = U256::from(0xAAAAAAA);
    let callee_ops = [
        Operation::Push32(callee_return_value), // value
        Operation::Push32(U256::zero()),        // offset
        Operation::Mstore,
        Operation::Stop,
    ];

    let callee_bytecode = callee_ops
        .iter()
        .flat_map(Operation::to_bytecode)
        .collect::<Bytes>();

    let callee_address = Address::from_low_u64_be(U256::from(2).low_u64());
    let callee_address_u256 = U256::from(2);
    let callee_account = Account::default()
        .with_balance(50000.into())
        .with_bytecode(callee_bytecode);

    let caller_ops = vec![
        Operation::Push32(U256::from(32)),      // ret_size
        Operation::Push32(U256::from(0)),       // ret_offset
        Operation::Push32(U256::from(0)),       // args_size
        Operation::Push32(U256::from(0)),       // args_offset
        Operation::Push32(U256::zero()),        // value
        Operation::Push32(callee_address_u256), // address
        Operation::Push32(U256::from(100_000)), // gas
        Operation::StaticCall,
    ];

    let mut vm = new_vm_with_ops_addr_bal(
        &caller_ops,
        Address::from_low_u64_be(U256::from(1).low_u64()),
        U256::zero(),
    );

    vm.db.add_account(callee_address, callee_account);

    vm.execute().unwrap();

    let mut current_call_frame = vm.call_frames[0].clone();

    let ret_offset = 0;
    let ret_size = 32;
    let return_data = current_call_frame.memory.load_range(ret_offset, ret_size);

    assert_eq!(U256::from_big_endian(&return_data), U256::from(0xAAAAAAA));
    assert!(current_call_frame.is_static);
}

#[test]
fn pop_on_empty_stack() {
    let operations = [Operation::Pop, Operation::Stop];

    let mut vm = new_vm_with_ops(&operations);

    let result = vm.execute();

    assert!(result.is_err())
}

#[test]
fn pc_op() {
    let operations = [Operation::PC, Operation::Stop];
    let mut vm = new_vm_with_ops(&operations);

    vm.execute().unwrap();

    assert_eq!(
        vm.current_call_frame_mut().stack.pop().unwrap(),
        U256::from(0)
    );
    assert_eq!(vm.env.consumed_gas, TX_BASE_COST + 2);
}

#[test]
fn pc_op_with_push_offset() {
    let operations = [
        Operation::Push32(U256::one()),
        Operation::PC,
        Operation::Stop,
    ];

    let mut vm = new_vm_with_ops(&operations);

    vm.execute().unwrap();

    assert_eq!(
        vm.current_call_frame_mut().stack.pop().unwrap(),
        U256::from(33)
    );
    assert_eq!(vm.env.consumed_gas, TX_BASE_COST + 5);
}

#[test]
fn delegatecall_changes_own_storage_and_regular_call_doesnt() {
    // --- DELEGATECALL --- changes account 1 storage
    let callee_return_value = U256::from(0xBBBBBBB);
    let callee_ops = [
        Operation::Push32(callee_return_value), // value
        Operation::Push32(U256::zero()),        // key
        Operation::Sstore,
        Operation::Stop,
    ];

    let callee_bytecode = callee_ops
        .iter()
        .flat_map(Operation::to_bytecode)
        .collect::<Bytes>();

    let callee_address = Address::from_low_u64_be(U256::from(2).low_u64());
    let callee_address_u256 = U256::from(2);
    let callee_account = Account::default()
        .with_balance(50000.into())
        .with_bytecode(callee_bytecode);

    let caller_ops = vec![
        Operation::Push32(U256::from(32)),      // ret_size
        Operation::Push32(U256::from(0)),       // ret_offset
        Operation::Push32(U256::from(0)),       // args_size
        Operation::Push32(U256::from(0)),       // args_offset
        Operation::Push32(callee_address_u256), // code address
        Operation::Push32(U256::from(100_000)), // gas
        Operation::DelegateCall,
    ];

    let mut vm = new_vm_with_ops_addr_bal(
        &caller_ops,
        Address::from_low_u64_be(U256::from(1).low_u64()),
        U256::from(1000),
    );

    vm.db.add_account(callee_address, callee_account);

    let current_call_frame = vm.current_call_frame_mut();
    current_call_frame.msg_sender = Address::from_low_u64_be(U256::from(1).low_u64());
    current_call_frame.to = Address::from_low_u64_be(U256::from(5).low_u64());

    vm.execute().unwrap();

    let storage_slot = vm.db.read_account_storage(
        &Address::from_low_u64_be(U256::from(1).low_u64()),
        &U256::zero(),
    );
    let slot = StorageSlot {
        original_value: U256::from(0xBBBBBBB),
        current_value: U256::from(0xBBBBBBB),
    };

    assert_eq!(storage_slot, Some(slot));

    // --- CALL --- changes account 2 storage

    let callee_return_value = U256::from(0xAAAAAAA);
    let callee_ops = [
        Operation::Push32(callee_return_value), // value
        Operation::Push32(U256::zero()),        // key
        Operation::Sstore,
        Operation::Stop,
    ];

    let callee_bytecode = callee_ops
        .iter()
        .flat_map(Operation::to_bytecode)
        .collect::<Bytes>();

    let callee_address = Address::from_low_u64_be(U256::from(2).low_u64());
    let callee_address_u256 = U256::from(2);
    let callee_account = Account::default()
        .with_balance(50000.into())
        .with_bytecode(callee_bytecode);

    let caller_ops = vec![
        Operation::Push32(U256::from(32)),      // ret_size
        Operation::Push32(U256::from(0)),       // ret_offset
        Operation::Push32(U256::from(0)),       // args_size
        Operation::Push32(U256::from(0)),       // args_offset
        Operation::Push32(U256::zero()),        // value
        Operation::Push32(callee_address_u256), // address
        Operation::Push32(U256::from(100_000)), // gas
        Operation::Call,
    ];

    let mut vm = new_vm_with_ops_addr_bal(
        &caller_ops,
        Address::from_low_u64_be(U256::from(1).low_u64()),
        U256::zero(),
    );

    vm.db.add_account(callee_address, callee_account);

    let current_call_frame = vm.current_call_frame_mut();
    current_call_frame.msg_sender = Address::from_low_u64_be(U256::from(1).low_u64());
    current_call_frame.to = Address::from_low_u64_be(U256::from(5).low_u64());

    vm.execute().unwrap();

    let storage_slot = vm.db.read_account_storage(&callee_address, &U256::zero());
    let slot = StorageSlot {
        original_value: U256::from(0xAAAAAAA),
        current_value: U256::from(0xAAAAAAA),
    };

    assert_eq!(storage_slot, Some(slot));
}

#[test]
fn delegatecall_and_callcode_differ_on_value_and_msg_sender() {
    // --- DELEGATECALL
    let callee_return_value = U256::from(0xBBBBBBB);
    let callee_ops = [
        Operation::Push32(callee_return_value), // value
        Operation::Push32(U256::zero()),        // key
        Operation::Sstore,
        Operation::Stop,
    ];

    let callee_bytecode = callee_ops
        .iter()
        .flat_map(Operation::to_bytecode)
        .collect::<Bytes>();

    let callee_address = Address::from_low_u64_be(U256::from(2).low_u64());
    let callee_address_u256 = U256::from(2);
    let callee_account = Account::default()
        .with_balance(50000.into())
        .with_bytecode(callee_bytecode);

    let caller_ops = vec![
        Operation::Push32(U256::from(32)),      // ret_size
        Operation::Push32(U256::from(0)),       // ret_offset
        Operation::Push32(U256::from(0)),       // args_size
        Operation::Push32(U256::from(0)),       // args_offset
        Operation::Push32(callee_address_u256), // code address
        Operation::Push32(U256::from(100_000)), // gas
        Operation::DelegateCall,
    ];

    let mut vm = new_vm_with_ops_addr_bal(
        &caller_ops,
        Address::from_low_u64_be(U256::from(1).low_u64()),
        U256::from(1000),
    );

    vm.db.add_account(callee_address, callee_account);

    let current_call_frame = vm.current_call_frame_mut();
    current_call_frame.msg_sender = Address::from_low_u64_be(U256::from(1).low_u64());
    current_call_frame.to = Address::from_low_u64_be(U256::from(5).low_u64());

    vm.execute().unwrap();

    let current_call_frame = vm.current_call_frame_mut();

    assert_eq!(
        current_call_frame.msg_sender,
        Address::from_low_u64_be(U256::from(1).low_u64())
    );
    assert_eq!(current_call_frame.msg_value, U256::from(0));

    // --- CALLCODE ---

    let callee_return_value = U256::from(0xAAAAAAA);
    let callee_ops = [
        Operation::Push32(callee_return_value), // value
        Operation::Push32(U256::zero()),        // key
        Operation::Sstore,
        Operation::Stop,
    ];

    let callee_bytecode = callee_ops
        .iter()
        .flat_map(Operation::to_bytecode)
        .collect::<Bytes>();

    let callee_address = Address::from_low_u64_be(U256::from(2).low_u64());
    let callee_address_u256 = U256::from(2);
    let callee_account = Account::default()
        .with_balance(50000.into())
        .with_bytecode(callee_bytecode);

    let caller_ops = vec![
        Operation::Push32(U256::from(0)),       // ret_size
        Operation::Push32(U256::from(0)),       // ret_offset
        Operation::Push32(U256::from(0)),       // args_size
        Operation::Push32(U256::from(0)),       // args_offset
        Operation::Push32(U256::from(100)),     // value
        Operation::Push32(callee_address_u256), // address
        Operation::Push32(U256::from(100_000)), // gas
        Operation::CallCode,
    ];

    let mut vm = new_vm_with_ops_addr_bal(
        &caller_ops,
        Address::from_low_u64_be(U256::from(1).low_u64()),
        U256::from(1000),
    );

    vm.db.add_account(callee_address, callee_account);

    vm.execute().unwrap();

    let current_call_frame = vm.call_frames[0].clone();

    let storage_slot = vm.db.read_account_storage(
        &Address::from_low_u64_be(U256::from(1).low_u64()),
        &U256::zero(),
    );
    let slot = StorageSlot {
        original_value: U256::from(0xAAAAAAA),
        current_value: U256::from(0xAAAAAAA),
    };
    assert_eq!(storage_slot, Some(slot));
    assert_eq!(
        current_call_frame.msg_sender,
        Address::from_low_u64_be(U256::from(2).low_u64())
    );
    assert_eq!(current_call_frame.msg_value, U256::from(100));
}

#[test]
fn jump_position_bigger_than_program_bytecode_size() {
    let operations = [
        Operation::Push32(U256::from(5000)),
        Operation::Jump,
        Operation::Stop,
        Operation::Push32(U256::from(10)),
        Operation::Stop,
    ];

    let mut vm = new_vm_with_ops(&operations);

    let result = vm.execute();
    assert_eq!(
        result,
        Ok(ExecutionResult::Halt {
            reason: VMError::InvalidJump,
            gas_used: vm.env.consumed_gas,
        })
    );
}

#[test]
fn jumpi_not_zero() {
    let operations = [
        Operation::Push32(U256::one()),
        Operation::Push32(U256::from(68)),
        Operation::Jumpi,
        Operation::Stop, // should skip this one
        Operation::Jumpdest,
        Operation::Push32(U256::from(10)),
        Operation::Stop,
    ];
    let mut vm = new_vm_with_ops(&operations);

    vm.execute().unwrap();

    assert_eq!(
        vm.current_call_frame_mut().stack.pop().unwrap(),
        U256::from(10)
    );
    assert_eq!(vm.env.consumed_gas, TX_BASE_COST + 20);
}

#[test]
fn jumpi_for_zero() {
    let operations = [
        Operation::Push32(U256::from(100)),
        Operation::Push32(U256::zero()),
        Operation::Push32(U256::from(100)),
        Operation::Jumpi,
        Operation::Stop,
        Operation::Jumpdest,
        Operation::Push32(U256::from(10)),
        Operation::Stop,
    ];

    let mut vm = new_vm_with_ops(&operations);

    vm.execute().unwrap();

    assert_eq!(
        vm.current_call_frame_mut().stack.pop().unwrap(),
        U256::from(100)
    );
    assert_eq!(vm.env.consumed_gas, TX_BASE_COST + 19);
}

#[test]
fn calldataload() {
    let calldata = vec![
        0x11, 0x22, 0x33, 0x44, 0x55, 0x66, 0x77, 0x88, 0x99, 0xAA, 0xBB, 0xCC, 0xDD, 0xEE, 0xFF,
        0x00, 0x01, 0x02, 0x03, 0x04, 0x05, 0x06, 0x07, 0x08, 0x09, 0x0A, 0x0B, 0x0C, 0x0D, 0x0E,
        0x0F, 0x10,
    ]
    .into();
    let ops = vec![
        Operation::Push32(U256::from(0)), // offset
        Operation::CallDataLoad,
        Operation::Stop,
    ];
    let mut vm = new_vm_with_ops(&ops);

    vm.current_call_frame_mut().calldata = calldata;
    vm.execute().unwrap();

    let current_call_frame = vm.current_call_frame_mut();

    let top_of_stack = current_call_frame.stack.pop().unwrap();
    assert_eq!(
        top_of_stack,
        U256::from_big_endian(&[
            0x11, 0x22, 0x33, 0x44, 0x55, 0x66, 0x77, 0x88, 0x99, 0xAA, 0xBB, 0xCC, 0xDD, 0xEE,
            0xFF, 0x00, 0x01, 0x02, 0x03, 0x04, 0x05, 0x06, 0x07, 0x08, 0x09, 0x0A, 0x0B, 0x0C,
            0x0D, 0x0E, 0x0F, 0x10
        ])
    );
    assert_eq!(vm.env.consumed_gas, TX_BASE_COST + 6);
}

#[test]
fn calldataload_being_set_by_parent() {
    let ops = vec![
        Operation::Push32(U256::zero()), // offset
        Operation::CallDataLoad,
        Operation::Push32(U256::from(0)), // offset
        Operation::Mstore,
        Operation::Push32(U256::from(32)), // size
        Operation::Push32(U256::zero()),   // offset
        Operation::Return,
    ];

    let callee_bytecode = ops
        .iter()
        .flat_map(Operation::to_bytecode)
        .collect::<Bytes>();

    let callee_address = Address::from_low_u64_be(U256::from(2).low_u64());
    let callee_address_u256 = U256::from(2);
    let callee_account = Account::default()
        .with_balance(50000.into())
        .with_bytecode(callee_bytecode);

    let calldata = [
        0x11, 0x22, 0x33, 0x44, 0x55, 0x66, 0x77, 0x88, 0x99, 0xAA, 0xBB, 0xCC, 0xDD, 0xEE, 0xFF,
        0x00, 0x01, 0x02, 0x03, 0x04, 0x05, 0x06, 0x07, 0x08, 0x09, 0x0A, 0x0B, 0x0C, 0x0D, 0x0E,
        0x0F, 0x10,
    ];

    let caller_ops = vec![
        Operation::Push32(U256::from_big_endian(&calldata[..32])), // value
        Operation::Push32(U256::from(0)),                          // offset
        Operation::Mstore,
        Operation::Push32(U256::from(32)),      // ret_size
        Operation::Push32(U256::from(0)),       // ret_offset
        Operation::Push32(U256::from(32)),      // args_size
        Operation::Push32(U256::from(0)),       // args_offset
        Operation::Push32(U256::zero()),        // value
        Operation::Push32(callee_address_u256), // address
        Operation::Push32(U256::from(100_000)), // gas
        Operation::Call,
        Operation::Stop,
    ];

    let mut vm = new_vm_with_ops_addr_bal(
        &caller_ops,
        Address::from_low_u64_be(U256::from(1).low_u64()),
        U256::zero(),
    );

    vm.db.add_account(callee_address, callee_account);

    vm.execute().unwrap();

    let current_call_frame = vm.current_call_frame_mut();

    let calldata = [
        0x11, 0x22, 0x33, 0x44, 0x55, 0x66, 0x77, 0x88, 0x99, 0xAA, 0xBB, 0xCC, 0xDD, 0xEE, 0xFF,
        0x00, 0x01, 0x02, 0x03, 0x04, 0x05, 0x06, 0x07, 0x08, 0x09, 0x0A, 0x0B, 0x0C, 0x0D, 0x0E,
        0x0F, 0x10,
    ];

    let expected_data = U256::from_big_endian(&calldata[..32]);

    assert_eq!(expected_data, current_call_frame.memory.load(0));
}

#[test]
fn calldatasize() {
    let calldata = vec![0x11, 0x22, 0x33].into();
    let ops = vec![Operation::CallDataSize, Operation::Stop];
    let mut vm = new_vm_with_ops(&ops);

    vm.current_call_frame_mut().calldata = calldata;

    vm.execute().unwrap();

    let current_call_frame = vm.current_call_frame_mut();
    let top_of_stack = current_call_frame.stack.pop().unwrap();
    assert_eq!(top_of_stack, U256::from(3));
    assert_eq!(vm.env.consumed_gas, TX_BASE_COST + 2);
}

#[test]
fn calldatacopy() {
    let calldata = vec![0x11, 0x22, 0x33, 0x44, 0x55].into();
    let ops = vec![
        Operation::Push32(U256::from(2)), // size
        Operation::Push32(U256::from(1)), // calldata_offset
        Operation::Push32(U256::from(0)), // dest_offset
        Operation::CallDataCopy,
        Operation::Stop,
    ];
    let mut vm = new_vm_with_ops(&ops);

    vm.current_call_frame_mut().calldata = calldata;

    vm.execute().unwrap();

    let current_call_frame = vm.current_call_frame_mut();
    let memory = current_call_frame.memory.load_range(0, 2);
    assert_eq!(memory, vec![0x22, 0x33]);
    assert_eq!(vm.env.consumed_gas, TX_BASE_COST + 18);
}

#[test]
fn returndatasize() {
    let returndata = vec![0xAA, 0xBB, 0xCC].into();
    let ops = vec![Operation::ReturnDataSize, Operation::Stop];
    let mut vm = new_vm_with_ops(&ops);

    vm.current_call_frame_mut().returndata = returndata;

    vm.execute().unwrap();

    let current_call_frame = vm.current_call_frame_mut();
    let top_of_stack = current_call_frame.stack.pop().unwrap();
    assert_eq!(top_of_stack, U256::from(3));
    assert_eq!(vm.env.consumed_gas, TX_BASE_COST + 2);
}

#[test]
fn returndatacopy() {
    let returndata = vec![0xAA, 0xBB, 0xCC, 0xDD].into();
    let ops = vec![
        Operation::Push32(U256::from(2)), // size
        Operation::Push32(U256::from(1)), // returndata_offset
        Operation::Push32(U256::from(0)), // dest_offset
        Operation::ReturnDataCopy,
        Operation::Stop,
    ];
    let mut vm = new_vm_with_ops(&ops);

    vm.current_call_frame_mut().returndata = returndata;

    vm.execute().unwrap();

    let current_call_frame = vm.current_call_frame_mut();
    let memory = current_call_frame.memory.load_range(0, 2);
    assert_eq!(memory, vec![0xBB, 0xCC]);
    assert_eq!(vm.env.consumed_gas, TX_BASE_COST + 18);
}

#[test]
fn returndatacopy_being_set_by_parent() {
    let callee_bytecode = callee_return_bytecode(U256::from(0xAAAAAAA));

    let callee_address = Address::from_low_u64_be(U256::from(2).low_u64());
    let callee_account = Account::default()
        .with_balance(50000.into())
        .with_bytecode(callee_bytecode);

    let caller_ops = vec![
        Operation::Push32(U256::from(0)),       // ret_offset
        Operation::Push32(U256::from(32)),      // ret_size
        Operation::Push32(U256::from(0)),       // args_size
        Operation::Push32(U256::from(0)),       // args_offset
        Operation::Push32(U256::zero()),        // value
        Operation::Push32(U256::from(2)),       // callee address
        Operation::Push32(U256::from(100_000)), // gas
        Operation::Call,
        Operation::Push32(U256::from(32)), // size
        Operation::Push32(U256::from(0)),  // returndata offset
        Operation::Push32(U256::from(0)),  // dest offset
        Operation::ReturnDataCopy,
        Operation::Stop,
    ];

    let mut vm = new_vm_with_ops_addr_bal(
        &caller_ops,
        Address::from_low_u64_be(U256::from(1).low_u64()),
        U256::zero(),
    );

    vm.db.add_account(callee_address, callee_account);

    vm.execute().unwrap();

    let current_call_frame = vm.current_call_frame_mut();

    let result = current_call_frame.memory.load(0);

    assert_eq!(result, U256::from(0xAAAAAAA));
}

#[test]
fn blockhash_op() {
    let block_number = 1_u8;
    let block_hash = 12345678;
    let current_block_number = 3_u8;
    let expected_block_hash = U256::from(block_hash);

    let operations = [
        Operation::Push((1, U256::from(block_number))),
        Operation::BlockHash,
        Operation::Stop,
    ];

    let mut vm = new_vm_with_ops_addr_bal(&operations, Address::default(), U256::MAX);
    vm.db
        .block_hashes
        .insert(U256::from(block_number), H256::from_low_u64_be(block_hash));
    vm.env.block.number = U256::from(current_block_number);

    vm.execute().unwrap();

    assert_eq!(
        vm.current_call_frame_mut().stack.pop().unwrap(),
        expected_block_hash
    );
    assert_eq!(vm.env.consumed_gas, TX_BASE_COST + 23);
}

#[test]
fn blockhash_same_block_number() {
    let block_number = 1_u8;
    let block_hash = 12345678;
    let current_block_number = block_number;
    let expected_block_hash = U256::zero();

    let operations = [
        Operation::Push((1, U256::from(block_number))),
        Operation::BlockHash,
        Operation::Stop,
    ];

    let mut vm = new_vm_with_ops(&operations);
    let mut storage = Storage::default();
    storage.insert(U256::from(block_number), H256::from_low_u64_be(block_hash));
    // vm.world_state.insert(
    //     Address::default(),
    //     Account::new(U256::MAX, Bytes::default(), 0, storage),
    // );
    vm.env.block.number = U256::from(current_block_number);

    vm.execute().unwrap();

    assert_eq!(
        vm.current_call_frame_mut().stack.pop().unwrap(),
        expected_block_hash
    );
    assert_eq!(vm.env.consumed_gas, TX_BASE_COST + 23);
}

#[test]
fn blockhash_block_number_not_from_recent_256() {
    let block_number = 1_u8;
    let block_hash = 12345678;
    let current_block_number = 258;
    let expected_block_hash = U256::zero();

    let operations = [
        Operation::Push((1, U256::from(block_number))),
        Operation::BlockHash,
        Operation::Stop,
    ];

    let mut vm = new_vm_with_ops_addr_bal(&operations, Address::default(), U256::MAX);
    vm.db
        .block_hashes
        .insert(U256::from(block_number), H256::from_low_u64_be(block_hash));
    vm.env.block.number = U256::from(current_block_number);

    vm.execute().unwrap();

    assert_eq!(
        vm.current_call_frame_mut().stack.pop().unwrap(),
        expected_block_hash
    );
    assert_eq!(vm.env.consumed_gas, TX_BASE_COST + 23);
}

#[test]
fn coinbase_op() {
    let coinbase_address = 100;

    let operations = [Operation::Coinbase, Operation::Stop];

    let mut vm = new_vm_with_ops(&operations);
    vm.env.block.coinbase = Address::from_low_u64_be(coinbase_address);

    vm.execute().unwrap();

    assert_eq!(
        vm.current_call_frame_mut().stack.pop().unwrap(),
        U256::from(coinbase_address)
    );
    assert_eq!(vm.env.consumed_gas, TX_BASE_COST + 2);
}

#[test]
fn timestamp_op() {
    let timestamp = U256::from(100000);

    let operations = [Operation::Timestamp, Operation::Stop];

    let mut vm = new_vm_with_ops(&operations);
    vm.env.block.timestamp = timestamp;

    vm.execute().unwrap();

    assert_eq!(vm.current_call_frame_mut().stack.pop().unwrap(), timestamp);
    assert_eq!(vm.env.consumed_gas, TX_BASE_COST + 2);
}

#[test]
fn number_op() {
    let block_number = U256::from(1000);

    let operations = [Operation::Number, Operation::Stop];

    let mut vm = new_vm_with_ops(&operations);
    vm.env.block.number = block_number;

    vm.execute().unwrap();

    assert_eq!(
        vm.current_call_frame_mut().stack.pop().unwrap(),
        block_number
    );
    assert_eq!(vm.env.consumed_gas, TX_BASE_COST + 2);
}

#[test]
fn prevrandao_op() {
    let prevrandao = H256::from_low_u64_be(2000);

    let operations = [Operation::Prevrandao, Operation::Stop];

    let mut vm = new_vm_with_ops(&operations);
    vm.env.block.prev_randao = Some(prevrandao);

    vm.execute().unwrap();

    assert_eq!(
        vm.current_call_frame_mut().stack.pop().unwrap(),
        U256::from_big_endian(&prevrandao.0)
    );
    assert_eq!(vm.env.consumed_gas, TX_BASE_COST + 2);
}

#[test]
fn gaslimit_op() {
    let gas_limit = 1000;

    let operations = [Operation::Gaslimit, Operation::Stop];

    let mut vm = new_vm_with_ops(&operations);
    vm.env.block.gas_limit = gas_limit;

    vm.execute().unwrap();

    assert_eq!(
        vm.current_call_frame_mut().stack.pop().unwrap(),
        U256::from(gas_limit)
    );
    assert_eq!(vm.env.consumed_gas, TX_BASE_COST + 2);
}

#[test]
fn chain_id_op() {
    let chain_id = 1;

    let operations = [Operation::Chainid, Operation::Stop];

    let mut vm = new_vm_with_ops(&operations);
    vm.env.block.chain_id = chain_id;

    vm.execute().unwrap();

    assert_eq!(
        vm.current_call_frame_mut().stack.pop().unwrap(),
        U256::from(chain_id)
    );
    assert_eq!(vm.env.consumed_gas, TX_BASE_COST + 2);
}

#[test]
fn basefee_op() {
    let base_fee_per_gas = U256::from(1000);

    let operations = [Operation::Basefee, Operation::Stop];

    let mut vm = new_vm_with_ops(&operations);
    vm.env.block.base_fee_per_gas = base_fee_per_gas;

    vm.execute().unwrap();

    assert_eq!(
        vm.current_call_frame_mut().stack.pop().unwrap(),
        base_fee_per_gas
    );
    assert_eq!(vm.env.consumed_gas, TX_BASE_COST + 2);
}

#[test]
fn blobbasefee_op() {
    let operations = [Operation::BlobBaseFee, Operation::Stop];

    let mut vm = new_vm_with_ops(&operations);
    vm.env.block.excess_blob_gas = Some(TARGET_BLOB_GAS_PER_BLOCK * 8);
    vm.env.block.blob_gas_used = Some(0);

    vm.execute().unwrap();

    assert_eq!(
        vm.current_call_frame_mut().stack.pop().unwrap(),
        U256::from(2)
    );
    assert_eq!(vm.env.consumed_gas, TX_BASE_COST + 2);
}

#[test]
fn blobbasefee_minimum_cost() {
    let operations = [Operation::BlobBaseFee, Operation::Stop];

    let mut vm = new_vm_with_ops(&operations);
    vm.env.block.excess_blob_gas = Some(0);
    vm.env.block.blob_gas_used = Some(0);

    vm.execute().unwrap();

    assert_eq!(
        vm.current_call_frame_mut().stack.pop().unwrap(),
        U256::one()
    );
    assert_eq!(vm.env.consumed_gas, TX_BASE_COST + 2);
}

#[test]
fn pop_op() {
    let operations = [
        Operation::Push32(U256::one()),
        Operation::Push32(U256::from(100)),
        Operation::Pop,
        Operation::Stop,
    ];

    let mut vm = new_vm_with_ops(&operations);

    vm.execute().unwrap();

    assert_eq!(
        vm.current_call_frame_mut().stack.pop().unwrap(),
        U256::one()
    );
    assert_eq!(vm.env.consumed_gas, TX_BASE_COST + 8);
}

#[test]
fn jump_op() {
    let operations = [
        Operation::Push32(U256::from(35)),
        Operation::Jump,
        Operation::Stop, // should skip this one
        Operation::Jumpdest,
        Operation::Push32(U256::from(10)),
        Operation::Stop,
    ];

    let mut vm = new_vm_with_ops(&operations);

    vm.execute().unwrap();

    assert_eq!(
        vm.current_call_frame_mut().stack.pop().unwrap(),
        U256::from(10)
    );
    assert_eq!(vm.current_call_frame_mut().pc(), 70);
    assert_eq!(vm.env.consumed_gas, TX_BASE_COST + 15);
}

#[test]
fn jump_not_jumpdest_position() {
    let operations = [
        Operation::Push32(U256::from(36)),
        Operation::Jump,
        Operation::Stop,
        Operation::Push32(U256::from(10)),
        Operation::Stop,
    ];

    let mut vm = new_vm_with_ops(&operations);

    let result = vm.execute();
    assert_eq!(
        result,
        Ok(ExecutionResult::Halt {
            reason: VMError::InvalidJump,
            gas_used: vm.env.consumed_gas,
        })
    );
}

#[test]
fn sstore_op() {
    let key = U256::from(80);
    let value = U256::from(100);
    let sender_address = Address::from_low_u64_be(3000);
    let operations = vec![
        Operation::Push((1, value)),
        Operation::Push((1, key)),
        Operation::Sstore,
        Operation::Stop,
    ];

    let mut vm = new_vm_with_ops(&operations);
    vm.current_call_frame_mut().code_address = sender_address;
    vm.db.accounts.insert(sender_address, Account::default());

    vm.execute().unwrap();

    let account = vm.db.accounts.get(&sender_address).unwrap();
    let stored_value = account.storage.get(&key).unwrap();
    assert_eq!(value, stored_value.current_value);
}

#[test]
#[should_panic]
fn sstore_reverts_when_called_in_static() {
    let key = U256::from(80);
    let value = U256::from(100);
    let operations = vec![
        Operation::Push((1, value)),
        Operation::Push((1, key)),
        Operation::Sstore,
        Operation::Stop,
    ];

    let mut vm = new_vm_with_ops(&operations);
    vm.current_call_frame_mut().is_static = true;
    vm.execute().unwrap();
}

#[test]
fn sload_op() {
    let key = U256::from(80);
    let value = U256::from(100);
    let sender_address = Address::from_low_u64_be(3000);
    let operations = vec![
        Operation::Push((1, value)),
        Operation::Push((1, key)),
        Operation::Sstore,
        Operation::Push((1, key)),
        Operation::Sload,
        Operation::Stop,
    ];

    let mut vm = new_vm_with_ops(&operations);
    vm.current_call_frame_mut().msg_sender = sender_address;
    vm.db.accounts.insert(sender_address, Account::default());

    vm.execute().unwrap();

    assert_eq!(value, vm.current_call_frame_mut().stack.pop().unwrap());
}

#[test]
fn sload_untouched_key_of_storage() {
    let key = U256::from(404);
    let sender_address = Address::from_low_u64_be(3000);
    let operations = vec![Operation::Push((2, key)), Operation::Sload, Operation::Stop];

    let mut vm = new_vm_with_ops(&operations);
    vm.current_call_frame_mut().msg_sender = sender_address;
    vm.db.accounts.insert(sender_address, Account::default());

    vm.execute().unwrap();

    assert_eq!(
        U256::zero(),
        vm.current_call_frame_mut().stack.pop().unwrap()
    );
}

#[test]
fn sload_on_not_existing_account() {
    let key = U256::from(80);
    let sender_address = Address::from_low_u64_be(3000);
    let operations = vec![Operation::Push((2, key)), Operation::Sload, Operation::Stop];

    let mut vm = new_vm_with_ops(&operations);
    vm.current_call_frame_mut().msg_sender = sender_address;

    vm.execute().unwrap();

    assert_eq!(
        U256::zero(),
        vm.current_call_frame_mut().stack.pop().unwrap()
    );
}

#[test]
fn log0() {
    let data: [u8; 32] = [0xff; 32];
    let size = 32_u8;
    let memory_offset = 0;
    let mut operations = store_data_in_memory_operations(&data, memory_offset);
    let mut log_operations = vec![
        Operation::Push((1_u8, U256::from(size))),
        Operation::Push((1_u8, U256::from(memory_offset))),
        Operation::Log(0),
        Operation::Stop,
    ];
    operations.append(&mut log_operations);

    let mut vm = new_vm_with_ops(&operations);
    vm.execute().unwrap();

    let logs = &vm.current_call_frame_mut().logs;
    let data = [0xff_u8; 32].as_slice();
    assert_eq!(logs.len(), 1);
    assert_eq!(logs[0].data, data.to_vec());
    assert_eq!(logs[0].topics.len(), 0);
    assert_eq!(vm.env.consumed_gas, TX_BASE_COST + 649);
}

#[test]
fn log1() {
    let mut topic1: [u8; 4] = [0x00; 4];
    topic1[3] = 1;

    let data: [u8; 32] = [0xff; 32];
    let size = 32_u8;
    let memory_offset = 0;
    let mut operations = store_data_in_memory_operations(&data, memory_offset);
    let mut log_operations = vec![
        Operation::Push((32_u8, U256::from_big_endian(&topic1))),
        Operation::Push((1_u8, U256::from(size))),
        Operation::Push((1_u8, U256::from(memory_offset))),
        Operation::Log(1),
        Operation::Stop,
    ];
    operations.append(&mut log_operations);

    let mut vm = new_vm_with_ops(&operations);
    vm.execute().unwrap();

    let logs = &vm.current_call_frame_mut().logs;
    let data = [0xff_u8; 32].as_slice();
    assert_eq!(logs.len(), 1);
    assert_eq!(logs[0].data, data.to_vec());
    assert_eq!(logs[0].topics, vec![H32::from_slice(&topic1)]);
    assert_eq!(vm.env.consumed_gas, TX_BASE_COST + 1027);
}

#[test]
fn log2() {
    let mut topic1: [u8; 4] = [0x00; 4];
    topic1[3] = 1;
    let mut topic2: [u8; 4] = [0x00; 4];
    topic2[3] = 2;

    let data: [u8; 32] = [0xff; 32];
    let size = 32_u8;
    let memory_offset = 0;
    let mut operations = store_data_in_memory_operations(&data, memory_offset);
    let mut log_operations = vec![
        Operation::Push((32_u8, U256::from_big_endian(&topic2))),
        Operation::Push((32_u8, U256::from_big_endian(&topic1))),
        Operation::Push((1_u8, U256::from(size))),
        Operation::Push((1_u8, U256::from(memory_offset))),
        Operation::Log(2),
        Operation::Stop,
    ];
    operations.append(&mut log_operations);

    let mut vm = new_vm_with_ops(&operations);
    vm.execute().unwrap();

    let logs = &vm.current_call_frame_mut().logs;
    let data = [0xff_u8; 32].as_slice();
    assert_eq!(logs.len(), 1);
    assert_eq!(logs[0].data, data.to_vec());
    assert_eq!(
        logs[0].topics,
        vec![H32::from_slice(&topic1), H32::from_slice(&topic2)]
    );
    assert_eq!(vm.env.consumed_gas, TX_BASE_COST + 1405);
}

#[test]
fn log3() {
    let mut topic1: [u8; 4] = [0x00; 4];
    topic1[3] = 1;
    let mut topic2: [u8; 4] = [0x00; 4];
    topic2[3] = 2;
    let mut topic3: [u8; 4] = [0x00; 4];
    topic3[3] = 3;

    let data: [u8; 32] = [0xff; 32];
    let size = 32_u8;
    let memory_offset = 0;
    let mut operations = store_data_in_memory_operations(&data, memory_offset);
    let mut log_operations = vec![
        Operation::Push((32_u8, U256::from_big_endian(&topic3))),
        Operation::Push((32_u8, U256::from_big_endian(&topic2))),
        Operation::Push((32_u8, U256::from_big_endian(&topic1))),
        Operation::Push((1_u8, U256::from(size))),
        Operation::Push((1_u8, U256::from(memory_offset))),
        Operation::Log(3),
        Operation::Stop,
    ];
    operations.append(&mut log_operations);

    let mut vm = new_vm_with_ops(&operations);
    vm.execute().unwrap();

    let logs = &vm.current_call_frame_mut().logs;
    let data = [0xff_u8; 32].as_slice();
    assert_eq!(logs.len(), 1);
    assert_eq!(logs[0].data, data.to_vec());
    assert_eq!(
        logs[0].topics,
        vec![
            H32::from_slice(&topic1),
            H32::from_slice(&topic2),
            H32::from_slice(&topic3)
        ]
    );
    assert_eq!(vm.env.consumed_gas, TX_BASE_COST + 1783);
}

#[test]
fn log4() {
    let mut topic1: [u8; 4] = [0x00; 4];
    topic1[3] = 1;
    let mut topic2: [u8; 4] = [0x00; 4];
    topic2[3] = 2;
    let mut topic3: [u8; 4] = [0x00; 4];
    topic3[3] = 3;
    let mut topic4: [u8; 4] = [0x00; 4];
    topic4[3] = 4;

    let data: [u8; 32] = [0xff; 32];
    let size = 32_u8;
    let memory_offset = 0;
    let mut operations = store_data_in_memory_operations(&data, memory_offset);
    let mut log_operations = vec![
        Operation::Push((32_u8, U256::from_big_endian(&topic4))),
        Operation::Push((32_u8, U256::from_big_endian(&topic3))),
        Operation::Push((32_u8, U256::from_big_endian(&topic2))),
        Operation::Push((32_u8, U256::from_big_endian(&topic1))),
        Operation::Push((1_u8, U256::from(size))),
        Operation::Push((1_u8, U256::from(memory_offset))),
        Operation::Log(4),
        Operation::Stop,
    ];
    operations.append(&mut log_operations);

    let mut vm = new_vm_with_ops(&operations);
    vm.execute().unwrap();

    let logs = &vm.current_call_frame_mut().logs;
    let data = [0xff_u8; 32].as_slice();
    assert_eq!(logs.len(), 1);
    assert_eq!(logs[0].data, data.to_vec());
    assert_eq!(
        logs[0].topics,
        vec![
            H32::from_slice(&topic1),
            H32::from_slice(&topic2),
            H32::from_slice(&topic3),
            H32::from_slice(&topic4)
        ]
    );
    assert_eq!(vm.env.consumed_gas, TX_BASE_COST + 2161);
}

#[test]
fn log_with_0_data_size() {
    let data: [u8; 32] = [0xff; 32];
    let size = 0_u8;
    let memory_offset = 0;
    let mut operations = store_data_in_memory_operations(&data, memory_offset);
    let mut log_operations = vec![
        Operation::Push((1_u8, U256::from(size))),
        Operation::Push((1_u8, U256::from(memory_offset))),
        Operation::Log(0),
        Operation::Stop,
    ];
    operations.append(&mut log_operations);

    let mut vm = new_vm_with_ops(&operations);
    vm.execute().unwrap();

    let logs = &vm.current_call_frame_mut().logs;
    assert_eq!(logs.len(), 1);
    assert_eq!(logs[0].data, Vec::new());
    assert_eq!(logs[0].topics.len(), 0);
    assert_eq!(vm.env.consumed_gas, TX_BASE_COST + 393);
}

#[test]
fn cant_create_log_in_static_context() {
    let data: [u8; 32] = [0xff; 32];
    let size = 0_u8;
    let memory_offset = 0;
    let mut operations = store_data_in_memory_operations(&data, memory_offset);
    let mut log_operations = vec![
        Operation::Push((1_u8, U256::from(size))),
        Operation::Push((1_u8, U256::from(memory_offset))),
        Operation::Log(0),
        Operation::Stop,
    ];
    operations.append(&mut log_operations);

    let mut vm: VM = new_vm_with_ops(&operations);
    vm.current_call_frame_mut().is_static = true;
    let result = vm.execute();
    assert!(result.is_err());
}

#[test]
fn log_with_data_in_memory_smaller_than_size() {
    let data: [u8; 16] = [0xff; 16];
    let size = 32_u8;
    let memory_offset = 0;
    let mut operations = store_data_in_memory_operations(&data, memory_offset);
    let mut log_operations = vec![
        Operation::Push((1_u8, U256::from(size))),
        Operation::Push((1_u8, U256::from(memory_offset))),
        Operation::Log(0),
        Operation::Stop,
    ];
    operations.append(&mut log_operations);

    let mut vm = new_vm_with_ops(&operations);
    vm.execute().unwrap();

    let logs = &vm.current_call_frame_mut().logs;
    let mut data = vec![0_u8; 16];
    data.extend(vec![0xff_u8; 16]);

    assert_eq!(logs.len(), 1);
    assert_eq!(logs[0].data, data);
    assert_eq!(logs[0].topics.len(), 0);
    assert_eq!(vm.env.consumed_gas, TX_BASE_COST + 649);
}

#[test]
fn multiple_logs_of_different_types() {
    let mut topic1: [u8; 4] = [0x00; 4];
    topic1[3] = 1;

    let data: [u8; 32] = [0xff; 32];
    let size = 32_u8;
    let memory_offset = 0;
    let mut operations = store_data_in_memory_operations(&data, memory_offset);
    let mut log_operations = vec![
        Operation::Push((32_u8, U256::from_big_endian(&topic1))),
        Operation::Push((1_u8, U256::from(size))),
        Operation::Push((1_u8, U256::from(memory_offset))),
        Operation::Log(1),
        Operation::Push((1_u8, U256::from(size))),
        Operation::Push((1_u8, U256::from(memory_offset))),
        Operation::Log(0),
        Operation::Stop,
    ];
    operations.append(&mut log_operations);

    let mut vm = new_vm_with_ops(&operations);
    vm.execute().unwrap();

    let logs = &vm.current_call_frame_mut().logs;
    let data = [0xff_u8; 32].as_slice();
    assert_eq!(logs.len(), 2);
    assert_eq!(logs[0].data, data.to_vec());
    assert_eq!(logs[1].data, data.to_vec());
    assert_eq!(logs[0].topics, vec![H32::from_slice(&topic1)]);
    assert_eq!(logs[1].topics.len(), 0);
}

#[test]
fn logs_from_multiple_callers() {
    let callee_address = Address::from_low_u64_be(U256::from(2).low_u64());
    let callee_address_u256 = U256::from(2);

    let data: [u8; 32] = [0xff; 32];
    let size = 32_u8;
    let memory_offset = 0;
    let mut operations = store_data_in_memory_operations(&data, memory_offset);
    let mut log_operations = vec![
        Operation::Push((1_u8, U256::from(size))),
        Operation::Push((1_u8, U256::from(memory_offset))),
        Operation::Log(0),
        Operation::Stop,
    ];
    operations.append(&mut log_operations);
    let callee_bytecode = operations
        .clone()
        .iter()
        .flat_map(Operation::to_bytecode)
        .collect::<Bytes>();
    let callee_account = Account::new(
        callee_address,
        U256::from(500000),
        callee_bytecode,
        0,
        HashMap::new(),
    );

    let mut caller_ops = vec![
        Operation::Push32(U256::from(32)),      // ret_size
        Operation::Push32(U256::from(0)),       // ret_offset
        Operation::Push32(U256::from(0)),       // args_size
        Operation::Push32(U256::from(0)),       // args_offset
        Operation::Push32(U256::zero()),        // value
        Operation::Push32(callee_address_u256), // address
        Operation::Push32(U256::from(100_000)), // gas
        Operation::Call,
    ];

    caller_ops.append(&mut operations);

    let mut vm = new_vm_with_ops_addr_bal(
        &caller_ops,
        Address::from_low_u64_be(U256::from(1).low_u64()),
        U256::zero(),
    );

    vm.db.add_account(callee_address, callee_account);

    let result = vm.execute().unwrap();

    assert_eq!(result.logs().len(), 2)
}

#[test]
fn call_return_success_but_caller_halts() {
    let callee_address = Address::from_low_u64_be(U256::from(2).low_u64());
    let callee_address_u256 = U256::from(2);

    let operations = vec![Operation::Pop, Operation::Stop];
    let callee_bytecode = operations
        .clone()
        .iter()
        .flat_map(Operation::to_bytecode)
        .collect::<Bytes>();
    let callee_account = Account::new(
        callee_address,
        U256::from(500000),
        callee_bytecode,
        0,
        HashMap::new(),
    );

    let caller_ops = vec![
        Operation::Push32(U256::from(32)),      // ret_size
        Operation::Push32(U256::from(0)),       // ret_offset
        Operation::Push32(U256::from(0)),       // args_size
        Operation::Push32(U256::from(0)),       // args_offset
        Operation::Push32(U256::zero()),        // value
        Operation::Push32(callee_address_u256), // address
        Operation::Push32(U256::from(100_000)), // gas
        Operation::Call,
        Operation::Stop,
    ];

    let mut vm = new_vm_with_ops_addr_bal(
        &caller_ops,
        Address::from_low_u64_be(U256::from(1).low_u64()),
        U256::zero(),
    );

    vm.db.add_account(callee_address, callee_account);

    vm.execute().unwrap();

    assert_eq!(
        vm.current_call_frame_mut().stack.pop().unwrap(),
        U256::from(HALT_FOR_CALL)
    );
}

#[test]
fn push0_ok() {
    let mut vm = new_vm_with_ops(&[Operation::Push0, Operation::Stop]);

    vm.execute().unwrap();

    assert_eq!(vm.current_call_frame_mut().stack.stack[0], U256::zero());
    assert_eq!(vm.current_call_frame_mut().pc(), 2);
}

#[test]
fn push1_ok() {
    let to_push = U256::from_big_endian(&[0xff]);
    let operations = [Operation::Push((1, to_push)), Operation::Stop];
    let mut vm = new_vm_with_ops(&operations);

    vm.execute().unwrap();

    assert_eq!(vm.current_call_frame_mut().stack.stack[0], to_push);
    assert_eq!(vm.current_call_frame_mut().pc(), 3);
}

#[test]
fn push5_ok() {
    let to_push = U256::from_big_endian(&[0xff, 0xff, 0xff, 0xff, 0xff]);
    let operations = [Operation::Push((5, to_push)), Operation::Stop];
    let mut vm = new_vm_with_ops(&operations);

    vm.execute().unwrap();

    assert_eq!(vm.current_call_frame_mut().stack.stack[0], to_push);
    assert_eq!(vm.current_call_frame_mut().pc(), 7);
}

#[test]
fn push31_ok() {
    let to_push = U256::from_big_endian(&[0xff; 31]);
    let operations = [Operation::Push((31, to_push)), Operation::Stop];
    let mut vm = new_vm_with_ops(&operations);

    vm.execute().unwrap();

    assert_eq!(vm.current_call_frame_mut().stack.stack[0], to_push);
    assert_eq!(vm.current_call_frame_mut().pc(), 33);
}

#[test]
fn push32_ok() {
    let to_push = U256::from_big_endian(&[0xff; 32]);
    let operations = [Operation::Push32(to_push), Operation::Stop];
    let mut vm = new_vm_with_ops(&operations);

    vm.execute().unwrap();

    assert_eq!(vm.current_call_frame_mut().stack.stack[0], to_push);
    assert_eq!(vm.current_call_frame_mut().pc(), 34);
}

#[test]
fn dup1_ok() {
    let value = U256::one();
    let operations = [
        Operation::Push((1, value)),
        Operation::Dup(1),
        Operation::Stop,
    ];
    let mut vm = new_vm_with_ops(&operations);

    vm.execute().unwrap();

    let stack_len = vm.current_call_frame_mut().stack.len();

    assert_eq!(stack_len, 2);
    assert_eq!(vm.current_call_frame_mut().pc(), 4);
    assert_eq!(
        vm.current_call_frame_mut().stack.stack[stack_len - 1],
        value
    );
    assert_eq!(
        vm.current_call_frame_mut().stack.stack[stack_len - 2],
        value
    );
}

#[test]
fn dup16_ok() {
    let value = U256::one();
    let mut operations = vec![Operation::Push((1, value))];
    operations.extend(vec![Operation::Push0; 15]);
    operations.extend(vec![Operation::Dup(16), Operation::Stop]);

    let mut vm = new_vm_with_ops(&operations);

    vm.execute().unwrap();

    let stack_len = vm.current_call_frame_mut().stack.len();

    assert_eq!(stack_len, 17);
    assert_eq!(vm.current_call_frame_mut().pc, 19);
    assert_eq!(
        vm.current_call_frame_mut().stack.stack[stack_len - 1],
        value
    );
    assert_eq!(
        vm.current_call_frame_mut().stack.stack[stack_len - 17],
        value
    );
}

#[test]
fn dup_halts_if_stack_underflow() {
    let operations = [Operation::Dup(5), Operation::Stop];
    let mut vm = new_vm_with_ops(&operations);

    let result = vm.execute();
    assert!(result.is_err())
}

#[test]
fn swap1_ok() {
    let bottom = U256::from_big_endian(&[0xff]);
    let top = U256::from_big_endian(&[0xee]);
    let operations = [
        Operation::Push((1, bottom)),
        Operation::Push((1, top)),
        Operation::Swap(1),
        Operation::Stop,
    ];
    let mut vm = new_vm_with_ops(&operations);
    vm.execute().unwrap();

    assert_eq!(vm.current_call_frame_mut().stack.len(), 2);
    assert_eq!(vm.current_call_frame_mut().pc(), 6);
    assert_eq!(vm.current_call_frame_mut().stack.stack[0], top);
    assert_eq!(vm.current_call_frame_mut().stack.stack[1], bottom);
}

#[test]
fn swap16_ok() {
    let bottom = U256::from_big_endian(&[0xff]);
    let top = U256::from_big_endian(&[0xee]);
    let mut operations = vec![Operation::Push((1, bottom))];
    operations.extend(vec![Operation::Push0; 15]);
    operations.extend(vec![Operation::Push((1, top))]);
    operations.extend(vec![Operation::Swap(16), Operation::Stop]);

    let mut vm = new_vm_with_ops(&operations);

    vm.execute().unwrap();
    let stack_len = vm.current_call_frame_mut().stack.len();

    assert_eq!(stack_len, 17);
    assert_eq!(vm.current_call_frame_mut().pc(), 21);
    assert_eq!(
        vm.current_call_frame_mut().stack.stack[stack_len - 1],
        bottom
    );
    assert_eq!(
        vm.current_call_frame_mut().stack.stack[stack_len - 1 - 16],
        top
    );
}

#[test]
fn swap_halts_if_stack_underflow() {
    let operations = [Operation::Swap(5), Operation::Stop];
    let mut vm = new_vm_with_ops(&operations);

    let result = vm.execute();
    assert!(result.is_err())
}

#[test]
fn transient_store() {
    let value = U256::from_big_endian(&[0xaa; 3]);
    let key = U256::from_big_endian(&[0xff; 2]);

    let operations = [
        Operation::Push32(value),
        Operation::Push32(key),
        Operation::Tstore,
        Operation::Stop,
    ];

    let mut vm = new_vm_with_ops(&operations);

    let current_call_frame = vm.current_call_frame_mut();

    assert!(current_call_frame.transient_storage.is_empty());

    vm.execute().unwrap();

    let current_call_frame = vm.current_call_frame_mut();

    assert_eq!(
        *current_call_frame
            .transient_storage
            .get(&(current_call_frame.msg_sender, key))
            .unwrap(),
        value
    )
}

#[test]
#[should_panic]
fn transient_store_no_values_panics() {
    let operations = [Operation::Tstore, Operation::Stop];

    let mut vm = new_vm_with_ops(&operations);
    assert!(vm.current_call_frame_mut().transient_storage.is_empty());

    vm.execute().unwrap();
}

#[test]
fn transient_load() {
    let value = U256::from_big_endian(&[0xaa; 3]);
    let key = U256::from_big_endian(&[0xff; 2]);

    let operations = [Operation::Push32(key), Operation::Tload, Operation::Stop];

    let mut vm = new_vm_with_ops(&operations);

    let caller = vm.current_call_frame_mut().msg_sender;

    vm.current_call_frame_mut()
        .transient_storage
        .insert((caller, key), value);

    vm.execute().unwrap();

    assert_eq!(
        *vm.current_call_frame_mut().stack.stack.last().unwrap(),
        value
    )
}

#[test]
fn create_happy_path() {
    let value_to_transfer = 10;
    let offset = 19;
    let size = 13;
    let sender_nonce = 0;
    let sender_balance = U256::from(25);
    let sender_addr = Address::from_low_u64_be(40);

    // Code that returns the value 0xffffffff putting it in memory
    let initialization_code = hex::decode("63FFFFFFFF6000526004601CF3").unwrap();

    let operations = [
        vec![
            Operation::Push((13, U256::from_big_endian(&initialization_code))),
            Operation::Push0,
            Operation::Mstore,
        ],
        create_opcodes(size, offset, value_to_transfer),
    ]
    .concat();

    let mut vm = new_vm_with_ops_addr_bal(&operations, sender_addr, sender_balance);
    vm.current_call_frame_mut().msg_sender = sender_addr;

    vm.execute().unwrap();

    let call_frame = vm.current_call_frame_mut();
    let return_of_created_callframe = call_frame.stack.pop().unwrap();
    assert_eq!(return_of_created_callframe, U256::from(SUCCESS_FOR_RETURN));
    let returned_addr = call_frame.stack.pop().unwrap();
    // check the created account is correct
    let new_account = vm.db.accounts.get(&word_to_address(returned_addr)).unwrap();
    assert_eq!(new_account.balance, U256::from(value_to_transfer));
    assert_eq!(new_account.nonce, 1);

    // Check that the sender account is updated
    let sender_account = vm.db.accounts.get(&sender_addr).unwrap();
    assert_eq!(sender_account.nonce, sender_nonce + 1);
    assert_eq!(sender_account.balance, sender_balance - value_to_transfer);
}

#[test]
fn cant_create_with_size_longer_than_max_code_size() {
    let value_to_transfer = 10;
    let offset = 19;
    let size = MAX_CODE_SIZE * 2 + 1;
    let sender_nonce = 0;
    let sender_balance = U256::from(25);
    let sender_addr = Address::from_low_u64_be(40);

    let operations = create_opcodes(size, offset, value_to_transfer);

    let mut vm = new_vm_with_ops_addr_bal(&operations, sender_addr, sender_balance);
    vm.current_call_frame_mut().msg_sender = sender_addr;

    vm.execute().unwrap();

    let call_frame = vm.current_call_frame_mut();
    let create_return_value = call_frame.stack.pop().unwrap();
    assert_eq!(create_return_value, U256::from(REVERT_FOR_CREATE));

    // Check that the sender account is updated
    let sender_account = vm.db.accounts.get(&sender_addr).unwrap();
    assert_eq!(sender_account.nonce, sender_nonce);
    assert_eq!(sender_account.balance, sender_balance);
}

#[test]
fn cant_create_on_static_contexts() {
    let value_to_transfer = 10;
    let offset = 19;
    let size = 10;
    let sender_nonce = 0;
    let sender_balance = U256::from(25);
    let sender_addr = Address::from_low_u64_be(40);

    let operations = create_opcodes(size, offset, value_to_transfer);

    let mut vm = new_vm_with_ops_addr_bal(&operations, sender_addr, sender_balance);
    vm.current_call_frame_mut().msg_sender = sender_addr;
    vm.current_call_frame_mut().is_static = true;

    vm.execute().unwrap();

    let call_frame = vm.current_call_frame_mut();
    let create_return_value = call_frame.stack.pop().unwrap();
    assert_eq!(create_return_value, U256::from(REVERT_FOR_CREATE));

    // Check that the sender account is updated
    let sender_account = vm.db.accounts.get(&sender_addr).unwrap();
    assert_eq!(sender_account.nonce, sender_nonce);
    assert_eq!(sender_account.balance, sender_balance);
}

#[test]
fn cant_create_if_transfer_value_bigger_than_balance() {
    let value_to_transfer = 100;
    let offset = 19;
    let size = 10;
    let sender_nonce = 0;
    let sender_balance = U256::from(25);
    let sender_addr = Address::from_low_u64_be(40);

    let operations = create_opcodes(size, offset, value_to_transfer);

    let mut vm = new_vm_with_ops_addr_bal(&operations, sender_addr, sender_balance);
    vm.current_call_frame_mut().msg_sender = sender_addr;

    vm.execute().unwrap();

    let call_frame = vm.current_call_frame_mut();
    let create_return_value = call_frame.stack.pop().unwrap();
    assert_eq!(create_return_value, U256::from(REVERT_FOR_CREATE));

    // Check that the sender account is updated
    let sender_account = vm.db.accounts.get(&sender_addr).unwrap();
    assert_eq!(sender_account.nonce, sender_nonce);
    assert_eq!(sender_account.balance, sender_balance);
}

#[test]
fn cant_create_if_sender_nonce_would_overflow() {
    let value_to_transfer = 10;
    let offset = 19;
    let size = 10;
    let sender_nonce = u64::MAX;
    let sender_balance = U256::from(25);
    let sender_addr = Address::from_low_u64_be(40);

    let operations = create_opcodes(size, offset, value_to_transfer);

    let mut vm = new_vm_with_ops(&operations);
    vm.db.accounts.insert(
        sender_addr,
        Account::new(
            sender_addr,
            sender_balance,
            Bytes::new(),
            sender_nonce,
            HashMap::new(),
        ),
    );
    vm.current_call_frame_mut().msg_sender = sender_addr;

    vm.execute().unwrap();

    let call_frame = vm.current_call_frame_mut();
    let create_return_value = call_frame.stack.pop().unwrap();
    assert_eq!(create_return_value, U256::from(REVERT_FOR_CREATE));

    // Check that the sender account is updated
    let sender_account = vm.db.accounts.get(&sender_addr).unwrap();
    assert_eq!(sender_account.nonce, sender_nonce);
    assert_eq!(sender_account.balance, sender_balance);
}

#[test]
fn cant_create_accounts_with_same_address() {
    let value_to_transfer = 10;
    let offset = 19;
    let size = 13;
    let sender_nonce = 1;
    let sender_balance = U256::from(25);
    let sender_addr = Address::from_low_u64_be(40);

    // Code that returns the value 0xffffffff putting it in memory
    let initialization_code = hex::decode("63FFFFFFFF6000526004601CF3").unwrap();

    let operations = [
        vec![
            Operation::Push((13, U256::from_big_endian(&initialization_code))),
            Operation::Push0,
            Operation::Mstore,
        ],
        create_opcodes(size, offset, value_to_transfer),
    ]
    .concat();

    let mut vm = new_vm_with_ops(&operations);
    vm.db.accounts.insert(
        sender_addr,
        Account::default()
            .with_balance(sender_balance)
            .with_nonce(sender_nonce),
    );
    vm.current_call_frame_mut().msg_sender = sender_addr;

    vm.execute().unwrap();

    let call_frame = vm.current_call_frame_mut();

    let return_of_created_callframe = call_frame.stack.pop().unwrap();

    assert_eq!(return_of_created_callframe, U256::from(SUCCESS_FOR_RETURN));

    let returned_addr = call_frame.stack.pop().unwrap();
    // check the created account is correct
    let new_account = vm.db.accounts.get(&word_to_address(returned_addr)).unwrap();
    assert_eq!(new_account.balance, U256::from(value_to_transfer));
    assert_eq!(new_account.nonce, 1);

    // Check that the sender account is updated
    let sender_account = vm.db.accounts.get_mut(&sender_addr).unwrap();
    assert_eq!(sender_account.nonce, sender_nonce + 1);
    assert_eq!(sender_account.balance, sender_balance - value_to_transfer);

    // after a happy create, we do again a create with same inputs, this should revert as we will create
    // an account with the same address
    sender_account.nonce = sender_nonce;
    let mut new_vm = new_vm_with_ops(&operations);
    new_vm.db = vm.db.clone();
    new_vm.db.accounts = vm.db.accounts.clone();
    new_vm.current_call_frame_mut().msg_sender = sender_addr;

    new_vm.execute().unwrap();
    let call_frame = new_vm.current_call_frame_mut();
    let return_of_created_callframe = call_frame.stack.pop().unwrap();
    assert_eq!(return_of_created_callframe, U256::from(REVERT_FOR_CREATE));
}

#[test]
fn create2_happy_path() {
    let value: u8 = 10;
    let offset: u8 = 19;
    let size: u8 = 13;
    let salt: u8 = 4;
    let sender_nonce = 0;
    let sender_balance = U256::from(25);
    let sender_addr = Address::from_low_u64_be(40);

    // Code that returns the value 0xffffffff putting it in memory
    let initialization_code = hex::decode("63FFFFFFFF6000526004601CF3").unwrap();
    let expected_address = VM::calculate_create2_address(
        sender_addr,
        &Bytes::from(initialization_code.clone()),
        U256::from(salt),
    );

    let operations = vec![
        // Store initialization code in memory
        Operation::Push((13, U256::from_big_endian(&initialization_code))),
        Operation::Push0,
        Operation::Mstore,
        // Create
        Operation::Push((1, U256::from(salt))),
        Operation::Push((1, U256::from(size))),
        Operation::Push((1, U256::from(offset))),
        Operation::Push((1, U256::from(value))),
        Operation::Create2,
        Operation::Stop,
    ];

    let mut vm = new_vm_with_ops_addr_bal(&operations, sender_addr, sender_balance);
    vm.current_call_frame_mut().msg_sender = sender_addr;

    vm.execute().unwrap();

    let call_frame = vm.current_call_frame_mut();
    let return_of_created_callframe = call_frame.stack.pop().unwrap();
    assert_eq!(return_of_created_callframe, U256::from(SUCCESS_FOR_RETURN));
    let returned_addr = call_frame.stack.pop().unwrap();
    assert_eq!(word_to_address(returned_addr), expected_address);
    // check the created account is correct
    let new_account = vm.db.accounts.get(&word_to_address(returned_addr)).unwrap();
    assert_eq!(new_account.balance, U256::from(value));
    assert_eq!(new_account.nonce, 1);

    // Check that the sender account is updated
    let sender_account = vm.db.accounts.get(&sender_addr).unwrap();
    assert_eq!(sender_account.nonce, sender_nonce + 1);
    assert_eq!(sender_account.balance, sender_balance - value);
}

#[test]
fn create_on_create() {
    let value_to_transfer = 10;
    let offset = 19;
    let size = 13;
    let sender_balance = U256::from(25);
    let sender_addr = Address::from_low_u64_be(40);

    // push0, push0, mstore, push1 0, push1 0, push1 0, create, push0, push0, return
    let initialization_code = hex::decode("5f5f52600060006000f05f5ff3").unwrap();

    let operations = [
        vec![
            Operation::Push((13, U256::from_big_endian(&initialization_code))),
            Operation::Push0,
            Operation::Mstore,
        ],
        create_opcodes(size, offset, value_to_transfer),
    ]
    .concat();

    let mut vm = new_vm_with_ops_addr_bal(&operations, sender_addr, sender_balance);

    vm.current_call_frame_mut().msg_sender = sender_addr;

    vm.execute().unwrap();
    assert_eq!(vm.db.accounts.len(), 4);
}

#[test]
fn caller_op() {
    let address_that_has_the_code = Address::from_low_u64_be(0x42);

    let operations = [Operation::Caller, Operation::Stop];

    let tx_env = TxEnv {
        transact_to: TransactTo::Call(address_that_has_the_code),
        ..Default::default()
    };

    let block_env = BlockEnv::default();

    let mut db = Db::default();
    db.add_account(
        address_that_has_the_code,
        Account::default().with_bytecode(ops_to_bytecde(&operations)),
    );

    let mut vm = VM::new(tx_env, block_env, db);

    vm.execute();

    assert_eq!(
        vm.current_call_frame_mut().stack.pop().unwrap(),
        U256::from(address_that_has_the_code.as_bytes())
    );
    assert_eq!(vm.env.consumed_gas, TX_BASE_COST + gas_cost::CALLER);
}

#[test]
fn origin_op() {
    let address_that_has_the_code = Address::from_low_u64_be(0x42);
    let msg_sender = Address::from_low_u64_be(0x999);

    let operations = [Operation::Origin, Operation::Stop];

    let tx_env = TxEnv {
        transact_to: TransactTo::Call(address_that_has_the_code),
        msg_sender,
        ..Default::default()
    };

    let block_env = BlockEnv::default();

    let mut db = Db::default();
    db.add_account(
        address_that_has_the_code,
        Account::default().with_bytecode(ops_to_bytecde(&operations)),
    );

    let mut vm = VM::new(tx_env, block_env, db);

    vm.execute();

    assert_eq!(
        vm.current_call_frame_mut().stack.pop().unwrap(),
        U256::from(msg_sender.as_bytes())
    );
    assert_eq!(vm.env.consumed_gas, TX_BASE_COST + gas_cost::ORIGIN);
}

#[test]
fn balance_op() {
    let address = 0x999;

    let operations = [
        Operation::Push32(U256::from(address)),
        Operation::Balance,
        Operation::Stop,
    ];

    let mut vm = new_vm_with_ops_addr_bal(
        &operations,
        Address::from_low_u64_be(address),
        U256::from(1234),
    );

    vm.execute();

    assert_eq!(
        vm.current_call_frame_mut().stack.pop().unwrap(),
        U256::from(1234)
    )
}

#[test]
fn address_op() {
    let address_that_has_the_code = Address::from_low_u64_be(0x42);

    let operations = [Operation::Address, Operation::Stop];

    let tx_env = TxEnv {
        transact_to: TransactTo::Call(address_that_has_the_code),
        ..Default::default()
    };

    let block_env = BlockEnv::default();

    let mut db = Db::default();
    db.add_account(
        address_that_has_the_code,
        Account::default().with_bytecode(ops_to_bytecde(&operations)),
    );

    let mut vm = VM::new(tx_env, block_env, db);

    vm.execute();

    assert_eq!(
        vm.current_call_frame_mut().stack.pop().unwrap(),
        U256::from(address_that_has_the_code.as_bytes())
    );
    assert_eq!(vm.env.consumed_gas, TX_BASE_COST + gas_cost::ADDRESS);
}

#[test]
fn selfbalance_op() {
    let address_that_has_the_code = Address::from_low_u64_be(0x42);
    let balance = U256::from(999);

    let operations = [Operation::SelfBalance, Operation::Stop];

    let tx_env = TxEnv {
        transact_to: TransactTo::Call(address_that_has_the_code),
        ..Default::default()
    };

    let block_env = BlockEnv::default();

    let mut db = Db::default();
    db.add_account(
        address_that_has_the_code,
        Account::default()
            .with_bytecode(ops_to_bytecde(&operations))
            .with_balance(balance),
    );

    let mut vm = VM::new(tx_env, block_env, db);

    vm.execute();

    assert_eq!(vm.current_call_frame_mut().stack.pop().unwrap(), balance);
    assert_eq!(vm.env.consumed_gas, TX_BASE_COST + gas_cost::SELFBALANCE);
}<|MERGE_RESOLUTION|>--- conflicted
+++ resolved
@@ -3,20 +3,12 @@
 use ethereum_types::H32;
 use levm::{
     block::{BlockEnv, TARGET_BLOB_GAS_PER_BLOCK},
-<<<<<<< HEAD
-    constants::{gas_cost, MAX_CODE_SIZE, REVERT_FOR_CREATE, SUCCESS_FOR_RETURN, TX_BASE_COST},
+    constants::*,
     operations::Operation,
     primitives::{Address, Bytes, H256, U256},
     transaction::{TransactTo, TxEnv},
     vm::{word_to_address, Account, Db, Storage, StorageSlot, VM},
-=======
-    constants::*,
-    operations::Operation,
-    primitives::{Address, Bytes, H256, U256},
-    transaction::{TransactTo, TxEnv},
-    vm::{Account, Db, Storage, StorageSlot, VM},
     vm_result::{ExecutionResult, VMError},
->>>>>>> 802922ca
 };
 
 // cargo test -p 'levm'
@@ -3399,12 +3391,14 @@
 
 #[test]
 fn caller_op() {
+    let caller = Address::from_low_u64_be(0x100);
     let address_that_has_the_code = Address::from_low_u64_be(0x42);
 
     let operations = [Operation::Caller, Operation::Stop];
 
     let tx_env = TxEnv {
         transact_to: TransactTo::Call(address_that_has_the_code),
+        msg_sender: caller,
         ..Default::default()
     };
 
@@ -3418,11 +3412,11 @@
 
     let mut vm = VM::new(tx_env, block_env, db);
 
-    vm.execute();
+    vm.execute().unwrap();
 
     assert_eq!(
         vm.current_call_frame_mut().stack.pop().unwrap(),
-        U256::from(address_that_has_the_code.as_bytes())
+        U256::from(caller.as_bytes())
     );
     assert_eq!(vm.env.consumed_gas, TX_BASE_COST + gas_cost::CALLER);
 }
@@ -3537,7 +3531,7 @@
 
     let mut vm = VM::new(tx_env, block_env, db);
 
-    vm.execute();
+    vm.execute().unwrap();
 
     assert_eq!(vm.current_call_frame_mut().stack.pop().unwrap(), balance);
     assert_eq!(vm.env.consumed_gas, TX_BASE_COST + gas_cost::SELFBALANCE);
