#![allow(clippy::indexing_slicing)]
#![allow(clippy::unwrap_used)]

use bytes::Bytes;
use ethrex_core::{types::TxKind, Address, H256, U256};
use ethrex_levm::{
    account::Account,
    constants::*,
    db::{cache, CacheDB, Db},
    errors::{OutOfGasError, TxResult, VMError},
    gas_cost::{
<<<<<<< HEAD
        self, ECADD_COST, ECMUL_COST, ECRECOVER_COST, IDENTITY_DYNAMIC_BASE, IDENTITY_STATIC_COST,
        MODEXP_DYNAMIC_BASE, RIPEMD_160_DYNAMIC_BASE, RIPEMD_160_STATIC_COST,
        SHA2_256_DYNAMIC_BASE, SHA2_256_STATIC_COST,
    },
    memory,
    operations::Operation,
    precompiles::{ecadd, ecmul, ecrecover, identity, modexp, ripemd_160, sha2_256},
=======
        self, ECRECOVER_COST, IDENTITY_DYNAMIC_BASE, IDENTITY_STATIC_COST, MODEXP_STATIC_COST,
        RIPEMD_160_DYNAMIC_BASE, RIPEMD_160_STATIC_COST, SHA2_256_DYNAMIC_BASE,
        SHA2_256_STATIC_COST,
    },
    memory,
    operations::Operation,
    precompiles::{ecrecover, identity, modexp, ripemd_160, sha2_256},
>>>>>>> 3465a1e8
    utils::{new_vm_with_ops, new_vm_with_ops_addr_bal_db, new_vm_with_ops_db, ops_to_bytecode},
    vm::{word_to_address, Storage, VM},
    Environment,
};
use std::{borrow::BorrowMut, collections::HashMap, sync::Arc};

fn create_opcodes(size: usize, offset: usize, value_to_transfer: usize) -> Vec<Operation> {
    vec![
        Operation::Push((32, U256::from(size))),
        Operation::Push((32, U256::from(offset))),
        Operation::Push((32, U256::from(value_to_transfer))),
        Operation::Create,
        Operation::Stop,
    ]
}

fn callee_return_bytecode(return_value: U256) -> Bytes {
    let ops = vec![
        Operation::Push((32, return_value)), // value
        Operation::Push((32, U256::zero())), // offset
        Operation::Mstore,
        Operation::Push((32, U256::from(32))), // size
        Operation::Push((32, U256::zero())),   // offset
        Operation::Return,
    ];

    ops_to_bytecode(&ops).unwrap()
}

pub fn store_data_in_memory_operations(data: &[u8], memory_offset: usize) -> Vec<Operation> {
    vec![
        Operation::Push((32_u8, U256::from_big_endian(data))),
        Operation::Push((1_u8, U256::from(memory_offset))),
        Operation::Mstore,
    ]
}

#[test]
fn add_op() {
    let mut vm = new_vm_with_ops(&[
        Operation::Push((32, U256::one())),
        Operation::Push((32, U256::zero())),
        Operation::Add,
        Operation::Stop,
    ])
    .unwrap();

    let mut current_call_frame = vm.call_frames.pop().unwrap();
    vm.execute(&mut current_call_frame).unwrap();

    assert!(vm.current_call_frame_mut().unwrap().stack.pop().unwrap() == U256::one());
    assert!(vm.current_call_frame_mut().unwrap().pc() == 68);
}

#[test]
fn mul_op() {
    let mut vm = new_vm_with_ops(&[
        Operation::Push((1, U256::from(2))),
        Operation::Push((1, U256::from(4))),
        Operation::Mul,
        Operation::Stop,
    ])
    .unwrap();

    let mut current_call_frame = vm.call_frames.pop().unwrap();
    vm.execute(&mut current_call_frame).unwrap();

    assert!(vm.current_call_frame_mut().unwrap().stack.pop().unwrap() == U256::from(8));
}

#[test]
fn sub_op() {
    let mut vm = new_vm_with_ops(&[
        Operation::Push((1, U256::from(3))),
        Operation::Push((1, U256::from(5))),
        Operation::Sub,
        Operation::Stop,
    ])
    .unwrap();

    let mut current_call_frame = vm.call_frames.pop().unwrap();
    vm.execute(&mut current_call_frame).unwrap();

    assert!(vm.current_call_frame_mut().unwrap().stack.pop().unwrap() == U256::from(2));
}

#[test]
fn div_op() {
    // 11 // 2 = 5
    let mut vm = new_vm_with_ops(&[
        Operation::Push((1, U256::from(2))),
        Operation::Push((1, U256::from(11))),
        Operation::Div,
        Operation::Stop,
    ])
    .unwrap();

    let mut current_call_frame = vm.call_frames.pop().unwrap();
    vm.execute(&mut current_call_frame).unwrap();

    assert!(vm.current_call_frame_mut().unwrap().stack.pop().unwrap() == U256::from(5));

    // In EVM: 10 / 0 = 0
    let mut vm = new_vm_with_ops(&[
        Operation::Push((1, U256::zero())),
        Operation::Push((1, U256::from(10))),
        Operation::Div,
        Operation::Stop,
    ])
    .unwrap();

    let mut current_call_frame = vm.call_frames.pop().unwrap();
    vm.execute(&mut current_call_frame).unwrap();

    assert!(vm.current_call_frame_mut().unwrap().stack.pop().unwrap() == U256::zero());
}

#[test]
fn sdiv_op() {
    // Values are treated as two's complement signed 256-bit integers
    let mut vm = new_vm_with_ops(&[
        Operation::Push((32, U256::MAX)),
        Operation::Push((32, U256::MAX - 1)),
        Operation::Sdiv,
        Operation::Stop,
    ])
    .unwrap();

    let mut current_call_frame = vm.call_frames.pop().unwrap();
    vm.execute(&mut current_call_frame).unwrap();

    assert!(vm.current_call_frame_mut().unwrap().stack.pop().unwrap() == U256::from(2));
}

#[test]
fn mod_op() {
    // 10 % 3 = 1
    let mut vm = new_vm_with_ops(&[
        Operation::Push((1, U256::from(3))),
        Operation::Push((1, U256::from(10))),
        Operation::Mod,
        Operation::Stop,
    ])
    .unwrap();

    let mut current_call_frame = vm.call_frames.pop().unwrap();
    vm.execute(&mut current_call_frame).unwrap();

    assert!(vm.current_call_frame_mut().unwrap().stack.pop().unwrap() == U256::from(1));
}

#[test]
fn smod_op() {
    // First Example
    // 10 % 3 = 1
    let mut vm = new_vm_with_ops(&[
        Operation::Push((1, U256::from(3))),
        Operation::Push((1, U256::from(10))),
        Operation::SMod,
        Operation::Stop,
    ])
    .unwrap();

    let mut current_call_frame = vm.call_frames.pop().unwrap();
    vm.execute(&mut current_call_frame).unwrap();

    assert_eq!(
        vm.current_call_frame_mut().unwrap().stack.pop().unwrap(),
        U256::one()
    );

    // Second Example
    // Example taken from evm.codes
    // In 2's complement it is: -8 % -3 = -2
    let a = U256::from_str_radix(
        "0xFFFFFFFFFFFFFFFFFFFFFFFFFFFFFFFFFFFFFFFFFFFFFFFFFFFFFFFFFFFFFFFD",
        16,
    )
    .unwrap();
    let b = U256::from_str_radix(
        "0xFFFFFFFFFFFFFFFFFFFFFFFFFFFFFFFFFFFFFFFFFFFFFFFFFFFFFFFFFFFFFFF8",
        16,
    )
    .unwrap();
    // Values are treated as two's complement signed 256-bit integers
    let mut vm = new_vm_with_ops(&[
        Operation::Push((32, a)),
        Operation::Push((32, b)),
        Operation::SMod,
        Operation::Stop,
    ])
    .unwrap();

    let mut current_call_frame = vm.call_frames.pop().unwrap();
    vm.execute(&mut current_call_frame).unwrap();

    let c = U256::from_str_radix(
        "0xfffffffffffffffffffffffffffffffffffffffffffffffffffffffffffffffe",
        16,
    )
    .unwrap();

    assert_eq!(vm.current_call_frame_mut().unwrap().stack.pop().unwrap(), c);
}

#[test]
fn addmod_op() {
    // (10 + 10) % 8 = 4
    let mut vm = new_vm_with_ops(&[
        Operation::Push((1, U256::from(8))),
        Operation::Push((1, U256::from(10))),
        Operation::Push((1, U256::from(10))),
        Operation::Addmod,
        Operation::Stop,
    ])
    .unwrap();

    let mut current_call_frame = vm.call_frames.pop().unwrap();
    vm.execute(&mut current_call_frame).unwrap();

    assert!(vm.current_call_frame_mut().unwrap().stack.pop().unwrap() == U256::from(4));
}

#[test]
fn mulmod_op() {
    // (10 * 10) % 8 = 4
    let mut vm = new_vm_with_ops(&[
        Operation::Push((1, U256::from(8))),
        Operation::Push((1, U256::from(10))),
        Operation::Push((1, U256::from(10))),
        Operation::Mulmod,
        Operation::Stop,
    ])
    .unwrap();

    let mut current_call_frame = vm.call_frames.pop().unwrap();
    vm.execute(&mut current_call_frame).unwrap();

    assert!(vm.current_call_frame_mut().unwrap().stack.pop().unwrap() == U256::from(4));
}

#[test]
fn exp_op() {
    // 10^2 = 100
    let mut vm = new_vm_with_ops(&[
        Operation::Push((1, U256::from(2))),
        Operation::Push((1, U256::from(10))),
        Operation::Exp,
        Operation::Stop,
    ])
    .unwrap();

    let mut current_call_frame = vm.call_frames.pop().unwrap();
    vm.execute(&mut current_call_frame).unwrap();

    assert!(vm.current_call_frame_mut().unwrap().stack.pop().unwrap() == U256::from(100));
}

#[test]
fn sign_extend_op() {
    // Case 1: Input: 0, 0x7F. Output: 0x7F
    let mut vm = new_vm_with_ops(&[
        Operation::Push((1, U256::from(0x7F))),
        Operation::Push((1, U256::zero())),
        Operation::SignExtend,
        Operation::Stop,
    ])
    .unwrap();

    let mut current_call_frame = vm.call_frames.pop().unwrap();
    vm.execute(&mut current_call_frame).unwrap();
    assert!(vm.current_call_frame_mut().unwrap().stack.pop().unwrap() == U256::from(0x7F));

    // Case 2: Input: 0, 0xFF. Output: 0xFFFFFFFFFFFFFFFFFFFFFFFFFFFFFFFFFFFFFFFFFFFFFFFFFFFFFFFFFFFFFF
    let mut vm = new_vm_with_ops(&[
        Operation::Push((1, U256::from(0xFF))),
        Operation::Push((1, U256::zero())),
        Operation::SignExtend,
        Operation::Stop,
    ])
    .unwrap();

    let mut current_call_frame = vm.call_frames.pop().unwrap();
    vm.execute(&mut current_call_frame).unwrap();
    assert!(vm.current_call_frame_mut().unwrap().stack.pop().unwrap() == U256::MAX);
}

#[test]
fn lt_op() {
    // Input: 9, 10. Output: 1
    let mut vm = new_vm_with_ops(&[
        Operation::Push((1, U256::from(10))),
        Operation::Push((1, U256::from(9))),
        Operation::Lt,
        Operation::Stop,
    ])
    .unwrap();

    let mut current_call_frame = vm.call_frames.pop().unwrap();
    vm.execute(&mut current_call_frame).unwrap();

    assert!(vm.current_call_frame_mut().unwrap().stack.pop().unwrap() == U256::one());
}

#[test]
fn gt_op() {
    // Input: 10, 9. Output: 1
    let mut vm = new_vm_with_ops(&[
        Operation::Push((1, U256::from(9))),
        Operation::Push((1, U256::from(10))),
        Operation::Gt,
        Operation::Stop,
    ])
    .unwrap();

    let mut current_call_frame = vm.call_frames.pop().unwrap();
    vm.execute(&mut current_call_frame).unwrap();

    assert!(vm.current_call_frame_mut().unwrap().stack.pop().unwrap() == U256::one());
}

#[test]
fn slt_op() {
    // Input: 0xFFFFFFFFFFFFFFFFFFFFFFFFFFFFFFFFFFFFFFFFFFFFFFFFFFFFFFFFFFFFFFFF, 0. Output: 1
    let mut vm = new_vm_with_ops(&[
        Operation::Push((32, U256::zero())),
        Operation::Push((32, U256::MAX)),
        Operation::Slt,
        Operation::Stop,
    ])
    .unwrap();

    let mut current_call_frame = vm.call_frames.pop().unwrap();
    vm.execute(&mut current_call_frame).unwrap();

    assert!(vm.current_call_frame_mut().unwrap().stack.pop().unwrap() == U256::one());
}

#[test]
fn sgt_op() {
    // Input: 0, 0xFFFFFFFFFFFFFFFFFFFFFFFFFFFFFFFFFFFFFFFFFFFFFFFFFFFFFFFFFFFFFFFF. Output: 1
    let mut vm = new_vm_with_ops(&[
        Operation::Push((32, U256::MAX)),
        Operation::Push((32, U256::zero())),
        Operation::Sgt,
        Operation::Stop,
    ])
    .unwrap();

    let mut current_call_frame = vm.call_frames.pop().unwrap();
    vm.execute(&mut current_call_frame).unwrap();

    assert!(vm.current_call_frame_mut().unwrap().stack.pop().unwrap() == U256::one());
}

#[test]
fn eq_op() {
    // Case 1: Input: 10, 10. Output: 1 (true)
    let mut vm = new_vm_with_ops(&[
        Operation::Push((1, U256::from(10))),
        Operation::Push((1, U256::from(10))),
        Operation::Eq,
        Operation::Stop,
    ])
    .unwrap();

    let mut current_call_frame = vm.call_frames.pop().unwrap();
    vm.execute(&mut current_call_frame).unwrap();
    assert!(vm.current_call_frame_mut().unwrap().stack.pop().unwrap() == U256::one());

    // Case 2: Input: 10, 20. Output: 0 (false)
    let mut vm = new_vm_with_ops(&[
        Operation::Push((1, U256::from(10))),
        Operation::Push((1, U256::from(20))),
        Operation::Eq,
        Operation::Stop,
    ])
    .unwrap();

    let mut current_call_frame = vm.call_frames.pop().unwrap();
    vm.execute(&mut current_call_frame).unwrap();
    assert!(vm.current_call_frame_mut().unwrap().stack.pop().unwrap() == U256::zero());
}

#[test]
fn is_zero_op() {
    // Case 1: Input is 0, Output should be 1 (since 0 == 0 is true)
    let mut vm = new_vm_with_ops(&[
        Operation::Push((1, U256::zero())),
        Operation::IsZero,
        Operation::Stop,
    ])
    .unwrap();

    let mut current_call_frame = vm.call_frames.pop().unwrap();
    vm.execute(&mut current_call_frame).unwrap();
    assert!(vm.current_call_frame_mut().unwrap().stack.pop().unwrap() == U256::one());

    // Case 2: Input is non-zero (e.g., 10), Output should be 0 (since 10 != 0 is false)
    let mut vm = new_vm_with_ops(&[
        Operation::Push((1, U256::from(10))),
        Operation::IsZero,
        Operation::Stop,
    ])
    .unwrap();

    let mut current_call_frame = vm.call_frames.pop().unwrap();
    vm.execute(&mut current_call_frame).unwrap();
    assert!(vm.current_call_frame_mut().unwrap().stack.pop().unwrap() == U256::zero());
}

#[test]
fn and_basic() {
    let mut vm = new_vm_with_ops(&[
        Operation::Push((32, U256::from(0b1010))),
        Operation::Push((32, U256::from(0b1100))),
        Operation::And,
        Operation::Stop,
    ])
    .unwrap();

    let mut current_call_frame = vm.call_frames.pop().unwrap();
    vm.execute(&mut current_call_frame).unwrap();

    let result = vm.current_call_frame_mut().unwrap().stack.pop().unwrap();
    assert_eq!(result, U256::from(0b1000));
    assert_eq!(current_call_frame.gas_used, 9);
}

#[test]
fn and_binary_with_zero() {
    let mut vm = new_vm_with_ops(&[
        Operation::Push((32, U256::from(0b1010))),
        Operation::Push((32, U256::zero())),
        Operation::And,
        Operation::Stop,
    ])
    .unwrap();
    let expected_consumed_gas = gas_cost::AND + gas_cost::PUSHN.checked_mul(2).unwrap();

    let mut current_call_frame = vm.call_frames.pop().unwrap();
    vm.execute(&mut current_call_frame).unwrap();

    let result = vm.current_call_frame_mut().unwrap().stack.pop().unwrap();
    assert_eq!(result, U256::zero());
    assert_eq!(current_call_frame.gas_used, expected_consumed_gas);
}

#[test]
fn and_with_hex_numbers() {
    let mut vm = new_vm_with_ops(&[
        Operation::Push((32, U256::from(0xFFFF))),
        Operation::Push((32, U256::from(0xF0F0))),
        Operation::And,
        Operation::Stop,
    ])
    .unwrap();

    let mut current_call_frame = vm.call_frames.pop().unwrap();
    vm.execute(&mut current_call_frame).unwrap();

    let result = vm.current_call_frame_mut().unwrap().stack.pop().unwrap();
    assert_eq!(result, U256::from(0xF0F0));
    assert_eq!(current_call_frame.gas_used, 9);

    let mut vm = new_vm_with_ops(&[
        Operation::Push((32, U256::from(0xF000))),
        Operation::Push((32, U256::from(0xF0F0))),
        Operation::And,
        Operation::Stop,
    ])
    .unwrap();

    let mut current_call_frame = vm.call_frames.pop().unwrap();
    vm.execute(&mut current_call_frame).unwrap();

    let result = vm.current_call_frame_mut().unwrap().stack.pop().unwrap();
    assert_eq!(result, U256::from(0xF000));
    assert_eq!(current_call_frame.gas_used, 9);

    let mut vm = new_vm_with_ops(&[
        Operation::Push((32, U256::from(0xB020))),
        Operation::Push((32, U256::from(0x1F0F))),
        Operation::And,
        Operation::Stop,
    ])
    .unwrap();

    let mut current_call_frame = vm.call_frames.pop().unwrap();
    vm.execute(&mut current_call_frame).unwrap();

    let result = vm.current_call_frame_mut().unwrap().stack.pop().unwrap();
    assert_eq!(result, U256::from(0b1000000000000));
    assert_eq!(current_call_frame.gas_used, 9);
}

#[test]
fn or_basic() {
    let mut vm = new_vm_with_ops(&[
        Operation::Push((32, U256::from(0b1010))),
        Operation::Push((32, U256::from(0b1100))),
        Operation::Or,
        Operation::Stop,
    ])
    .unwrap();

    let mut current_call_frame = vm.call_frames.pop().unwrap();
    vm.execute(&mut current_call_frame).unwrap();

    let result = vm.current_call_frame_mut().unwrap().stack.pop().unwrap();
    assert_eq!(result, U256::from(0b1110));
    assert_eq!(current_call_frame.gas_used, 9);

    let mut vm = new_vm_with_ops(&[
        Operation::Push((32, U256::from(0b1010))),
        Operation::Push((32, U256::zero())),
        Operation::Or,
        Operation::Stop,
    ])
    .unwrap();

    let mut current_call_frame = vm.call_frames.pop().unwrap();
    vm.execute(&mut current_call_frame).unwrap();

    let result = vm.current_call_frame_mut().unwrap().stack.pop().unwrap();
    assert_eq!(result, U256::from(0b1010));
    assert_eq!(current_call_frame.gas_used, 9);

    let mut vm = new_vm_with_ops(&[
        Operation::Push((32, U256::from(u64::MAX))),
        Operation::Push((32, U256::zero())),
        Operation::Or,
        Operation::Stop,
    ])
    .unwrap();

    let mut current_call_frame = vm.call_frames.pop().unwrap();
    vm.execute(&mut current_call_frame).unwrap();

    let result = vm.current_call_frame_mut().unwrap().stack.pop().unwrap();
    assert_eq!(result, U256::from(0xFFFFFFFFFFFFFFFF_u64));
    assert_eq!(current_call_frame.gas_used, 9);
}

#[test]
fn or_with_hex_numbers() {
    let mut vm = new_vm_with_ops(&[
        Operation::Push((32, U256::from(0xFFFF))),
        Operation::Push((32, U256::from(0xF0F0))),
        Operation::Or,
        Operation::Stop,
    ])
    .unwrap();

    let mut current_call_frame = vm.call_frames.pop().unwrap();
    vm.execute(&mut current_call_frame).unwrap();

    let result = vm.current_call_frame_mut().unwrap().stack.pop().unwrap();
    assert_eq!(result, U256::from(0xFFFF));
    assert_eq!(current_call_frame.gas_used, 9);

    let mut vm = new_vm_with_ops(&[
        Operation::Push((32, U256::from(0xF000))),
        Operation::Push((32, U256::from(0xF0F0))),
        Operation::Or,
        Operation::Stop,
    ])
    .unwrap();

    let mut current_call_frame = vm.call_frames.pop().unwrap();
    vm.execute(&mut current_call_frame).unwrap();

    let result = vm.current_call_frame_mut().unwrap().stack.pop().unwrap();
    assert_eq!(result, U256::from(0xF0F0));
    assert_eq!(current_call_frame.gas_used, 9);

    let mut vm = new_vm_with_ops(&[
        Operation::Push((32, U256::from(0xB020))),
        Operation::Push((32, U256::from(0x1F0F))),
        Operation::Or,
        Operation::Stop,
    ])
    .unwrap();

    let mut current_call_frame = vm.call_frames.pop().unwrap();
    vm.execute(&mut current_call_frame).unwrap();

    let result = vm.current_call_frame_mut().unwrap().stack.pop().unwrap();
    assert_eq!(result, U256::from(0b1011111100101111));
    assert_eq!(current_call_frame.gas_used, 9);
}

#[test]
fn xor_basic() {
    let mut vm = new_vm_with_ops(&[
        Operation::Push((32, U256::from(0b1010))),
        Operation::Push((32, U256::from(0b1100))),
        Operation::Xor,
        Operation::Stop,
    ])
    .unwrap();

    let mut current_call_frame = vm.call_frames.pop().unwrap();
    vm.execute(&mut current_call_frame).unwrap();

    let result = vm.current_call_frame_mut().unwrap().stack.pop().unwrap();
    assert_eq!(result, U256::from(0b110));
    assert_eq!(current_call_frame.gas_used, 9);

    let mut vm = new_vm_with_ops(&[
        Operation::Push((32, U256::from(0b1010))),
        Operation::Push((32, U256::zero())),
        Operation::Xor,
        Operation::Stop,
    ])
    .unwrap();

    let mut current_call_frame = vm.call_frames.pop().unwrap();
    vm.execute(&mut current_call_frame).unwrap();

    let result = vm.current_call_frame_mut().unwrap().stack.pop().unwrap();
    assert_eq!(result, U256::from(0b1010));
    assert_eq!(current_call_frame.gas_used, 9);

    let mut vm = new_vm_with_ops(&[
        Operation::Push((32, U256::from(u64::MAX))),
        Operation::Push((32, U256::zero())),
        Operation::Xor,
        Operation::Stop,
    ])
    .unwrap();

    let mut current_call_frame = vm.call_frames.pop().unwrap();
    vm.execute(&mut current_call_frame).unwrap();

    let result = vm.current_call_frame_mut().unwrap().stack.pop().unwrap();
    assert_eq!(result, U256::from(u64::MAX));
    assert_eq!(current_call_frame.gas_used, 9);

    let mut vm = new_vm_with_ops(&[
        Operation::Push((32, U256::from(u64::MAX))),
        Operation::Push((32, U256::from(u64::MAX))),
        Operation::Xor,
        Operation::Stop,
    ])
    .unwrap();

    let mut current_call_frame = vm.call_frames.pop().unwrap();
    vm.execute(&mut current_call_frame).unwrap();

    let result = vm.current_call_frame_mut().unwrap().stack.pop().unwrap();
    assert_eq!(result, U256::zero());
    assert_eq!(current_call_frame.gas_used, 9);
}

#[test]
fn xor_with_hex_numbers() {
    let mut vm = new_vm_with_ops(&[
        Operation::Push((32, U256::from(0xF0))),
        Operation::Push((32, U256::from(0xF))),
        Operation::Xor,
        Operation::Stop,
    ])
    .unwrap();

    let mut current_call_frame = vm.call_frames.pop().unwrap();
    vm.execute(&mut current_call_frame).unwrap();

    let result = vm.current_call_frame_mut().unwrap().stack.pop().unwrap();
    assert_eq!(result, U256::from(0xFF));
    assert_eq!(current_call_frame.gas_used, 9);

    let mut vm = new_vm_with_ops(&[
        Operation::Push((32, U256::from(0xFF))),
        Operation::Push((32, U256::from(0xFF))),
        Operation::Xor,
        Operation::Stop,
    ])
    .unwrap();

    let mut current_call_frame = vm.call_frames.pop().unwrap();
    vm.execute(&mut current_call_frame).unwrap();

    let result = vm.current_call_frame_mut().unwrap().stack.pop().unwrap();
    assert_eq!(result, U256::zero());
    assert_eq!(current_call_frame.gas_used, 9);

    let mut vm = new_vm_with_ops(&[
        Operation::Push((32, U256::from(0xFFFF))),
        Operation::Push((32, U256::from(0xF0F0))),
        Operation::Xor,
        Operation::Stop,
    ])
    .unwrap();

    let mut current_call_frame = vm.call_frames.pop().unwrap();
    vm.execute(&mut current_call_frame).unwrap();

    let result = vm.current_call_frame_mut().unwrap().stack.pop().unwrap();
    assert_eq!(result, U256::from(0xF0F));
    assert_eq!(current_call_frame.gas_used, 9);

    let mut vm = new_vm_with_ops(&[
        Operation::Push((32, U256::from(0xF000))),
        Operation::Push((32, U256::from(0xF0F0))),
        Operation::Xor,
        Operation::Stop,
    ])
    .unwrap();

    let mut current_call_frame = vm.call_frames.pop().unwrap();
    vm.execute(&mut current_call_frame).unwrap();

    let result = vm.current_call_frame_mut().unwrap().stack.pop().unwrap();
    assert_eq!(result, U256::from(0xF0));
    assert_eq!(current_call_frame.gas_used, 9);

    let mut vm = new_vm_with_ops(&[
        Operation::Push((32, U256::from(0x4C0F))),
        Operation::Push((32, U256::from(0x3A4B))),
        Operation::Xor,
        Operation::Stop,
    ])
    .unwrap();

    let mut current_call_frame = vm.call_frames.pop().unwrap();
    vm.execute(&mut current_call_frame).unwrap();

    let result = vm.current_call_frame_mut().unwrap().stack.pop().unwrap();
    assert_eq!(result, U256::from(0b111011001000100));
    assert_eq!(current_call_frame.gas_used, 9);
}

#[test]
fn not() {
    let mut vm = new_vm_with_ops(&[
        Operation::Push((32, U256::from(0b1010))),
        Operation::Not,
        Operation::Stop,
    ])
    .unwrap();

    let mut current_call_frame = vm.call_frames.pop().unwrap();
    vm.execute(&mut current_call_frame).unwrap();

    let result = vm.current_call_frame_mut().unwrap().stack.pop().unwrap();
    let expected = !U256::from(0b1010);
    assert_eq!(result, expected);
    assert_eq!(current_call_frame.gas_used, 6);

    let mut vm = new_vm_with_ops(&[
        Operation::Push((32, U256::MAX)),
        Operation::Not,
        Operation::Stop,
    ])
    .unwrap();

    let mut current_call_frame = vm.call_frames.pop().unwrap();
    vm.execute(&mut current_call_frame).unwrap();

    let result = vm.current_call_frame_mut().unwrap().stack.pop().unwrap();
    assert_eq!(result, U256::zero());
    assert_eq!(current_call_frame.gas_used, 6);

    let mut vm = new_vm_with_ops(&[
        Operation::Push((32, U256::zero())),
        Operation::Not,
        Operation::Stop,
    ])
    .unwrap();

    let mut current_call_frame = vm.call_frames.pop().unwrap();
    vm.execute(&mut current_call_frame).unwrap();

    let result = vm.current_call_frame_mut().unwrap().stack.pop().unwrap();
    assert_eq!(result, U256::MAX);
    assert_eq!(current_call_frame.gas_used, 6);

    let mut vm = new_vm_with_ops(&[
        Operation::Push((32, U256::from(1))),
        Operation::Not,
        Operation::Stop,
    ])
    .unwrap();

    let mut current_call_frame = vm.call_frames.pop().unwrap();
    vm.execute(&mut current_call_frame).unwrap();

    let result = vm.current_call_frame_mut().unwrap().stack.pop().unwrap();
    assert_eq!(result, U256::MAX - 1);
    assert_eq!(current_call_frame.gas_used, 6);
}

#[test]
fn byte_basic() {
    let mut vm = new_vm_with_ops(&[
        Operation::Push((32, U256::from(0xF0F1))),
        Operation::Push((32, U256::from(31))),
        Operation::Byte,
        Operation::Stop,
    ])
    .unwrap();

    let mut current_call_frame = vm.call_frames.pop().unwrap();
    vm.execute(&mut current_call_frame).unwrap();

    let result = vm.current_call_frame_mut().unwrap().stack.pop().unwrap();
    assert_eq!(result, U256::from(0xF1));
    assert_eq!(current_call_frame.gas_used, 9);

    let mut vm = new_vm_with_ops(&[
        Operation::Push((32, U256::from(0x33ED))),
        Operation::Push((32, U256::from(30))),
        Operation::Byte,
        Operation::Stop,
    ])
    .unwrap();

    let mut current_call_frame = vm.call_frames.pop().unwrap();
    vm.execute(&mut current_call_frame).unwrap();

    let result = vm.current_call_frame_mut().unwrap().stack.pop().unwrap();
    assert_eq!(result, U256::from(0x33));
    assert_eq!(current_call_frame.gas_used, 9);
}

#[test]
fn byte_edge_cases() {
    let mut vm = new_vm_with_ops(&[
        Operation::Push((32, U256::MAX)),
        Operation::Push((32, U256::zero())),
        Operation::Byte,
        Operation::Stop,
    ])
    .unwrap();

    let mut current_call_frame = vm.call_frames.pop().unwrap();
    vm.execute(&mut current_call_frame).unwrap();

    let result = vm.current_call_frame_mut().unwrap().stack.pop().unwrap();
    assert_eq!(result, U256::from(0xFF));
    assert_eq!(current_call_frame.gas_used, 9);

    let mut vm = new_vm_with_ops(&[
        Operation::Push((32, U256::MAX)),
        Operation::Push((32, U256::from(12))),
        Operation::Byte,
        Operation::Stop,
    ])
    .unwrap();

    let mut current_call_frame = vm.call_frames.pop().unwrap();
    vm.execute(&mut current_call_frame).unwrap();

    let result = vm.current_call_frame_mut().unwrap().stack.pop().unwrap();
    assert_eq!(result, U256::from(0xFF));
    assert_eq!(current_call_frame.gas_used, 9);

    let mut vm = new_vm_with_ops(&[
        Operation::Push((32, U256::from(0x00E0D0000))),
        Operation::Push((32, U256::from(29))),
        Operation::Byte,
        Operation::Stop,
    ])
    .unwrap();

    let mut current_call_frame = vm.call_frames.pop().unwrap();
    vm.execute(&mut current_call_frame).unwrap();

    let result = vm.current_call_frame_mut().unwrap().stack.pop().unwrap();
    assert_eq!(result, U256::from(0x0D));
    assert_eq!(current_call_frame.gas_used, 9);

    let mut vm = new_vm_with_ops(&[
        Operation::Push((32, U256::from(0xFDEA179))),
        Operation::Push((32, U256::from(50))),
        Operation::Byte,
        Operation::Stop,
    ])
    .unwrap();

    let mut current_call_frame = vm.call_frames.pop().unwrap();
    vm.execute(&mut current_call_frame).unwrap();

    let result = vm.current_call_frame_mut().unwrap().stack.pop().unwrap();
    assert_eq!(result, U256::zero());
    assert_eq!(current_call_frame.gas_used, 9);

    let mut vm = new_vm_with_ops(&[
        Operation::Push((32, U256::from(0xFDEA179))),
        Operation::Push((32, U256::from(32))),
        Operation::Byte,
        Operation::Stop,
    ])
    .unwrap();

    let mut current_call_frame = vm.call_frames.pop().unwrap();
    vm.execute(&mut current_call_frame).unwrap();

    let result = vm.current_call_frame_mut().unwrap().stack.pop().unwrap();
    assert_eq!(result, U256::zero());
    assert_eq!(current_call_frame.gas_used, 9);

    let mut vm = new_vm_with_ops(&[
        Operation::Push((32, U256::zero())),
        Operation::Push((32, U256::from(15))),
        Operation::Byte,
        Operation::Stop,
    ])
    .unwrap();

    let mut current_call_frame = vm.call_frames.pop().unwrap();
    vm.execute(&mut current_call_frame).unwrap();

    let result = vm.current_call_frame_mut().unwrap().stack.pop().unwrap();
    assert_eq!(result, U256::zero());
    assert_eq!(current_call_frame.gas_used, 9);

    let word = U256::from_big_endian(&[
        0x00, 0x01, 0x02, 0x03, 0x04, 0x05, 0x06, 0x57, 0x08, 0x09, 0x90, 0x0B, 0x0C, 0x0D, 0x0E,
        0x0F, 0x10, 0x11, 0x12, 0xDD, 0x14, 0x15, 0x16, 0x17, 0x18, 0x19, 0x1A, 0x1B, 0x1C, 0x1D,
        0x1E, 0x40,
    ]);

    let mut vm = new_vm_with_ops(&[
        Operation::Push((32, word)),
        Operation::Push((32, U256::from(10))),
        Operation::Byte,
        Operation::Stop,
    ])
    .unwrap();

    let mut current_call_frame = vm.call_frames.pop().unwrap();
    vm.execute(&mut current_call_frame).unwrap();

    let result = vm.current_call_frame_mut().unwrap().stack.pop().unwrap();
    assert_eq!(result, U256::from(0x90));
    assert_eq!(current_call_frame.gas_used, 9);

    let mut vm = new_vm_with_ops(&[
        Operation::Push((32, word)),
        Operation::Push((32, U256::from(7))),
        Operation::Byte,
        Operation::Stop,
    ])
    .unwrap();

    let mut current_call_frame = vm.call_frames.pop().unwrap();
    vm.execute(&mut current_call_frame).unwrap();

    let result = vm.current_call_frame_mut().unwrap().stack.pop().unwrap();
    assert_eq!(result, U256::from(0x57));
    assert_eq!(current_call_frame.gas_used, 9);

    let mut vm = new_vm_with_ops(&[
        Operation::Push((32, word)),
        Operation::Push((32, U256::from(19))),
        Operation::Byte,
        Operation::Stop,
    ])
    .unwrap();

    let mut current_call_frame = vm.call_frames.pop().unwrap();
    vm.execute(&mut current_call_frame).unwrap();

    let result = vm.current_call_frame_mut().unwrap().stack.pop().unwrap();
    assert_eq!(result, U256::from(0xDD));
    assert_eq!(current_call_frame.gas_used, 9);

    let mut vm = new_vm_with_ops(&[
        Operation::Push((32, word)),
        Operation::Push((32, U256::from(31))),
        Operation::Byte,
        Operation::Stop,
    ])
    .unwrap();

    let mut current_call_frame = vm.call_frames.pop().unwrap();
    vm.execute(&mut current_call_frame).unwrap();

    let result = vm.current_call_frame_mut().unwrap().stack.pop().unwrap();
    assert_eq!(result, U256::from(0x40));
    assert_eq!(current_call_frame.gas_used, 9);
}

#[test]
fn shl_basic() {
    let mut vm = new_vm_with_ops(&[
        Operation::Push((32, U256::from(0xDDDD))),
        Operation::Push((32, U256::zero())),
        Operation::Shl,
        Operation::Stop,
    ])
    .unwrap();

    let mut current_call_frame = vm.call_frames.pop().unwrap();
    vm.execute(&mut current_call_frame).unwrap();

    let result = vm.current_call_frame_mut().unwrap().stack.pop().unwrap();
    assert_eq!(result, U256::from(0xDDDD));
    assert_eq!(current_call_frame.gas_used, 9);

    let mut vm = new_vm_with_ops(&[
        Operation::Push((32, U256::from(0x12345678))),
        Operation::Push((32, U256::from(1))),
        Operation::Shl,
        Operation::Stop,
    ])
    .unwrap();

    let mut current_call_frame = vm.call_frames.pop().unwrap();
    vm.execute(&mut current_call_frame).unwrap();

    let result = vm.current_call_frame_mut().unwrap().stack.pop().unwrap();
    assert_eq!(result, U256::from(0x2468acf0));
    assert_eq!(current_call_frame.gas_used, 9);

    let mut vm = new_vm_with_ops(&[
        Operation::Push((32, U256::from(0x12345678))),
        Operation::Push((32, U256::from(4))),
        Operation::Shl,
        Operation::Stop,
    ])
    .unwrap();

    let mut current_call_frame = vm.call_frames.pop().unwrap();
    vm.execute(&mut current_call_frame).unwrap();

    let result = vm.current_call_frame_mut().unwrap().stack.pop().unwrap();
    assert_eq!(result, U256::from(4886718336_u64));
    assert_eq!(current_call_frame.gas_used, 9);

    let mut vm = new_vm_with_ops(&[
        Operation::Push((32, U256::from(0xFF))),
        Operation::Push((32, U256::from(4))),
        Operation::Shl,
        Operation::Stop,
    ])
    .unwrap();

    let mut current_call_frame = vm.call_frames.pop().unwrap();
    vm.execute(&mut current_call_frame).unwrap();

    let result = vm.current_call_frame_mut().unwrap().stack.pop().unwrap();
    assert_eq!(result, U256::from(0xFF << 4));
    assert_eq!(current_call_frame.gas_used, 9);
}

#[test]
fn shl_edge_cases() {
    let mut vm = new_vm_with_ops(&[
        Operation::Push((32, U256::from(0x1))),
        Operation::Push((32, U256::from(256))),
        Operation::Shl,
        Operation::Stop,
    ])
    .unwrap();

    let mut current_call_frame = vm.call_frames.pop().unwrap();
    vm.execute(&mut current_call_frame).unwrap();

    let result = vm.current_call_frame_mut().unwrap().stack.pop().unwrap();
    assert_eq!(result, U256::zero());
    assert_eq!(current_call_frame.gas_used, 9);

    let mut vm = new_vm_with_ops(&[
        Operation::Push((32, U256::zero())),
        Operation::Push((32, U256::from(200))),
        Operation::Shl,
        Operation::Stop,
    ])
    .unwrap();

    let mut current_call_frame = vm.call_frames.pop().unwrap();
    vm.execute(&mut current_call_frame).unwrap();

    let result = vm.current_call_frame_mut().unwrap().stack.pop().unwrap();
    assert_eq!(result, U256::zero());
    assert_eq!(current_call_frame.gas_used, 9);

    let mut vm = new_vm_with_ops(&[
        Operation::Push((32, U256::MAX)),
        Operation::Push((32, U256::from(1))),
        Operation::Shl,
        Operation::Stop,
    ])
    .unwrap();

    let mut current_call_frame = vm.call_frames.pop().unwrap();
    vm.execute(&mut current_call_frame).unwrap();

    let result = vm.current_call_frame_mut().unwrap().stack.pop().unwrap();
    assert_eq!(result, U256::MAX - 1);
    assert_eq!(current_call_frame.gas_used, 9);
}

#[test]
fn shr_basic() {
    let mut vm = new_vm_with_ops(&[
        Operation::Push((32, U256::from(0xDDDD))),
        Operation::Push((32, U256::zero())),
        Operation::Shr,
        Operation::Stop,
    ])
    .unwrap();

    let mut current_call_frame = vm.call_frames.pop().unwrap();
    vm.execute(&mut current_call_frame).unwrap();

    let result = vm.current_call_frame_mut().unwrap().stack.pop().unwrap();
    assert_eq!(result, U256::from(0xDDDD));
    assert_eq!(current_call_frame.gas_used, 9);

    let mut vm = new_vm_with_ops(&[
        Operation::Push((32, U256::from(0x12345678))),
        Operation::Push((32, U256::from(1))),
        Operation::Shr,
        Operation::Stop,
    ])
    .unwrap();

    let mut current_call_frame = vm.call_frames.pop().unwrap();
    vm.execute(&mut current_call_frame).unwrap();

    let result = vm.current_call_frame_mut().unwrap().stack.pop().unwrap();
    assert_eq!(result, U256::from(0x91a2b3c));
    assert_eq!(current_call_frame.gas_used, 9);

    let mut vm = new_vm_with_ops(&[
        Operation::Push((32, U256::from(0x12345678))),
        Operation::Push((32, U256::from(4))),
        Operation::Shr,
        Operation::Stop,
    ])
    .unwrap();

    let mut current_call_frame = vm.call_frames.pop().unwrap();
    vm.execute(&mut current_call_frame).unwrap();

    let result = vm.current_call_frame_mut().unwrap().stack.pop().unwrap();
    assert_eq!(result, U256::from(0x1234567));
    assert_eq!(current_call_frame.gas_used, 9);

    let mut vm = new_vm_with_ops(&[
        Operation::Push((32, U256::from(0xFF))),
        Operation::Push((32, U256::from(4))),
        Operation::Shr,
        Operation::Stop,
    ])
    .unwrap();

    let mut current_call_frame = vm.call_frames.pop().unwrap();
    vm.execute(&mut current_call_frame).unwrap();

    let result = vm.current_call_frame_mut().unwrap().stack.pop().unwrap();
    assert_eq!(result, U256::from(0xF));
    assert_eq!(current_call_frame.gas_used, 9);
}

#[test]
fn shr_edge_cases() {
    let mut vm = new_vm_with_ops(&[
        Operation::Push((32, U256::from(0x1))),
        Operation::Push((32, U256::from(256))),
        Operation::Shr,
        Operation::Stop,
    ])
    .unwrap();

    let mut current_call_frame = vm.call_frames.pop().unwrap();
    vm.execute(&mut current_call_frame).unwrap();

    let result = vm.current_call_frame_mut().unwrap().stack.pop().unwrap();
    assert_eq!(result, U256::zero());
    assert_eq!(current_call_frame.gas_used, 9);

    let mut vm = new_vm_with_ops(&[
        Operation::Push((32, U256::zero())),
        Operation::Push((32, U256::from(200))),
        Operation::Shr,
        Operation::Stop,
    ])
    .unwrap();

    let mut current_call_frame = vm.call_frames.pop().unwrap();
    vm.execute(&mut current_call_frame).unwrap();

    let result = vm.current_call_frame_mut().unwrap().stack.pop().unwrap();
    assert_eq!(result, U256::zero());
    assert_eq!(current_call_frame.gas_used, 9);

    let mut vm = new_vm_with_ops(&[
        Operation::Push((32, U256::MAX)),
        Operation::Push((32, U256::from(1))),
        Operation::Shr,
        Operation::Stop,
    ])
    .unwrap();

    let mut current_call_frame = vm.call_frames.pop().unwrap();
    vm.execute(&mut current_call_frame).unwrap();

    let result = vm.current_call_frame_mut().unwrap().stack.pop().unwrap();
    assert_eq!(result, U256::MAX >> 1);
    assert_eq!(current_call_frame.gas_used, 9);
}

#[test]
fn sar_shift_by_0() {
    let mut vm = new_vm_with_ops(&[
        Operation::Push((32, U256::from(0x12345678))),
        Operation::Push((32, U256::zero())),
        Operation::Sar,
        Operation::Stop,
    ])
    .unwrap();

    let mut current_call_frame = vm.call_frames.pop().unwrap();
    vm.execute(&mut current_call_frame).unwrap();

    let result = vm.current_call_frame_mut().unwrap().stack.pop().unwrap();
    assert_eq!(result, U256::from(0x12345678));
    assert_eq!(current_call_frame.gas_used, 9);
}

#[test]
fn sar_shifting_large_value_with_all_bits_set() {
    let word = U256::from_big_endian(&[
        0xff, 0xff, 0xff, 0xff, 0xff, 0xff, 0xff, 0xff, 0xff, 0xff, 0xff, 0xff, 0xff, 0xff, 0xff,
        0xff, 0xff, 0xff, 0xff, 0xff, 0xff, 0xff, 0xff, 0xff, 0xff, 0xff, 0xff, 0xff, 0xff, 0xff,
        0xff, 0xff,
    ]);

    let mut vm = new_vm_with_ops(&[
        Operation::Push((32, word)),
        Operation::Push((32, U256::from(8))),
        Operation::Sar,
        Operation::Stop,
    ])
    .unwrap();

    let mut current_call_frame = vm.call_frames.pop().unwrap();
    vm.execute(&mut current_call_frame).unwrap();

    let result = vm.current_call_frame_mut().unwrap().stack.pop().unwrap();
    let expected = U256::from_big_endian(&[
        0xff, 0xff, 0xff, 0xff, 0xff, 0xff, 0xff, 0xff, 0xff, 0xff, 0xff, 0xff, 0xff, 0xff, 0xff,
        0xff, 0xff, 0xff, 0xff, 0xff, 0xff, 0xff, 0xff, 0xff, 0xff, 0xff, 0xff, 0xff, 0xff, 0xff,
        0xff, 0xff,
    ]);
    assert_eq!(result, expected);
    assert_eq!(current_call_frame.gas_used, 9);
}

#[test]
fn sar_shifting_negative_value_and_small_shift() {
    let word_neg = U256::from_big_endian(&[
        0x80, 0x00, 0x00, 0x00, 0x00, 0x00, 0x00, 0x00, 0x00, 0x00, 0x00, 0x00, 0x00, 0x00, 0x00,
        0x00, 0x00, 0x00, 0x00, 0x00, 0x00, 0x00, 0x00, 0x00, 0x00, 0x00, 0x00, 0x00, 0x00, 0x00,
        0x00, 0x00,
    ]);

    let mut vm = new_vm_with_ops(&[
        Operation::Push((32, word_neg)),
        Operation::Push((32, U256::from(4))),
        Operation::Sar,
        Operation::Stop,
    ])
    .unwrap();

    let mut current_call_frame = vm.call_frames.pop().unwrap();
    vm.execute(&mut current_call_frame).unwrap();

    let result = vm.current_call_frame_mut().unwrap().stack.pop().unwrap();
    let expected = U256::from_big_endian(&[
        0xf8, 0x00, 0x00, 0x00, 0x00, 0x00, 0x00, 0x00, 0x00, 0x00, 0x00, 0x00, 0x00, 0x00, 0x00,
        0x00, 0x00, 0x00, 0x00, 0x00, 0x00, 0x00, 0x00, 0x00, 0x00, 0x00, 0x00, 0x00, 0x00, 0x00,
        0x00, 0x00,
    ]);
    assert_eq!(result, expected);
    assert_eq!(current_call_frame.gas_used, 9);
}

#[test]
fn sar_shift_positive_value() {
    let mut vm = new_vm_with_ops(&[
        Operation::Push((32, U256::from(0x7FFFFF))),
        Operation::Push((32, U256::from(4))),
        Operation::Sar,
        Operation::Stop,
    ])
    .unwrap();

    let mut current_call_frame = vm.call_frames.pop().unwrap();
    vm.execute(&mut current_call_frame).unwrap();

    let result = vm.current_call_frame_mut().unwrap().stack.pop().unwrap();
    assert_eq!(result, U256::from(0x07FFFF));
    assert_eq!(current_call_frame.gas_used, 9);
}

#[test]
fn sar_shift_negative_value() {
    let word_neg = U256::from_big_endian(&[
        0x8f, 0xff, 0xff, 0xff, 0xff, 0xff, 0xff, 0xff, 0xff, 0xff, 0xff, 0xff, 0xff, 0xff, 0xff,
        0xff, 0xff, 0xff, 0xff, 0xff, 0xff, 0xff, 0xff, 0xff, 0xff, 0xff, 0xff, 0xff, 0xff, 0xff,
        0xff, 0xff,
    ]);

    let mut vm = new_vm_with_ops(&[
        Operation::Push((32, word_neg)),
        Operation::Push((32, U256::from(4))),
        Operation::Sar,
        Operation::Stop,
    ])
    .unwrap();

    let mut current_call_frame = vm.call_frames.pop().unwrap();
    vm.execute(&mut current_call_frame).unwrap();

    let result = vm.current_call_frame_mut().unwrap().stack.pop().unwrap();
    let expected = U256::from_big_endian(&[
        0xf8, 0xff, 0xff, 0xff, 0xff, 0xff, 0xff, 0xff, 0xff, 0xff, 0xff, 0xff, 0xff, 0xff, 0xff,
        0xff, 0xff, 0xff, 0xff, 0xff, 0xff, 0xff, 0xff, 0xff, 0xff, 0xff, 0xff, 0xff, 0xff, 0xff,
        0xff, 0xff,
    ]);
    // change 0x8f to 0xf8
    assert_eq!(result, expected);
    assert_eq!(current_call_frame.gas_used, 9);
}

#[test]
fn keccak256_zero_offset_size_four() {
    let operations = [
        // Put the required value in memory
        Operation::Push((
            32,
            U256::from("0xFFFFFFFF00000000000000000000000000000000000000000000000000000000"),
        )),
        Operation::Push0,
        Operation::Mstore, // gas_cost = 3 + 3 = 6
        // Call the opcode
        Operation::Push((1, 4.into())), // size
        Operation::Push0,               // offset
        Operation::Keccak256,           // gas_cost = 30 + 6 + 0 = 36
        Operation::Stop,
    ];

    let mut vm = new_vm_with_ops(&operations).unwrap();

    let mut current_call_frame = vm.call_frames.pop().unwrap();
    vm.execute(&mut current_call_frame).unwrap();

    assert_eq!(
        vm.current_call_frame_mut().unwrap().stack.pop().unwrap(),
        U256::from("0x29045a592007d0c246ef02c2223570da9522d0cf0f73282c79a1bc8f0bb2c238")
    );
    assert_eq!(vm.current_call_frame_mut().unwrap().pc(), 40);
    assert_eq!(current_call_frame.gas_used, 52);
}

#[test]
fn keccak256_zero_offset_size_bigger_than_actual_memory() {
    let operations = [
        // Put the required value in memory
        Operation::Push((
            32,
            U256::from("0xFFFFFFFF00000000000000000000000000000000000000000000000000000000"),
        )),
        Operation::Push0,
        Operation::Mstore, // gas_cost = 3 + 3 = 6
        // Call the opcode
        Operation::Push((1, 33.into())), // size > memory.data.len() (32)
        Operation::Push0,                // offset
        Operation::Keccak256,
        Operation::Stop,
    ];

    let mut vm = new_vm_with_ops(&operations).unwrap();

    let mut current_call_frame = vm.call_frames.pop().unwrap();
    vm.execute(&mut current_call_frame).unwrap();

    assert!(
        vm.current_call_frame_mut().unwrap().stack.pop().unwrap()
            == U256::from("0xae75624a7d0413029c1e0facdd38cc8e177d9225892e2490a69c2f1f89512061")
    );
    assert_eq!(vm.current_call_frame_mut().unwrap().pc(), 40);
    assert_eq!(current_call_frame.gas_used, 61);
}

#[test]
fn keccak256_zero_offset_zero_size() {
    let operations = [
        Operation::Push0, // size
        Operation::Push0, // offset
        Operation::Keccak256,
        Operation::Stop,
    ];

    let mut vm = new_vm_with_ops(&operations).unwrap();

    let mut current_call_frame = vm.call_frames.pop().unwrap();
    vm.execute(&mut current_call_frame).unwrap();

    assert_eq!(
        vm.current_call_frame_mut().unwrap().stack.pop().unwrap(),
        U256::from("0xc5d2460186f7233c927e7db2dcc703c0e500b653ca82273b7bfad8045d85a470")
    );
    assert_eq!(vm.current_call_frame_mut().unwrap().pc(), 4);
    assert_eq!(current_call_frame.gas_used, 34);
}

#[test]
fn keccak256_offset_four_size_four() {
    let operations = [
        // Put the required value in memory
        Operation::Push((
            32,
            U256::from("0xFFFFFFFF00000000000000000000000000000000000000000000000000000000"),
        )),
        Operation::Push0,
        Operation::Mstore,
        // Call the opcode
        Operation::Push((1, 4.into())), // size
        Operation::Push((1, 4.into())), // offset
        Operation::Keccak256,
        Operation::Stop,
    ];

    let mut vm = new_vm_with_ops(&operations).unwrap();

    let mut current_call_frame = vm.call_frames.pop().unwrap();
    vm.execute(&mut current_call_frame).unwrap();

    assert_eq!(
        vm.current_call_frame_mut().unwrap().stack.pop().unwrap(),
        U256::from("0xe8e77626586f73b955364c7b4bbf0bb7f7685ebd40e852b164633a4acbd3244c")
    );
    assert_eq!(vm.current_call_frame_mut().unwrap().pc(), 41);
    assert_eq!(current_call_frame.gas_used, 53);
}

#[test]
fn mstore() {
    let mut vm = new_vm_with_ops(&[
        Operation::Push((32, U256::from(0x33333))),
        Operation::Push((32, U256::zero())),
        Operation::Mstore,
        Operation::Msize,
        Operation::Stop,
    ])
    .unwrap();

    let mut current_call_frame = vm.call_frames.pop().unwrap();
    vm.execute(&mut current_call_frame).unwrap();

    assert_eq!(
        vm.current_call_frame_mut().unwrap().stack.pop().unwrap(),
        U256::from(32)
    );
    assert_eq!(vm.current_call_frame_mut().unwrap().pc(), 69);
    assert_eq!(current_call_frame.gas_used, 14);
}

#[test]
fn mstore_saves_correct_value() {
    let mut vm = new_vm_with_ops(&[
        Operation::Push((32, U256::from(0x33333))), // value
        Operation::Push((32, U256::zero())),        // offset
        Operation::Mstore,
        Operation::Msize,
        Operation::Stop,
    ])
    .unwrap();

    let mut current_call_frame = vm.call_frames.pop().unwrap();
    vm.execute(&mut current_call_frame).unwrap();

    let stored_value = memory::load_word(
        &mut vm.current_call_frame_mut().unwrap().memory,
        U256::zero(),
    )
    .unwrap();

    assert_eq!(stored_value, U256::from(0x33333));

    let memory_size = vm.current_call_frame_mut().unwrap().stack.pop().unwrap();
    assert_eq!(memory_size, U256::from(32));
    assert_eq!(current_call_frame.gas_used, 14);
}

#[test]
fn mstore8() {
    let operations = [
        Operation::Push((32, U256::from(0xAB))), // value
        Operation::Push((32, U256::zero())),     // offset
        Operation::Mstore8,
        Operation::Stop,
    ];

    let mut vm = new_vm_with_ops(&operations).unwrap();

    let mut current_call_frame = vm.call_frames.pop().unwrap();
    vm.execute(&mut current_call_frame).unwrap();

    let stored_value = memory::load_word(
        &mut vm.current_call_frame_mut().unwrap().memory,
        U256::zero(),
    )
    .unwrap();

    let mut value_bytes = [0u8; 32];
    stored_value.to_big_endian(&mut value_bytes);

    assert_eq!(value_bytes[0..1], [0xAB]);
    assert_eq!(current_call_frame.gas_used, 12);
}

#[test]
fn mcopy() {
    let operations = [
        Operation::Push((32, U256::from(32))),      // size
        Operation::Push((32, U256::zero())),        // source offset
        Operation::Push((32, U256::from(64))),      // destination offset
        Operation::Push((32, U256::from(0x33333))), // value
        Operation::Push((32, U256::zero())),        // offset
        Operation::Mstore,
        Operation::Mcopy,
        Operation::Msize,
        Operation::Stop,
    ];

    let mut vm = new_vm_with_ops(&operations).unwrap();

    let mut current_call_frame = vm.call_frames.pop().unwrap();
    vm.execute(&mut current_call_frame).unwrap();

    let copied_value = memory::load_word(
        &mut vm.current_call_frame_mut().unwrap().memory,
        U256::from(64),
    )
    .unwrap();
    assert_eq!(copied_value, U256::from(0x33333));

    let memory_size = vm.current_call_frame_mut().unwrap().stack.pop().unwrap();
    assert_eq!(memory_size, U256::from(96));
    assert_eq!(current_call_frame.gas_used, 35);
}

#[test]
fn mload() {
    let operations = [
        Operation::Push((32, U256::from(0x33333))), // value
        Operation::Push((32, U256::zero())),        // offset
        Operation::Mstore,
        Operation::Push((32, U256::zero())), // offset
        Operation::Mload,
        Operation::Stop,
    ];

    let mut vm = new_vm_with_ops(&operations).unwrap();

    let mut current_call_frame = vm.call_frames.pop().unwrap();
    vm.execute(&mut current_call_frame).unwrap();

    let loaded_value = vm.current_call_frame_mut().unwrap().stack.pop().unwrap();
    assert_eq!(loaded_value, U256::from(0x33333));
    assert_eq!(current_call_frame.gas_used, 18);
}

#[test]
fn msize() {
    let operations = [Operation::Msize, Operation::Stop];

    let mut vm = new_vm_with_ops(&operations).unwrap();

    let mut current_call_frame = vm.call_frames.pop().unwrap();
    vm.execute(&mut current_call_frame).unwrap();

    let initial_size = vm.current_call_frame_mut().unwrap().stack.pop().unwrap();
    assert_eq!(initial_size, U256::zero());
    assert_eq!(current_call_frame.gas_used, 2);

    let operations = [
        Operation::Push((32, U256::from(0x33333))), // value
        Operation::Push((32, U256::zero())),        // offset
        Operation::Mstore,
        Operation::Msize,
        Operation::Stop,
    ];

    let mut vm = new_vm_with_ops(&operations).unwrap();

    let mut current_call_frame = vm.call_frames.pop().unwrap();
    vm.execute(&mut current_call_frame).unwrap();

    let after_store_size = vm.current_call_frame_mut().unwrap().stack.pop().unwrap();
    assert_eq!(after_store_size, U256::from(32));
    assert_eq!(current_call_frame.gas_used, 14);

    let operations = [
        Operation::Push((32, U256::from(0x55555))), // value
        Operation::Push((32, U256::from(64))),      // offset
        Operation::Mstore,
        Operation::Msize,
        Operation::Stop,
    ];

    let mut vm = new_vm_with_ops(&operations).unwrap();

    let mut current_call_frame = vm.call_frames.pop().unwrap();
    vm.execute(&mut current_call_frame).unwrap();

    let final_size = vm.current_call_frame_mut().unwrap().stack.pop().unwrap();
    assert_eq!(final_size, U256::from(96));
    assert_eq!(current_call_frame.gas_used, 20);
}

#[test]
fn mstore_mload_offset_not_multiple_of_32() {
    let operations = [
        Operation::Push((32, 0xabcdef.into())), // value
        Operation::Push((32, 10.into())),       // offset
        Operation::Mstore,
        Operation::Push((32, 10.into())), // offset
        Operation::Mload,
        Operation::Msize,
        Operation::Stop,
    ];

    let mut vm = new_vm_with_ops(&operations).unwrap();

    let mut current_call_frame = vm.call_frames.pop().unwrap();
    vm.execute(&mut current_call_frame).unwrap();

    let memory_size = vm.current_call_frame_mut().unwrap().stack.pop().unwrap();
    let loaded_value = vm.current_call_frame_mut().unwrap().stack.pop().unwrap();

    assert_eq!(loaded_value, U256::from(0xabcdef));
    assert_eq!(memory_size, U256::from(64));
    assert_eq!(current_call_frame.gas_used, 23);

    // check with big offset

    let operations = [
        Operation::Push((32, 0x123456.into())), // value
        Operation::Push((32, 2000.into())),     // offset
        Operation::Mstore,
        Operation::Push((32, 2000.into())), // offset
        Operation::Mload,
        Operation::Msize,
        Operation::Stop,
    ];

    let mut vm = new_vm_with_ops(&operations).unwrap();

    let mut current_call_frame = vm.call_frames.pop().unwrap();
    vm.execute(&mut current_call_frame).unwrap();

    let memory_size = vm.current_call_frame_mut().unwrap().stack.pop().unwrap();
    let loaded_value = vm.current_call_frame_mut().unwrap().stack.pop().unwrap();

    assert_eq!(loaded_value, U256::from(0x123456));
    assert_eq!(memory_size, U256::from(2048));
    assert_eq!(current_call_frame.gas_used, 217);
}

#[test]
fn mload_uninitialized_memory() {
    let operations = [
        Operation::Push((32, 50.into())), // offset
        Operation::Mload,
        Operation::Msize,
        Operation::Stop,
    ];

    let mut vm = new_vm_with_ops(&operations).unwrap();

    let mut current_call_frame = vm.call_frames.pop().unwrap();
    vm.execute(&mut current_call_frame).unwrap();

    let memory_size = vm.current_call_frame_mut().unwrap().stack.pop().unwrap();
    let loaded_value = vm.current_call_frame_mut().unwrap().stack.pop().unwrap();

    assert_eq!(loaded_value, U256::zero());
    assert_eq!(memory_size, U256::from(96));
    assert_eq!(current_call_frame.gas_used, 17);
}

#[test]
fn call_returns_if_bytecode_empty() {
    let callee_bytecode = vec![].into();

    let callee_address = Address::from_low_u64_be(U256::from(2).low_u64());
    let callee_address_u256 = U256::from(2);
    // let callee_account = Account::new(U256::from(500000), callee_bytecode);
    let callee_account = Account::default()
        .with_balance(50000.into())
        .with_bytecode(callee_bytecode);

    let caller_ops = vec![
        Operation::Push((32, U256::from(32))),      // ret_size
        Operation::Push((32, U256::zero())),        // ret_offset
        Operation::Push((32, U256::zero())),        // args_size
        Operation::Push((32, U256::zero())),        // args_offset
        Operation::Push((32, U256::zero())),        // value
        Operation::Push((32, callee_address_u256)), // address
        Operation::Push((32, U256::from(100_000))), // gas
        Operation::Call,
        Operation::Stop,
    ];

    let mut db = Db::new();
    db.add_accounts(vec![(callee_address, callee_account.clone())]);

    let mut cache = CacheDB::default();
    cache::insert_account(&mut cache, callee_address, callee_account);

    let mut vm = new_vm_with_ops_addr_bal_db(
        ops_to_bytecode(&caller_ops).unwrap(),
        Address::from_low_u64_be(U256::from(1).low_u64()),
        U256::zero(),
        db,
        cache,
    )
    .unwrap();

    let mut current_call_frame = vm.call_frames.pop().unwrap();
    vm.execute(&mut current_call_frame).unwrap();

    let success = vm.current_call_frame_mut().unwrap().stack.pop().unwrap();
    assert_eq!(success, U256::one());
}

#[test]
fn call_changes_callframe_and_stores() {
    let callee_return_value = U256::from(0xAAAAAAA);
    let callee_bytecode = callee_return_bytecode(callee_return_value);
    let callee_address = Address::from_low_u64_be(U256::from(22).low_u64());
    let callee_address_u256 = U256::from(22);
    let callee_account = Account::default()
        .with_balance(50000.into())
        .with_bytecode(callee_bytecode);

    let ret_size = 32;
    let ret_offset = U256::zero();

    let caller_ops = vec![
        Operation::Push((32, U256::from(ret_size))), // ret_size
        Operation::Push((32, ret_offset)),           // ret_offset
        Operation::Push((32, U256::zero())),         // args_size
        Operation::Push((32, U256::zero())),         // args_offset
        Operation::Push((32, U256::zero())),         // value
        Operation::Push((32, callee_address_u256)),  // address
        Operation::Push((32, U256::from(100_000))),  // gas
        Operation::Call,
        Operation::Stop,
    ];

    let mut db = Db::new();
    db.add_accounts(vec![(callee_address, callee_account.clone())]);

    let mut cache = CacheDB::default();
    cache::insert_account(&mut cache, callee_address, callee_account);

    let mut vm = new_vm_with_ops_addr_bal_db(
        ops_to_bytecode(&caller_ops).unwrap(),
        Address::from_low_u64_be(U256::from(21).low_u64()),
        U256::zero(),
        db,
        cache,
    )
    .unwrap();

    let mut current_call_frame = vm.call_frames.pop().unwrap();
    vm.execute(&mut current_call_frame).unwrap();

    let current_call_frame = vm.current_call_frame_mut().unwrap();

    let success = current_call_frame.stack.pop().unwrap() == U256::one();
    assert!(success);

    // Return data of the sub-context will be in the memory position of the current context reserved for that purpose (ret_offset and ret_size)
    let return_data =
        memory::load_range(&mut current_call_frame.memory, ret_offset, ret_size).unwrap();

    assert_eq!(U256::from_big_endian(return_data), U256::from(0xAAAAAAA));
}

#[test]
fn nested_calls() {
    let callee3_return_value = U256::from(0xAAAAAAA);
    let callee3_bytecode = callee_return_bytecode(callee3_return_value);
    let callee3_address = Address::from_low_u64_be(U256::from(23).low_u64());
    let callee3_address_u256 = U256::from(23);
    let callee3_account = Account::default()
        .with_balance(50_000.into())
        .with_bytecode(callee3_bytecode);

    let mut callee2_ops = vec![
        Operation::Push((32, U256::from(32))),       // ret_size
        Operation::Push((32, U256::zero())),         // ret_offset
        Operation::Push((32, U256::zero())),         // args_size
        Operation::Push((32, U256::zero())),         // args_offset
        Operation::Push((32, U256::zero())),         // value
        Operation::Push((32, callee3_address_u256)), // address
        Operation::Push((32, U256::from(100_000))),  // gas
        Operation::Call,
    ];

    let callee2_return_value = U256::from(0xBBBBBBB);

    let callee2_return_bytecode = vec![
        Operation::Push((32, callee2_return_value)), // value
        Operation::Push((32, U256::from(32))),       // offset
        Operation::Mstore,
        Operation::Push((32, U256::from(32))), // size
        Operation::Push((32, U256::zero())),   // returndata_offset
        Operation::Push((32, U256::zero())),   // dest_offset
        Operation::ReturnDataCopy,
        Operation::Push((32, U256::from(64))), // size
        Operation::Push((32, U256::zero())),   // offset
        Operation::Return,
    ];

    callee2_ops.extend(callee2_return_bytecode);

    let callee2_bytecode = ops_to_bytecode(&callee2_ops).unwrap();

    let callee2_address = Address::from_low_u64_be(U256::from(22).low_u64());
    let callee2_address_u256 = U256::from(22);

    let callee2_account = Account::default()
        .with_balance(50000.into())
        .with_bytecode(callee2_bytecode);

    let caller_ops = vec![
        Operation::Push((32, U256::from(64))),       // ret_size
        Operation::Push((32, U256::zero())),         // ret_offset
        Operation::Push((32, U256::zero())),         // args_size
        Operation::Push((32, U256::zero())),         // args_offset
        Operation::Push((32, U256::zero())),         // value
        Operation::Push((32, callee2_address_u256)), // address
        Operation::Push((32, U256::from(100_000))),  // gas
        Operation::Call,
        Operation::Stop,
    ];

    let caller_address = Address::from_low_u64_be(U256::from(21).low_u64());
    let caller_balance = U256::from(1_000_000);

    let mut db = Db::new();
    db.add_accounts(vec![
        (callee2_address, callee2_account.clone()),
        (callee3_address, callee3_account.clone()),
    ]);

    let mut cache = CacheDB::default();
    cache::insert_account(&mut cache, callee2_address, callee2_account);
    cache::insert_account(&mut cache, callee3_address, callee3_account);

    let mut vm = new_vm_with_ops_addr_bal_db(
        ops_to_bytecode(&caller_ops).unwrap(),
        caller_address,
        caller_balance,
        db,
        cache,
    )
    .unwrap();

    let mut current_call_frame = vm.call_frames.pop().unwrap();
    vm.execute(&mut current_call_frame).unwrap();

    let current_call_frame = vm.current_call_frame_mut().unwrap();

    let success = current_call_frame.stack.pop().unwrap();
    assert_eq!(success, U256::one());

    let ret_offset: usize = 0;
    let ret_size = 64;
    let return_data = current_call_frame
        .sub_return_data
        .slice(ret_offset..ret_offset + ret_size);

    let mut expected_bytes = vec![0u8; 64];
    // place 0xAAAAAAA at 0..32
    let mut callee3_return_value_bytes = [0u8; 32];
    callee3_return_value.to_big_endian(&mut callee3_return_value_bytes);
    expected_bytes[..32].copy_from_slice(&callee3_return_value_bytes);

    // place 0xBBBBBBB at 32..64
    let mut callee2_return_value_bytes = [0u8; 32];
    callee2_return_value.to_big_endian(&mut callee2_return_value_bytes);
    expected_bytes[32..].copy_from_slice(&callee2_return_value_bytes);

    assert_eq!(return_data, expected_bytes);
}

#[test]
fn staticcall_changes_callframe_is_static() {
    let callee_return_value = U256::from(0xAAAAAAA);
    let callee_ops = [
        Operation::Push((32, callee_return_value)), // value
        Operation::Push((32, U256::zero())),        // offset
        Operation::Mstore,
        Operation::Stop,
    ];

    let callee_bytecode = ops_to_bytecode(&callee_ops).unwrap();

    let callee_address = Address::from_low_u64_be(U256::from(22).low_u64());
    let callee_address_u256 = U256::from(22);
    let callee_account = Account::default()
        .with_balance(50000.into())
        .with_bytecode(callee_bytecode);

    let caller_ops = vec![
        Operation::Push((32, U256::from(32))),      // ret_size
        Operation::Push((32, U256::zero())),        // ret_offset
        Operation::Push((32, U256::zero())),        // args_size
        Operation::Push((32, U256::zero())),        // args_offset
        Operation::Push((32, U256::zero())),        // value
        Operation::Push((32, callee_address_u256)), // address
        Operation::Push((32, U256::from(100_000))), // gas
        Operation::StaticCall,
    ];

    let mut db = Db::new();
    db.add_accounts(vec![(callee_address, callee_account.clone())]);

    let mut cache = CacheDB::default();
    cache::insert_account(&mut cache, callee_address, callee_account);

    let mut vm = new_vm_with_ops_addr_bal_db(
        ops_to_bytecode(&caller_ops).unwrap(),
        Address::from_low_u64_be(U256::from(21).low_u64()),
        U256::zero(),
        db,
        cache,
    )
    .unwrap();

    let mut current_call_frame = vm.call_frames.pop().unwrap();
    vm.execute(&mut current_call_frame).unwrap();

    let mut current_call_frame = vm.call_frames[0].clone();

    let ret_offset = U256::zero();
    let ret_size = 32;
    let return_data =
        memory::load_range(&mut current_call_frame.memory, ret_offset, ret_size).unwrap();

    assert_eq!(U256::from_big_endian(return_data), U256::from(0xAAAAAAA));
    assert!(current_call_frame.is_static);
}

#[test]
fn pop_on_empty_stack() {
    let operations = [Operation::Pop, Operation::Stop];

    let mut vm = new_vm_with_ops(&operations).unwrap();

    let mut current_call_frame = vm.call_frames.pop().unwrap();
    let tx_report = vm.execute(&mut current_call_frame).unwrap();

    // result should be a Halt with error VMError::StackUnderflow

    assert!(matches!(
        tx_report.result,
        TxResult::Revert(VMError::StackUnderflow)
    ));
    // TODO: assert consumed gas
}

#[test]
fn pc_op() {
    let operations = [Operation::PC, Operation::Stop];
    let mut vm = new_vm_with_ops(&operations).unwrap();

    let mut current_call_frame = vm.call_frames.pop().unwrap();
    vm.execute(&mut current_call_frame).unwrap();

    assert_eq!(
        vm.current_call_frame_mut().unwrap().stack.pop().unwrap(),
        U256::zero()
    );
    assert_eq!(current_call_frame.gas_used, 2);
}

#[test]
fn pc_op_with_push_offset() {
    let operations = [
        Operation::Push((32, U256::one())),
        Operation::PC,
        Operation::Stop,
    ];

    let mut vm = new_vm_with_ops(&operations).unwrap();

    let mut current_call_frame = vm.call_frames.pop().unwrap();
    vm.execute(&mut current_call_frame).unwrap();

    assert_eq!(
        vm.current_call_frame_mut().unwrap().stack.pop().unwrap(),
        U256::from(33)
    );
    assert_eq!(current_call_frame.gas_used, 5);
}

// #[test]
// fn delegatecall_changes_own_storage_and_regular_call_doesnt() {
//     // --- DELEGATECALL --- changes account 1 storage
//     let callee_return_value = U256::from(0xBBBBBBB);
//     let callee_ops = [
//         Operation::Push((32, callee_return_value)), // value
//         Operation::Push((32, U256::zero())),        // key
//         Operation::Sstore,
//         Operation::Stop,
//     ];

//     let callee_bytecode = callee_ops
//         .iter()
//         .flat_map(Operation::to_bytecode)
//         .collect::<Bytes>();

//     let callee_address = Address::from_low_u64_be(U256::from(2).low_u64());
//     let callee_address_u256 = U256::from(2);
//     let callee_account = Account::default()
//         .with_balance(50000.into())
//         .with_bytecode(callee_bytecode);

//     let caller_ops = vec![
//         Operation::Push((32, U256::from(32))),      // ret_size
//         Operation::Push((32, U256::zero())),       // ret_offset
//         Operation::Push((32, U256::zero())),       // args_size
//         Operation::Push((32, U256::zero())),       // args_offset
//         Operation::Push((32, callee_address_u256)), // code address
//         Operation::Push((32, U256::from(100_000))), // gas
//         Operation::DelegateCall,
//     ];

//     let mut db = Db::new();
//     db.add_accounts(vec![(callee_address, callee_account.clone())]);

//     let mut cache = CacheDB::default();
//     cache::insert_account(&mut cache, callee_address, callee_account);

//     let mut vm = new_vm_with_ops_addr_bal_db(
//         ops_to_bytecode(&caller_ops).unwrap(),
//         Address::from_low_u64_be(U256::from(1).low_u64()),
//         U256::from(1000),
//         db,
//         cache,
//     );

//     let current_call_frame = vm.current_call_frame_mut().unwrap();
//     current_call_frame.msg_sender = Address::from_low_u64_be(U256::from(1).low_u64());
//     current_call_frame.to = Address::from_low_u64_be(U256::from(5).low_u64());

//     let mut current_call_frame = vm.call_frames.pop().unwrap();
//     vm.execute(&mut current_call_frame).unwrap();

//     let storage_slot = vm.cache.get_storage_slot(
//         Address::from_low_u64_be(U256::from(1).low_u64()),
//         U256::zero(),
//     );
//     let slot = StorageSlot {
//         original_value: U256::from(0xBBBBBBB),
//         current_value: U256::from(0xBBBBBBB),
//     };

//     assert_eq!(storage_slot, Some(slot));

//     // --- CALL --- changes account 2 storage

//     let callee_return_value = U256::from(0xAAAAAAA);
//     let callee_ops = [
//         Operation::Push((32, callee_return_value)), // value
//         Operation::Push((32, U256::zero())),        // key
//         Operation::Sstore,
//         Operation::Stop,
//     ];

//     let callee_bytecode = callee_ops
//         .iter()
//         .flat_map(Operation::to_bytecode)
//         .collect::<Bytes>();

//     let callee_address = Address::from_low_u64_be(U256::from(2).low_u64());
//     let callee_address_u256 = U256::from(2);
//     let callee_account = Account::default()
//         .with_balance(50000.into())
//         .with_bytecode(callee_bytecode);

//     let caller_ops = vec![
//         Operation::Push((32, U256::from(32))),      // ret_size
//         Operation::Push((32, U256::zero())),       // ret_offset
//         Operation::Push((32, U256::zero())),       // args_size
//         Operation::Push((32, U256::zero())),       // args_offset
//         Operation::Push((32, U256::zero())),        // value
//         Operation::Push((32, callee_address_u256)), // address
//         Operation::Push((32, U256::from(100_000))), // gas
//         Operation::Call,
//     ];

//     let mut db = Db::new();
//     db.add_accounts(vec![(callee_address, callee_account.clone())]);

//     let mut cache = CacheDB::default();
//     cache::insert_account(&mut cache, callee_address, callee_account);

//     let mut vm = new_vm_with_ops_addr_bal_db(
//         ops_to_bytecode(&caller_ops).unwrap(),
//         Address::from_low_u64_be(U256::from(1).low_u64()),
//         U256::zero(),
//         db,
//         cache
//     );

//     let current_call_frame = vm.current_call_frame_mut().unwrap();
//     current_call_frame.msg_sender = Address::from_low_u64_be(U256::from(1).low_u64());
//     current_call_frame.to = Address::from_low_u64_be(U256::from(5).low_u64());

//     let mut current_call_frame = vm.call_frames.pop().unwrap();
//     vm.execute(&mut current_call_frame).unwrap();

//     let storage_slot = vm.cache.get_storage_slot(callee_address, U256::zero());
//     let slot = StorageSlot {
//         original_value: U256::from(0xAAAAAAA),
//         current_value: U256::from(0xAAAAAAA),
//     };

//     assert_eq!(storage_slot, Some(slot));
// }

// #[test]
// fn delegatecall_and_callcode_differ_on_value_and_msg_sender() {
//     // --- DELEGATECALL
//     let callee_return_value = U256::from(0xBBBBBBB);
//     let callee_ops = [
//         Operation::Push((32, callee_return_value)), // value
//         Operation::Push((32, U256::zero())),        // key
//         Operation::Sstore,
//         Operation::Stop,
//     ];

//     let callee_bytecode = callee_ops
//         .iter()
//         .flat_map(Operation::to_bytecode)
//         .collect::<Bytes>();

//     let callee_address = Address::from_low_u64_be(U256::from(2).low_u64());
//     let callee_address_u256 = U256::from(2);
//     let callee_account = Account::default()
//         .with_balance(50000.into())
//         .with_bytecode(callee_bytecode);

//     let caller_ops = vec![
//         Operation::Push((32, U256::from(32))),      // ret_size
//         Operation::Push((32, U256::zero())),       // ret_offset
//         Operation::Push((32, U256::zero())),       // args_size
//         Operation::Push((32, U256::zero())),       // args_offset
//         Operation::Push((32, callee_address_u256)), // code address
//         Operation::Push((32, U256::from(100_000))), // gas
//         Operation::DelegateCall,
//     ];

//     let mut db = Db::new();
//     db.add_accounts(vec![(callee_address, callee_account.clone())]);

//     let mut cache = CacheDB::default();
//     cache::insert_account(&mut cache, callee_address, callee_account);

//     let mut vm = new_vm_with_ops_addr_bal_db(
//         ops_to_bytecode(&caller_ops).unwrap(),
//         Address::from_low_u64_be(U256::from(1).low_u64()),
//         U256::from(1000),
//         db,
//         cache
//     );

//     let current_call_frame = vm.current_call_frame_mut().unwrap();
//     current_call_frame.msg_sender = Address::from_low_u64_be(U256::from(1).low_u64());
//     current_call_frame.to = Address::from_low_u64_be(U256::from(5).low_u64());

//     let mut current_call_frame = vm.call_frames.pop().unwrap();
//     vm.execute(&mut current_call_frame).unwrap();

//     let current_call_frame = vm.current_call_frame_mut().unwrap();

//     assert_eq!(
//         current_call_frame.msg_sender,
//         Address::from_low_u64_be(U256::from(1).low_u64())
//     );
//     assert_eq!(current_call_frame.msg_value, U256::zero());

//     // --- CALLCODE ---

//     let callee_return_value = U256::from(0xAAAAAAA);
//     let callee_ops = [
//         Operation::Push((32, callee_return_value)), // value
//         Operation::Push((32, U256::zero())),        // key
//         Operation::Sstore,
//         Operation::Stop,
//     ];

//     let callee_bytecode = callee_ops
//         .iter()
//         .flat_map(Operation::to_bytecode)
//         .collect::<Bytes>();

//     let callee_address = Address::from_low_u64_be(U256::from(2).low_u64());
//     let callee_address_u256 = U256::from(2);
//     let callee_account = Account::default()
//         .with_balance(50000.into())
//         .with_bytecode(callee_bytecode);

//     let caller_ops = vec![
//         Operation::Push((32, U256::zero())),       // ret_size
//         Operation::Push((32, U256::zero())),       // ret_offset
//         Operation::Push((32, U256::zero())),       // args_size
//         Operation::Push((32, U256::zero())),       // args_offset
//         Operation::Push((32, U256::from(100))),     // value
//         Operation::Push((32, callee_address_u256)), // address
//         Operation::Push((32, U256::from(100_000))), // gas
//         Operation::CallCode,
//     ];

//     let mut db = Db::new();
//     db.add_accounts(vec![(callee_address, callee_account.clone())]);

//     let mut cache = CacheDB::default();
//     cache::insert_account(&mut cache, callee_address, callee_account);

//     let mut vm = new_vm_with_ops_addr_bal_db(
//         ops_to_bytecode(&caller_ops).unwrap(),
//         Address::from_low_u64_be(U256::from(1).low_u64()),
//         U256::from(1000),
//         db,
//         cache
//     );

//     let mut current_call_frame = vm.call_frames.pop().unwrap();
//     vm.execute(&mut current_call_frame).unwrap();

//     let current_call_frame = vm.call_frames[0].clone();

//     let storage_slot = vm.cache.get_storage_slot(
//         Address::from_low_u64_be(U256::from(1).low_u64()),
//         U256::zero(),
//     );
//     let slot = StorageSlot {
//         original_value: U256::from(0xAAAAAAA),
//         current_value: U256::from(0xAAAAAAA),
//     };
//     assert_eq!(storage_slot, Some(slot));
//     assert_eq!(
//         current_call_frame.msg_sender,
//         Address::from_low_u64_be(U256::from(2).low_u64())
//     );
//     assert_eq!(current_call_frame.msg_value, U256::from(100));
// }

#[test]
fn jump_position_bigger_than_program_bytecode_size() {
    let operations = [
        Operation::Push((32, U256::from(5000))),
        Operation::Jump,
        Operation::Stop,
        Operation::Push((32, U256::from(10))),
        Operation::Stop,
    ];

    let mut vm = new_vm_with_ops(&operations).unwrap();

    let mut current_call_frame = vm.call_frames.pop().unwrap();
    let tx_report = vm.execute(&mut current_call_frame).unwrap();
    assert!(matches!(
        tx_report.result,
        TxResult::Revert(VMError::InvalidJump)
    ));
    // TODO: assert consumed gas
}

#[test]
fn jumpi_not_zero() {
    let operations = [
        Operation::Push((32, U256::one())),
        Operation::Push((32, U256::from(68))),
        Operation::Jumpi,
        Operation::Stop, // should skip this one
        Operation::Jumpdest,
        Operation::Push((32, U256::from(10))),
        Operation::Stop,
    ];
    let mut vm = new_vm_with_ops(&operations).unwrap();

    let mut current_call_frame = vm.call_frames.pop().unwrap();
    vm.execute(&mut current_call_frame).unwrap();

    assert_eq!(
        vm.current_call_frame_mut().unwrap().stack.pop().unwrap(),
        U256::from(10)
    );
    assert_eq!(current_call_frame.gas_used, 20);
}

#[test]
fn jumpi_for_zero() {
    let operations = [
        Operation::Push((32, U256::from(100))),
        Operation::Push((32, U256::zero())),
        Operation::Push((32, U256::from(100))),
        Operation::Jumpi,
        Operation::Stop,
        Operation::Jumpdest,
        Operation::Push((32, U256::from(10))),
        Operation::Stop,
    ];

    let mut vm = new_vm_with_ops(&operations).unwrap();

    let mut current_call_frame = vm.call_frames.pop().unwrap();
    vm.execute(&mut current_call_frame).unwrap();

    assert_eq!(
        vm.current_call_frame_mut().unwrap().stack.pop().unwrap(),
        U256::from(100)
    );
    assert_eq!(current_call_frame.gas_used, 19);
}

// This test is just for trying things out, not a real test. But it is useful to have this as an example for conversions between bytes and u256.
#[test]
fn testing_bytes_u256_conversion() {
    // From Bytes to U256 to Bytes again
    let data: Bytes = vec![0x11, 0x22, 0x33, 0x44].into();
    println!("{:?}", data);

    let result = U256::from_big_endian(&data);
    println!("{:?}", result);

    // Convert from U256 to bytes
    let mut temp_bytes = vec![0u8; 32];
    result.to_big_endian(&mut temp_bytes);
    println!("{:?}", temp_bytes);

    let mut i = 0;
    while i < temp_bytes.len() {
        if temp_bytes[i] == 0 {
            temp_bytes.remove(i);
        } else {
            i += 1;
        }
    }

    println!("{:?}", temp_bytes);
    let temp_bytes = Bytes::from(temp_bytes);
    println!("{:?}", temp_bytes);

    // Pad the rest with zeroes
    let mut final_data = vec![];
    for i in 0..32 {
        if i < temp_bytes.len() {
            final_data.push(temp_bytes[i]);
        } else {
            final_data.push(0);
        }
    }

    let final_data = Bytes::from(final_data);
    println!("{:?}", final_data);

    let result = U256::from_big_endian(&final_data);
    println!("{:?}", result);
}

#[test]
fn calldataload() {
    let calldata = vec![
        0x11, 0x22, 0x33, 0x44, 0x55, 0x66, 0x77, 0x88, 0x99, 0xAA, 0xBB, 0xCC, 0xDD, 0xEE, 0xFF,
        0x00, 0x01, 0x02, 0x03, 0x04, 0x05, 0x06, 0x07, 0x08, 0x09,
    ]
    .into();
    println!("{:?}", calldata);
    let ops = vec![
        Operation::Push((32, U256::from(1))), // offset
        Operation::CallDataLoad,
        Operation::Stop,
    ];
    let mut vm = new_vm_with_ops(&ops).unwrap();

    vm.current_call_frame_mut().unwrap().calldata = calldata;
    let mut current_call_frame = vm.call_frames.pop().unwrap();
    vm.execute(&mut current_call_frame).unwrap();

    let current_call_frame = vm.current_call_frame_mut().unwrap();

    let top_of_stack = current_call_frame.stack.pop().unwrap();
    assert_eq!(
        top_of_stack,
        U256::from_big_endian(&[
            0x22, 0x33, 0x44, 0x55, 0x66, 0x77, 0x88, 0x99, 0xAA, 0xBB, 0xCC, 0xDD, 0xEE, 0xFF,
            0x00, 0x01, 0x02, 0x03, 0x04, 0x05, 0x06, 0x07, 0x08, 0x09, 0x00, 0x00, 0x00, 0x00,
            0x00, 0x00, 0x00, 0x00
        ])
    );
    assert_eq!(current_call_frame.gas_used, 6);
}

#[test]
fn calldataload_being_set_by_parent() {
    let ops = vec![
        Operation::Push((32, U256::zero())), // offset
        Operation::CallDataLoad,
        Operation::Push((32, U256::zero())), // offset
        Operation::Mstore,
        Operation::Push((32, U256::from(32))), // size
        Operation::Push((32, U256::zero())),   // offset
        Operation::Return,
    ];

    let callee_bytecode = ops_to_bytecode(&ops).unwrap();

    let callee_address = Address::from_low_u64_be(U256::from(22).low_u64());
    let callee_address_u256 = U256::from(22);
    let callee_account = Account::default()
        .with_balance(50000.into())
        .with_bytecode(callee_bytecode);

    let calldata = [
        0x11, 0x22, 0x33, 0x44, 0x55, 0x66, 0x77, 0x88, 0x99, 0xAA, 0xBB, 0xCC, 0xDD, 0xEE, 0xFF,
        0x00, 0x01, 0x02, 0x03, 0x04, 0x05, 0x06, 0x07, 0x08, 0x09, 0x0A, 0x0B, 0x0C, 0x0D, 0x0E,
        0x0F, 0x10,
    ];

    let caller_ops = vec![
        Operation::Push((32, U256::from_big_endian(&calldata[..32]))), // value
        Operation::Push((32, U256::zero())),                           // offset
        Operation::Mstore,
        Operation::Push((32, U256::from(32))),      // ret_size
        Operation::Push((32, U256::zero())),        // ret_offset
        Operation::Push((32, U256::from(32))),      // args_size
        Operation::Push((32, U256::zero())),        // args_offset
        Operation::Push((32, U256::zero())),        // value
        Operation::Push((32, callee_address_u256)), // address
        Operation::Push((32, U256::from(100_000))), // gas
        Operation::Call,
        Operation::Stop,
    ];

    let mut db = Db::new();
    db.add_accounts(vec![(callee_address, callee_account.clone())]);

    let mut cache = CacheDB::default();
    cache::insert_account(&mut cache, callee_address, callee_account);

    let mut vm = new_vm_with_ops_addr_bal_db(
        ops_to_bytecode(&caller_ops).unwrap(),
        Address::from_low_u64_be(U256::from(1).low_u64()),
        U256::zero(),
        db,
        cache,
    )
    .unwrap();

    let mut current_call_frame = vm.call_frames.pop().unwrap();
    vm.execute(&mut current_call_frame).unwrap();

    let current_call_frame = vm.current_call_frame_mut().unwrap();

    let calldata = [
        0x11, 0x22, 0x33, 0x44, 0x55, 0x66, 0x77, 0x88, 0x99, 0xAA, 0xBB, 0xCC, 0xDD, 0xEE, 0xFF,
        0x00, 0x01, 0x02, 0x03, 0x04, 0x05, 0x06, 0x07, 0x08, 0x09, 0x0A, 0x0B, 0x0C, 0x0D, 0x0E,
        0x0F, 0x10,
    ];

    let expected_data = U256::from_big_endian(&calldata[..32]);

    assert_eq!(
        expected_data,
        memory::load_word(&mut current_call_frame.memory, U256::zero()).unwrap()
    );
    assert_eq!(
        expected_data,
        memory::load_word(&mut current_call_frame.memory, U256::zero()).unwrap()
    );
}

#[test]
fn calldatasize() {
    let calldata = vec![0x11, 0x22, 0x33].into();
    let ops = vec![Operation::CallDataSize, Operation::Stop];
    let mut vm = new_vm_with_ops(&ops).unwrap();

    vm.current_call_frame_mut().unwrap().calldata = calldata;

    let mut current_call_frame = vm.call_frames.pop().unwrap();
    vm.execute(&mut current_call_frame).unwrap();

    let current_call_frame = vm.current_call_frame_mut().unwrap();
    let top_of_stack = current_call_frame.stack.pop().unwrap();
    assert_eq!(top_of_stack, U256::from(3));
    assert_eq!(current_call_frame.gas_used, 2);
}

#[test]
fn calldatacopy() {
    let calldata = vec![0x11, 0x22, 0x33, 0x44, 0x55].into();
    let ops = vec![
        Operation::Push((32, U256::from(2))), // size
        Operation::Push((32, U256::from(1))), // calldata_offset
        Operation::Push((32, U256::zero())),  // dest_offset
        Operation::CallDataCopy,
        Operation::Stop,
    ];
    let mut vm = new_vm_with_ops(&ops).unwrap();

    vm.current_call_frame_mut().unwrap().calldata = calldata;

    let mut current_call_frame = vm.call_frames.pop().unwrap();
    vm.execute(&mut current_call_frame).unwrap();

    let current_call_frame = vm.current_call_frame_mut().unwrap();
    let memory = memory::load_range(&mut current_call_frame.memory, U256::zero(), 2).unwrap();
    assert_eq!(memory, vec![0x22, 0x33]);
    assert_eq!(current_call_frame.gas_used, 18);
}

#[test]
fn returndatasize() {
    let returndata = vec![0xAA, 0xBB, 0xCC].into();
    let ops = vec![Operation::ReturnDataSize, Operation::Stop];
    let mut vm = new_vm_with_ops(&ops).unwrap();

    vm.current_call_frame_mut().unwrap().sub_return_data = returndata;

    let mut current_call_frame = vm.call_frames.pop().unwrap();
    vm.execute(&mut current_call_frame).unwrap();

    let current_call_frame = vm.current_call_frame_mut().unwrap();
    let top_of_stack = current_call_frame.stack.pop().unwrap();
    assert_eq!(top_of_stack, U256::from(3));
    assert_eq!(current_call_frame.gas_used, 2);
}

#[test]
fn returndatacopy() {
    let returndata = vec![0xAA, 0xBB, 0xCC, 0xDD].into();
    let ops = vec![
        Operation::Push((32, U256::from(2))), // size
        Operation::Push((32, U256::from(1))), // returndata_offset
        Operation::Push((32, U256::zero())),  // dest_offset
        Operation::ReturnDataCopy,
        Operation::Stop,
    ];
    let mut vm = new_vm_with_ops(&ops).unwrap();

    vm.current_call_frame_mut().unwrap().sub_return_data = returndata;

    let mut current_call_frame = vm.call_frames.pop().unwrap();
    vm.execute(&mut current_call_frame).unwrap();

    let current_call_frame = vm.current_call_frame_mut().unwrap();
    let memory = memory::load_range(&mut current_call_frame.memory, U256::zero(), 2).unwrap();
    assert_eq!(memory, vec![0xBB, 0xCC]);
    assert_eq!(current_call_frame.gas_used, 18);
}

#[test]
fn returndatacopy_being_set_by_parent() {
    let callee_bytecode = callee_return_bytecode(U256::from(0xAAAAAAA));

    let callee_address = Address::from_low_u64_be(U256::from(22).low_u64());
    let callee_account = Account::default()
        .with_balance(50000.into())
        .with_bytecode(callee_bytecode);

    let caller_ops = vec![
        Operation::Push((32, U256::zero())),        // ret_offset
        Operation::Push((32, U256::from(32))),      // ret_size
        Operation::Push((32, U256::zero())),        // args_size
        Operation::Push((32, U256::zero())),        // args_offset
        Operation::Push((32, U256::zero())),        // value
        Operation::Push((32, U256::from(22))),      // callee address
        Operation::Push((32, U256::from(100_000))), // gas
        Operation::Call,
        Operation::Push((32, U256::from(32))), // size
        Operation::Push((32, U256::zero())),   // returndata offset
        Operation::Push((32, U256::zero())),   // dest offset
        Operation::ReturnDataCopy,
        Operation::Stop,
    ];

    let mut db = Db::new();
    db.add_accounts(vec![(callee_address, callee_account.clone())]);

    let mut cache = CacheDB::default();
    cache::insert_account(&mut cache, callee_address, callee_account);

    let mut vm = new_vm_with_ops_addr_bal_db(
        ops_to_bytecode(&caller_ops).unwrap(),
        Address::from_low_u64_be(U256::from(21).low_u64()),
        U256::zero(),
        db,
        cache,
    )
    .unwrap();

    let mut current_call_frame = vm.call_frames.pop().unwrap();
    vm.execute(&mut current_call_frame).unwrap();

    let current_call_frame = vm.current_call_frame_mut().unwrap();

    let result = memory::load_word(&mut current_call_frame.memory, U256::zero()).unwrap();

    assert_eq!(result, U256::from(0xAAAAAAA));
}

#[test]
fn blockhash_op() {
    let block_number = 1;
    let block_hash = H256::from_low_u64_be(12345678);
    let current_block_number = U256::from(3);
    let expected_block_hash = U256::from_big_endian(&block_hash.0);

    let operations = [
        Operation::Push((1, U256::from(block_number))),
        Operation::BlockHash,
        Operation::Stop,
    ];

    let mut db = Db::new();
    db.add_block_hashes(vec![(block_number, block_hash)]);

    let mut vm = new_vm_with_ops_addr_bal_db(
        ops_to_bytecode(&operations).unwrap(),
        Address::default(),
        U256::MAX,
        db,
        CacheDB::default(),
    )
    .unwrap();

    vm.env.block_number = current_block_number;

    let mut current_call_frame = vm.call_frames.pop().unwrap();
    vm.execute(&mut current_call_frame).unwrap();

    assert_eq!(
        vm.current_call_frame_mut().unwrap().stack.pop().unwrap(),
        expected_block_hash
    );
    assert_eq!(current_call_frame.gas_used, 23);
}

#[test]
fn blockhash_same_block_number() {
    let block_number = U256::one();
    let block_hash = 12345678;
    let current_block_number = block_number;
    let expected_block_hash = U256::zero();

    let operations = [
        Operation::Push((1, block_number)),
        Operation::BlockHash,
        Operation::Stop,
    ];

    let mut vm = new_vm_with_ops(&operations).unwrap();
    let mut storage = Storage::default();
    storage.insert(block_number, H256::from_low_u64_be(block_hash));
    // vm.world_state.insert(
    //     Address::default(),
    //     Account::new(U256::MAX, Bytes::default(), 0, storage),
    // );
    vm.env.block_number = current_block_number;

    let mut current_call_frame = vm.call_frames.pop().unwrap();
    vm.execute(&mut current_call_frame).unwrap();

    assert_eq!(
        vm.current_call_frame_mut().unwrap().stack.pop().unwrap(),
        expected_block_hash
    );
    assert_eq!(current_call_frame.gas_used, 23);
}

#[test]
fn blockhash_block_number_not_from_recent_256() {
    let block_number = 1;
    let block_hash = H256::from_low_u64_be(12345678);
    let current_block_number = U256::from(258);
    let expected_block_hash = U256::zero();

    let operations = [
        Operation::Push((1, U256::from(block_number))),
        Operation::BlockHash,
        Operation::Stop,
    ];

    let mut db = Db::new();
    db.add_block_hashes(vec![(block_number, block_hash)]);
    let mut vm = new_vm_with_ops_addr_bal_db(
        ops_to_bytecode(&operations).unwrap(),
        Address::default(),
        U256::MAX,
        db,
        CacheDB::default(),
    )
    .unwrap();

    vm.env.block_number = current_block_number;

    let mut current_call_frame = vm.call_frames.pop().unwrap();
    vm.execute(&mut current_call_frame).unwrap();

    assert_eq!(
        vm.current_call_frame_mut().unwrap().stack.pop().unwrap(),
        expected_block_hash
    );
    assert_eq!(current_call_frame.gas_used, 23);
}

#[test]
fn coinbase_op() {
    let coinbase_address = 100;

    let operations = [Operation::Coinbase, Operation::Stop];

    let mut vm = new_vm_with_ops(&operations).unwrap();
    vm.env.coinbase = Address::from_low_u64_be(coinbase_address);

    let mut current_call_frame = vm.call_frames.pop().unwrap();
    vm.execute(&mut current_call_frame).unwrap();

    assert_eq!(
        vm.current_call_frame_mut().unwrap().stack.pop().unwrap(),
        U256::from(coinbase_address)
    );
    assert_eq!(current_call_frame.gas_used, 2);
}

#[test]
fn timestamp_op() {
    let timestamp = U256::from(100000);

    let operations = [Operation::Timestamp, Operation::Stop];

    let mut vm = new_vm_with_ops(&operations).unwrap();
    vm.env.timestamp = timestamp;

    let mut current_call_frame = vm.call_frames.pop().unwrap();
    vm.execute(&mut current_call_frame).unwrap();

    assert_eq!(
        vm.current_call_frame_mut().unwrap().stack.pop().unwrap(),
        timestamp
    );
    assert_eq!(current_call_frame.gas_used, 2);
}

#[test]
fn number_op() {
    let block_number = U256::from(1000);

    let operations = [Operation::Number, Operation::Stop];

    let mut vm = new_vm_with_ops(&operations).unwrap();
    vm.env.block_number = block_number;

    let mut current_call_frame = vm.call_frames.pop().unwrap();
    vm.execute(&mut current_call_frame).unwrap();

    assert_eq!(
        vm.current_call_frame_mut().unwrap().stack.pop().unwrap(),
        block_number
    );
    assert_eq!(current_call_frame.gas_used, 2);
}

#[test]
fn prevrandao_op() {
    let prevrandao = H256::from_low_u64_be(2000);

    let operations = [Operation::Prevrandao, Operation::Stop];

    let mut vm = new_vm_with_ops(&operations).unwrap();
    vm.env.prev_randao = Some(prevrandao);

    let mut current_call_frame = vm.call_frames.pop().unwrap();
    vm.execute(&mut current_call_frame).unwrap();

    assert_eq!(
        vm.current_call_frame_mut().unwrap().stack.pop().unwrap(),
        U256::from_big_endian(&prevrandao.0)
    );
    assert_eq!(current_call_frame.gas_used, 2);
}

#[test]
fn gaslimit_op() {
    let gas_limit = TX_BASE_COST * 2;

    let operations = [Operation::Gaslimit, Operation::Stop];

    let mut vm = new_vm_with_ops(&operations).unwrap();
    vm.env.block_gas_limit = gas_limit;

    let mut current_call_frame = vm.call_frames.pop().unwrap();
    vm.execute(&mut current_call_frame).unwrap();

    assert_eq!(
        vm.current_call_frame_mut().unwrap().stack.pop().unwrap(),
        gas_limit.into()
    );
    assert_eq!(current_call_frame.gas_used, 2);
}

#[test]
/// Test that the VM detects that it has no more gas.
fn no_more_gas() {
    let operations = [
        Operation::Push((32, U256::one())),
        Operation::Push((32, U256::from(100))),
        Operation::Add,
        Operation::Stop,
    ];

    let mut vm = new_vm_with_ops(&operations).unwrap();

    // We are NOT gonna add the costs of the ADD operation; in order
    // for the vm to run out of gas.
    let not_enough_funds = gas_cost::PUSHN + gas_cost::PUSHN + gas_cost::STOP;

    let mut current_call_frame = vm.call_frames.pop().unwrap();
    current_call_frame.gas_limit = not_enough_funds;
    let tx_report = vm.execute(&mut current_call_frame).unwrap();

    assert_eq!(
        tx_report.result,
        TxResult::Revert(VMError::OutOfGas(OutOfGasError::MaxGasLimitExceeded))
    );
}

#[test]
fn chain_id_op() {
    let chain_id = U256::one();

    let operations = [Operation::Chainid, Operation::Stop];

    let mut vm = new_vm_with_ops(&operations).unwrap();
    vm.env.chain_id = chain_id;

    let mut current_call_frame = vm.call_frames.pop().unwrap();
    vm.execute(&mut current_call_frame).unwrap();

    assert_eq!(
        vm.current_call_frame_mut().unwrap().stack.pop().unwrap(),
        chain_id
    );
    assert_eq!(current_call_frame.gas_used, 2);
}

#[test]
fn basefee_op() {
    let base_fee_per_gas = U256::from(1000);

    let operations = [Operation::Basefee, Operation::Stop];

    let mut vm = new_vm_with_ops(&operations).unwrap();
    vm.env.base_fee_per_gas = base_fee_per_gas;

    let mut current_call_frame = vm.call_frames.pop().unwrap();
    vm.execute(&mut current_call_frame).unwrap();

    assert_eq!(
        vm.current_call_frame_mut().unwrap().stack.pop().unwrap(),
        base_fee_per_gas
    );
    assert_eq!(current_call_frame.gas_used, 2);
}

// TODO: Add excess_blob_gas and blob_gas_used to env
#[test]
fn blobbasefee_op() {
    let operations = [Operation::BlobBaseFee, Operation::Stop];

    let mut vm = new_vm_with_ops(&operations).unwrap();
    vm.env.block_excess_blob_gas = Some(TARGET_BLOB_GAS_PER_BLOCK * 8);
    vm.env.block_blob_gas_used = Some(U256::zero());

    let mut current_call_frame = vm.call_frames.pop().unwrap();
    vm.execute(&mut current_call_frame).unwrap();

    assert_eq!(
        vm.current_call_frame_mut().unwrap().stack.pop().unwrap(),
        U256::from(2)
    );
    assert_eq!(current_call_frame.gas_used, 2);
}

// TODO: Add excess_blob_gas and blob_gas_used to env
#[test]
fn blobbasefee_minimum_cost() {
    let operations = [Operation::BlobBaseFee, Operation::Stop];

    let mut vm = new_vm_with_ops(&operations).unwrap();
    vm.env.block_excess_blob_gas = Some(U256::zero());
    vm.env.block_blob_gas_used = Some(U256::zero());

    let mut current_call_frame = vm.call_frames.pop().unwrap();
    vm.execute(&mut current_call_frame).unwrap();

    assert_eq!(
        vm.current_call_frame_mut().unwrap().stack.pop().unwrap(),
        U256::one()
    );
    assert_eq!(current_call_frame.gas_used, 2);
}

#[test]
fn pop_op() {
    let operations = [
        Operation::Push((32, U256::one())),
        Operation::Push((32, U256::from(100))),
        Operation::Pop,
        Operation::Stop,
    ];

    let mut vm = new_vm_with_ops(&operations).unwrap();

    let mut current_call_frame = vm.call_frames.pop().unwrap();
    vm.execute(&mut current_call_frame).unwrap();

    assert_eq!(
        vm.current_call_frame_mut().unwrap().stack.pop().unwrap(),
        U256::one()
    );
    assert_eq!(current_call_frame.gas_used, 8);
}

#[test]
fn jump_op() {
    let operations = [
        Operation::Push((32, U256::from(35))),
        Operation::Jump,
        Operation::Stop, // should skip this one
        Operation::Jumpdest,
        Operation::Push((32, U256::from(10))),
        Operation::Stop,
    ];

    let mut vm = new_vm_with_ops(&operations).unwrap();

    let mut current_call_frame = vm.call_frames.pop().unwrap();
    vm.execute(&mut current_call_frame).unwrap();

    assert_eq!(
        vm.current_call_frame_mut().unwrap().stack.pop().unwrap(),
        U256::from(10)
    );
    assert_eq!(vm.current_call_frame_mut().unwrap().pc(), 70);
    assert_eq!(current_call_frame.gas_used, 15);
}

#[test]
fn jump_not_jumpdest_position() {
    let operations = [
        Operation::Push((32, U256::from(36))),
        Operation::Jump,
        Operation::Stop,
        Operation::Push((32, U256::from(10))),
        Operation::Stop,
    ];

    let mut vm = new_vm_with_ops(&operations).unwrap();

    let mut current_call_frame = vm.call_frames.pop().unwrap();
    let tx_report = vm.execute(&mut current_call_frame).unwrap();
    assert!(matches!(
        tx_report.result,
        TxResult::Revert(VMError::InvalidJump)
    ));
    // TODO: assert consumed gas
}

#[test]
fn sstore_op() {
    let key = U256::from(80);
    let value = U256::from(100);
    let sender_address = Address::from_low_u64_be(3000);
    let operations = vec![
        Operation::Push((1, value)),
        Operation::Push((1, key)),
        Operation::Sstore,
        Operation::Stop,
    ];

    // We don't need to add address to database because if it doesn't exist it returns and empty account, so no problem there.

    let mut vm = new_vm_with_ops(&operations).unwrap();
    vm.current_call_frame_mut().unwrap().to = sender_address;
    vm.current_call_frame_mut().unwrap().code_address = sender_address;

    let mut current_call_frame = vm.call_frames.pop().unwrap();
    vm.execute(&mut current_call_frame).unwrap();

    // Convert key in U256 to H256
    let mut bytes = [0u8; 32];
    key.to_big_endian(&mut bytes);
    let key = H256::from(bytes);

    let (storage_slot, _storage_slot_was_cold) =
        vm.access_storage_slot(sender_address, key).unwrap();

    assert_eq!(value, storage_slot.current_value);
}

#[test]
fn sstore_reverts_when_called_in_static() {
    let key = U256::from(80);
    let value = U256::from(100);
    let operations = vec![
        Operation::Push((1, value)),
        Operation::Push((1, key)),
        Operation::Sstore,
        Operation::Stop,
    ];

    let mut vm = new_vm_with_ops(&operations).unwrap();
    vm.current_call_frame_mut().unwrap().is_static = true;
    let mut current_call_frame = vm.call_frames.pop().unwrap();
    let tx_report = vm.execute(&mut current_call_frame).unwrap();

    assert!(matches!(
        tx_report.result,
        TxResult::Revert(VMError::OpcodeNotAllowedInStaticContext)
    ));
}

#[test]
fn sload_op() {
    let key = U256::from(80);
    let value = U256::from(100);
    let sender_address = Address::from_low_u64_be(3000);
    let operations = vec![
        Operation::Push((1, value)),
        Operation::Push((1, key)),
        Operation::Sstore,
        Operation::Push((1, key)),
        Operation::Sload,
        Operation::Stop,
    ];

    let mut db = Db::new();
    db.add_accounts(vec![(sender_address, Account::default())]);

    let mut vm = new_vm_with_ops_db(&operations, db).unwrap();
    vm.current_call_frame_mut().unwrap().msg_sender = sender_address;

    let mut current_call_frame = vm.call_frames.pop().unwrap();
    vm.execute(&mut current_call_frame).unwrap();

    assert_eq!(
        value,
        vm.current_call_frame_mut().unwrap().stack.pop().unwrap()
    );
}

#[test]
fn sload_untouched_key_of_storage() {
    let key = U256::from(404);
    let sender_address = Address::from_low_u64_be(3000);
    let operations = vec![Operation::Push((2, key)), Operation::Sload, Operation::Stop];

    let mut db = Db::new();
    db.add_accounts(vec![(sender_address, Account::default())]);

    let mut vm = new_vm_with_ops_db(&operations, db).unwrap();
    vm.current_call_frame_mut().unwrap().msg_sender = sender_address;

    let mut current_call_frame = vm.call_frames.pop().unwrap();
    vm.execute(&mut current_call_frame).unwrap();

    assert_eq!(
        U256::zero(),
        vm.current_call_frame_mut().unwrap().stack.pop().unwrap()
    );
}

#[test]
fn sload_on_not_existing_account() {
    let key = U256::from(80);
    let sender_address = Address::from_low_u64_be(3000);
    let operations = vec![Operation::Push((2, key)), Operation::Sload, Operation::Stop];

    let mut vm = new_vm_with_ops(&operations).unwrap();
    vm.current_call_frame_mut().unwrap().msg_sender = sender_address;

    let mut current_call_frame = vm.call_frames.pop().unwrap();
    vm.execute(&mut current_call_frame).unwrap();

    assert_eq!(
        U256::zero(),
        vm.current_call_frame_mut().unwrap().stack.pop().unwrap()
    );
}

#[test]
fn log0() {
    let data: [u8; 32] = [0xff; 32];
    let size = 32_u8;
    let memory_offset = 0;
    let mut operations = store_data_in_memory_operations(&data, memory_offset);
    let mut log_operations = vec![
        Operation::Push((1_u8, U256::from(size))),
        Operation::Push((1_u8, U256::from(memory_offset))),
        Operation::Log(0),
        Operation::Stop,
    ];
    operations.append(&mut log_operations);

    let mut vm = new_vm_with_ops(&operations).unwrap();
    let mut current_call_frame = vm.call_frames.pop().unwrap();
    vm.execute(&mut current_call_frame).unwrap();

    let logs = &vm.current_call_frame_mut().unwrap().logs;
    let data = [0xff_u8; 32].as_slice();
    assert_eq!(logs.len(), 1);
    assert_eq!(logs[0].data, data.to_vec());
    assert_eq!(logs[0].topics.len(), 0);
    assert_eq!(current_call_frame.gas_used, 649);
}

#[test]
fn log1() {
    let mut topic1 = [0u8; 32];
    topic1[3] = 1;

    let data: [u8; 32] = [0xff; 32];
    let size = 32_u8;
    let memory_offset = 0;
    let mut operations = store_data_in_memory_operations(&data, memory_offset);
    let mut log_operations = vec![
        Operation::Push((32_u8, U256::from_big_endian(&topic1))),
        Operation::Push((1_u8, U256::from(size))),
        Operation::Push((1_u8, U256::from(memory_offset))),
        Operation::Log(1),
        Operation::Stop,
    ];
    operations.append(&mut log_operations);

    let mut vm = new_vm_with_ops(&operations).unwrap();
    let mut current_call_frame = vm.call_frames.pop().unwrap();
    vm.execute(&mut current_call_frame).unwrap();

    let logs = &vm.current_call_frame_mut().unwrap().logs;
    let data = [0xff_u8; 32].as_slice();
    assert_eq!(logs.len(), 1);
    assert_eq!(logs[0].data, data.to_vec());
    assert_eq!(logs[0].topics, vec![H256::from_slice(&topic1)]);
    assert_eq!(current_call_frame.gas_used, 1027);
}

#[test]
fn log2() {
    let mut topic1 = [0u8; 32];
    topic1[3] = 1;
    let mut topic2 = [0u8; 32];
    topic2[3] = 2;

    let data: [u8; 32] = [0xff; 32];
    let size = 32_u8;
    let memory_offset = 0;
    let mut operations = store_data_in_memory_operations(&data, memory_offset);
    let mut log_operations = vec![
        Operation::Push((32_u8, U256::from_big_endian(&topic2))),
        Operation::Push((32_u8, U256::from_big_endian(&topic1))),
        Operation::Push((1_u8, U256::from(size))),
        Operation::Push((1_u8, U256::from(memory_offset))),
        Operation::Log(2),
        Operation::Stop,
    ];
    operations.append(&mut log_operations);

    let mut vm = new_vm_with_ops(&operations).unwrap();
    let mut current_call_frame = vm.call_frames.pop().unwrap();
    vm.execute(&mut current_call_frame).unwrap();

    let logs = &vm.current_call_frame_mut().unwrap().logs;
    let data = [0xff_u8; 32].as_slice();
    assert_eq!(logs.len(), 1);
    assert_eq!(logs[0].data, data.to_vec());
    assert_eq!(
        logs[0].topics,
        vec![H256::from_slice(&topic1), H256::from_slice(&topic2)]
    );
    assert_eq!(current_call_frame.gas_used, 1405);
}

#[test]
fn log3() {
    let mut topic1 = [0u8; 32];
    topic1[3] = 1;
    let mut topic2 = [0u8; 32];
    topic2[3] = 2;
    let mut topic3 = [0u8; 32];
    topic3[3] = 3;

    let data: [u8; 32] = [0xff; 32];
    let size = 32_u8;
    let memory_offset = 0;
    let mut operations = store_data_in_memory_operations(&data, memory_offset);
    let mut log_operations = vec![
        Operation::Push((32_u8, U256::from_big_endian(&topic3))),
        Operation::Push((32_u8, U256::from_big_endian(&topic2))),
        Operation::Push((32_u8, U256::from_big_endian(&topic1))),
        Operation::Push((1_u8, U256::from(size))),
        Operation::Push((1_u8, U256::from(memory_offset))),
        Operation::Log(3),
        Operation::Stop,
    ];
    operations.append(&mut log_operations);

    let mut vm = new_vm_with_ops(&operations).unwrap();
    let mut current_call_frame = vm.call_frames.pop().unwrap();
    vm.execute(&mut current_call_frame).unwrap();

    let logs = &vm.current_call_frame_mut().unwrap().logs;
    let data = [0xff_u8; 32].as_slice();
    assert_eq!(logs.len(), 1);
    assert_eq!(logs[0].data, data.to_vec());
    assert_eq!(
        logs[0].topics,
        vec![
            H256::from_slice(&topic1),
            H256::from_slice(&topic2),
            H256::from_slice(&topic3)
        ]
    );
    assert_eq!(current_call_frame.gas_used, 1783);
}

#[test]
fn log4() {
    let mut topic1 = [0u8; 32];
    topic1[3] = 1;
    let mut topic2 = [0u8; 32];
    topic2[3] = 2;
    let mut topic3 = [0u8; 32];
    topic3[3] = 3;
    let mut topic4 = [0u8; 32];
    topic4[3] = 4;

    let data: [u8; 32] = [0xff; 32];
    let size = 32_u8;
    let memory_offset = 0;
    let mut operations = store_data_in_memory_operations(&data, memory_offset);
    let mut log_operations = vec![
        Operation::Push((32_u8, U256::from_big_endian(&topic4))),
        Operation::Push((32_u8, U256::from_big_endian(&topic3))),
        Operation::Push((32_u8, U256::from_big_endian(&topic2))),
        Operation::Push((32_u8, U256::from_big_endian(&topic1))),
        Operation::Push((1_u8, U256::from(size))),
        Operation::Push((1_u8, U256::from(memory_offset))),
        Operation::Log(4),
        Operation::Stop,
    ];
    operations.append(&mut log_operations);

    let mut vm = new_vm_with_ops(&operations).unwrap();
    let mut current_call_frame = vm.call_frames.pop().unwrap();
    vm.execute(&mut current_call_frame).unwrap();

    let logs = &vm.current_call_frame_mut().unwrap().logs;
    let data = [0xff_u8; 32].as_slice();
    assert_eq!(logs.len(), 1);
    assert_eq!(logs[0].data, data.to_vec());
    assert_eq!(
        logs[0].topics,
        vec![
            H256::from_slice(&topic1),
            H256::from_slice(&topic2),
            H256::from_slice(&topic3),
            H256::from_slice(&topic4)
        ]
    );
    assert_eq!(current_call_frame.gas_used, 2161);
}

#[test]
fn log_with_0_data_size() {
    let data: [u8; 32] = [0xff; 32];
    let size = 0_u8;
    let memory_offset = 0;
    let mut operations = store_data_in_memory_operations(&data, memory_offset);
    let mut log_operations = vec![
        Operation::Push((1_u8, U256::from(size))),
        Operation::Push((1_u8, U256::from(memory_offset))),
        Operation::Log(0),
        Operation::Stop,
    ];
    operations.append(&mut log_operations);

    let mut vm = new_vm_with_ops(&operations).unwrap();
    let mut current_call_frame = vm.call_frames.pop().unwrap();
    vm.execute(&mut current_call_frame).unwrap();

    let logs = &vm.current_call_frame_mut().unwrap().logs;
    assert_eq!(logs.len(), 1);
    assert_eq!(logs[0].data, Vec::new());
    assert_eq!(logs[0].topics.len(), 0);
    assert_eq!(current_call_frame.gas_used, 393);
}

#[test]
fn cant_create_log_in_static_context() {
    let data: [u8; 32] = [0xff; 32];
    let size = 0_u8;
    let memory_offset = 0;
    let mut operations = store_data_in_memory_operations(&data, memory_offset);
    let mut log_operations = vec![
        Operation::Push((1_u8, U256::from(size))),
        Operation::Push((1_u8, U256::from(memory_offset))),
        Operation::Log(0),
        Operation::Stop,
    ];
    operations.append(&mut log_operations);

    let mut vm: VM = new_vm_with_ops(&operations).unwrap();
    vm.current_call_frame_mut().unwrap().is_static = true;
    let mut current_call_frame = vm.call_frames.pop().unwrap();
    let tx_report = vm.execute(&mut current_call_frame).unwrap();

    assert!(matches!(
        tx_report.result,
        TxResult::Revert(VMError::OpcodeNotAllowedInStaticContext)
    ));
}

#[test]
fn log_with_data_in_memory_smaller_than_size() {
    let data: [u8; 16] = [0xff; 16];
    let size = 32_u8;
    let memory_offset = 0;
    let mut operations = store_data_in_memory_operations(&data, memory_offset);
    let mut log_operations = vec![
        Operation::Push((1_u8, U256::from(size))),
        Operation::Push((1_u8, U256::from(memory_offset))),
        Operation::Log(0),
        Operation::Stop,
    ];
    operations.append(&mut log_operations);

    let mut vm = new_vm_with_ops(&operations).unwrap();
    let mut current_call_frame = vm.call_frames.pop().unwrap();
    vm.execute(&mut current_call_frame).unwrap();

    let logs = &vm.current_call_frame_mut().unwrap().logs;
    let mut data = vec![0_u8; 16];
    data.extend(vec![0xff_u8; 16]);

    assert_eq!(logs.len(), 1);
    assert_eq!(logs[0].data, data);
    assert_eq!(logs[0].topics.len(), 0);
    assert_eq!(current_call_frame.gas_used, 649);
}

#[test]
fn multiple_logs_of_different_types() {
    let mut topic1 = [0u8; 32];
    topic1[3] = 1;

    let data: [u8; 32] = [0xff; 32];
    let size = 32_u8;
    let memory_offset = 0;
    let mut operations = store_data_in_memory_operations(&data, memory_offset);
    let mut log_operations = vec![
        Operation::Push((32_u8, U256::from_big_endian(&topic1))),
        Operation::Push((1_u8, U256::from(size))),
        Operation::Push((1_u8, U256::from(memory_offset))),
        Operation::Log(1),
        Operation::Push((1_u8, U256::from(size))),
        Operation::Push((1_u8, U256::from(memory_offset))),
        Operation::Log(0),
        Operation::Stop,
    ];
    operations.append(&mut log_operations);

    let mut vm = new_vm_with_ops(&operations).unwrap();
    let mut current_call_frame = vm.call_frames.pop().unwrap();
    vm.execute(&mut current_call_frame).unwrap();

    let logs = &vm.current_call_frame_mut().unwrap().logs;
    let data = [0xff_u8; 32].as_slice();
    assert_eq!(logs.len(), 2);
    assert_eq!(logs[0].data, data.to_vec());
    assert_eq!(logs[1].data, data.to_vec());
    assert_eq!(logs[0].topics, vec![H256::from_slice(&topic1)]);
    assert_eq!(logs[1].topics.len(), 0);
}

#[test]
fn logs_from_multiple_callers() {
    let callee_address = Address::from_low_u64_be(U256::from(22).low_u64());
    let callee_address_u256 = U256::from(22);

    let data: [u8; 32] = [0xff; 32];
    let size = 32_u8;
    let memory_offset = 0;
    let mut operations = store_data_in_memory_operations(&data, memory_offset);
    let mut log_operations = vec![
        Operation::Push((1_u8, U256::from(size))),
        Operation::Push((1_u8, U256::from(memory_offset))),
        Operation::Log(0),
        Operation::Stop,
    ];
    operations.append(&mut log_operations);
    let callee_bytecode = ops_to_bytecode(&operations).unwrap();
    let callee_account = Account::new(U256::from(500000), callee_bytecode, 0, HashMap::new());

    let mut caller_ops = vec![
        Operation::Push((32, U256::from(32))),      // ret_size
        Operation::Push((32, U256::zero())),        // ret_offset
        Operation::Push((32, U256::zero())),        // args_size
        Operation::Push((32, U256::zero())),        // args_offset
        Operation::Push((32, U256::zero())),        // value
        Operation::Push((32, callee_address_u256)), // address
        Operation::Push((32, U256::from(100_000))), // gas
        Operation::Call,
    ];

    caller_ops.append(&mut operations);

    let mut db = Db::new();
    db.add_accounts(vec![(callee_address, callee_account.clone())]);

    let mut cache = CacheDB::default();
    cache::insert_account(&mut cache, callee_address, callee_account);

    let mut vm = new_vm_with_ops_addr_bal_db(
        ops_to_bytecode(&caller_ops).unwrap(),
        Address::from_low_u64_be(U256::from(21).low_u64()),
        U256::zero(),
        db,
        cache,
    )
    .unwrap();

    let mut current_call_frame = vm.call_frames.pop().unwrap();
    vm.execute(&mut current_call_frame).unwrap();

    assert_eq!(current_call_frame.logs.len(), 2)
}

// #[test]
// fn call_return_success_but_caller_halts() {
//     let callee_address = Address::from_low_u64_be(U256::from(2).low_u64());
//     let callee_address_u256 = U256::from(2);

//     let operations = vec![Operation::Pop, Operation::Stop];
//     let callee_bytecode = operations
//         .clone()
//         .iter()
//         .flat_map(Operation::to_bytecode)
//         .collect::<Bytes>();
//     let callee_account = Account::new(
//         callee_address,
//         U256::from(500000),
//         callee_bytecode,
//         0,
//         HashMap::new(),
//     );

//     let caller_ops = vec![
//         Operation::Push((32,U256::from(32))),      // ret_size
//         Operation::Push((32,U256::zero())),       // ret_offset
//         Operation::Push((32,U256::zero())),       // args_size
//         Operation::Push((32,U256::zero())),       // args_offset
//         Operation::Push((32,U256::zero())),        // value
//         Operation::Push((32,callee_address_u256)), // address
//         Operation::Push((32,U256::from(100_000))), // gas
//         Operation::Call,
//         Operation::Stop,
//     ];

//     let mut vm = new_vm_with_ops_addr_bal(
//         &caller_ops,
//         Address::from_low_u64_be(U256::from(1).low_u64()),
//         U256::zero(),
//     );

//     vm.db.add_account(callee_address, callee_account);

//     let mut current_call_frame = vm.call_frames.pop().unwrap();
//     vm.execute(&mut current_call_frame).unwrap();

//     assert_eq!(
//         vm.current_call_frame_mut().unwrap().stack.pop().unwrap(),
//         U256::from(HALT_FOR_CALL)
//     );
// }

#[test]
fn push0_ok() {
    let mut vm = new_vm_with_ops(&[Operation::Push0, Operation::Stop]).unwrap();

    let mut current_call_frame = vm.call_frames.pop().unwrap();
    vm.execute(&mut current_call_frame).unwrap();

    assert_eq!(
        vm.current_call_frame_mut().unwrap().stack.stack[0],
        U256::zero()
    );
    assert_eq!(vm.current_call_frame_mut().unwrap().pc(), 2);
}

#[test]
fn push1_ok() {
    let to_push = U256::from_big_endian(&[0xff]);
    let operations = [Operation::Push((1, to_push)), Operation::Stop];
    let mut vm = new_vm_with_ops(&operations).unwrap();

    let mut current_call_frame = vm.call_frames.pop().unwrap();
    vm.execute(&mut current_call_frame).unwrap();

    assert_eq!(vm.current_call_frame_mut().unwrap().stack.stack[0], to_push);
    assert_eq!(vm.current_call_frame_mut().unwrap().pc(), 3);
}

#[test]
fn push5_ok() {
    let to_push = U256::from_big_endian(&[0xff, 0xff, 0xff, 0xff, 0xff]);
    let operations = [Operation::Push((5, to_push)), Operation::Stop];
    let mut vm = new_vm_with_ops(&operations).unwrap();

    let mut current_call_frame = vm.call_frames.pop().unwrap();
    vm.execute(&mut current_call_frame).unwrap();

    assert_eq!(vm.current_call_frame_mut().unwrap().stack.stack[0], to_push);
    assert_eq!(vm.current_call_frame_mut().unwrap().pc(), 7);
}

#[test]
fn push31_ok() {
    let to_push = U256::from_big_endian(&[0xff; 31]);
    let operations = [Operation::Push((31, to_push)), Operation::Stop];
    let mut vm = new_vm_with_ops(&operations).unwrap();

    let mut current_call_frame = vm.call_frames.pop().unwrap();
    vm.execute(&mut current_call_frame).unwrap();

    assert_eq!(vm.current_call_frame_mut().unwrap().stack.stack[0], to_push);
    assert_eq!(vm.current_call_frame_mut().unwrap().pc(), 33);
}

#[test]
fn push32_ok() {
    let to_push = U256::from_big_endian(&[0xff; 32]);
    let operations = [Operation::Push((32, to_push)), Operation::Stop];
    let mut vm = new_vm_with_ops(&operations).unwrap();

    let mut current_call_frame = vm.call_frames.pop().unwrap();
    vm.execute(&mut current_call_frame).unwrap();

    assert_eq!(vm.current_call_frame_mut().unwrap().stack.stack[0], to_push);
    assert_eq!(vm.current_call_frame_mut().unwrap().pc(), 34);
}

#[test]
fn dup1_ok() {
    let value = U256::one();
    let operations = [
        Operation::Push((1, value)),
        Operation::Dup(1),
        Operation::Stop,
    ];
    let mut vm = new_vm_with_ops(&operations).unwrap();

    let mut current_call_frame = vm.call_frames.pop().unwrap();
    vm.execute(&mut current_call_frame).unwrap();

    let stack_len = vm.current_call_frame_mut().unwrap().stack.len();

    assert_eq!(stack_len, 2);
    assert_eq!(vm.current_call_frame_mut().unwrap().pc(), 4);
    assert_eq!(
        vm.current_call_frame_mut().unwrap().stack.stack[stack_len - 1],
        value
    );
    assert_eq!(
        vm.current_call_frame_mut().unwrap().stack.stack[stack_len - 2],
        value
    );
}

#[test]
fn dup16_ok() {
    let value = U256::one();
    let mut operations = vec![Operation::Push((1, value))];
    operations.extend(vec![Operation::Push0; 15]);
    operations.extend(vec![Operation::Dup(16), Operation::Stop]);

    let mut vm = new_vm_with_ops(&operations).unwrap();

    let mut current_call_frame = vm.call_frames.pop().unwrap();
    vm.execute(&mut current_call_frame).unwrap();

    let stack_len = vm.current_call_frame_mut().unwrap().stack.len();

    assert_eq!(stack_len, 17);
    assert_eq!(vm.current_call_frame_mut().unwrap().pc, 19);
    assert_eq!(
        vm.current_call_frame_mut().unwrap().stack.stack[stack_len - 1],
        value
    );
    assert_eq!(
        vm.current_call_frame_mut().unwrap().stack.stack[stack_len - 17],
        value
    );
}

#[test]
fn dup_halts_if_stack_underflow() {
    let operations = [Operation::Dup(5), Operation::Stop];
    let mut vm = new_vm_with_ops(&operations).unwrap();

    let mut current_call_frame = vm.call_frames.pop().unwrap();
    let tx_report = vm.execute(&mut current_call_frame).unwrap();

    assert!(matches!(
        tx_report.result,
        TxResult::Revert(VMError::StackUnderflow)
    ));
}

#[test]
fn swap1_ok() {
    let bottom = U256::from_big_endian(&[0xff]);
    let top = U256::from_big_endian(&[0xee]);
    let operations = [
        Operation::Push((1, bottom)),
        Operation::Push((1, top)),
        Operation::Swap(1),
        Operation::Stop,
    ];
    let mut vm = new_vm_with_ops(&operations).unwrap();
    let mut current_call_frame = vm.call_frames.pop().unwrap();
    vm.execute(&mut current_call_frame).unwrap();

    assert_eq!(vm.current_call_frame_mut().unwrap().stack.len(), 2);
    assert_eq!(vm.current_call_frame_mut().unwrap().pc(), 6);
    assert_eq!(vm.current_call_frame_mut().unwrap().stack.stack[0], top);
    assert_eq!(vm.current_call_frame_mut().unwrap().stack.stack[1], bottom);
}

#[test]
fn swap16_ok() {
    let bottom = U256::from_big_endian(&[0xff]);
    let top = U256::from_big_endian(&[0xee]);
    let mut operations = vec![Operation::Push((1, bottom))];
    operations.extend(vec![Operation::Push0; 15]);
    operations.extend(vec![Operation::Push((1, top))]);
    operations.extend(vec![Operation::Swap(16), Operation::Stop]);

    let mut vm = new_vm_with_ops(&operations).unwrap();

    let mut current_call_frame = vm.call_frames.pop().unwrap();
    vm.execute(&mut current_call_frame).unwrap();
    let stack_len = vm.current_call_frame_mut().unwrap().stack.len();

    assert_eq!(stack_len, 17);
    assert_eq!(vm.current_call_frame_mut().unwrap().pc(), 21);
    assert_eq!(
        vm.current_call_frame_mut().unwrap().stack.stack[stack_len - 1],
        bottom
    );
    assert_eq!(
        vm.current_call_frame_mut().unwrap().stack.stack[stack_len - 1 - 16],
        top
    );
}

#[test]
fn swap_halts_if_stack_underflow() {
    let operations = [Operation::Swap(5), Operation::Stop];
    let mut vm = new_vm_with_ops(&operations).unwrap();

    let mut current_call_frame = vm.call_frames.pop().unwrap();
    let tx_report = vm.execute(&mut current_call_frame).unwrap();

    assert!(matches!(
        tx_report.result,
        TxResult::Revert(VMError::StackUnderflow)
    ));
}

#[test]
fn transient_store() {
    let value = U256::from_big_endian(&[0xaa; 3]);
    let key = U256::from_big_endian(&[0xff; 2]);

    let operations = [
        Operation::Push((32, value)),
        Operation::Push((32, key)),
        Operation::Tstore,
        Operation::Stop,
    ];

    let mut vm = new_vm_with_ops(&operations).unwrap();

    {
        let env_mut = vm.env.borrow_mut();
        assert!(env_mut.transient_storage.is_empty());
    }

    let mut current_call_frame = vm.call_frames.pop().unwrap();
    vm.execute(&mut current_call_frame).unwrap();

    let msg_sender = current_call_frame.msg_sender;

    assert_eq!(
        *vm.env.transient_storage.get(&(msg_sender, key)).unwrap(),
        value
    )
}

#[test]
fn transient_store_stack_underflow() {
    let operations = [Operation::Tstore, Operation::Stop];

    let mut vm = new_vm_with_ops(&operations).unwrap();
    assert!(vm.env.transient_storage.is_empty());

    let mut current_call_frame = vm.call_frames.pop().unwrap();
    let tx_report = vm.execute(&mut current_call_frame).unwrap();

    assert!(matches!(
        tx_report.result,
        TxResult::Revert(VMError::StackUnderflow)
    ));
}

#[test]
fn transient_load() {
    let value = U256::from_big_endian(&[0xaa; 3]);
    let key = U256::from_big_endian(&[0xff; 2]);

    let operations = [
        Operation::Push((32, key)),
        Operation::Tload,
        Operation::Stop,
    ];

    let mut vm = new_vm_with_ops(&operations).unwrap();

    let caller = vm.current_call_frame_mut().unwrap().msg_sender;

    vm.env.transient_storage.insert((caller, key), value);

    let mut current_call_frame = vm.call_frames.pop().unwrap();
    vm.execute(&mut current_call_frame).unwrap();

    assert_eq!(
        *vm.current_call_frame_mut()
            .unwrap()
            .stack
            .stack
            .last()
            .unwrap(),
        value
    )
}

#[test]
fn create_happy_path() {
    let value_to_transfer = 10;
    let offset = 19;
    let size = 13;
    let sender_balance = U256::from(25);
    let sender_addr = Address::from_low_u64_be(40);

    // Code that returns the value 0xffffffff putting it in memory
    let initialization_code = hex::decode("63FFFFFFFF6000526004601CF3").unwrap();

    let operations = [
        vec![
            Operation::Push((13, U256::from_big_endian(&initialization_code))),
            Operation::Push0,
            Operation::Mstore,
        ],
        create_opcodes(size, offset, value_to_transfer),
    ]
    .concat();

    let mut vm = new_vm_with_ops_addr_bal_db(
        ops_to_bytecode(&operations).unwrap(),
        sender_addr,
        sender_balance,
        Db::new(),
        CacheDB::default(),
    )
    .unwrap();

    // Calculated create address is with contract's address. In this case we are using 42 when using new_vm_with_ops_addr_bal_db function :)
    let executing_contract_address = Address::from_low_u64_be(42);
    let executing_contract_before = cache::get_account(&vm.cache, &executing_contract_address)
        .unwrap()
        .clone();

    let mut current_call_frame = vm.call_frames.pop().unwrap();
    vm.execute(&mut current_call_frame).unwrap();

    let executing_contract_after = cache::get_account(&vm.cache, &executing_contract_address)
        .unwrap()
        .clone();

    let call_frame = vm.current_call_frame_mut().unwrap();
    let returned_address = call_frame.stack.pop().unwrap();

    let expected_address = VM::calculate_create_address(
        executing_contract_address,
        executing_contract_before.info.nonce,
    )
    .unwrap();
    assert_eq!(word_to_address(returned_address), expected_address);

    // Here we are supposing calculate_create_address calculates it correctly.

    // Check the account was created with correct balance, nonce and bytecode.
    let new_account = cache::get_account(&vm.cache, &word_to_address(returned_address)).unwrap();
    assert_eq!(new_account.info.balance, U256::from(value_to_transfer));
    assert_eq!(new_account.info.nonce, 1);
    assert_eq!(
        new_account.info.bytecode,
        Bytes::from(vec![0xff, 0xff, 0xff, 0xff])
    );

    // Check that the executing contract transferred value and it's nonce increased
    assert_eq!(
        executing_contract_after.info.balance,
        executing_contract_before.info.balance - value_to_transfer
    );
    assert_eq!(
        executing_contract_before.info.nonce + 1,
        executing_contract_after.info.nonce,
    );
}

#[test]
fn caller_op() {
    let caller = Address::from_low_u64_be(0x100);
    let address_that_has_the_code = Address::from_low_u64_be(213);

    let operations = [Operation::Caller, Operation::Stop];

    let mut db = Db::default();
    db.add_accounts(vec![(
        address_that_has_the_code,
        Account::default().with_bytecode(ops_to_bytecode(&operations).unwrap()),
    )]);

    let mut cache = CacheDB::default();
    cache::insert_account(
        &mut cache,
        address_that_has_the_code,
        Account::default().with_bytecode(ops_to_bytecode(&operations).unwrap()),
    );

    let env = Environment::default_from_address(caller);

    let mut vm = VM::new(
        TxKind::Call(address_that_has_the_code),
        env,
        Default::default(),
        Default::default(),
        Arc::new(db),
        cache,
        Vec::new(),
    )
    .unwrap();

    let mut current_call_frame = vm.call_frames.pop().unwrap();
    vm.execute(&mut current_call_frame).unwrap();

    assert_eq!(
        vm.current_call_frame_mut().unwrap().stack.pop().unwrap(),
        U256::from(caller.as_bytes())
    );
    assert_eq!(current_call_frame.gas_used, gas_cost::CALLER);
}

#[test]
fn origin_op() {
    let address_that_has_the_code = Address::from_low_u64_be(213);
    let msg_sender = Address::from_low_u64_be(0x999);

    let operations = [Operation::Origin, Operation::Stop];

    let mut db = Db::default();
    db.add_accounts(vec![(
        address_that_has_the_code,
        Account::default().with_bytecode(ops_to_bytecode(&operations).unwrap()),
    )]);

    let mut cache = CacheDB::default();
    cache::insert_account(
        &mut cache,
        msg_sender,
        Account::default().with_bytecode(ops_to_bytecode(&operations).unwrap()),
    );

    let env = Environment::default_from_address(msg_sender);

    let mut vm = VM::new(
        TxKind::Call(address_that_has_the_code),
        env,
        Default::default(),
        Default::default(),
        Arc::new(db),
        cache,
        Vec::new(),
    )
    .unwrap();

    let mut current_call_frame = vm.call_frames.pop().unwrap();
    vm.execute(&mut current_call_frame).unwrap();

    assert_eq!(
        vm.current_call_frame_mut().unwrap().stack.pop().unwrap(),
        U256::from(msg_sender.as_bytes())
    );
    assert_eq!(current_call_frame.gas_used, gas_cost::ORIGIN);
}

#[test]
fn balance_op() {
    let address = 0x999;

    let operations = [
        Operation::Push((32, U256::from(address))),
        Operation::Balance,
        Operation::Stop,
    ];

    let mut vm = new_vm_with_ops_addr_bal_db(
        ops_to_bytecode(&operations).unwrap(),
        Address::from_low_u64_be(address),
        U256::from(1234),
        Db::new(),
        CacheDB::default(),
    )
    .unwrap();

    let mut current_call_frame = vm.call_frames.pop().unwrap();
    vm.execute(&mut current_call_frame).unwrap();

    assert_eq!(
        vm.current_call_frame_mut().unwrap().stack.pop().unwrap(),
        U256::from(1234)
    )
}

#[test]
fn address_op() {
    let address_that_has_the_code = Address::from_low_u64_be(123);

    let operations = [Operation::Address, Operation::Stop];

    let mut db = Db::default();
    db.add_accounts(vec![(
        address_that_has_the_code,
        Account::default().with_bytecode(ops_to_bytecode(&operations).unwrap()),
    )]);

    let mut cache = CacheDB::default();
    cache::insert_account(
        &mut cache,
        address_that_has_the_code,
        Account::default().with_bytecode(ops_to_bytecode(&operations).unwrap()),
    );

    let env = Environment::default_from_address(Address::from_low_u64_be(42));

    let mut vm = VM::new(
        TxKind::Call(address_that_has_the_code),
        env,
        Default::default(),
        Default::default(),
        Arc::new(db),
        cache,
        Vec::new(),
    )
    .unwrap();

    let mut current_call_frame = vm.call_frames.pop().unwrap();
    vm.execute(&mut current_call_frame).unwrap();

    assert_eq!(
        vm.current_call_frame_mut().unwrap().stack.pop().unwrap(),
        U256::from(address_that_has_the_code.as_bytes())
    );
    assert_eq!(current_call_frame.gas_used, gas_cost::ADDRESS);
}

#[test]
fn selfbalance_op() {
    let address_that_has_the_code = Address::from_low_u64_be(123);
    let balance = U256::from(999);

    let operations = [Operation::SelfBalance, Operation::Stop];

    let mut db = Db::default();
    db.add_accounts(vec![(
        address_that_has_the_code,
        Account::default()
            .with_bytecode(ops_to_bytecode(&operations).unwrap())
            .with_balance(balance),
    )]);

    let mut cache = CacheDB::default();
    cache::insert_account(
        &mut cache,
        address_that_has_the_code,
        Account::default()
            .with_bytecode(ops_to_bytecode(&operations).unwrap())
            .with_balance(balance),
    );

    let env = Environment::default_from_address(Address::from_low_u64_be(42));

    let mut vm = VM::new(
        TxKind::Call(address_that_has_the_code),
        env,
        Default::default(),
        Default::default(),
        Arc::new(db),
        cache,
        Vec::new(),
    )
    .unwrap();

    let mut current_call_frame = vm.call_frames.pop().unwrap();
    vm.execute(&mut current_call_frame).unwrap();

    assert_eq!(
        vm.current_call_frame_mut().unwrap().stack.pop().unwrap(),
        balance
    );
    assert_eq!(current_call_frame.gas_used, gas_cost::SELFBALANCE);
}

#[test]
fn callvalue_op() {
    let address_that_has_the_code = Address::from_low_u64_be(123);
    let value = U256::from(0x1234);

    let operations = [Operation::Callvalue, Operation::Stop];

    let mut db = Db::default();

    db.add_accounts(vec![(
        address_that_has_the_code,
        Account::default().with_bytecode(ops_to_bytecode(&operations).unwrap()),
    )]);

    let mut cache = CacheDB::default();
    cache::insert_account(
        &mut cache,
        address_that_has_the_code,
        Account::default().with_bytecode(ops_to_bytecode(&operations).unwrap()),
    );

    let env = Environment::default_from_address(Address::from_low_u64_be(42));

    let mut vm = VM::new(
        TxKind::Call(address_that_has_the_code),
        env,
        value,
        Default::default(),
        Arc::new(db),
        cache,
        Vec::new(),
    )
    .unwrap();

    let mut current_call_frame = vm.call_frames.pop().unwrap();
    vm.execute(&mut current_call_frame).unwrap();

    assert_eq!(
        vm.current_call_frame_mut().unwrap().stack.pop().unwrap(),
        value
    );
    assert_eq!(current_call_frame.gas_used, gas_cost::CALLVALUE);
}

#[test]
fn codesize_op() {
    let address_that_has_the_code = Address::from_low_u64_be(123);

    let operations = [Operation::Codesize, Operation::Stop];

    let mut db = Db::default();

    db.add_accounts(vec![(
        address_that_has_the_code,
        Account::default().with_bytecode(ops_to_bytecode(&operations).unwrap()),
    )]);

    let mut cache = CacheDB::default();
    cache::insert_account(
        &mut cache,
        address_that_has_the_code,
        Account::default().with_bytecode(ops_to_bytecode(&operations).unwrap()),
    );

    let env = Environment::default_from_address(Address::from_low_u64_be(42));

    let mut vm = VM::new(
        TxKind::Call(address_that_has_the_code),
        env,
        Default::default(),
        Default::default(),
        Arc::new(db),
        cache,
        Vec::new(),
    )
    .unwrap();

    let mut current_call_frame = vm.call_frames.pop().unwrap();
    vm.execute(&mut current_call_frame).unwrap();
    assert_eq!(
        vm.current_call_frame_mut().unwrap().stack.pop().unwrap(),
        U256::from(2)
    );
    assert_eq!(current_call_frame.gas_used, gas_cost::CODESIZE);
}

#[test]
fn gasprice_op() {
    let address_that_has_the_code = Address::from_low_u64_be(123);
    let operations = [Operation::Gasprice, Operation::Stop];

    let mut db = Db::default();

    db.add_accounts(vec![(
        address_that_has_the_code,
        Account::default().with_bytecode(ops_to_bytecode(&operations).unwrap()),
    )]);

    let mut cache = CacheDB::default();
    cache::insert_account(
        &mut cache,
        address_that_has_the_code,
        Account::default().with_bytecode(ops_to_bytecode(&operations).unwrap()),
    );

    let mut env = Environment::default_from_address(Address::from_low_u64_be(42));
    env.gas_price = U256::from_str_radix("9876", 16).unwrap();

    let mut vm = VM::new(
        TxKind::Call(address_that_has_the_code),
        env,
        Default::default(),
        Default::default(),
        Arc::new(db),
        cache,
        Vec::new(),
    )
    .unwrap();

    let mut current_call_frame = vm.call_frames.pop().unwrap();
    vm.execute(&mut current_call_frame).unwrap();
    assert_eq!(
        vm.current_call_frame_mut().unwrap().stack.pop().unwrap(),
        U256::from(0x9876)
    );
    assert_eq!(current_call_frame.gas_used, gas_cost::GASPRICE);
}

#[test]
fn codecopy_op() {
    // Copies two bytes of the code, with offset 2, and loads them beginning at offset 3 in memory.
    let address_that_has_the_code = Address::from_low_u64_be(123);
    // https://www.evm.codes/playground?fork=cancun&unit=Wei&codeType=Mnemonic&code=%27~2z~2z~3zCODECOPY%27~PUSH1%200x0z%5Cn%01z~_
    let operations = [
        Operation::Push((1, 0x02.into())), // size
        Operation::Push((1, 0x02.into())), // offset
        Operation::Push((1, 0x03.into())), // destination offset
        Operation::Codecopy,
        Operation::Stop,
    ];

    let expected_memory_bytes = [
        [0x00; 3].to_vec(),
        [[0x60], [0x02]].concat(),
        [0x00; 27].to_vec(),
    ]
    .concat();

    let expected_memory = U256::from_big_endian(&expected_memory_bytes);

    let mut db = Db::default();

    db.add_accounts(vec![(
        address_that_has_the_code,
        Account::default().with_bytecode(ops_to_bytecode(&operations).unwrap()),
    )]);

    let mut cache = CacheDB::default();
    cache::insert_account(
        &mut cache,
        address_that_has_the_code,
        Account::default().with_bytecode(ops_to_bytecode(&operations).unwrap()),
    );

    let env = Environment::default_from_address(Address::from_low_u64_be(42));

    let mut vm = VM::new(
        TxKind::Call(address_that_has_the_code),
        env,
        Default::default(),
        Default::default(),
        Arc::new(db),
        cache,
        Vec::new(),
    )
    .unwrap();

    let mut current_call_frame = vm.call_frames.pop().unwrap();
    vm.execute(&mut current_call_frame).unwrap();

    assert_eq!(
        memory::load_word(
            &mut vm.current_call_frame_mut().unwrap().memory,
            U256::zero()
        )
        .unwrap(),
        expected_memory
    );
    assert_eq!(current_call_frame.gas_used, 9 + 3 * gas_cost::PUSHN);
}

#[test]
fn extcodesize_existing_account() {
    let address_with_code = Address::from_low_u64_be(123);
    let operations = [
        Operation::Push((20, address_with_code.as_bytes().into())),
        Operation::ExtcodeSize,
        Operation::Stop,
    ];

    let mut db = Db::default();
    db.add_accounts(vec![(
        address_with_code,
        Account::default().with_bytecode(ops_to_bytecode(&operations).unwrap()),
    )]);

    let mut vm = new_vm_with_ops_db(&operations, db).unwrap();

    let mut current_call_frame = vm.call_frames.pop().unwrap();
    vm.execute(&mut current_call_frame).unwrap();
    assert_eq!(
        vm.current_call_frame_mut().unwrap().stack.pop().unwrap(),
        23.into()
    );
    assert_eq!(current_call_frame.gas_used, 2603);
}

#[test]
fn extcodesize_non_existing_account() {
    // EVM Playground: https://www.evm.codes/playground?fork=cancun&unit=Wei&codeType=Mnemonic&code='PUSH20%200x42%5CnEXTCODESIZE%5CnSTOP'_
    let operations = [
        Operation::Push((20, U256::from(0xABCD))),
        Operation::ExtcodeSize,
        Operation::Stop,
    ];

    let mut vm = new_vm_with_ops(&operations).unwrap();

    let mut current_call_frame = vm.call_frames.pop().unwrap();
    vm.execute(&mut current_call_frame).unwrap();
    assert_eq!(
        vm.current_call_frame_mut().unwrap().stack.pop().unwrap(),
        0.into()
    );
    assert_eq!(current_call_frame.gas_used, 2603);
}

#[test]
fn extcodecopy_existing_account() {
    let address_with_code = Address::from_low_u64_be(213);
    let size: usize = 1;

    let operations = [
        Operation::Push((1, size.into())),
        Operation::Push0, // offset
        Operation::Push0, // destOffset
        Operation::Push((20, address_with_code.as_bytes().into())),
        Operation::ExtcodeCopy,
        Operation::Stop,
    ];

    let mut db = Db::new();
    db.add_accounts(vec![(
        address_with_code,
        Account::default().with_bytecode(ops_to_bytecode(&operations).unwrap()),
    )]);

    let mut vm = new_vm_with_ops_db(&operations, db).unwrap();

    let mut current_call_frame = vm.call_frames.pop().unwrap();
    vm.execute(&mut current_call_frame).unwrap();
    assert_eq!(
        memory::load_range(
            &mut vm.current_call_frame_mut().unwrap().memory,
            U256::zero(),
            size
        )
        .unwrap(),
        vec![0x60]
    );
    assert_eq!(current_call_frame.gas_used, 2616);
}

#[test]
fn extcodecopy_non_existing_account() {
    // EVM Playground: https://www.evm.codes/playground?fork=cancun&unit=Wei&codeType=Mnemonic&code='y1%201~~~20%200x42zEXTCODECOPYzSTOP'~0zyz%5CnyPUSH%01yz~_
    let size: usize = 10;

    let operations = [
        Operation::Push((1, size.into())),
        Operation::Push0, // offset
        Operation::Push0, // destOffset
        Operation::Push((20, U256::from(213))),
        Operation::ExtcodeCopy,
        Operation::Stop,
    ];

    let mut vm = new_vm_with_ops(&operations).unwrap();

    let mut current_call_frame = vm.call_frames.pop().unwrap();
    vm.execute(&mut current_call_frame).unwrap();
    assert_eq!(
        memory::load_range(
            &mut vm.current_call_frame_mut().unwrap().memory,
            U256::zero(),
            size
        )
        .unwrap(),
        vec![0; size]
    );
    assert_eq!(current_call_frame.gas_used, 2616);
}

#[test]
fn extcodehash_account_with_zero_bytecode_but_not_empty() {
    let address = Address::from_low_u64_be(213);
    let operations = [
        Operation::Push((20, address.as_bytes().into())),
        Operation::ExtcodeHash,
        Operation::Stop,
    ];

    let mut db = Db::default();
    let account = Account::default().with_balance(U256::one()); // Add balance to avoid empty account
    db.add_accounts(vec![(address, account)]);

    let mut vm = new_vm_with_ops_db(&operations, db).unwrap();

    let mut current_call_frame = vm.call_frames.pop().unwrap();
    vm.execute(&mut current_call_frame).unwrap();
    assert_eq!(
        vm.current_call_frame_mut().unwrap().stack.pop().unwrap(),
        "c5d2460186f7233c927e7db2dcc703c0e500b653ca82273b7bfad8045d85a470".into()
    );
    assert_eq!(current_call_frame.gas_used, 2603);
}

#[test]
fn extcodehash_non_existing_account() {
    // EVM Playground: https://www.evm.codes/playground?fork=cancun&unit=Wei&codeType=Mnemonic&code='PUSH20%200x42%5CnEXTCODEHASH%5CnSTOP'_
    let random_address = Address::from_low_u64_be(12345);
    let operations = [
        Operation::Push((20, random_address.as_bytes().into())),
        Operation::ExtcodeHash,
        Operation::Stop,
    ];

    let mut vm = new_vm_with_ops(&operations).unwrap();

    let mut current_call_frame = vm.call_frames.pop().unwrap();
    vm.execute(&mut current_call_frame).unwrap();
    assert_eq!(
        vm.current_call_frame_mut().unwrap().stack.pop().unwrap(),
        U256::zero()
    );
    assert_eq!(current_call_frame.gas_used, 2603);
}

#[test]
fn invalid_opcode() {
    let operations = [Operation::Invalid, Operation::Stop];

    let mut vm = new_vm_with_ops(&operations).unwrap();

    let mut current_call_frame = vm.call_frames.pop().unwrap();
    let tx_report = vm.execute(&mut current_call_frame).unwrap();

    assert!(matches!(
        tx_report.result,
        TxResult::Revert(VMError::InvalidOpcode)
    ));
}

// Revert Opcode has correct output and result
#[test]
fn revert_opcode() {
    let ops = vec![
        Operation::Push((32, U256::from(0xA))),  // value
        Operation::Push((32, U256::from(0xFF))), // offset
        Operation::Mstore,
        Operation::Push((32, U256::from(32))),   // size
        Operation::Push((32, U256::from(0xFF))), // offset
        Operation::Revert,
    ];

    let mut vm = new_vm_with_ops(&ops).unwrap();

    let mut current_call_frame = vm.call_frames.pop().unwrap();
    let tx_report = vm.execute(&mut current_call_frame).unwrap();

    assert_eq!(U256::from_big_endian(&tx_report.output), U256::from(0xA));
    assert!(matches!(
        tx_report.result,
        TxResult::Revert(VMError::RevertOpcode)
    ));
}

// Store something in the database, then revert. Database should be like it was before the store.
#[test]
fn revert_sstore() {
    let key = U256::from(80);
    let value = U256::from(100);
    let sender_address = Address::from_low_u64_be(3000);
    let operations = vec![
        Operation::Push((1, value)),
        Operation::Push((1, key)),
        Operation::Sstore,
        Operation::Revert,
    ];

    let mut vm = new_vm_with_ops(&operations).unwrap();
    vm.current_call_frame_mut().unwrap().code_address = sender_address;
    cache::insert_account(&mut vm.cache, sender_address, Account::default());

    let mut current_call_frame = vm.call_frames.pop().unwrap();

    // Cache state before the SSTORE
    let cache_backup = vm.cache.clone();

    vm.execute(&mut current_call_frame).unwrap();

    assert_eq!(vm.cache, cache_backup);
}

// Precompiles
#[test]
fn recover_test() {
    let calldata = hex::decode("456e9aea5e197a1f1af7a3e85a3212fa4049a3ba34c2289b4c860fc0b0c64ef3000000000000000000000000000000000000000000000000000000000000001c9242685bf161793cc25603c231bc2f568eb630ea16aa137d2664ac80388256084f8ae3bd7535248d0bd448298cc2e2071e56992d0774dc340c368ae950852ada").unwrap();
    let calldata = Bytes::from(calldata);

    let mut consumed_gas = 0;
    let result = ecrecover(&calldata, 10000, &mut consumed_gas).unwrap();

    let expected_result = Bytes::from(
        hex::decode("0000000000000000000000007156526fbd7a3c72969b54f64e42c10fbb768c8a").unwrap(),
    );

    assert_eq!(result, expected_result);
    assert_eq!(consumed_gas, ECRECOVER_COST);
}

#[test]
fn sha2_256_test() {
    let calldata = hex::decode("ff").unwrap();
    let calldata = Bytes::from(calldata);

    let mut consumed_gas = 0;
    let result = sha2_256(&calldata, 10000, &mut consumed_gas).unwrap();

    let expected_result = Bytes::from(
        hex::decode("a8100ae6aa1940d0b663bb31cd466142ebbdbd5187131b92d93818987832eb89").unwrap(),
    );

    assert_eq!(result, expected_result);
    assert_eq!(consumed_gas, (SHA2_256_STATIC_COST + SHA2_256_DYNAMIC_BASE));
}

#[test]
fn ripemd_160_test() {
    let calldata = hex::decode("ff").unwrap();
    let calldata = Bytes::from(calldata);

    let mut consumed_gas = 0;
    let result = ripemd_160(&calldata, 10000, &mut consumed_gas).unwrap();

    let expected_result = Bytes::from(
        hex::decode("0000000000000000000000002c0c45d3ecab80fe060e5f1d7057cd2f8de5e557").unwrap(),
    );

    assert_eq!(result, expected_result);
    assert_eq!(
        consumed_gas,
        (RIPEMD_160_STATIC_COST + RIPEMD_160_DYNAMIC_BASE)
    );
}

#[test]
fn identity_test() {
    let calldata = hex::decode("ff").unwrap();
    let calldata = Bytes::from(calldata);

<<<<<<< HEAD
    let mut consumed_gas = U256::zero();
    let result = identity(&calldata, 10000.into(), &mut consumed_gas).unwrap();
=======
    let mut consumed_gas = 0;
    let result = identity(&calldata, 10000, &mut consumed_gas).unwrap();
>>>>>>> 3465a1e8

    let expected_result = Bytes::from(hex::decode("ff").unwrap());

    assert_eq!(result, expected_result);
<<<<<<< HEAD
    assert_eq!(
        consumed_gas,
        (IDENTITY_STATIC_COST + IDENTITY_DYNAMIC_BASE).into()
    );
=======
    assert_eq!(consumed_gas, IDENTITY_STATIC_COST + IDENTITY_DYNAMIC_BASE);
>>>>>>> 3465a1e8
}

#[test]
fn modexp_test() {
    let calldata = hex::decode("00000000000000000000000000000000000000000000000000000000000000010000000000000000000000000000000000000000000000000000000000000001000000000000000000000000000000000000000000000000000000000000000108090a").unwrap();
    let calldata = Bytes::from(calldata);

<<<<<<< HEAD
    let mut consumed_gas = U256::zero();
    let result = modexp(&calldata, 10000.into(), &mut consumed_gas).unwrap();
=======
    let mut consumed_gas = 0;
    let result = modexp(&calldata, 10000, &mut consumed_gas).unwrap();
>>>>>>> 3465a1e8

    let expected_result = Bytes::from(hex::decode("08").unwrap());

    assert_eq!(result, expected_result);
<<<<<<< HEAD
    assert_eq!(consumed_gas, MODEXP_DYNAMIC_BASE.into());
}

#[test]
fn ecadd_test() {
    let calldata = hex::decode("0000000000000000000000000000000000000000000000000000000000000001000000000000000000000000000000000000000000000000000000000000000200000000000000000000000000000000000000000000000000000000000000010000000000000000000000000000000000000000000000000000000000000002").unwrap();
    let calldata = Bytes::from(calldata);

    let mut consumed_gas = U256::zero();
    let result = ecadd(&calldata, 10000.into(), &mut consumed_gas).unwrap();

    let expected_result = Bytes::from(hex::decode("030644e72e131a029b85045b68181585d97816a916871ca8d3c208c16d87cfd315ed738c0e0a7c92e7845f96b2ae9c0a68a6a449e3538fc7ff3ebf7a5a18a2c4").unwrap());

    assert_eq!(result, expected_result);
    assert_eq!(consumed_gas, ECADD_COST.into());
}

#[test]
fn ecmul_test() {
    let calldata = hex::decode("000000000000000000000000000000000000000000000000000000000000000100000000000000000000000000000000000000000000000000000000000000020000000000000000000000000000000000000000000000000000000000000002").unwrap();
    let calldata = Bytes::from(calldata);

    let mut consumed_gas = U256::zero();
    let result = ecmul(&calldata, 10000.into(), &mut consumed_gas).unwrap();

    let expected_result = Bytes::from(hex::decode("030644e72e131a029b85045b68181585d97816a916871ca8d3c208c16d87cfd315ed738c0e0a7c92e7845f96b2ae9c0a68a6a449e3538fc7ff3ebf7a5a18a2c4").unwrap());

    assert_eq!(result, expected_result);
    assert_eq!(consumed_gas, ECMUL_COST.into());
}

#[test]
fn ecmul_test_2() {
    // This tests that an infinite in one coordinate implies a zero result
    let calldata = hex::decode("0000000000000000000000000000000000000000000000000000000000000001000000000000000000000000000000000000000000000000000000000000000230644e72e131a029b85045b68181585d2833e84879b9709143e1f593f00000010000000000000000000000000000000000000000000000000000000000000000").unwrap();
    let calldata = Bytes::from(calldata);

    let mut consumed_gas = U256::zero();
    let result = ecmul(&calldata, 10000.into(), &mut consumed_gas).unwrap();

    let expected_result = Bytes::from(hex::decode("00000000000000000000000000000000000000000000000000000000000000000000000000000000000000000000000000000000000000000000000000000000").unwrap());

    assert_eq!(result, expected_result);
    assert_eq!(consumed_gas, ECMUL_COST.into());
=======
    assert_eq!(consumed_gas, MODEXP_STATIC_COST);
}

#[test]
fn modexp_test_2() {
    // This tests that in case of the sizes read first are bigger than the calldata len then the calldata is filled with zeros
    let calldata = hex::decode("00000000000000000000000000000000000000000000000000000000000000010000000000000000000000000000000000000000000000000000000000000002000000000000000000000000000000000000000000000000000000000000002003ffff80").unwrap();
    let calldata = Bytes::from(calldata);

    let mut consumed_gas = 0;
    let result = modexp(&calldata, 10000, &mut consumed_gas).unwrap();

    let expected_result = Bytes::from(
        hex::decode("3b01b01ac41f2d6e917c6d6a221ce793802469026d9ab7578fa2e79e4da6aaab").unwrap(),
    );

    assert_eq!(result, expected_result);
    assert_eq!(consumed_gas, MODEXP_STATIC_COST);
>>>>>>> 3465a1e8
}<|MERGE_RESOLUTION|>--- conflicted
+++ resolved
@@ -9,23 +9,13 @@
     db::{cache, CacheDB, Db},
     errors::{OutOfGasError, TxResult, VMError},
     gas_cost::{
-<<<<<<< HEAD
         self, ECADD_COST, ECMUL_COST, ECRECOVER_COST, IDENTITY_DYNAMIC_BASE, IDENTITY_STATIC_COST,
-        MODEXP_DYNAMIC_BASE, RIPEMD_160_DYNAMIC_BASE, RIPEMD_160_STATIC_COST,
-        SHA2_256_DYNAMIC_BASE, SHA2_256_STATIC_COST,
+        MODEXP_STATIC_COST, RIPEMD_160_DYNAMIC_BASE, RIPEMD_160_STATIC_COST, SHA2_256_DYNAMIC_BASE,
+        SHA2_256_STATIC_COST,
     },
     memory,
     operations::Operation,
     precompiles::{ecadd, ecmul, ecrecover, identity, modexp, ripemd_160, sha2_256},
-=======
-        self, ECRECOVER_COST, IDENTITY_DYNAMIC_BASE, IDENTITY_STATIC_COST, MODEXP_STATIC_COST,
-        RIPEMD_160_DYNAMIC_BASE, RIPEMD_160_STATIC_COST, SHA2_256_DYNAMIC_BASE,
-        SHA2_256_STATIC_COST,
-    },
-    memory,
-    operations::Operation,
-    precompiles::{ecrecover, identity, modexp, ripemd_160, sha2_256},
->>>>>>> 3465a1e8
     utils::{new_vm_with_ops, new_vm_with_ops_addr_bal_db, new_vm_with_ops_db, ops_to_bytecode},
     vm::{word_to_address, Storage, VM},
     Environment,
@@ -4551,25 +4541,13 @@
     let calldata = hex::decode("ff").unwrap();
     let calldata = Bytes::from(calldata);
 
-<<<<<<< HEAD
-    let mut consumed_gas = U256::zero();
-    let result = identity(&calldata, 10000.into(), &mut consumed_gas).unwrap();
-=======
     let mut consumed_gas = 0;
     let result = identity(&calldata, 10000, &mut consumed_gas).unwrap();
->>>>>>> 3465a1e8
 
     let expected_result = Bytes::from(hex::decode("ff").unwrap());
 
     assert_eq!(result, expected_result);
-<<<<<<< HEAD
-    assert_eq!(
-        consumed_gas,
-        (IDENTITY_STATIC_COST + IDENTITY_DYNAMIC_BASE).into()
-    );
-=======
     assert_eq!(consumed_gas, IDENTITY_STATIC_COST + IDENTITY_DYNAMIC_BASE);
->>>>>>> 3465a1e8
 }
 
 #[test]
@@ -4577,33 +4555,43 @@
     let calldata = hex::decode("00000000000000000000000000000000000000000000000000000000000000010000000000000000000000000000000000000000000000000000000000000001000000000000000000000000000000000000000000000000000000000000000108090a").unwrap();
     let calldata = Bytes::from(calldata);
 
-<<<<<<< HEAD
-    let mut consumed_gas = U256::zero();
-    let result = modexp(&calldata, 10000.into(), &mut consumed_gas).unwrap();
-=======
     let mut consumed_gas = 0;
     let result = modexp(&calldata, 10000, &mut consumed_gas).unwrap();
->>>>>>> 3465a1e8
 
     let expected_result = Bytes::from(hex::decode("08").unwrap());
 
     assert_eq!(result, expected_result);
-<<<<<<< HEAD
-    assert_eq!(consumed_gas, MODEXP_DYNAMIC_BASE.into());
-}
-
+    assert_eq!(consumed_gas, MODEXP_STATIC_COST);
+}
+
+#[test]
+fn modexp_test_2() {
+    // This tests that in case of the sizes read first are bigger than the calldata len then the calldata is filled with zeros
+    let calldata = hex::decode("00000000000000000000000000000000000000000000000000000000000000010000000000000000000000000000000000000000000000000000000000000002000000000000000000000000000000000000000000000000000000000000002003ffff80").unwrap();
+    let calldata = Bytes::from(calldata);
+
+    let mut consumed_gas = 0;
+    let result = modexp(&calldata, 10000, &mut consumed_gas).unwrap();
+
+    let expected_result = Bytes::from(
+        hex::decode("3b01b01ac41f2d6e917c6d6a221ce793802469026d9ab7578fa2e79e4da6aaab").unwrap(),
+    );
+
+    assert_eq!(result, expected_result);
+    assert_eq!(consumed_gas, MODEXP_STATIC_COST);
+}
 #[test]
 fn ecadd_test() {
     let calldata = hex::decode("0000000000000000000000000000000000000000000000000000000000000001000000000000000000000000000000000000000000000000000000000000000200000000000000000000000000000000000000000000000000000000000000010000000000000000000000000000000000000000000000000000000000000002").unwrap();
     let calldata = Bytes::from(calldata);
 
-    let mut consumed_gas = U256::zero();
-    let result = ecadd(&calldata, 10000.into(), &mut consumed_gas).unwrap();
+    let mut consumed_gas = 0;
+    let result = ecadd(&calldata, 10000, &mut consumed_gas).unwrap();
 
     let expected_result = Bytes::from(hex::decode("030644e72e131a029b85045b68181585d97816a916871ca8d3c208c16d87cfd315ed738c0e0a7c92e7845f96b2ae9c0a68a6a449e3538fc7ff3ebf7a5a18a2c4").unwrap());
 
     assert_eq!(result, expected_result);
-    assert_eq!(consumed_gas, ECADD_COST.into());
+    assert_eq!(consumed_gas, ECADD_COST);
 }
 
 #[test]
@@ -4611,13 +4599,13 @@
     let calldata = hex::decode("000000000000000000000000000000000000000000000000000000000000000100000000000000000000000000000000000000000000000000000000000000020000000000000000000000000000000000000000000000000000000000000002").unwrap();
     let calldata = Bytes::from(calldata);
 
-    let mut consumed_gas = U256::zero();
-    let result = ecmul(&calldata, 10000.into(), &mut consumed_gas).unwrap();
+    let mut consumed_gas = 0;
+    let result = ecmul(&calldata, 10000, &mut consumed_gas).unwrap();
 
     let expected_result = Bytes::from(hex::decode("030644e72e131a029b85045b68181585d97816a916871ca8d3c208c16d87cfd315ed738c0e0a7c92e7845f96b2ae9c0a68a6a449e3538fc7ff3ebf7a5a18a2c4").unwrap());
 
     assert_eq!(result, expected_result);
-    assert_eq!(consumed_gas, ECMUL_COST.into());
+    assert_eq!(consumed_gas, ECMUL_COST);
 }
 
 #[test]
@@ -4626,31 +4614,11 @@
     let calldata = hex::decode("0000000000000000000000000000000000000000000000000000000000000001000000000000000000000000000000000000000000000000000000000000000230644e72e131a029b85045b68181585d2833e84879b9709143e1f593f00000010000000000000000000000000000000000000000000000000000000000000000").unwrap();
     let calldata = Bytes::from(calldata);
 
-    let mut consumed_gas = U256::zero();
-    let result = ecmul(&calldata, 10000.into(), &mut consumed_gas).unwrap();
+    let mut consumed_gas = 0;
+    let result = ecmul(&calldata, 10000, &mut consumed_gas).unwrap();
 
     let expected_result = Bytes::from(hex::decode("00000000000000000000000000000000000000000000000000000000000000000000000000000000000000000000000000000000000000000000000000000000").unwrap());
 
     assert_eq!(result, expected_result);
-    assert_eq!(consumed_gas, ECMUL_COST.into());
-=======
-    assert_eq!(consumed_gas, MODEXP_STATIC_COST);
-}
-
-#[test]
-fn modexp_test_2() {
-    // This tests that in case of the sizes read first are bigger than the calldata len then the calldata is filled with zeros
-    let calldata = hex::decode("00000000000000000000000000000000000000000000000000000000000000010000000000000000000000000000000000000000000000000000000000000002000000000000000000000000000000000000000000000000000000000000002003ffff80").unwrap();
-    let calldata = Bytes::from(calldata);
-
-    let mut consumed_gas = 0;
-    let result = modexp(&calldata, 10000, &mut consumed_gas).unwrap();
-
-    let expected_result = Bytes::from(
-        hex::decode("3b01b01ac41f2d6e917c6d6a221ce793802469026d9ab7578fa2e79e4da6aaab").unwrap(),
-    );
-
-    assert_eq!(result, expected_result);
-    assert_eq!(consumed_gas, MODEXP_STATIC_COST);
->>>>>>> 3465a1e8
+    assert_eq!(consumed_gas, ECMUL_COST);
 }