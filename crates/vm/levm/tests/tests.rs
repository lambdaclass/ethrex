--- conflicted
+++ resolved
@@ -9,23 +9,16 @@
     db::{cache, CacheDB, Db},
     errors::{OutOfGasError, TxResult, VMError},
     gas_cost::{
-<<<<<<< HEAD
-        self, BLAKE2F_ROUND_COST, ECADD_COST, ECMUL_COST, ECRECOVER_COST, IDENTITY_DYNAMIC_BASE,
-        IDENTITY_STATIC_COST, MODEXP_STATIC_COST, RIPEMD_160_DYNAMIC_BASE, RIPEMD_160_STATIC_COST,
-        SHA2_256_DYNAMIC_BASE, SHA2_256_STATIC_COST,
+        self, BLAKE2F_ROUND_COST, ECADD_COST, ECMUL_COST, ECPAIRING_BASE_COST,
+        ECPAIRING_GROUP_COST, ECRECOVER_COST, IDENTITY_DYNAMIC_BASE, IDENTITY_STATIC_COST,
+        MODEXP_STATIC_COST, RIPEMD_160_DYNAMIC_BASE, RIPEMD_160_STATIC_COST, SHA2_256_DYNAMIC_BASE,
+        SHA2_256_STATIC_COST,
     },
     memory,
     operations::Operation,
-    precompiles::{blake2f, ecadd, ecmul, ecrecover, identity, modexp, ripemd_160, sha2_256},
-=======
-        self, ECADD_COST, ECMUL_COST, ECPAIRING_BASE_COST, ECPAIRING_GROUP_COST, ECRECOVER_COST,
-        IDENTITY_DYNAMIC_BASE, IDENTITY_STATIC_COST, MODEXP_STATIC_COST, RIPEMD_160_DYNAMIC_BASE,
-        RIPEMD_160_STATIC_COST, SHA2_256_DYNAMIC_BASE, SHA2_256_STATIC_COST,
+    precompiles::{
+        blake2f, ecadd, ecmul, ecpairing, ecrecover, identity, modexp, ripemd_160, sha2_256,
     },
-    memory,
-    operations::Operation,
-    precompiles::{ecadd, ecmul, ecpairing, ecrecover, identity, modexp, ripemd_160, sha2_256},
->>>>>>> bc8152f4
     utils::{new_vm_with_ops, new_vm_with_ops_addr_bal_db, new_vm_with_ops_db, ops_to_bytecode},
     vm::{word_to_address, Storage, VM},
     Environment,
@@ -4634,7 +4627,27 @@
 }
 
 #[test]
-<<<<<<< HEAD
+fn ecpairing_test() {
+    // This tests a normal behavior, that should return a success (1).
+    // Basically is passing a set of points that pairs correctly.
+    let calldata = hex::decode("2cf44499d5d27bb186308b7af7af02ac5bc9eeb6a3d147c186b21fb1b76e18da2c0f001f52110ccfe69108924926e45f0b0c868df0e7bde1fe16d3242dc715f61fb19bb476f6b9e44e2a32234da8212f61cd63919354bc06aef31e3cfaff3ebc22606845ff186793914e03e21df544c34ffe2f2f3504de8a79d9159eca2d98d92bd368e28381e8eccb5fa81fc26cf3f048eea9abfdd85d7ed3ab3698d63e4f902fe02e47887507adf0ff1743cbac6ba291e66f59be6bd763950bb16041a0a85e000000000000000000000000000000000000000000000000000000000000000130644e72e131a029b85045b68181585d97816a916871ca8d3c208c16d87cfd451971ff0471b09fa93caaf13cbf443c1aede09cc4328f5a62aad45f40ec133eb4091058a3141822985733cbdddfed0fd8d6c104e9e9eff40bf5abfef9ab163bc72a23af9a5ce2ba2796c1f4e453a370eb0af8c212d9dc9acd8fc02c2e907baea223a8eb0b0996252cb548a4487da97b02422ebc0e834613f954de6c7e0afdc1fc").unwrap();
+    let calldata = Bytes::from(calldata);
+
+    let mut consumed_gas = 0;
+    let result = ecpairing(&calldata, 10000000, &mut consumed_gas).unwrap();
+
+    let expected_result = Bytes::from(
+        hex::decode("0000000000000000000000000000000000000000000000000000000000000001").unwrap(),
+    );
+
+    assert_eq!(result, expected_result);
+    assert_eq!(
+        consumed_gas,
+        (ECPAIRING_BASE_COST + ECPAIRING_GROUP_COST * 2)
+    );
+}
+
+#[test]
 fn blake2f_test() {
     let calldata = hex::decode("0000000c48c9bdf267e6096a3ba7ca8485ae67bb2bf894fe72f36e3cf1361d5f3af54fa5d182e6ad7f520e511f6c3e2b8c68059b6bbd41fbabd9831f79217e1319cde05b61626300000000000000000000000000000000000000000000000000000000000000000000000000000000000000000000000000000000000000000000000000000000000000000000000000000000000000000000000000000000000000000000000000000000000000000000000000000000000000000000000000000000000300000000000000000000000000000001").unwrap();
     let calldata = Bytes::from(calldata);
@@ -4679,25 +4692,4 @@
     assert_eq!(result, expected_result);
     assert_eq!(consumed_gas, 16 * BLAKE2F_ROUND_COST);
 }
- */
-=======
-fn ecpairing_test() {
-    // This tests a normal behavior, that should return a success (1).
-    // Basically is passing a set of points that pairs correctly.
-    let calldata = hex::decode("2cf44499d5d27bb186308b7af7af02ac5bc9eeb6a3d147c186b21fb1b76e18da2c0f001f52110ccfe69108924926e45f0b0c868df0e7bde1fe16d3242dc715f61fb19bb476f6b9e44e2a32234da8212f61cd63919354bc06aef31e3cfaff3ebc22606845ff186793914e03e21df544c34ffe2f2f3504de8a79d9159eca2d98d92bd368e28381e8eccb5fa81fc26cf3f048eea9abfdd85d7ed3ab3698d63e4f902fe02e47887507adf0ff1743cbac6ba291e66f59be6bd763950bb16041a0a85e000000000000000000000000000000000000000000000000000000000000000130644e72e131a029b85045b68181585d97816a916871ca8d3c208c16d87cfd451971ff0471b09fa93caaf13cbf443c1aede09cc4328f5a62aad45f40ec133eb4091058a3141822985733cbdddfed0fd8d6c104e9e9eff40bf5abfef9ab163bc72a23af9a5ce2ba2796c1f4e453a370eb0af8c212d9dc9acd8fc02c2e907baea223a8eb0b0996252cb548a4487da97b02422ebc0e834613f954de6c7e0afdc1fc").unwrap();
-    let calldata = Bytes::from(calldata);
-
-    let mut consumed_gas = 0;
-    let result = ecpairing(&calldata, 10000000, &mut consumed_gas).unwrap();
-
-    let expected_result = Bytes::from(
-        hex::decode("0000000000000000000000000000000000000000000000000000000000000001").unwrap(),
-    );
-
-    assert_eq!(result, expected_result);
-    assert_eq!(
-        consumed_gas,
-        (ECPAIRING_BASE_COST + ECPAIRING_GROUP_COST * 2)
-    );
-}
->>>>>>> bc8152f4
+ */