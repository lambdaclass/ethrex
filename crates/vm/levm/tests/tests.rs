--- conflicted
+++ resolved
@@ -14,11 +14,7 @@
     },
     memory,
     operations::Operation,
-<<<<<<< HEAD
-    precompiles::{ecrecover, modexp},
-=======
-    precompiles::{ecrecover, ripemd_160, sha2_256},
->>>>>>> 9c8fc072
+    precompiles::{ecrecover, modexp, ripemd_160, sha2_256},
     utils::{new_vm_with_ops, new_vm_with_ops_addr_bal_db, new_vm_with_ops_db, ops_to_bytecode},
     vm::{word_to_address, Storage, VM},
     Environment,
@@ -4512,8 +4508,46 @@
         hex::decode("0000000000000000000000007156526fbd7a3c72969b54f64e42c10fbb768c8a").unwrap(),
     );
 
-<<<<<<< HEAD
-    assert_eq!(result, expected_result)
+    assert_eq!(result, expected_result);
+    assert_eq!(consumed_gas, ECRECOVER_COST.into());
+}
+
+#[test]
+fn sha2_256_test() {
+    let calldata = hex::decode("ff").unwrap();
+    let calldata = Bytes::from(calldata);
+
+    let mut consumed_gas = U256::zero();
+    let result = sha2_256(&calldata, 10000.into(), &mut consumed_gas).unwrap();
+
+    let expected_result = Bytes::from(
+        hex::decode("a8100ae6aa1940d0b663bb31cd466142ebbdbd5187131b92d93818987832eb89").unwrap(),
+    );
+
+    assert_eq!(result, expected_result);
+    assert_eq!(
+        consumed_gas,
+        (SHA2_256_STATIC_COST + SHA2_256_DYNAMIC_BASE).into()
+    );
+}
+
+#[test]
+fn ripemd_160_test() {
+    let calldata = hex::decode("ff").unwrap();
+    let calldata = Bytes::from(calldata);
+
+    let mut consumed_gas = U256::zero();
+    let result = ripemd_160(&calldata, 10000.into(), &mut consumed_gas).unwrap();
+
+    let expected_result = Bytes::from(
+        hex::decode("0000000000000000000000002c0c45d3ecab80fe060e5f1d7057cd2f8de5e557").unwrap(),
+    );
+
+    assert_eq!(result, expected_result);
+    assert_eq!(
+        consumed_gas,
+        (RIPEMD_160_STATIC_COST + RIPEMD_160_DYNAMIC_BASE).into()
+    );
 }
 
 #[test]
@@ -4527,46 +4561,4 @@
     let expected_result = Bytes::from(hex::decode("08").unwrap());
 
     assert_eq!(result, expected_result)
-=======
-    assert_eq!(result, expected_result);
-    assert_eq!(consumed_gas, ECRECOVER_COST.into());
-}
-
-#[test]
-fn sha2_256_test() {
-    let calldata = hex::decode("ff").unwrap();
-    let calldata = Bytes::from(calldata);
-
-    let mut consumed_gas = U256::zero();
-    let result = sha2_256(&calldata, 10000.into(), &mut consumed_gas).unwrap();
-
-    let expected_result = Bytes::from(
-        hex::decode("a8100ae6aa1940d0b663bb31cd466142ebbdbd5187131b92d93818987832eb89").unwrap(),
-    );
-
-    assert_eq!(result, expected_result);
-    assert_eq!(
-        consumed_gas,
-        (SHA2_256_STATIC_COST + SHA2_256_DYNAMIC_BASE).into()
-    );
-}
-
-#[test]
-fn ripemd_160_test() {
-    let calldata = hex::decode("ff").unwrap();
-    let calldata = Bytes::from(calldata);
-
-    let mut consumed_gas = U256::zero();
-    let result = ripemd_160(&calldata, 10000.into(), &mut consumed_gas).unwrap();
-
-    let expected_result = Bytes::from(
-        hex::decode("0000000000000000000000002c0c45d3ecab80fe060e5f1d7057cd2f8de5e557").unwrap(),
-    );
-
-    assert_eq!(result, expected_result);
-    assert_eq!(
-        consumed_gas,
-        (RIPEMD_160_STATIC_COST + RIPEMD_160_DYNAMIC_BASE).into()
-    );
->>>>>>> 9c8fc072
 }