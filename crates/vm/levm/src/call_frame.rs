--- conflicted
+++ resolved
@@ -52,10 +52,7 @@
                 .first_chunk::<N>()
                 .ok_or(ExceptionalHalt::StackUnderflow)?
         };
-<<<<<<< HEAD
-=======
         // Due to previous error check in first_chunk, next_offset is guaranteed to be < STACK_LIMIT
->>>>>>> 22b64308
         self.offset = next_offset;
 
         Ok(values)
@@ -72,14 +69,10 @@
 
         // The following index cannot fail because `next_offset` has already been checked and
         // `self.offset` is known to be within `STACK_LIMIT`.
-<<<<<<< HEAD
-        #[expect(unsafe_code)]
-=======
         #[expect(
             unsafe_code,
             reason = "self.offset < STACK_LIMIT and next_offset == self.offset - N >= 0"
         )]
->>>>>>> 22b64308
         unsafe {
             std::ptr::copy_nonoverlapping(
                 values.as_ptr(),
