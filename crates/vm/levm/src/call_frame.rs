--- conflicted
+++ resolved
@@ -389,12 +389,7 @@
 
     /// Restores the cache state to the state before changes made during a callframe.
     pub fn restore_cache_state(&mut self) -> Result<(), VMError> {
-<<<<<<< HEAD
-        let callframe_backup =
-            std::mem::take(&mut self.current_call_frame_mut()?.call_frame_backup);
-=======
         let callframe_backup = self.current_call_frame.call_frame_backup.clone();
->>>>>>> bd821772
         restore_cache_state(self.db, callframe_backup)
     }
 
