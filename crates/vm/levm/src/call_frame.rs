use crate::{
    constants::STACK_LIMIT,
    errors::{ExceptionalHalt, InternalError, VMError},
    memory::Memory,
    opcodes::Opcode,
    utils::{get_valid_jump_destinations, restore_cache_state},
    vm::VM,
};
use bytes::Bytes;
<<<<<<< HEAD
use ethrex_common::{types::Account, Address, U256};
=======
use ethrex_common::{
    Address, U256,
    types::{Account, Log},
};
>>>>>>> 630a39a9
use keccak_hash::H256;
use std::collections::{HashMap, HashSet};

#[derive(Debug, Clone, Default, PartialEq, Eq)]
/// The EVM uses a stack-based architecture and does not use registers like some other VMs.
pub struct Stack {
    pub stack: Vec<U256>,
}

impl Stack {
    pub fn pop(&mut self) -> Result<U256, ExceptionalHalt> {
        self.stack.pop().ok_or(ExceptionalHalt::StackUnderflow)
    }

    pub fn push(&mut self, value: U256) -> Result<(), ExceptionalHalt> {
        if self.stack.len() >= STACK_LIMIT {
            return Err(ExceptionalHalt::StackOverflow);
        }
        self.stack.push(value);
        Ok(())
    }

    pub fn len(&self) -> usize {
        self.stack.len()
    }

    pub fn is_empty(&self) -> bool {
        self.stack.is_empty()
    }

    pub fn get(&self, index: usize) -> Result<&U256, ExceptionalHalt> {
        self.stack.get(index).ok_or(ExceptionalHalt::StackUnderflow)
    }

    pub fn swap(&mut self, a: usize, b: usize) -> Result<(), ExceptionalHalt> {
        if a >= self.stack.len() || b >= self.stack.len() {
            return Err(ExceptionalHalt::StackUnderflow);
        }
        self.stack.swap(a, b);
        Ok(())
    }
}

#[derive(Debug, Clone, Default, PartialEq)]
/// A call frame, or execution environment, is the context in which
/// the EVM is currently executing.
/// One context can trigger another with opcodes like CALL or CREATE.
/// Call frames relationships can be thought of as a parent-child relation.
pub struct CallFrame {
    /// Max gas a callframe can use
    pub gas_limit: u64,
    /// Keeps track of the gas that's been used in current context
    pub gas_used: u64,
    /// Program Counter
    pub pc: usize,
    /// Address of the account that sent the message
    pub msg_sender: Address,
    /// Address of the recipient of the message
    pub to: Address,
    /// Address of the code to execute. Usually the same as `to`, but can be different
    pub code_address: Address,
    /// Bytecode to execute
    pub bytecode: Bytes,
    /// Value sent along the transaction
    pub msg_value: U256,
    pub stack: Stack,
    pub memory: Memory,
    /// Data sent along the transaction. Empty in CREATE transactions.
    pub calldata: Bytes,
    /// Return data of the CURRENT CONTEXT (see docs for more details)
    pub output: Bytes,
    /// Return data of the SUB-CONTEXT (see docs for more details)
    pub sub_return_data: Bytes,
    /// Indicates if current context is static (if it is, it can't alter state)
    pub is_static: bool,
    /// Call stack current depth
    pub depth: usize,
    /// Set of valid jump destinations (where a JUMP or JUMPI can jump to)
    pub valid_jump_destinations: HashSet<usize>,
    /// This is set to true if the function that created this callframe is CREATE or CREATE2
    pub is_create: bool,
    /// Everytime we want to write an account during execution of a callframe we store the pre-write state so that we can restore if it reverts
    pub call_frame_backup: CallFrameBackup,
    /// Return data offset
    pub ret_offset: U256,
    /// Return data size
    pub ret_size: usize,
    /// If true then transfer value from caller to callee
    pub should_transfer_value: bool,
}

#[derive(Debug, Clone, Eq, PartialEq, Default)]
pub struct CallFrameBackup {
    pub original_accounts_info: HashMap<Address, Account>,
    pub original_account_storage_slots: HashMap<Address, HashMap<H256, U256>>,
}

impl CallFrameBackup {
    pub fn clear(&mut self) {
        self.original_accounts_info.clear();
        self.original_account_storage_slots.clear();
    }

    pub fn extend(&mut self, other: CallFrameBackup) {
        self.original_account_storage_slots
            .extend(other.original_account_storage_slots);
        self.original_accounts_info
            .extend(other.original_accounts_info);
    }
}

impl CallFrame {
    #[allow(clippy::too_many_arguments)]
    pub fn new(
        msg_sender: Address,
        to: Address,
        code_address: Address,
        bytecode: Bytes,
        msg_value: U256,
        calldata: Bytes,
        is_static: bool,
        gas_limit: u64,
        depth: usize,
        should_transfer_value: bool,
        is_create: bool,
        ret_offset: U256,
        ret_size: usize,
    ) -> Self {
        let valid_jump_destinations = get_valid_jump_destinations(&bytecode).unwrap_or_default();
        Self {
            gas_limit,
            msg_sender,
            to,
            code_address,
            bytecode,
            msg_value,
            calldata,
            is_static,
            depth,
            valid_jump_destinations,
            should_transfer_value,
            is_create,
            ret_offset,
            ret_size,
            ..Default::default()
        }
    }

    pub fn next_opcode(&self) -> Opcode {
        match self.bytecode.get(self.pc).copied().map(Opcode::from) {
            Some(opcode) => opcode,
            None => Opcode::STOP,
        }
    }

    pub fn increment_pc_by(&mut self, count: usize) -> Result<(), VMError> {
        self.pc = self.pc.checked_add(count).ok_or(InternalError::Overflow)?;
        Ok(())
    }

    pub fn pc(&self) -> usize {
        self.pc
    }

    /// Increases gas consumption of CallFrame and Environment, returning an error if the callframe gas limit is reached.
    pub fn increase_consumed_gas(&mut self, gas: u64) -> Result<(), ExceptionalHalt> {
        self.gas_used = self
            .gas_used
            .checked_add(gas)
            .ok_or(ExceptionalHalt::OutOfGas)?;

        if self.gas_used > self.gas_limit {
            return Err(ExceptionalHalt::OutOfGas);
        }

        Ok(())
    }

    pub fn set_code(&mut self, code: Bytes) -> Result<(), VMError> {
        self.valid_jump_destinations = get_valid_jump_destinations(&code)?;
        self.bytecode = code;
        Ok(())
    }
}

impl<'a> VM<'a> {
    pub fn current_call_frame_mut(&mut self) -> Result<&mut CallFrame, InternalError> {
        self.call_frames.last_mut().ok_or(InternalError::CallFrame)
    }

    pub fn current_call_frame(&self) -> Result<&CallFrame, InternalError> {
        self.call_frames.last().ok_or(InternalError::CallFrame)
    }

    pub fn pop_call_frame(&mut self) -> Result<CallFrame, InternalError> {
        self.call_frames.pop().ok_or(InternalError::CallFrame)
    }

    pub fn is_initial_call_frame(&self) -> bool {
        self.call_frames.len() == 1
    }

    /// Restores the cache state to the state before changes made during a callframe.
    pub fn restore_cache_state(&mut self) -> Result<(), VMError> {
        let callframe_backup = self.current_call_frame()?.call_frame_backup.clone();
        restore_cache_state(self.db, callframe_backup)
    }

    // The CallFrameBackup of the current callframe has to be merged with the backup of its parent, in the following way:
    //   - For every account that's present in the parent backup, do nothing (i.e. keep the one that's already there).
    //   - For every account that's NOT present in the parent backup but is on the child backup, add the child backup to it.
    //   - Do the same for every individual storage slot.
    pub fn merge_call_frame_backup_with_parent(
        &mut self,
        child_call_frame_backup: &CallFrameBackup,
    ) -> Result<(), VMError> {
        let parent_backup_accounts = &mut self
            .current_call_frame_mut()?
            .call_frame_backup
            .original_accounts_info;
        for (address, account) in child_call_frame_backup.original_accounts_info.iter() {
            if parent_backup_accounts.get(address).is_none() {
                parent_backup_accounts.insert(*address, account.clone());
            }
        }

        let parent_backup_storage = &mut self
            .current_call_frame_mut()?
            .call_frame_backup
            .original_account_storage_slots;
        for (address, storage) in child_call_frame_backup
            .original_account_storage_slots
            .iter()
        {
            let parent_storage = parent_backup_storage
                .entry(*address)
                .or_insert(HashMap::new());
            for (key, value) in storage {
                if parent_storage.get(key).is_none() {
                    parent_storage.insert(*key, *value);
                }
            }
        }

        Ok(())
    }

    pub fn increment_pc_by(&mut self, count: usize) -> Result<(), VMError> {
        self.current_call_frame_mut()?.increment_pc_by(count)
    }
}<|MERGE_RESOLUTION|>--- conflicted
+++ resolved
@@ -7,14 +7,10 @@
     vm::VM,
 };
 use bytes::Bytes;
-<<<<<<< HEAD
-use ethrex_common::{types::Account, Address, U256};
-=======
 use ethrex_common::{
+    types::{Account},
     Address, U256,
-    types::{Account, Log},
 };
->>>>>>> 630a39a9
 use keccak_hash::H256;
 use std::collections::{HashMap, HashSet};
 
