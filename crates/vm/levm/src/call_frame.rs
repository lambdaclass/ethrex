--- conflicted
+++ resolved
@@ -7,20 +7,15 @@
     vm::VM,
 };
 use bytes::Bytes;
-use ethrex_common::{Address, U256};
-<<<<<<< HEAD
+use ethrex_common::{Address, H256, U256, types::Code};
 use std::{
-    collections::{BTreeMap, HashMap},
+    collections::HashMap,
     fmt,
     hash::{Hash, Hasher},
 };
-=======
-use ethrex_common::{H256, types::Code};
-use std::{collections::HashMap, fmt};
 
 /// [`u64`]s that make up a [`U256`]
 const U64_PER_U256: usize = U256::MAX.0.len();
->>>>>>> c9fd96e2
 
 #[derive(Clone, PartialEq, Eq)]
 /// The EVM uses a stack-based architecture and does not use registers like some other VMs.
