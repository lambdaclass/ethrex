use std::collections::HashMap;
use std::sync::Arc;

use bytes::Bytes;
use ethrex_common::types::Account;
use ethrex_common::types::Fork;
use ethrex_common::Address;
use ethrex_common::U256;
use keccak_hash::H256;

use crate::errors::InternalError;
use crate::errors::VMError;
use crate::vm::Substate;
use crate::vm::VM;

use super::cache;
use super::error::DatabaseError;
use super::CacheDB;
use super::Database;

#[derive(Clone)]
pub struct GeneralizedDatabase {
    pub store: Arc<dyn Database>,
    pub cache: CacheDB,
    pub in_memory_db: CacheDB,
}

/// A generalized database used for executing transactions.
/// - `store`: The underlying database storing the state.
/// - `cache`: A cache for storing all changes made during execution. All updates are first written here.
/// - `in_memory_db`: A cache for storing the previous state of accounts. Every read from the store is cached here. Should be emptied when committing to the Database (or be replaced with cache).
impl GeneralizedDatabase {
    pub fn new(store: Arc<dyn Database>, cache: CacheDB) -> Self {
        Self {
            store,
            cache,
            in_memory_db: HashMap::new(),
        }
    }

    // ================== Account related functions =====================
    /// Gets account, first checking the cache and then the database
    /// (caching in the second case)
    pub fn get_account(&mut self, address: Address) -> Result<Account, DatabaseError> {
        match cache::get_account(&self.cache, &address) {
            Some(acc) => Ok(acc.clone()),
            None => {
                let account = self.get_account_from_database(address)?;
                cache::insert_account(&mut self.cache, address, account.clone());
                Ok(account)
            }
        }
    }

<<<<<<< HEAD
    /// Gets account from storage, storing in InMemoryDB for efficiency when getting AccountUpdates.
    pub fn get_account_from_database(
        &mut self,
        address: Address,
    ) -> Result<Account, DatabaseError> {
        let account = self.store.get_account(address)?;
        self.in_memory_db.insert(address, account.clone());
        Ok(account)
    }

    /// Gets storage slot from Database, storing in InMemoryDB for efficiency when getting AccountUpdates.
    pub fn get_value_from_database(
        &mut self,
        address: Address,
        key: H256,
    ) -> Result<U256, DatabaseError> {
        let value = self.store.get_storage_value(address, key)?;
        // Account must be already in in_memory_db
        match self.in_memory_db.get_mut(&address) {
            Some(account) => {
                account.storage.insert(key, value);
            }
            None => {
                self.get_account_from_database(address)?;
                self.in_memory_db
                    .get_mut(&address)
                    .ok_or(DatabaseError::Custom(
                        "Account not found in InMemoryDB after fetching from database".to_string(),
                    ))?
                    .storage
                    .insert(key, value);
            }
        }
        Ok(value)
    }

    /// Gets account without pushing it to the cache
    pub fn get_account_no_push_cache(
        &mut self,
        address: Address,
    ) -> Result<Account, DatabaseError> {
        match cache::get_account(&self.cache, &address) {
            Some(acc) => Ok(acc.clone()),
            None => {
                let account = self.get_account_from_database(address)?;
                Ok(account)
            }
        }
    }

=======
>>>>>>> c4e0b92a
    /// **Accesses to an account's information.**
    ///
    /// Accessed accounts are stored in the `touched_accounts` set.
    /// Accessed accounts take place in some gas cost computation.
    pub fn access_account(
        &mut self,
        accrued_substate: &mut Substate,
        address: Address,
    ) -> Result<(Account, bool), DatabaseError> {
        let address_was_cold = accrued_substate.touched_accounts.insert(address);
        let account = self.get_account(address)?;

        Ok((account, address_was_cold))
    }
}

impl<'a> VM<'a> {
    // ================== Account related functions =====================

    pub fn get_account_mut(&mut self, address: Address) -> Result<&mut Account, VMError> {
        let backup_account = match cache::get_account(&self.db.cache, &address) {
            Some(acc) => acc.clone(),
            None => {
                let acc = self.db.get_account_from_database(address)?;
                cache::insert_account(&mut self.db.cache, address, acc.clone());
                acc
            }
        };

        if let Ok(frame) = self.current_call_frame_mut() {
            frame
                .cache_backup
                .entry(address)
                .or_insert_with(|| Some(backup_account));
        }

        let account = cache::get_account_mut(&mut self.db.cache, &address)
            .ok_or(VMError::Internal(InternalError::AccountNotFound))?;

        Ok(account)
    }

    pub fn increase_account_balance(
        &mut self,
        address: Address,
        increase: U256,
    ) -> Result<(), VMError> {
        let account = self.get_account_mut(address)?;
        account.info.balance = account
            .info
            .balance
            .checked_add(increase)
            .ok_or(VMError::BalanceOverflow)?;
        Ok(())
    }

    pub fn decrease_account_balance(
        &mut self,
        address: Address,
        decrease: U256,
    ) -> Result<(), VMError> {
        let account = self.get_account_mut(address)?;
        account.info.balance = account
            .info
            .balance
            .checked_sub(decrease)
            .ok_or(VMError::BalanceUnderflow)?;
        Ok(())
    }

    /// Updates bytecode of given account.
    pub fn update_account_bytecode(
        &mut self,
        address: Address,
        new_bytecode: Bytes,
    ) -> Result<(), VMError> {
        let account = self.get_account_mut(address)?;
        account.set_code(new_bytecode);
        Ok(())
    }

    // =================== Nonce related functions ======================
    pub fn increment_account_nonce(&mut self, address: Address) -> Result<u64, VMError> {
        let account = self.get_account_mut(address)?;
        account.info.nonce = account
            .info
            .nonce
            .checked_add(1)
            .ok_or(VMError::NonceOverflow)?;
        Ok(account.info.nonce)
    }

    /// Inserts account to cache backing up the previous state of it in the CacheBackup (if it wasn't already backed up)
    pub fn insert_account(&mut self, address: Address, account: Account) -> Result<(), VMError> {
        let previous_account = cache::insert_account(&mut self.db.cache, address, account);

        if let Ok(frame) = self.current_call_frame_mut() {
            frame
                .cache_backup
                .entry(address)
                .or_insert_with(|| previous_account.as_ref().map(|account| (*account).clone()));
        }

        Ok(())
    }

    /// Removes account from cache backing up the previus state of it in the CacheBackup (if it wasn't already backed up)
    pub fn remove_account(&mut self, address: Address) -> Result<(), VMError> {
        let previous_account = cache::remove_account(&mut self.db.cache, &address);

        if let Ok(frame) = self.current_call_frame_mut() {
            frame
                .cache_backup
                .entry(address)
                .or_insert_with(|| previous_account.as_ref().map(|account| (*account).clone()));
        }

        Ok(())
    }

    /// Gets original storage value of an account, caching it if not already cached.
    /// Also saves the original value for future gas calculations.
    pub fn get_original_storage(&mut self, address: Address, key: H256) -> Result<U256, VMError> {
        if let Some(value) = self
            .storage_original_values
            .get(&address)
            .and_then(|account_storage| account_storage.get(&key))
        {
            return Ok(*value);
        }

        let value = self.get_storage_value(address, key)?;
        self.storage_original_values
            .entry(address)
            .or_default()
            .insert(key, value);
        Ok(value)
    }

    /// Accesses to an account's storage slot and returns the value in it.
    ///
    /// Accessed storage slots are stored in the `touched_storage_slots` set.
    /// Accessed storage slots take place in some gas cost computation.
    pub fn access_storage_slot(
        &mut self,
        address: Address,
        key: H256,
    ) -> Result<(U256, bool), VMError> {
        // [EIP-2929] - Introduced conditional tracking of accessed storage slots for Berlin and later specs.
        let mut storage_slot_was_cold = false;
        if self.env.config.fork >= Fork::Berlin {
            storage_slot_was_cold = self
                .accrued_substate
                .touched_storage_slots
                .entry(address)
                .or_default()
                .insert(key);
        }

        let storage_slot = self.get_storage_value(address, key)?;

        Ok((storage_slot, storage_slot_was_cold))
    }

    /// Gets storage value of an account, caching it if not already cached.
    pub fn get_storage_value(&mut self, address: Address, key: H256) -> Result<U256, VMError> {
        if let Some(account) = cache::get_account(&self.db.cache, &address) {
            if let Some(value) = account.storage.get(&key) {
                return Ok(*value);
            }
        }

        let value = self.db.get_value_from_database(address, key)?;

        // When getting storage value of an account that's not yet cached we need to store it in the account
        // We don't actually know if the account is cached so we cache it anyway
        let account = self.get_account_mut(address)?;
        account.storage.entry(key).or_insert(value);

        Ok(value)
    }

    /// Updates storage of an account, caching it if not already cached.
    pub fn update_account_storage(
        &mut self,
        address: Address,
        key: H256,
        new_value: U256,
    ) -> Result<(), VMError> {
        let account = self.get_account_mut(address)?;
        account.storage.insert(key, new_value);
        Ok(())
    }
}<|MERGE_RESOLUTION|>--- conflicted
+++ resolved
@@ -52,7 +52,6 @@
         }
     }
 
-<<<<<<< HEAD
     /// Gets account from storage, storing in InMemoryDB for efficiency when getting AccountUpdates.
     pub fn get_account_from_database(
         &mut self,
@@ -89,22 +88,6 @@
         Ok(value)
     }
 
-    /// Gets account without pushing it to the cache
-    pub fn get_account_no_push_cache(
-        &mut self,
-        address: Address,
-    ) -> Result<Account, DatabaseError> {
-        match cache::get_account(&self.cache, &address) {
-            Some(acc) => Ok(acc.clone()),
-            None => {
-                let account = self.get_account_from_database(address)?;
-                Ok(account)
-            }
-        }
-    }
-
-=======
->>>>>>> c4e0b92a
     /// **Accesses to an account's information.**
     ///
     /// Accessed accounts are stored in the `touched_accounts` set.
