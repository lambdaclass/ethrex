--- conflicted
+++ resolved
@@ -1,9 +1,4 @@
-<<<<<<< HEAD
-use std::collections::{HashMap, hash_map::Entry};
-=======
 use std::collections::HashMap;
-use std::collections::HashSet;
->>>>>>> 19cfb4e1
 use std::sync::Arc;
 
 use bytes::Bytes;
@@ -21,6 +16,8 @@
 
 use super::CacheDB;
 use super::Database;
+use std::collections::HashSet;
+use std::collections::hash_map::Entry;
 
 #[derive(Clone)]
 pub struct GeneralizedDatabase {
@@ -50,9 +47,7 @@
     /// (caching in the second case)
     pub fn get_account(&mut self, address: Address) -> Result<&Account, InternalError> {
         if !self.current_accounts_state.contains_key(&address) {
-            let account = self.store.get_account(address)?;
-            self.initial_accounts_state.insert(address, account.clone());
-
+            let account = self.get_account_from_database(address)?;
             self.current_accounts_state.insert(address, account);
         }
 
@@ -76,7 +71,17 @@
         Ok((account, address_was_cold))
     }
 
-    /// Gets storage slot from Database, storing in Immutable Cache for efficiency when getting AccountUpdates.
+    /// Gets account from storage, storing in initial_accounts_state for efficiency when getting AccountUpdates.
+    pub fn get_account_from_database(
+        &mut self,
+        address: Address,
+    ) -> Result<Account, InternalError> {
+        let account = self.store.get_account(address)?;
+        self.initial_accounts_state.insert(address, account.clone());
+        Ok(account)
+    }
+
+    /// Gets storage slot from Database, storing in initial_accounts_state for efficiency when getting AccountUpdates.
     pub fn get_value_from_database(
         &mut self,
         address: Address,
