--- conflicted
+++ resolved
@@ -200,16 +200,12 @@
             let mut added_storage = BTreeMap::new();
 
             for (key, new_value) in &new_state_account.storage {
-<<<<<<< HEAD
-                let old_value = initial_state_account.storage.get(key).ok_or_else(|| { VMError::Internal(InternalError::Custom(format!("Failed to get old value from account's initial storage for address: {address:?}. For key: {key:?}")))})?;
-=======
                 let old_value = if !removed_storage {
-                    initial_state_account.storage.get(key).ok_or_else(|| { VMError::Internal(InternalError::Custom(format!("Failed to get old value from account's initial storage for address: {address}")))})?
+                    initial_state_account.storage.get(key).ok_or_else(|| { VMError::Internal(InternalError::Custom(format!("Failed to get old value from account's initial storage for address: {address:?}. For key: {key:?}")))})?
                 } else {
                     // There's not an "old value" if the contract was destroyed and re-created.
                     &ZERO_U256
                 };
->>>>>>> 0392b9ea
 
                 if new_value != old_value {
                     added_storage.insert(*key, *new_value);
