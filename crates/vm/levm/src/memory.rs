use crate::{
    constants::{MEMORY_EXPANSION_QUOTIENT, WORD_SIZE},
    errors::VMError,
};
use ethereum_rust_core::U256;

#[derive(Debug, Clone, Default, PartialEq)]
pub struct Memory {
    data: Vec<u8>,
}

impl From<Vec<u8>> for Memory {
    fn from(data: Vec<u8>) -> Self {
        Memory { data }
    }
}

impl Memory {
    pub fn new() -> Self {
        Self { data: Vec::new() }
    }

    pub fn new_from_vec(data: Vec<u8>) -> Self {
        Self { data }
    }

    fn resize(&mut self, offset: usize) {
        if offset.next_multiple_of(32) > self.data.len() {
            self.data.resize(offset.next_multiple_of(32), 0);
        }
    }

    pub fn load(&mut self, offset: usize) -> Result<U256, VMError> {
        self.resize(
            offset
                .checked_add(32)
                .ok_or(VMError::MemoryLoadOutOfBounds)?,
        );
        let value_bytes: [u8; 32] = self
            .data
            .get(
                offset
                    ..offset
                        .checked_add(32)
                        .ok_or(VMError::MemoryLoadOutOfBounds)?,
            )
            .ok_or(VMError::MemoryLoadOutOfBounds)?
            .try_into()
            .unwrap();
        Ok(U256::from(value_bytes))
    }

    pub fn load_range(&mut self, offset: usize, size: usize) -> Result<Vec<u8>, VMError> {
        self.resize(
            offset
                .checked_add(size)
                .ok_or(VMError::MemoryLoadOutOfBounds)?,
        );
        self.data
            .get(
                offset
                    ..offset
                        .checked_add(size)
                        .ok_or(VMError::MemoryLoadOutOfBounds)?,
            )
            .ok_or(VMError::MemoryLoadOutOfBounds)
            .map(|slice| slice.to_vec())
    }

    pub fn store_bytes(&mut self, offset: usize, value: &[u8]) -> Result<(), VMError> {
        let len = value.len();
        self.resize(
            offset
                .checked_add(len)
                .ok_or(VMError::MemoryLoadOutOfBounds)?,
        );
        self.data.splice(
            offset
                ..offset
                    .checked_add(len)
                    .ok_or(VMError::MemoryLoadOutOfBounds)?,
            value.iter().copied(),
        );
        Ok(())
    }

    pub fn store_n_bytes(
        &mut self,
        offset: usize,
        value: &[u8],
        size: usize,
    ) -> Result<(), VMError> {
        self.resize(
            offset
                .checked_add(size)
                .ok_or(VMError::MemoryLoadOutOfBounds)?,
        );
        self.data.splice(
            offset
                ..offset
                    .checked_add(size)
                    .ok_or(VMError::MemoryLoadOutOfBounds)?,
            value.iter().copied(),
        );
        Ok(())
    }

    pub fn size(&self) -> U256 {
        U256::from(self.data.len())
    }

<<<<<<< HEAD
    pub fn copy(&mut self, src_offset: usize, dest_offset: usize, size: usize) {
        let max_size = std::cmp::max(src_offset + size, dest_offset + size);

        if max_size > self.data.len() {
            self.resize(max_size);
        }

        let mut temp = vec![0u8; size];

        for i in 0..size {
            if let Some(temp_byte) = temp.get_mut(i) {
                *temp_byte = *self.data.get(src_offset + i).unwrap_or(&0u8);
            }
        }

        for i in 0..size {
            if let Some(memory_byte) = self.data.get_mut(dest_offset + i) {
                *memory_byte = *temp.get(i).unwrap_or(&0u8);
            }
        }
=======
    pub fn copy(
        &mut self,
        src_offset: usize,
        dest_offset: usize,
        size: usize,
    ) -> Result<(), VMError> {
        let max_size = std::cmp::max(
            src_offset
                .checked_add(size)
                .ok_or(VMError::MemoryLoadOutOfBounds)?,
            dest_offset
                .checked_add(size)
                .ok_or(VMError::MemoryLoadOutOfBounds)?,
        );
        self.resize(max_size);
        let mut temp = vec![0u8; size];

        temp.copy_from_slice(
            &self.data[src_offset
                ..src_offset
                    .checked_add(size)
                    .ok_or(VMError::MemoryLoadOutOfBounds)?],
        );

        self.data[dest_offset
            ..dest_offset
                .checked_add(size)
                .ok_or(VMError::MemoryLoadOutOfBounds)?]
            .copy_from_slice(&temp);

        Ok(())
>>>>>>> b277379c
    }

    pub fn expansion_cost(&self, memory_byte_size: usize) -> Result<U256, VMError> {
        if memory_byte_size <= self.data.len() {
            return Ok(U256::zero());
        }

        let new_memory_size_word = memory_byte_size
            .checked_add(WORD_SIZE - 1)
            .ok_or(VMError::OverflowInArithmeticOp)?
            / WORD_SIZE;

        let new_memory_cost = new_memory_size_word
            .checked_mul(new_memory_size_word)
            .map(|square| square / MEMORY_EXPANSION_QUOTIENT)
            .and_then(|cost| cost.checked_add(new_memory_size_word.checked_mul(3)?))
            .ok_or(VMError::OverflowInArithmeticOp)?;

        let last_memory_size_word = self
            .data
            .len()
            .checked_add(WORD_SIZE - 1)
            .ok_or(VMError::OverflowInArithmeticOp)?
            / WORD_SIZE;

        let last_memory_cost = last_memory_size_word
            .checked_mul(last_memory_size_word)
            .map(|square| square / MEMORY_EXPANSION_QUOTIENT)
            .and_then(|cost| cost.checked_add(last_memory_size_word.checked_mul(3)?))
            .ok_or(VMError::OverflowInArithmeticOp)?;

        Ok((new_memory_cost - last_memory_cost).into())
    }
}<|MERGE_RESOLUTION|>--- conflicted
+++ resolved
@@ -109,9 +109,10 @@
         U256::from(self.data.len())
     }
 
-<<<<<<< HEAD
-    pub fn copy(&mut self, src_offset: usize, dest_offset: usize, size: usize) {
-        let max_size = std::cmp::max(src_offset + size, dest_offset + size);
+    pub fn copy(&mut self, src_offset: usize, dest_offset: usize, size: usize) -> Result<(), VMError> {
+        let max_size = std::cmp::max(src_offset.checked_add(size)
+        .ok_or(VMError::MemoryLoadOutOfBounds)?, dest_offset.checked_add(size)
+        .ok_or(VMError::MemoryLoadOutOfBounds)?);
 
         if max_size > self.data.len() {
             self.resize(max_size);
@@ -121,48 +122,18 @@
 
         for i in 0..size {
             if let Some(temp_byte) = temp.get_mut(i) {
-                *temp_byte = *self.data.get(src_offset + i).unwrap_or(&0u8);
+                *temp_byte = *self.data.get(src_offset.checked_add(i)
+                .ok_or(VMError::MemoryLoadOutOfBounds)?).unwrap_or(&0u8);
             }
         }
 
         for i in 0..size {
-            if let Some(memory_byte) = self.data.get_mut(dest_offset + i) {
+            if let Some(memory_byte) = self.data.get_mut(dest_offset.checked_add(i)
+            .ok_or(VMError::MemoryLoadOutOfBounds)?) {
                 *memory_byte = *temp.get(i).unwrap_or(&0u8);
             }
         }
-=======
-    pub fn copy(
-        &mut self,
-        src_offset: usize,
-        dest_offset: usize,
-        size: usize,
-    ) -> Result<(), VMError> {
-        let max_size = std::cmp::max(
-            src_offset
-                .checked_add(size)
-                .ok_or(VMError::MemoryLoadOutOfBounds)?,
-            dest_offset
-                .checked_add(size)
-                .ok_or(VMError::MemoryLoadOutOfBounds)?,
-        );
-        self.resize(max_size);
-        let mut temp = vec![0u8; size];
-
-        temp.copy_from_slice(
-            &self.data[src_offset
-                ..src_offset
-                    .checked_add(size)
-                    .ok_or(VMError::MemoryLoadOutOfBounds)?],
-        );
-
-        self.data[dest_offset
-            ..dest_offset
-                .checked_add(size)
-                .ok_or(VMError::MemoryLoadOutOfBounds)?]
-            .copy_from_slice(&temp);
-
         Ok(())
->>>>>>> b277379c
     }
 
     pub fn expansion_cost(&self, memory_byte_size: usize) -> Result<U256, VMError> {
