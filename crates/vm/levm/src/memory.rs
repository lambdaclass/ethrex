--- conflicted
+++ resolved
@@ -31,7 +31,6 @@
     }
 
     pub fn load(&mut self, offset: usize) -> Result<U256, VMError> {
-<<<<<<< HEAD
         self.resize(offset.checked_add(WORD_SIZE).ok_or(VMError::Internal(
             InternalError::ArithmeticOperationOverflow,
         ))?);
@@ -42,20 +41,7 @@
                     ..offset.checked_add(WORD_SIZE).ok_or(VMError::Internal(
                         InternalError::ArithmeticOperationOverflow,
                     ))?,
-=======
-        self.resize(
-            offset
-                .checked_add(32)
-                .ok_or(VMError::MemoryLoadOutOfBounds)?,
-        );
-        let value_bytes: [u8; 32] = self
-            .data
-            .get(
-                offset
-                    ..offset
-                        .checked_add(32)
-                        .ok_or(VMError::MemoryLoadOutOfBounds)?,
->>>>>>> 00a51eba
+
             )
             .ok_or(VMError::MemoryLoadOutOfBounds)?
             .try_into()
@@ -64,34 +50,19 @@
     }
 
     pub fn load_range(&mut self, offset: usize, size: usize) -> Result<Vec<u8>, VMError> {
-<<<<<<< HEAD
         let size_to_load = offset.checked_add(size).ok_or(VMError::Internal(
             InternalError::ArithmeticOperationOverflow,
         ))?;
         self.resize(size_to_load);
         self.data
             .get(offset..size_to_load)
-=======
-        self.resize(
-            offset
-                .checked_add(size)
-                .ok_or(VMError::MemoryLoadOutOfBounds)?,
-        );
-        self.data
-            .get(
-                offset
-                    ..offset
-                        .checked_add(size)
-                        .ok_or(VMError::MemoryLoadOutOfBounds)?,
-            )
->>>>>>> 00a51eba
+
             .ok_or(VMError::MemoryLoadOutOfBounds)
             .map(|slice| slice.to_vec())
     }
 
     pub fn store_bytes(&mut self, offset: usize, value: &[u8]) -> Result<(), VMError> {
         let len = value.len();
-<<<<<<< HEAD
         let data_len = self.data.len();
         let size_to_store = offset.checked_add(len).ok_or(VMError::Internal(
             InternalError::ArithmeticOperationOverflow,
@@ -102,20 +73,7 @@
         self.resize(size_to_store);
         self.data
             .splice(offset..size_to_store, value.iter().copied());
-=======
-        self.resize(
-            offset
-                .checked_add(len)
-                .ok_or(VMError::MemoryLoadOutOfBounds)?,
-        );
-        self.data.splice(
-            offset
-                ..offset
-                    .checked_add(len)
-                    .ok_or(VMError::MemoryLoadOutOfBounds)?,
-            value.iter().copied(),
-        );
->>>>>>> 00a51eba
+
         Ok(())
     }
 
@@ -125,27 +83,13 @@
         value: &[u8],
         size: usize,
     ) -> Result<(), VMError> {
-<<<<<<< HEAD
         let size_to_store = offset.checked_add(size).ok_or(VMError::Internal(
             InternalError::ArithmeticOperationOverflow,
         ))?;
         self.resize(size_to_store);
         self.data
             .splice(offset..size_to_store, value.iter().copied());
-=======
-        self.resize(
-            offset
-                .checked_add(size)
-                .ok_or(VMError::MemoryLoadOutOfBounds)?,
-        );
-        self.data.splice(
-            offset
-                ..offset
-                    .checked_add(size)
-                    .ok_or(VMError::MemoryLoadOutOfBounds)?,
-            value.iter().copied(),
-        );
->>>>>>> 00a51eba
+
         Ok(())
     }
 
@@ -159,7 +103,6 @@
         dest_offset: usize,
         size: usize,
     ) -> Result<(), VMError> {
-<<<<<<< HEAD
         let src_copy_size = src_offset.checked_add(size).ok_or(VMError::Internal(
             InternalError::ArithmeticOperationOverflow,
         ))?;
@@ -173,32 +116,7 @@
         temp.copy_from_slice(&self.data[src_offset..src_copy_size]);
 
         self.data[dest_offset..dest_copy_size].copy_from_slice(&temp);
-=======
-        let max_size = std::cmp::max(
-            src_offset
-                .checked_add(size)
-                .ok_or(VMError::MemoryLoadOutOfBounds)?,
-            dest_offset
-                .checked_add(size)
-                .ok_or(VMError::MemoryLoadOutOfBounds)?,
-        );
-        self.resize(max_size);
-        let mut temp = vec![0u8; size];
 
-        temp.copy_from_slice(
-            &self.data[src_offset
-                ..src_offset
-                    .checked_add(size)
-                    .ok_or(VMError::MemoryLoadOutOfBounds)?],
-        );
-
-        self.data[dest_offset
-            ..dest_offset
-                .checked_add(size)
-                .ok_or(VMError::MemoryLoadOutOfBounds)?]
-            .copy_from_slice(&temp);
-
->>>>>>> 00a51eba
         Ok(())
     }
 
