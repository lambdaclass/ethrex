use crate::{
    constants::{MEMORY_EXPANSION_QUOTIENT, WORD_SIZE},
    errors::VMError,
};
use ethereum_rust_core::U256;

#[derive(Debug, Clone, Default, PartialEq)]
pub struct Memory {
    data: Vec<u8>,
}

impl From<Vec<u8>> for Memory {
    fn from(data: Vec<u8>) -> Self {
        Memory { data }
    }
}

impl Memory {
    pub fn new() -> Self {
        Self { data: Vec::new() }
    }

    pub fn new_from_vec(data: Vec<u8>) -> Self {
        Self { data }
    }

    fn resize(&mut self, offset: usize) {
        if offset.next_multiple_of(32) > self.data.len() {
            self.data.resize(offset.next_multiple_of(32), 0);
        }
    }

    pub fn load(&mut self, offset: usize) -> Result<U256, VMError> {
<<<<<<< HEAD
        self.resize(offset + 32);
        let value_bytes: [u8; 32] = self
            .data
            .get(offset..offset + 32)
            .ok_or(VMError::MemoryLoadOutOfBounds)?
            .try_into()
            .unwrap();
        Ok(U256::from(value_bytes))
    }

    pub fn load_range(&mut self, offset: usize, size: usize) -> Result<Vec<u8>, VMError> {
        self.resize(offset + size);
        self.data
            .get(offset..offset + size)
=======
        self.resize(
            offset
                .checked_add(32)
                .ok_or(VMError::MemoryLoadOutOfBounds)?,
        );
        let value_bytes = self
            .data
            .get(
                offset
                    ..offset
                        .checked_add(32)
                        .ok_or(VMError::MemoryLoadOutOfBounds)?,
            )
            .ok_or(VMError::MemoryLoadOutOfBounds)?;

        Ok(U256::from_big_endian(value_bytes))
    }

    pub fn load_range(&mut self, offset: usize, size: usize) -> Result<Vec<u8>, VMError> {
        self.resize(
            offset
                .checked_add(size)
                .ok_or(VMError::MemoryLoadOutOfBounds)?,
        );
        self.data
            .get(
                offset
                    ..offset
                        .checked_add(size)
                        .ok_or(VMError::MemoryLoadOutOfBounds)?,
            )
>>>>>>> b659e91d
            .ok_or(VMError::MemoryLoadOutOfBounds)
            .map(|slice| slice.to_vec())
    }

    pub fn store_bytes(&mut self, offset: usize, value: &[u8]) -> Result<(), VMError> {
        let len = value.len();
<<<<<<< HEAD
        let data_len = self.data.len();
        if data_len < offset || data_len < offset + len {
            return Err(VMError::MemoryStoreOutOfBounds);
        }
        self.resize(offset + len);
        self.data
            .splice(offset..offset + len, value.iter().copied());
=======
        self.resize(
            offset
                .checked_add(len)
                .ok_or(VMError::MemoryLoadOutOfBounds)?,
        );
        self.data.splice(
            offset
                ..offset
                    .checked_add(len)
                    .ok_or(VMError::MemoryLoadOutOfBounds)?,
            value.iter().copied(),
        );
>>>>>>> b659e91d
        Ok(())
    }

    pub fn store_n_bytes(
        &mut self,
        offset: usize,
        value: &[u8],
        size: usize,
    ) -> Result<(), VMError> {
        self.resize(
            offset
                .checked_add(size)
                .ok_or(VMError::MemoryLoadOutOfBounds)?,
        );
        self.data.splice(
            offset
                ..offset
                    .checked_add(size)
                    .ok_or(VMError::MemoryLoadOutOfBounds)?,
            value.iter().copied(),
        );
        Ok(())
    }

    pub fn size(&self) -> U256 {
        U256::from(self.data.len())
    }

    pub fn copy(
        &mut self,
        src_offset: usize,
        dest_offset: usize,
        size: usize,
    ) -> Result<(), VMError> {
        let max_size = std::cmp::max(
            src_offset
                .checked_add(size)
                .ok_or(VMError::MemoryLoadOutOfBounds)?,
            dest_offset
                .checked_add(size)
                .ok_or(VMError::MemoryLoadOutOfBounds)?,
        );
        self.resize(max_size);
        let mut temp = vec![0u8; size];

        temp.copy_from_slice(
            &self.data[src_offset
                ..src_offset
                    .checked_add(size)
                    .ok_or(VMError::MemoryLoadOutOfBounds)?],
        );

        self.data[dest_offset
            ..dest_offset
                .checked_add(size)
                .ok_or(VMError::MemoryLoadOutOfBounds)?]
            .copy_from_slice(&temp);

        Ok(())
    }

    pub fn expansion_cost(&self, memory_byte_size: usize) -> Result<U256, VMError> {
        if memory_byte_size <= self.data.len() {
            return Ok(U256::zero());
        }

        let new_memory_size_word = memory_byte_size
            .checked_add(WORD_SIZE - 1)
            .ok_or(VMError::OverflowInArithmeticOp)?
            / WORD_SIZE;

        let new_memory_cost = new_memory_size_word
            .checked_mul(new_memory_size_word)
            .map(|square| square / MEMORY_EXPANSION_QUOTIENT)
            .and_then(|cost| cost.checked_add(new_memory_size_word.checked_mul(3)?))
            .ok_or(VMError::OverflowInArithmeticOp)?;

        let last_memory_size_word = self
            .data
            .len()
            .checked_add(WORD_SIZE - 1)
            .ok_or(VMError::OverflowInArithmeticOp)?
            / WORD_SIZE;

        let last_memory_cost = last_memory_size_word
            .checked_mul(last_memory_size_word)
            .map(|square| square / MEMORY_EXPANSION_QUOTIENT)
            .and_then(|cost| cost.checked_add(last_memory_size_word.checked_mul(3)?))
            .ok_or(VMError::OverflowInArithmeticOp)?;

        Ok((new_memory_cost - last_memory_cost).into())
    }
}<|MERGE_RESOLUTION|>--- conflicted
+++ resolved
@@ -31,22 +31,6 @@
     }
 
     pub fn load(&mut self, offset: usize) -> Result<U256, VMError> {
-<<<<<<< HEAD
-        self.resize(offset + 32);
-        let value_bytes: [u8; 32] = self
-            .data
-            .get(offset..offset + 32)
-            .ok_or(VMError::MemoryLoadOutOfBounds)?
-            .try_into()
-            .unwrap();
-        Ok(U256::from(value_bytes))
-    }
-
-    pub fn load_range(&mut self, offset: usize, size: usize) -> Result<Vec<u8>, VMError> {
-        self.resize(offset + size);
-        self.data
-            .get(offset..offset + size)
-=======
         self.resize(
             offset
                 .checked_add(32)
@@ -78,22 +62,12 @@
                         .checked_add(size)
                         .ok_or(VMError::MemoryLoadOutOfBounds)?,
             )
->>>>>>> b659e91d
             .ok_or(VMError::MemoryLoadOutOfBounds)
             .map(|slice| slice.to_vec())
     }
 
     pub fn store_bytes(&mut self, offset: usize, value: &[u8]) -> Result<(), VMError> {
         let len = value.len();
-<<<<<<< HEAD
-        let data_len = self.data.len();
-        if data_len < offset || data_len < offset + len {
-            return Err(VMError::MemoryStoreOutOfBounds);
-        }
-        self.resize(offset + len);
-        self.data
-            .splice(offset..offset + len, value.iter().copied());
-=======
         self.resize(
             offset
                 .checked_add(len)
@@ -106,7 +80,6 @@
                     .ok_or(VMError::MemoryLoadOutOfBounds)?,
             value.iter().copied(),
         );
->>>>>>> b659e91d
         Ok(())
     }
 
