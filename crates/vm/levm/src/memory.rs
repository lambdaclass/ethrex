--- conflicted
+++ resolved
@@ -6,14 +6,10 @@
 };
 use ExceptionalHalt::OutOfBounds;
 use ExceptionalHalt::OutOfGas;
-<<<<<<< HEAD
 use ethrex_common::{
     U256,
     utils::{u256_from_big_endian_const, u256_to_big_endian},
 };
-=======
-use ethrex_common::{U256, utils::u256_from_big_endian_const};
->>>>>>> 22b64308
 
 /// A cheaply clonable callframe-shared memory buffer.
 ///
@@ -27,19 +23,11 @@
 
 impl Memory {
     #[inline]
-<<<<<<< HEAD
-    pub fn new(current_base: usize) -> Self {
-        Self {
-            buffer: Rc::new(RefCell::new(Vec::new())),
-            len: 0,
-            current_base,
-=======
     pub fn new() -> Self {
         Self {
             buffer: Rc::new(RefCell::new(Vec::new())),
             len: 0,
             current_base: 0,
->>>>>>> 22b64308
         }
     }
 
@@ -104,14 +92,8 @@
         let real_new_memory_size = new_memory_size + self.current_base;
 
         if real_new_memory_size > buffer.len() {
-<<<<<<< HEAD
-            #[expect(clippy::arithmetic_side_effects)]
-            // when resizing, resize by allocating entire pages instead of small memory sizes.
-            let new_size = (real_new_memory_size) + (4096 - ((real_new_memory_size) % 4096));
-=======
             // when resizing, resize by allocating entire pages instead of small memory sizes.
             let new_size = real_new_memory_size.next_multiple_of(4096);
->>>>>>> 22b64308
             buffer.resize(new_size, 0);
         }
 
@@ -127,15 +109,9 @@
 
         let new_size = offset.checked_add(size).ok_or(OutOfBounds)?;
         self.resize(new_size)?;
-<<<<<<< HEAD
 
         let true_offset = offset.wrapping_add(self.current_base);
 
-=======
-
-        let true_offset = offset.wrapping_add(self.current_base);
-
->>>>>>> 22b64308
         let buf = self.buffer.borrow();
 
         // SAFETY: resize already makes sure bounds are correct.
@@ -172,7 +148,6 @@
         let value: [u8; 32] = self.load_range_const(offset)?;
         Ok(u256_from_big_endian_const(value))
     }
-<<<<<<< HEAD
 
     /// Stores the given data and data size at the given offset.
     ///
@@ -248,58 +223,10 @@
         to_offset: usize,
         size: usize,
     ) -> Result<(), VMError> {
-=======
-
-    /// Stores the given data and data size at the given offset.
-    ///
-    /// Internal use.
-    #[inline(always)]
-    fn store(&self, data: &[u8], at_offset: usize, data_size: usize) -> Result<(), VMError> {
-        if data_size == 0 {
-            return Ok(());
-        }
-
-        let real_offset = self.current_base.wrapping_add(at_offset);
-
-        let mut buffer = self.buffer.borrow_mut();
-
-        let real_data_size = data_size.min(data.len());
-
-        // SAFETY: Used internally, resize always called before this function.
-        #[allow(clippy::indexing_slicing, clippy::arithmetic_side_effects)]
-        #[allow(unsafe_code)]
-        unsafe {
-            std::ptr::copy_nonoverlapping(
-                data.get_unchecked(..real_data_size).as_ptr(),
-                buffer
-                    .get_unchecked_mut(real_offset..(real_offset + real_data_size))
-                    .as_mut_ptr(),
-                real_data_size,
-            );
-        }
-
-        Ok(())
-    }
-
-    /// Stores the given data at the given offset.
-    #[inline(always)]
-    pub fn store_data(&mut self, offset: usize, data: &[u8]) -> Result<(), VMError> {
-        let new_size = offset.checked_add(data.len()).ok_or(OutOfBounds)?;
-        self.resize(new_size)?;
-        self.store(data, offset, data.len())
-    }
-
-    /// Stores the given data and data size at the given offset.
-    ///
-    /// Resizes memory to fit the given data.
-    #[inline(always)]
-    pub fn store_range(&mut self, offset: usize, size: usize, data: &[u8]) -> Result<(), VMError> {
->>>>>>> 22b64308
         if size == 0 {
             return Ok(());
         }
 
-<<<<<<< HEAD
         self.resize(
             to_offset
                 .max(from_offset)
@@ -324,68 +251,6 @@
             true_to_offset,
         );
 
-=======
-        let new_size = offset.checked_add(size).ok_or(OutOfBounds)?;
-        self.resize(new_size)?;
-        self.store(data, offset, size)
-    }
-
-    /// Stores a word at the given offset, resizing memory if needed.
-    #[inline(always)]
-    pub fn store_word(&mut self, offset: usize, word: U256) -> Result<(), VMError> {
-        let new_size: usize = offset
-            .checked_add(WORD_SIZE_IN_BYTES_USIZE)
-            .ok_or(OutOfBounds)?;
-
-        self.resize(new_size)?;
-        self.store(&word.to_big_endian(), offset, WORD_SIZE_IN_BYTES_USIZE)?;
->>>>>>> 22b64308
-        Ok(())
-    }
-}
-
-<<<<<<< HEAD
-impl Default for Memory {
-    fn default() -> Self {
-        Self::new(0)
-=======
-    /// Copies memory within 2 offsets. Like a memmove.
-    ///
-    /// Resizes if needed, because one can copy from "expanded memory", which is initialized with zeroes.
-    pub fn copy_within(
-        &mut self,
-        from_offset: usize,
-        to_offset: usize,
-        size: usize,
-    ) -> Result<(), VMError> {
-        if size == 0 {
-            return Ok(());
-        }
-
-        self.resize(
-            to_offset
-                .max(from_offset)
-                .checked_add(size)
-                .ok_or(InternalError::Overflow)?,
-        )?;
-
-        let true_from_offset = from_offset
-            .checked_add(self.current_base)
-            .ok_or(OutOfBounds)?;
-
-        let true_to_offset = to_offset
-            .checked_add(self.current_base)
-            .ok_or(OutOfBounds)?;
-        let mut buffer = self.buffer.borrow_mut();
-
-        buffer.copy_within(
-            true_from_offset
-                ..(true_from_offset
-                    .checked_add(size)
-                    .ok_or(InternalError::Overflow)?),
-            true_to_offset,
-        );
-
         Ok(())
     }
 }
@@ -393,7 +258,6 @@
 impl Default for Memory {
     fn default() -> Self {
         Self::new()
->>>>>>> 22b64308
     }
 }
 
@@ -452,11 +316,7 @@
 
     #[test]
     fn test_basic_store_data() {
-<<<<<<< HEAD
-        let mut mem = Memory::new(0);
-=======
         let mut mem = Memory::new();
->>>>>>> 22b64308
 
         mem.store_data(0, &[1, 2, 3, 4, 0, 0, 0, 0, 0, 0]).unwrap();
 
@@ -466,11 +326,7 @@
 
     #[test]
     fn test_words() {
-<<<<<<< HEAD
-        let mut mem = Memory::new(0);
-=======
         let mut mem = Memory::new();
->>>>>>> 22b64308
 
         mem.store_word(0, U256::from(4)).unwrap();
 
@@ -481,11 +337,7 @@
     #[test]
     fn test_copy_word_within() {
         {
-<<<<<<< HEAD
-            let mut mem = Memory::new(0);
-=======
             let mut mem = Memory::new();
->>>>>>> 22b64308
 
             mem.store_word(0, U256::from(4)).unwrap();
             mem.copy_within(0, 32, 32).unwrap();
@@ -495,11 +347,7 @@
         }
 
         {
-<<<<<<< HEAD
-            let mut mem = Memory::new(0);
-=======
             let mut mem = Memory::new();
->>>>>>> 22b64308
 
             mem.store_word(32, U256::from(4)).unwrap();
             mem.copy_within(32, 0, 32).unwrap();
@@ -509,11 +357,7 @@
         }
 
         {
-<<<<<<< HEAD
-            let mut mem = Memory::new(0);
-=======
             let mut mem = Memory::new();
->>>>>>> 22b64308
 
             mem.store_word(0, U256::from(4)).unwrap();
             mem.copy_within(0, 0, 32).unwrap();
@@ -523,11 +367,7 @@
         }
 
         {
-<<<<<<< HEAD
-            let mut mem = Memory::new(0);
-=======
             let mut mem = Memory::new();
->>>>>>> 22b64308
 
             mem.store_word(0, U256::from(4)).unwrap();
             mem.copy_within(32, 0, 32).unwrap();
