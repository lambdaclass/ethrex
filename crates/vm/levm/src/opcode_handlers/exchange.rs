--- conflicted
+++ resolved
@@ -16,13 +16,9 @@
     #[inline(always)]
     fn eval(vm: &mut VM<'_>) -> Result<OpcodeResult, VMError> {
         vm.current_call_frame
-            .increase_consumed_gas(gas_cost::DUPN)?;
+            .increase_consumed_gas(gas_cost::SWAPN)?;
 
-<<<<<<< HEAD
-        vm.current_call_frame.stack.swap(N)?;
-=======
-        current_call_frame.stack.swap::<N>()?;
->>>>>>> c9fd96e2
+        vm.current_call_frame.stack.swap::<N>()?;
 
         Ok(OpcodeResult::Continue)
     }
