--- conflicted
+++ resolved
@@ -27,10 +27,7 @@
         if current_call_frame.stack.len() < depth as usize {
             return Err(VMError::StackUnderflow);
         }
-<<<<<<< HEAD
-=======
          */
->>>>>>> 90a99792
         let stack_top_index = current_call_frame
             .stack
             .len()
@@ -39,10 +36,6 @@
         let to_swap_index = stack_top_index
             .checked_sub(depth.into())
             .ok_or(VMError::StackUnderflow)?;
-<<<<<<< HEAD
-=======
-
->>>>>>> 90a99792
         current_call_frame
             .stack
             .swap(stack_top_index, to_swap_index)?;
