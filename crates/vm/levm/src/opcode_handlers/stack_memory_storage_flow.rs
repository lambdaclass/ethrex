use crate::{
    account::StorageSlot,
    call_frame::CallFrame,
    constants::{
        call_opcode::WARM_ADDRESS_ACCESS_COST, gas_cost, COLD_STORAGE_ACCESS_COST, WORD_SIZE,
    },
    errors::{OpcodeSuccess, VMError},
    vm::VM,
};
use ethereum_rust_core::{H256, U256};

// Stack, Memory, Storage and Flow Operations (15)
// Opcodes: POP, MLOAD, MSTORE, MSTORE8, SLOAD, SSTORE, JUMP, JUMPI, PC, MSIZE, GAS, JUMPDEST, TLOAD, TSTORE, MCOPY

impl VM {
    // POP operation
    pub fn op_pop(&mut self, current_call_frame: &mut CallFrame) -> Result<OpcodeSuccess, VMError> {
        self.increase_consumed_gas(current_call_frame, gas_cost::POP)?;
        current_call_frame.stack.pop()?;
        Ok(OpcodeSuccess::Continue)
    }

    // TLOAD operation
    pub fn op_tload(
        &mut self,
        current_call_frame: &mut CallFrame,
    ) -> Result<OpcodeSuccess, VMError> {
        self.increase_consumed_gas(current_call_frame, gas_cost::TLOAD)?;

        let key = current_call_frame.stack.pop()?;
        let value = current_call_frame
            .transient_storage
            .get(&(current_call_frame.msg_sender, key))
            .cloned()
            .unwrap_or(U256::zero());

        current_call_frame.stack.push(value)?;
        Ok(OpcodeSuccess::Continue)
    }

    // TSTORE operation
    pub fn op_tstore(
        &mut self,
        current_call_frame: &mut CallFrame,
    ) -> Result<OpcodeSuccess, VMError> {
        self.increase_consumed_gas(current_call_frame, gas_cost::TSTORE)?;

        let key = current_call_frame.stack.pop()?;
        let value = current_call_frame.stack.pop()?;
        current_call_frame
            .transient_storage
            .insert((current_call_frame.msg_sender, key), value);

        Ok(OpcodeSuccess::Continue)
    }

    // MLOAD operation
    pub fn op_mload(
        &mut self,
        current_call_frame: &mut CallFrame,
    ) -> Result<OpcodeSuccess, VMError> {
        let offset = current_call_frame
            .stack
            .pop()?
            .try_into()
            .unwrap_or(usize::MAX);
        let memory_expansion_cost = current_call_frame
            .memory
            .expansion_cost(offset + WORD_SIZE)?;
        let gas_cost = gas_cost::MLOAD_STATIC + memory_expansion_cost;

        self.increase_consumed_gas(current_call_frame, gas_cost)?;

        let value = current_call_frame.memory.load(offset);
        current_call_frame.stack.push(value)?;

        Ok(OpcodeSuccess::Continue)
    }

    // MSTORE operation
    pub fn op_mstore(
        &mut self,
        current_call_frame: &mut CallFrame,
    ) -> Result<OpcodeSuccess, VMError> {
        let offset = current_call_frame.stack.pop()?.try_into().unwrap();
        let memory_expansion_cost = current_call_frame
            .memory
            .expansion_cost(offset + WORD_SIZE)?;
        let gas_cost = gas_cost::MSTORE_STATIC + memory_expansion_cost;

        self.increase_consumed_gas(current_call_frame, gas_cost)?;

        let value = current_call_frame.stack.pop()?;
        let mut value_bytes = [0u8; WORD_SIZE];
        value.to_big_endian(&mut value_bytes);

        current_call_frame.memory.store_bytes(offset, &value_bytes);

        Ok(OpcodeSuccess::Continue)
    }

    // MSTORE8 operation
    pub fn op_mstore8(
        &mut self,
        current_call_frame: &mut CallFrame,
    ) -> Result<OpcodeSuccess, VMError> {
        let offset = current_call_frame.stack.pop()?.try_into().unwrap();
        let memory_expansion_cost = current_call_frame.memory.expansion_cost(offset + 1)?;
        let gas_cost = gas_cost::MSTORE8_STATIC + memory_expansion_cost;

        self.increase_consumed_gas(current_call_frame, gas_cost)?;

        let value = current_call_frame.stack.pop()?;
        let mut value_bytes = [0u8; WORD_SIZE];
        value.to_big_endian(&mut value_bytes);

        current_call_frame
            .memory
            .store_bytes(offset, value_bytes[WORD_SIZE - 1..WORD_SIZE].as_ref());

        Ok(OpcodeSuccess::Continue)
    }

    // SLOAD operation
    pub fn op_sload(
        &mut self,
        current_call_frame: &mut CallFrame,
    ) -> Result<OpcodeSuccess, VMError> {
        let key = current_call_frame.stack.pop()?;

        let address = current_call_frame.to;

        let mut bytes = [0u8; 32];
        key.to_big_endian(&mut bytes);
        let key = H256::from(bytes);

        let mut base_dynamic_gas: U256 = U256::zero();

        let current_value = if self.cache.is_slot_cached(&address, key) {
            // If slot is warm (cached) add 100 to base_dynamic_gas
            base_dynamic_gas += WARM_ADDRESS_ACCESS_COST;

            self.cache
                .get_storage_slot(address, key)
                .expect("Should be already cached") // Because entered the if is_slot_cached
                .current_value
        } else {
            // If slot is cold (not cached) add 2100 to base_dynamic_gas
            base_dynamic_gas += COLD_STORAGE_ACCESS_COST;

            self.get_storage_slot(&address, key).current_value
        };

        self.increase_consumed_gas(current_call_frame, base_dynamic_gas)?;

        current_call_frame.stack.push(current_value)?;
        Ok(OpcodeSuccess::Continue)
    }

    // SSTORE operation
<<<<<<< HEAD
    // TODO: add gas REFUNDS
=======
    // TODO: https://github.com/lambdaclass/lambda_ethereum_rust/issues/1087
>>>>>>> d3e672e3
    pub fn op_sstore(
        &mut self,
        current_call_frame: &mut CallFrame,
    ) -> Result<OpcodeSuccess, VMError> {
        if current_call_frame.is_static {
            return Err(VMError::OpcodeNotAllowedInStaticContext);
        }

        let key = current_call_frame.stack.pop()?;
        let value = current_call_frame.stack.pop()?;

        let mut bytes = [0u8; 32];
        key.to_big_endian(&mut bytes);
        let key = H256::from(bytes);

        let address = current_call_frame.to;

        let mut base_dynamic_gas: U256 = U256::zero();

        let storage_slot = if self.cache.is_slot_cached(&address, key) {
            self.cache.get_storage_slot(address, key).unwrap()
<<<<<<< HEAD
        } else {
            // If slot is cold 2100 is added to base_dynamic_gas
            base_dynamic_gas += U256::from(2100);

            self.get_storage_slot(&address, key) // it is not in cache because of previous if
        };

        base_dynamic_gas += if value == storage_slot.current_value {
            U256::from(100)
        } else if storage_slot.current_value == storage_slot.original_value {
            if storage_slot.original_value == U256::zero() {
                U256::from(20000)
            } else {
                U256::from(2900)
            }
        } else {
            U256::from(100)
        };

=======
        } else {
            // If slot is cold 2100 is added to base_dynamic_gas
            base_dynamic_gas += U256::from(2100);

            self.get_storage_slot(&address, key) // it is not in cache because of previous if
        };

        base_dynamic_gas += if value == storage_slot.current_value {
            U256::from(100)
        } else if storage_slot.current_value == storage_slot.original_value {
            if storage_slot.original_value == U256::zero() {
                U256::from(20000)
            } else {
                U256::from(2900)
            }
        } else {
            U256::from(100)
        };

>>>>>>> d3e672e3
        self.increase_consumed_gas(current_call_frame, base_dynamic_gas)?;

        self.cache.write_account_storage(
            &address,
            key,
            StorageSlot {
                original_value: storage_slot.original_value,
                current_value: value,
            },
        );

        Ok(OpcodeSuccess::Continue)
    }

    // MSIZE operation
    pub fn op_msize(
        &mut self,
        current_call_frame: &mut CallFrame,
    ) -> Result<OpcodeSuccess, VMError> {
        self.increase_consumed_gas(current_call_frame, gas_cost::MSIZE)?;
        current_call_frame
            .stack
            .push(current_call_frame.memory.size())?;
        Ok(OpcodeSuccess::Continue)
    }

    // GAS operation
    pub fn op_gas(&mut self, current_call_frame: &mut CallFrame) -> Result<OpcodeSuccess, VMError> {
        self.increase_consumed_gas(current_call_frame, gas_cost::GAS)?;

        let remaining_gas = self.env.gas_limit - self.env.consumed_gas - gas_cost::GAS;
        current_call_frame.stack.push(remaining_gas)?;

        Ok(OpcodeSuccess::Continue)
    }

    // MCOPY operation
    pub fn op_mcopy(
        &mut self,
        current_call_frame: &mut CallFrame,
    ) -> Result<OpcodeSuccess, VMError> {
        let dest_offset = current_call_frame
            .stack
            .pop()?
            .try_into()
            .unwrap_or(usize::MAX);
        let src_offset: usize = current_call_frame
            .stack
            .pop()?
            .try_into()
            .unwrap_or(usize::MAX);
        let size: usize = current_call_frame
            .stack
            .pop()?
            .try_into()
            .unwrap_or(usize::MAX);

        let words_copied = (size + WORD_SIZE - 1) / WORD_SIZE;

        let memory_byte_size = src_offset
            .checked_add(size)
            .and_then(|src_sum| {
                dest_offset
                    .checked_add(size)
                    .map(|dest_sum| src_sum.max(dest_sum))
            })
            .ok_or(VMError::OverflowInArithmeticOp)?;

        let memory_expansion_cost = current_call_frame.memory.expansion_cost(memory_byte_size)?;
        let gas_cost = gas_cost::MCOPY_STATIC
            + gas_cost::MCOPY_DYNAMIC_BASE * words_copied
            + memory_expansion_cost;

        self.increase_consumed_gas(current_call_frame, gas_cost)?;

        if size > 0 {
            current_call_frame
                .memory
                .copy(src_offset, dest_offset, size);
        }

        Ok(OpcodeSuccess::Continue)
    }

    // JUMP operation
    pub fn op_jump(
        &mut self,
        current_call_frame: &mut CallFrame,
    ) -> Result<OpcodeSuccess, VMError> {
        self.increase_consumed_gas(current_call_frame, gas_cost::JUMP)?;

        let jump_address = current_call_frame.stack.pop()?;
        if !current_call_frame.jump(jump_address) {
            return Err(VMError::InvalidJump);
        }

        Ok(OpcodeSuccess::Continue)
    }

    // JUMPI operation
    pub fn op_jumpi(
        &mut self,
        current_call_frame: &mut CallFrame,
    ) -> Result<OpcodeSuccess, VMError> {
        let jump_address = current_call_frame.stack.pop()?;
        let condition = current_call_frame.stack.pop()?;

        if condition != U256::zero() && !current_call_frame.jump(jump_address) {
            return Err(VMError::InvalidJump);
        }

        self.increase_consumed_gas(current_call_frame, gas_cost::JUMPI)?;
        Ok(OpcodeSuccess::Continue)
    }

    // JUMPDEST operation
    pub fn op_jumpdest(
        &mut self,
        current_call_frame: &mut CallFrame,
    ) -> Result<OpcodeSuccess, VMError> {
        self.increase_consumed_gas(current_call_frame, gas_cost::JUMPDEST)?;
        Ok(OpcodeSuccess::Continue)
    }

    // PC operation
    pub fn op_pc(&mut self, current_call_frame: &mut CallFrame) -> Result<OpcodeSuccess, VMError> {
        self.increase_consumed_gas(current_call_frame, gas_cost::PC)?;

        current_call_frame
            .stack
            .push(U256::from(current_call_frame.pc - 1))?;

        Ok(OpcodeSuccess::Continue)
    }
}<|MERGE_RESOLUTION|>--- conflicted
+++ resolved
@@ -158,11 +158,7 @@
     }
 
     // SSTORE operation
-<<<<<<< HEAD
-    // TODO: add gas REFUNDS
-=======
     // TODO: https://github.com/lambdaclass/lambda_ethereum_rust/issues/1087
->>>>>>> d3e672e3
     pub fn op_sstore(
         &mut self,
         current_call_frame: &mut CallFrame,
@@ -184,7 +180,6 @@
 
         let storage_slot = if self.cache.is_slot_cached(&address, key) {
             self.cache.get_storage_slot(address, key).unwrap()
-<<<<<<< HEAD
         } else {
             // If slot is cold 2100 is added to base_dynamic_gas
             base_dynamic_gas += U256::from(2100);
@@ -204,27 +199,6 @@
             U256::from(100)
         };
 
-=======
-        } else {
-            // If slot is cold 2100 is added to base_dynamic_gas
-            base_dynamic_gas += U256::from(2100);
-
-            self.get_storage_slot(&address, key) // it is not in cache because of previous if
-        };
-
-        base_dynamic_gas += if value == storage_slot.current_value {
-            U256::from(100)
-        } else if storage_slot.current_value == storage_slot.original_value {
-            if storage_slot.original_value == U256::zero() {
-                U256::from(20000)
-            } else {
-                U256::from(2900)
-            }
-        } else {
-            U256::from(100)
-        };
-
->>>>>>> d3e672e3
         self.increase_consumed_gas(current_call_frame, base_dynamic_gas)?;
 
         self.cache.write_account_storage(
