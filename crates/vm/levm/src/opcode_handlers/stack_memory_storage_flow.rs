--- conflicted
+++ resolved
@@ -4,7 +4,6 @@
     errors::{ExceptionalHalt, InternalError, OpcodeResult, VMError},
     gas_cost::{self, SSTORE_STIPEND},
     memory::{self, calculate_memory_size},
-    opcodes::Opcode,
     vm::VM,
 };
 use ethrex_common::{H256, U256, types::Fork};
@@ -312,7 +311,6 @@
             .try_into()
             .map_err(|_err| ExceptionalHalt::VeryLargeNumber)?;
 
-<<<<<<< HEAD
         // Check if the jump destination is valid by:
         //   - Checking that the byte at the requested target PC is a JUMPDEST (0x5B).
         //   - Ensuring the byte is not blacklisted. In other words, the 0x5B value is not part of a
@@ -332,9 +330,6 @@
                 });
 
         if target_address_is_valid {
-=======
-        if Self::is_valid_jump_addr(call_frame, jump_address_usize) {
->>>>>>> 217ad13a
             call_frame.pc = jump_address_usize;
             Ok(())
         } else {
