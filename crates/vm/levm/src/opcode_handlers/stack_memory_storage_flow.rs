use crate::{
    call_frame::CallFrame,
    constants::{WORD_SIZE, WORD_SIZE_IN_BYTES_USIZE},
    errors::{ExceptionalHalt, InternalError, OpcodeResult, VMError},
    gas_cost::{self, SSTORE_STIPEND},
    memory::calculate_memory_size,
    opcodes::Opcode,
    vm::VM,
};
use ethrex_common::{
    U256,
    types::Fork,
    utils::{u256_to_big_endian, u256_to_h256},
};

// Stack, Memory, Storage and Flow Operations (15)
// Opcodes: POP, MLOAD, MSTORE, MSTORE8, SLOAD, SSTORE, JUMP, JUMPI, PC, MSIZE, GAS, JUMPDEST, TLOAD, TSTORE, MCOPY

pub const OUT_OF_BOUNDS: U256 = U256([u64::MAX, 0, 0, 0]);

impl<'a> VM<'a> {
    // POP operation
    pub fn op_pop(&mut self) -> Result<OpcodeResult, VMError> {
        let current_call_frame = &mut self.current_call_frame;
        current_call_frame.increase_consumed_gas(gas_cost::POP)?;
        current_call_frame.stack.pop1()?;
        Ok(OpcodeResult::Continue { pc_increment: 1 })
    }

    // TLOAD operation
    pub fn op_tload(&mut self) -> Result<OpcodeResult, VMError> {
        // [EIP-1153] - TLOAD is only available from CANCUN
        if self.env.config.fork < Fork::Cancun {
            return Err(ExceptionalHalt::InvalidOpcode.into());
        }

        let key = self.current_call_frame.stack.pop1()?;
        let to = self.current_call_frame.to;
        let value = self
            .substate
            .transient_storage
            .get(&(to, key))
            .cloned()
            .unwrap_or(U256::zero());

        let current_call_frame = &mut self.current_call_frame;

        current_call_frame.increase_consumed_gas(gas_cost::TLOAD)?;

        current_call_frame.stack.push1(value)?;
        Ok(OpcodeResult::Continue { pc_increment: 1 })
    }

    // TSTORE operation
    pub fn op_tstore(&mut self) -> Result<OpcodeResult, VMError> {
        // [EIP-1153] - TLOAD is only available from CANCUN
        if self.env.config.fork < Fork::Cancun {
            return Err(ExceptionalHalt::InvalidOpcode.into());
        }
        let (key, value, to) = {
            let current_call_frame = &mut self.current_call_frame;

            current_call_frame.increase_consumed_gas(gas_cost::TSTORE)?;

            if current_call_frame.is_static {
                return Err(ExceptionalHalt::OpcodeNotAllowedInStaticContext.into());
            }

            let [key, value] = *current_call_frame.stack.pop()?;
            (key, value, current_call_frame.to)
        };
        self.substate.transient_storage.insert((to, key), value);

        Ok(OpcodeResult::Continue { pc_increment: 1 })
    }

    // MLOAD operation
    pub fn op_mload(&mut self) -> Result<OpcodeResult, VMError> {
        let current_call_frame = &mut self.current_call_frame;
        let offset = current_call_frame.stack.pop1()?;

        let offset: usize = offset
            .try_into()
            .map_err(|_err| ExceptionalHalt::VeryLargeNumber)?;

        let new_memory_size = calculate_memory_size(offset, WORD_SIZE_IN_BYTES_USIZE)?;

        current_call_frame.increase_consumed_gas(gas_cost::mload(
            new_memory_size,
            current_call_frame.memory.len(),
        )?)?;

        current_call_frame
            .stack
            .push1(current_call_frame.memory.load_word(offset)?)?;

        Ok(OpcodeResult::Continue { pc_increment: 1 })
    }

    // MSTORE operation
    pub fn op_mstore(&mut self) -> Result<OpcodeResult, VMError> {
        let [offset, value] = *self.current_call_frame.stack.pop()?;

        // This is only for debugging purposes of special solidity contracts that enable printing text on screen.
        if self.debug_mode.enabled && self.debug_mode.handle_debug(offset, value)? {
            return Ok(OpcodeResult::Continue { pc_increment: 1 });
        }

        let offset: usize = offset
            .try_into()
            .map_err(|_err| ExceptionalHalt::OutOfGas)?;

        let current_call_frame = &mut self.current_call_frame;

        let new_memory_size = calculate_memory_size(offset, WORD_SIZE_IN_BYTES_USIZE)?;

        current_call_frame.increase_consumed_gas(gas_cost::mstore(
            new_memory_size,
            current_call_frame.memory.len(),
        )?)?;

        current_call_frame.memory.store_word(offset, value)?;

        Ok(OpcodeResult::Continue { pc_increment: 1 })
    }

    // MSTORE8 operation
    pub fn op_mstore8(&mut self) -> Result<OpcodeResult, VMError> {
        let current_call_frame = &mut self.current_call_frame;

        let offset = current_call_frame.stack.pop1()?;

        let offset: usize = offset
            .try_into()
            .map_err(|_err| ExceptionalHalt::OutOfGas)?;

        let new_memory_size = calculate_memory_size(offset, 1)?;

        current_call_frame.increase_consumed_gas(gas_cost::mstore8(
            new_memory_size,
            current_call_frame.memory.len(),
        )?)?;

        let value = current_call_frame.stack.pop1()?;

        current_call_frame
            .memory
            .store_data(offset, &u256_to_big_endian(value)[WORD_SIZE - 1..WORD_SIZE])?;

        Ok(OpcodeResult::Continue { pc_increment: 1 })
    }

    // SLOAD operation
    pub fn op_sload(&mut self) -> Result<OpcodeResult, VMError> {
        let (storage_slot_key, address) = {
            let current_call_frame = &mut self.current_call_frame;
            let storage_slot_key = current_call_frame.stack.pop1()?;
            let address = current_call_frame.to;
            (storage_slot_key, address)
        };

        let storage_slot_key = u256_to_h256(storage_slot_key);

        let (value, storage_slot_was_cold) = self.access_storage_slot(address, storage_slot_key)?;

        let current_call_frame = &mut self.current_call_frame;

        current_call_frame.increase_consumed_gas(gas_cost::sload(storage_slot_was_cold)?)?;

        current_call_frame.stack.push1(value)?;
        Ok(OpcodeResult::Continue { pc_increment: 1 })
    }

    // SSTORE operation
    pub fn op_sstore(&mut self) -> Result<OpcodeResult, VMError> {
        if self.current_call_frame.is_static {
            return Err(ExceptionalHalt::OpcodeNotAllowedInStaticContext.into());
        }

        let (storage_slot_key, new_storage_slot_value, to) = {
            let current_call_frame = &mut self.current_call_frame;
            let [storage_slot_key, new_storage_slot_value] = *current_call_frame.stack.pop()?;
            let to = current_call_frame.to;
            (storage_slot_key, new_storage_slot_value, to)
        };

        // EIP-2200
        let gas_left = self.current_call_frame.gas_remaining;
        if gas_left <= SSTORE_STIPEND {
            return Err(ExceptionalHalt::OutOfGas.into());
        }

        // Get current and original (pre-tx) values.
        let key = u256_to_h256(storage_slot_key);
        let (current_value, storage_slot_was_cold) = self.access_storage_slot(to, key)?;
        let original_value = self.get_original_storage(to, key)?;

        // Gas Refunds
        // Sync gas refund with global env, ensuring consistency accross contexts.
        let mut gas_refunds = self.substate.refunded_gas;

        // https://eips.ethereum.org/EIPS/eip-2929
        let (remove_slot_cost, restore_empty_slot_cost, restore_slot_cost) = (4800, 19900, 2800);

        if new_storage_slot_value != current_value {
            if current_value == original_value {
                if !original_value.is_zero() && new_storage_slot_value.is_zero() {
                    gas_refunds = gas_refunds
                        .checked_add(remove_slot_cost)
                        .ok_or(InternalError::Overflow)?;
                }
            } else {
                if original_value != U256::zero() {
                    if current_value == U256::zero() {
                        gas_refunds = gas_refunds
                            .checked_sub(remove_slot_cost)
                            .ok_or(InternalError::Underflow)?;
                    } else if new_storage_slot_value.is_zero() {
                        gas_refunds = gas_refunds
                            .checked_add(remove_slot_cost)
                            .ok_or(InternalError::Overflow)?;
                    }
                }
                if new_storage_slot_value == original_value {
                    if original_value == U256::zero() {
                        gas_refunds = gas_refunds
                            .checked_add(restore_empty_slot_cost)
                            .ok_or(InternalError::Overflow)?;
                    } else {
                        gas_refunds = gas_refunds
                            .checked_add(restore_slot_cost)
                            .ok_or(InternalError::Overflow)?;
                    }
                }
            }
        }

        self.substate.refunded_gas = gas_refunds;

        self.current_call_frame
            .increase_consumed_gas(gas_cost::sstore(
                original_value,
                current_value,
                new_storage_slot_value,
                storage_slot_was_cold,
            )?)?;

        if new_storage_slot_value != current_value {
            self.update_account_storage(to, key, new_storage_slot_value, current_value)?;
        }

        Ok(OpcodeResult::Continue { pc_increment: 1 })
    }

    // MSIZE operation
    pub fn op_msize(&mut self) -> Result<OpcodeResult, VMError> {
        let current_call_frame = &mut self.current_call_frame;
        current_call_frame.increase_consumed_gas(gas_cost::MSIZE)?;
        current_call_frame
            .stack
            .push1(current_call_frame.memory.len().into())?;
        Ok(OpcodeResult::Continue { pc_increment: 1 })
    }

    // GAS operation
    pub fn op_gas(&mut self) -> Result<OpcodeResult, VMError> {
        let current_call_frame = &mut self.current_call_frame;
        current_call_frame.increase_consumed_gas(gas_cost::GAS)?;

        let remaining_gas = current_call_frame.gas_remaining;
        // Note: These are not consumed gas calculations, but are related, so I used this wrapping here
        current_call_frame.stack.push1(remaining_gas.into())?;

        Ok(OpcodeResult::Continue { pc_increment: 1 })
    }

    // MCOPY operation
    pub fn op_mcopy(&mut self) -> Result<OpcodeResult, VMError> {
        // [EIP-5656] - MCOPY is only available from CANCUN
        if self.env.config.fork < Fork::Cancun {
            return Err(ExceptionalHalt::InvalidOpcode.into());
        }
        let current_call_frame = &mut self.current_call_frame;
        let [dest_offset, src_offset, size] = *current_call_frame.stack.pop()?;

        let size: usize = size
            .try_into()
            .map_err(|_| ExceptionalHalt::VeryLargeNumber)?;

        let dest_offset: usize = match dest_offset.try_into() {
            Ok(x) => x,
            Err(_) if size == 0 => 0,
            Err(_) => return Err(ExceptionalHalt::VeryLargeNumber.into()),
        };

        let src_offset: usize = match src_offset.try_into() {
            Ok(x) => x,
            Err(_) if size == 0 => 0,
            Err(_) => return Err(ExceptionalHalt::VeryLargeNumber.into()),
        };

        let new_memory_size_for_dest = calculate_memory_size(dest_offset, size)?;

        let new_memory_size_for_src = calculate_memory_size(src_offset, size)?;

        current_call_frame.increase_consumed_gas(gas_cost::mcopy(
            new_memory_size_for_dest.max(new_memory_size_for_src),
            current_call_frame.memory.len(),
            size,
        )?)?;

        current_call_frame
            .memory
            .copy_within(src_offset, dest_offset, size)?;

        Ok(OpcodeResult::Continue { pc_increment: 1 })
    }

    // JUMP operation
    pub fn op_jump(&mut self) -> Result<OpcodeResult, VMError> {
        let current_call_frame = &mut self.current_call_frame;
        current_call_frame.increase_consumed_gas(gas_cost::JUMP)?;

        let jump_address = current_call_frame.stack.pop1()?;
        Self::jump(current_call_frame, jump_address)?;

        Ok(OpcodeResult::Continue { pc_increment: 0 })
    }

    /// Check if the jump destination is valid by:
    ///   - Checking that the byte at the requested target PC is a JUMPDEST (0x5B).
    ///   - Ensuring the byte is not blacklisted. In other words, the 0x5B value is not part of a
    ///     constant associated with a push instruction.
    fn target_address_is_valid(call_frame: &CallFrame, jump_address: usize) -> bool {
        #[expect(clippy::as_conversions)]
        call_frame.bytecode.get(jump_address).is_some_and(|&value| {
            // It's a constant, therefore the conversion cannot fail.
            value == Opcode::JUMPDEST as u8
                && call_frame
                    .invalid_jump_destinations
                    .binary_search(&jump_address)
                    .is_err()
        })
    }

    /// JUMP* family (`JUMP` and `JUMP` ATTOW [DEC 2024]) helper
    /// function.
    /// This function will change the PC for the specified call frame
    /// to be equal to the specified address. If the address is not a
    /// valid JUMPDEST, it will return an error
    pub fn jump(call_frame: &mut CallFrame, jump_address: U256) -> Result<(), VMError> {
        let jump_address_usize = jump_address
            .try_into()
            .map_err(|_err| ExceptionalHalt::VeryLargeNumber)?;

        #[expect(clippy::arithmetic_side_effects, clippy::as_conversions)]
        if Self::target_address_is_valid(call_frame, jump_address_usize) {
            let pc_delta =
                1 + Self::find_address_nop_slide(jump_address_usize + 1, &call_frame.bytecode);
            call_frame.increase_consumed_gas(pc_delta as u64 * gas_cost::JUMPDEST)?;

            call_frame.pc = jump_address_usize + pc_delta;
            Ok(())
        } else {
            Err(ExceptionalHalt::InvalidJump.into())
        }
    }

    // JUMPI operation
    pub fn op_jumpi(&mut self) -> Result<OpcodeResult, VMError> {
        let current_call_frame = &mut self.current_call_frame;
        let [jump_address, condition] = *current_call_frame.stack.pop()?;

        current_call_frame.increase_consumed_gas(gas_cost::JUMPI)?;

        let pc_increment = if !condition.is_zero() {
            // Move the PC but don't increment it afterwards
            Self::jump(current_call_frame, jump_address)?;
            0
        } else {
            1
        };
        Ok(OpcodeResult::Continue { pc_increment })
    }

    // JUMPDEST operation
    pub fn op_jumpdest(&mut self) -> Result<OpcodeResult, VMError> {
<<<<<<< HEAD
        let call_frame = self.current_call_frame_mut()?;

        #[expect(clippy::arithmetic_side_effects)]
        let pc_delta = 1 + Self::find_address_nop_slide(call_frame.pc + 1, &call_frame.bytecode);
        #[expect(clippy::as_conversions)]
        call_frame.increase_consumed_gas(pc_delta as u64 * gas_cost::JUMPDEST)?;

        Ok(OpcodeResult::Continue {
            pc_increment: pc_delta,
        })
=======
        let current_call_frame = &mut self.current_call_frame;
        current_call_frame.increase_consumed_gas(gas_cost::JUMPDEST)?;
        Ok(OpcodeResult::Continue { pc_increment: 1 })
>>>>>>> 0d5a4927
    }

    // PC operation
    pub fn op_pc(&mut self) -> Result<OpcodeResult, VMError> {
        let current_call_frame = &mut self.current_call_frame;
        current_call_frame.increase_consumed_gas(gas_cost::PC)?;

        current_call_frame
            .stack
            .push1(U256::from(current_call_frame.pc))?;

        Ok(OpcodeResult::Continue { pc_increment: 1 })
    }

    /// Find the offset (starting from `address`) of the next non-JUMPDEST opcode.
    ///
    /// If there are no more non-JUMPDEST opcodes, the offset returned will point to the right bound
    /// (aka. `address + offset = code.len()`).
    ///
    /// # Panics
    ///
    /// This function will panic if `address` is out of bounds.
    fn find_address_nop_slide(address: usize, code: &[u8]) -> usize {
        #[expect(clippy::arithmetic_side_effects, clippy::indexing_slicing)]
        code[address..]
            .iter()
            .position(|&value| Opcode::from(value) != Opcode::JUMPDEST)
            .unwrap_or(code.len() - address)
    }
}<|MERGE_RESOLUTION|>--- conflicted
+++ resolved
@@ -385,8 +385,7 @@
 
     // JUMPDEST operation
     pub fn op_jumpdest(&mut self) -> Result<OpcodeResult, VMError> {
-<<<<<<< HEAD
-        let call_frame = self.current_call_frame_mut()?;
+        let current_call_frame = &mut self.current_call_frame;
 
         #[expect(clippy::arithmetic_side_effects)]
         let pc_delta = 1 + Self::find_address_nop_slide(call_frame.pc + 1, &call_frame.bytecode);
@@ -396,11 +395,6 @@
         Ok(OpcodeResult::Continue {
             pc_increment: pc_delta,
         })
-=======
-        let current_call_frame = &mut self.current_call_frame;
-        current_call_frame.increase_consumed_gas(gas_cost::JUMPDEST)?;
-        Ok(OpcodeResult::Continue { pc_increment: 1 })
->>>>>>> 0d5a4927
     }
 
     // PC operation
