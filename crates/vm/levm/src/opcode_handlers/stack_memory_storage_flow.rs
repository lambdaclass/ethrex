--- conflicted
+++ resolved
@@ -1,15 +1,9 @@
 use crate::{
     call_frame::CallFrame,
-<<<<<<< HEAD
-    constants::WORD_SIZE,
+    constants::{WORD_SIZE, WORD_SIZE_IN_BYTES_USIZE},
     errors::{OpcodeSuccess, OutOfGasError, VMError},
-    gas_cost,
+    gas_cost, memory,
     opcodes::Opcode,
-=======
-    constants::{WORD_SIZE, WORD_SIZE_IN_BYTES_USIZE},
-    errors::{InternalError, OpcodeSuccess, OutOfGasError, VMError},
-    gas_cost, memory,
->>>>>>> 0d11b5a1
     vm::VM,
 };
 use ethrex_core::{H256, U256};
