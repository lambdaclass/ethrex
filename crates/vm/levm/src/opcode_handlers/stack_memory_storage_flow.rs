--- conflicted
+++ resolved
@@ -84,26 +84,16 @@
         &mut self,
         current_call_frame: &mut CallFrame,
     ) -> Result<OpcodeSuccess, VMError> {
-<<<<<<< HEAD
-        let offset = current_call_frame
-=======
         let offset: usize = current_call_frame
->>>>>>> b659e91d
             .stack
             .pop()?
             .try_into()
             .map_err(|_err| VMError::VeryLargeNumber)?;
-<<<<<<< HEAD
-        let memory_expansion_cost = current_call_frame
-            .memory
-            .expansion_cost(offset + WORD_SIZE)?;
-=======
         let memory_expansion_cost = current_call_frame.memory.expansion_cost(
             offset
                 .checked_add(WORD_SIZE)
                 .ok_or(VMError::OverflowInArithmeticOp)?,
         )?;
->>>>>>> b659e91d
         let gas_cost = gas_cost::MSTORE_STATIC + memory_expansion_cost;
 
         self.increase_consumed_gas(current_call_frame, gas_cost)?;
