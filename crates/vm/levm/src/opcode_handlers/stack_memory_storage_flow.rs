--- conflicted
+++ resolved
@@ -8,14 +8,7 @@
 impl VM {
     // POP operation
     pub fn op_pop(&mut self, current_call_frame: &mut CallFrame) -> Result<OpcodeSuccess, VMError> {
-<<<<<<< HEAD
-        if self.env.consumed_gas + gas_cost::POP > self.env.tx_gas_limit {
-            return Err(VMError::OutOfGas);
-        }
-
-=======
         self.increase_consumed_gas(current_call_frame, gas_cost::POP)?;
->>>>>>> 5b081081
         current_call_frame.stack.pop()?;
         Ok(OpcodeSuccess::Continue)
     }
@@ -25,13 +18,7 @@
         &mut self,
         current_call_frame: &mut CallFrame,
     ) -> Result<OpcodeSuccess, VMError> {
-<<<<<<< HEAD
-        if self.env.consumed_gas + gas_cost::TLOAD > self.env.tx_gas_limit {
-            return Err(VMError::OutOfGas);
-        }
-=======
         self.increase_consumed_gas(current_call_frame, gas_cost::TLOAD)?;
->>>>>>> 5b081081
 
         let key = current_call_frame.stack.pop()?;
         let value = current_call_frame
@@ -49,13 +36,7 @@
         &mut self,
         current_call_frame: &mut CallFrame,
     ) -> Result<OpcodeSuccess, VMError> {
-<<<<<<< HEAD
-        if self.env.consumed_gas + gas_cost::TSTORE > self.env.tx_gas_limit {
-            return Err(VMError::OutOfGas);
-        }
-=======
         self.increase_consumed_gas(current_call_frame, gas_cost::TSTORE)?;
->>>>>>> 5b081081
 
         let key = current_call_frame.stack.pop()?;
         let value = current_call_frame.stack.pop()?;
@@ -81,13 +62,7 @@
             .expansion_cost(offset + WORD_SIZE)?;
         let gas_cost = gas_cost::MLOAD_STATIC + memory_expansion_cost;
 
-<<<<<<< HEAD
-        if self.env.consumed_gas + gas_cost > self.env.tx_gas_limit {
-            return Err(VMError::OutOfGas);
-        }
-=======
-        self.increase_consumed_gas(current_call_frame, gas_cost)?;
->>>>>>> 5b081081
+        self.increase_consumed_gas(current_call_frame, gas_cost)?;
 
         let value = current_call_frame.memory.load(offset);
         current_call_frame.stack.push(value)?;
@@ -106,13 +81,7 @@
             .expansion_cost(offset + WORD_SIZE)?;
         let gas_cost = gas_cost::MSTORE_STATIC + memory_expansion_cost;
 
-<<<<<<< HEAD
-        if self.env.consumed_gas + gas_cost > self.env.tx_gas_limit {
-            return Err(VMError::OutOfGas);
-        }
-=======
-        self.increase_consumed_gas(current_call_frame, gas_cost)?;
->>>>>>> 5b081081
+        self.increase_consumed_gas(current_call_frame, gas_cost)?;
 
         let value = current_call_frame.stack.pop()?;
         let mut value_bytes = [0u8; WORD_SIZE];
@@ -132,13 +101,7 @@
         let memory_expansion_cost = current_call_frame.memory.expansion_cost(offset + 1)?;
         let gas_cost = gas_cost::MSTORE8_STATIC + memory_expansion_cost;
 
-<<<<<<< HEAD
-        if self.env.consumed_gas + gas_cost > self.env.tx_gas_limit {
-            return Err(VMError::OutOfGas);
-        }
-=======
-        self.increase_consumed_gas(current_call_frame, gas_cost)?;
->>>>>>> 5b081081
+        self.increase_consumed_gas(current_call_frame, gas_cost)?;
 
         let value = current_call_frame.stack.pop()?;
         let mut value_bytes = [0u8; WORD_SIZE];
@@ -210,14 +173,7 @@
         &mut self,
         current_call_frame: &mut CallFrame,
     ) -> Result<OpcodeSuccess, VMError> {
-<<<<<<< HEAD
-        if self.env.consumed_gas + gas_cost::MSIZE > self.env.tx_gas_limit {
-            return Err(VMError::OutOfGas);
-        }
-
-=======
         self.increase_consumed_gas(current_call_frame, gas_cost::MSIZE)?;
->>>>>>> 5b081081
         current_call_frame
             .stack
             .push(current_call_frame.memory.size())?;
@@ -226,13 +182,7 @@
 
     // GAS operation
     pub fn op_gas(&mut self, current_call_frame: &mut CallFrame) -> Result<OpcodeSuccess, VMError> {
-<<<<<<< HEAD
-        if self.env.consumed_gas + gas_cost::GAS > self.env.tx_gas_limit {
-            return Err(VMError::OutOfGas);
-        }
-=======
         self.increase_consumed_gas(current_call_frame, gas_cost::GAS)?;
->>>>>>> 5b081081
 
         let remaining_gas = self.env.tx_gas_limit - self.env.consumed_gas - gas_cost::GAS;
         current_call_frame.stack.push(remaining_gas)?;
@@ -277,15 +227,7 @@
             + gas_cost::MCOPY_DYNAMIC_BASE * words_copied
             + memory_expansion_cost;
 
-<<<<<<< HEAD
-        if self.env.consumed_gas + gas_cost > self.env.tx_gas_limit {
-            return Err(VMError::OutOfGas);
-        }
-
-        self.env.consumed_gas += gas_cost;
-=======
-        self.increase_consumed_gas(current_call_frame, gas_cost)?;
->>>>>>> 5b081081
+        self.increase_consumed_gas(current_call_frame, gas_cost)?;
 
         if size > 0 {
             current_call_frame
@@ -301,20 +243,10 @@
         &mut self,
         current_call_frame: &mut CallFrame,
     ) -> Result<OpcodeSuccess, VMError> {
-<<<<<<< HEAD
-        if self.env.consumed_gas + gas_cost::JUMP > self.env.tx_gas_limit {
-            return Err(VMError::OutOfGas);
-        }
-=======
         self.increase_consumed_gas(current_call_frame, gas_cost::JUMP)?;
->>>>>>> 5b081081
 
         let jump_address = current_call_frame.stack.pop()?;
         if !current_call_frame.jump(jump_address) {
-<<<<<<< HEAD
-            self.env.consumed_gas = self.env.tx_gas_limit; // Mark gas limit consumed
-=======
->>>>>>> 5b081081
             return Err(VMError::InvalidJump);
         }
 
@@ -330,10 +262,6 @@
         let condition = current_call_frame.stack.pop()?;
 
         if condition != U256::zero() && !current_call_frame.jump(jump_address) {
-<<<<<<< HEAD
-            self.env.consumed_gas = self.env.tx_gas_limit; // Mark gas limit consumed
-=======
->>>>>>> 5b081081
             return Err(VMError::InvalidJump);
         }
 
@@ -342,33 +270,17 @@
     }
 
     // JUMPDEST operation
-<<<<<<< HEAD
-    pub fn op_jumpdest(&mut self) -> Result<OpcodeSuccess, VMError> {
-        if self.env.consumed_gas + gas_cost::JUMPDEST > self.env.tx_gas_limit {
-            return Err(VMError::OutOfGas);
-        }
-
-        self.env.consumed_gas += gas_cost::JUMPDEST;
-
-=======
     pub fn op_jumpdest(
         &mut self,
         current_call_frame: &mut CallFrame,
     ) -> Result<OpcodeSuccess, VMError> {
         self.increase_consumed_gas(current_call_frame, gas_cost::JUMPDEST)?;
->>>>>>> 5b081081
         Ok(OpcodeSuccess::Continue)
     }
 
     // PC operation
     pub fn op_pc(&mut self, current_call_frame: &mut CallFrame) -> Result<OpcodeSuccess, VMError> {
-<<<<<<< HEAD
-        if self.env.consumed_gas + gas_cost::PC > self.env.tx_gas_limit {
-            return Err(VMError::OutOfGas);
-        }
-=======
         self.increase_consumed_gas(current_call_frame, gas_cost::PC)?;
->>>>>>> 5b081081
 
         current_call_frame
             .stack
