--- conflicted
+++ resolved
@@ -22,13 +22,9 @@
     errors::{ExceptionalHalt, InternalError, OpcodeResult, VMError},
     gas_cost::{self, SSTORE_STIPEND},
     memory::calculate_memory_size,
-<<<<<<< HEAD
     opcode_handlers::OpcodeHandler,
     opcodes::Opcode,
     utils::{size_offset_to_usize, u256_to_usize},
-=======
-    utils::u256_to_usize,
->>>>>>> c9fd96e2
     vm::VM,
 };
 use ethrex_common::{H256, U256};
@@ -56,12 +52,8 @@
 
         vm.current_call_frame
             .stack
-            .push1(vm.current_call_frame.gas_remaining.into())?;
-
-<<<<<<< HEAD
-=======
-        current_call_frame.stack.push(value)?;
->>>>>>> c9fd96e2
+            .push(vm.current_call_frame.gas_remaining.into())?;
+
         Ok(OpcodeResult::Continue)
     }
 }
@@ -77,7 +69,7 @@
         //   offset will never cause an underflow condition.
         vm.current_call_frame
             .stack
-            .push1(vm.current_call_frame.pc.wrapping_sub(1).into())?;
+            .push(vm.current_call_frame.pc.wrapping_sub(1).into())?;
 
         Ok(OpcodeResult::Continue)
     }
@@ -97,11 +89,7 @@
 
         vm.current_call_frame
             .stack
-<<<<<<< HEAD
-            .push1(vm.current_call_frame.memory.load_word(offset)?)?;
-=======
-            .push(current_call_frame.memory.load_word(offset)?)?;
->>>>>>> c9fd96e2
+            .push(vm.current_call_frame.memory.load_word(offset)?)?;
 
         Ok(OpcodeResult::Continue)
     }
@@ -189,7 +177,7 @@
 
         vm.current_call_frame
             .stack
-            .push1(vm.current_call_frame.memory.len().into())?;
+            .push(vm.current_call_frame.memory.len().into())?;
 
         Ok(OpcodeResult::Continue)
     }
@@ -206,7 +194,7 @@
         let key = vm.current_call_frame.stack.pop1()?;
         vm.current_call_frame
             .stack
-            .push1(vm.substate.get_transient(&vm.current_call_frame.to, &key))?;
+            .push(vm.substate.get_transient(&vm.current_call_frame.to, &key))?;
 
         Ok(OpcodeResult::Continue)
     }
@@ -251,12 +239,8 @@
             )?)?;
 
         let value = vm.get_storage_value(vm.current_call_frame.to, key)?;
-        vm.current_call_frame.stack.push1(value)?;
-
-<<<<<<< HEAD
-=======
-        current_call_frame.stack.push(value)?;
->>>>>>> c9fd96e2
+        vm.current_call_frame.stack.push(value)?;
+
         Ok(OpcodeResult::Continue)
     }
 }
@@ -329,33 +313,9 @@
             }
         }
 
-<<<<<<< HEAD
         if value != current_value {
             vm.update_account_storage(vm.current_call_frame.to, key, value, current_value)?;
         }
-=======
-        Ok(OpcodeResult::Continue)
-    }
-
-    // MSIZE operation
-    pub fn op_msize(&mut self) -> Result<OpcodeResult, VMError> {
-        let current_call_frame = &mut self.current_call_frame;
-        current_call_frame.increase_consumed_gas(gas_cost::MSIZE)?;
-        current_call_frame
-            .stack
-            .push(current_call_frame.memory.len().into())?;
-        Ok(OpcodeResult::Continue)
-    }
-
-    // GAS operation
-    pub fn op_gas(&mut self) -> Result<OpcodeResult, VMError> {
-        let current_call_frame = &mut self.current_call_frame;
-        current_call_frame.increase_consumed_gas(gas_cost::GAS)?;
-
-        let remaining_gas = current_call_frame.gas_remaining;
-        // Note: These are not consumed gas calculations, but are related, so I used this wrapping here
-        current_call_frame.stack.push(remaining_gas.into())?;
->>>>>>> c9fd96e2
 
         Ok(OpcodeResult::Continue)
     }
@@ -386,7 +346,6 @@
 
         Ok(OpcodeResult::Continue)
     }
-<<<<<<< HEAD
 }
 
 /// Implementation for the `JUMPI` opcode.
@@ -395,48 +354,6 @@
     #[inline(always)]
     fn eval(vm: &mut VM<'_>) -> Result<OpcodeResult, VMError> {
         vm.current_call_frame
-=======
-
-    /// Check if the jump destination is valid by:
-    ///   - Checking that the byte at the requested target PC is a JUMPDEST (0x5B).
-    ///   - Ensuring the byte is not blacklisted. In other words, the 0x5B value is not part of a
-    ///     constant associated with a push instruction.
-    fn target_address_is_valid(call_frame: &mut CallFrame, jump_address: u32) -> bool {
-        call_frame
-            .bytecode
-            .jump_targets
-            .binary_search(&jump_address)
-            .is_ok()
-    }
-
-    /// JUMP* family (`JUMP` and `JUMP` ATTOW [DEC 2024]) helper
-    /// function.
-    /// This function will change the PC for the specified call frame
-    /// to be equal to the specified address. If the address is not a
-    /// valid JUMPDEST, it will return an error
-    pub fn jump(call_frame: &mut CallFrame, jump_address: U256) -> Result<(), VMError> {
-        let jump_address_u32 = jump_address
-            .try_into()
-            .map_err(|_err| ExceptionalHalt::VeryLargeNumber)?;
-
-        #[expect(clippy::arithmetic_side_effects)]
-        if Self::target_address_is_valid(call_frame, jump_address_u32) {
-            call_frame.increase_consumed_gas(gas_cost::JUMPDEST)?;
-            call_frame.pc = usize::try_from(jump_address_u32)
-                .map_err(|_err| ExceptionalHalt::VeryLargeNumber)?
-                + 1;
-            Ok(())
-        } else {
-            Err(ExceptionalHalt::InvalidJump.into())
-        }
-    }
-
-    // JUMPI operation
-    pub fn op_jumpi(&mut self) -> Result<OpcodeResult, VMError> {
-        let [jump_address, condition] = *self.current_call_frame.stack.pop()?;
-
-        self.current_call_frame
->>>>>>> c9fd96e2
             .increase_consumed_gas(gas_cost::JUMPI)?;
 
         let [target, condition] = *vm.current_call_frame.stack.pop()?;
@@ -455,13 +372,16 @@
     if vm
         .current_call_frame
         .bytecode
+        .bytecode
         .get(target)
         .is_some_and(|&value| {
             value == Opcode::JUMPDEST as u8
-                && !vm
+                && vm
                     .current_call_frame
-                    .jump_target_filter
-                    .is_blacklisted(target)
+                    .bytecode
+                    .jump_targets
+                    .binary_search(&(target as u32))
+                    .is_ok()
         })
     {
         // Update PC and skip the JUMPDEST instruction.
@@ -469,25 +389,9 @@
         vm.current_call_frame
             .increase_consumed_gas(gas_cost::JUMPDEST)?;
 
-<<<<<<< HEAD
         Ok(())
     } else {
         // Target address is invalid.
         Err(ExceptionalHalt::InvalidJump.into())
-=======
-        Ok(OpcodeResult::Continue)
-    }
-
-    // PC operation
-    pub fn op_pc(&mut self) -> Result<OpcodeResult, VMError> {
-        let current_call_frame = &mut self.current_call_frame;
-        current_call_frame.increase_consumed_gas(gas_cost::PC)?;
-
-        current_call_frame
-            .stack
-            .push(U256::from(current_call_frame.pc.wrapping_sub(1)))?;
-
-        Ok(OpcodeResult::Continue)
->>>>>>> c9fd96e2
     }
 }