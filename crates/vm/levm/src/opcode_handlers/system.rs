--- conflicted
+++ resolved
@@ -607,13 +607,9 @@
         // Return reserved gas
         current_call_frame.gas_used = current_call_frame
             .gas_used
-<<<<<<< HEAD
-            .checked_add(tx_report.gas_used)
-            .ok_or(VMError::OutOfGas(OutOfGasError::ConsumedGasOverflow))?;
-=======
             .checked_sub(unused_gas.into())
             .ok_or(InternalError::GasOverflow)?;
->>>>>>> fbf5f6d6
+
         current_call_frame.logs.extend(tx_report.logs);
 
         match tx_report.result {
