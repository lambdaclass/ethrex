--- conflicted
+++ resolved
@@ -579,10 +579,6 @@
                 .selfdestruct_set
                 .insert(current_call_frame.to);
         }
-<<<<<<< HEAD
-=======
-
->>>>>>> b4764721
         // [EIP-3529](https://eips.ethereum.org/EIPS/eip-3529)
         if self.env.config.fork < Fork::London {
             self.env.refunded_gas = self
@@ -591,10 +587,6 @@
                 .checked_add(SELFDESTRUCT_REFUND)
                 .ok_or(VMError::GasRefundsOverflow)?;
         }
-<<<<<<< HEAD
-=======
-
->>>>>>> b4764721
         Ok(OpcodeResult::Halt)
     }
 
