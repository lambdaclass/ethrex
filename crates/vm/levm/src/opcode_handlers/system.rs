use crate::{
    call_frame::CallFrame,
    constants::{FAIL, INIT_CODE_MAX_SIZE, SUCCESS},
    errors::{ContextResult, ExceptionalHalt, InternalError, OpcodeResult, TxResult, VMError},
    gas_cost::{self, max_message_call_gas},
    memory::calculate_memory_size,
    precompiles,
    utils::{address_to_word, word_to_address, *},
    vm::VM,
};
use bytes::Bytes;
use ethrex_common::tracing::CallType::{
    self, CALL, CALLCODE, DELEGATECALL, SELFDESTRUCT, STATICCALL,
};
use ethrex_common::{Address, U256, types::Fork};

// System Operations (10)
// Opcodes: CREATE, CALL, CALLCODE, RETURN, DELEGATECALL, CREATE2, STATICCALL, REVERT, INVALID, SELFDESTRUCT

impl<'a> VM<'a> {
    // CALL operation
    pub fn op_call(&mut self) -> Result<OpcodeResult, VMError> {
        let (
            gas,
            callee,
            value,
            current_memory_size,
            args_offset,
            args_size,
            return_data_offset,
            return_data_size,
        ) = {
            let current_call_frame = &mut self.current_call_frame;
            let [
                gas,
                callee,
                value_to_transfer,
                args_offset,
                args_size,
                return_data_offset,
                return_data_size,
            ] = *current_call_frame.stack.pop()?;
            let callee: Address = word_to_address(callee);
            let (args_size, args_offset) = size_offset_to_usize(args_size, args_offset)?;
            let (return_data_size, return_data_offset) =
                size_offset_to_usize(return_data_size, return_data_offset)?;
            let current_memory_size = current_call_frame.memory.len();
            (
                gas,
                callee,
                value_to_transfer,
                current_memory_size,
                args_offset,
                args_size,
                return_data_offset,
                return_data_size,
            )
        };

        // VALIDATIONS
        if self.current_call_frame.is_static && !value.is_zero() {
            return Err(ExceptionalHalt::OpcodeNotAllowedInStaticContext.into());
        }

        // CHECK EIP7702
        let (is_delegation_7702, eip7702_gas_consumed, code_address, bytecode) =
            eip7702_get_code(self.db, &mut self.substate, callee)?;

        // GAS
        let (new_memory_size, gas_left, account_is_empty, address_was_cold) = self
            .get_call_gas_params(
                args_offset,
                args_size,
                return_data_offset,
                return_data_size,
                eip7702_gas_consumed,
                callee,
            )?;

        let (cost, gas_limit) = gas_cost::call(
            new_memory_size,
            current_memory_size,
            address_was_cold,
            account_is_empty,
            value,
            gas,
            gas_left,
        )?;

        let callframe = &mut self.current_call_frame;
        callframe.increase_consumed_gas(
            cost.checked_add(eip7702_gas_consumed)
                .ok_or(ExceptionalHalt::OutOfGas)?,
        )?;

        // Make sure we have enough memory to write the return data
        // This is also needed to make sure we expand the memory even in cases where we don't have return data (such as transfers)
        callframe.memory.resize(new_memory_size)?;

        // OPERATION
        let from = callframe.to; // The new sender will be the current contract.
        let to = callee; // In this case code_address and the sub-context account are the same. Unlike CALLCODE or DELEGATECODE.
        let is_static = callframe.is_static;
        let data = self.get_calldata(args_offset, args_size)?;

        self.tracer.enter(CALL, from, to, value, gas_limit, &data);

        self.generic_call(
            gas_limit,
            value,
            from,
            to,
            code_address,
            true,
            is_static,
            data,
            return_data_offset,
            return_data_size,
            bytecode,
            is_delegation_7702,
        )
    }

    // CALLCODE operation
    pub fn op_callcode(&mut self) -> Result<OpcodeResult, VMError> {
        // STACK
        let (
            gas,
            address,
            value,
            current_memory_size,
            args_offset,
            args_size,
            return_data_offset,
            return_data_size,
        ) = {
            let current_call_frame = &mut self.current_call_frame;
            let [
                gas,
                address,
                value_to_transfer,
                args_offset,
                args_size,
                return_data_offset,
                return_data_size,
            ] = *current_call_frame.stack.pop()?;
            let address = word_to_address(address);
            let (args_size, args_offset) = size_offset_to_usize(args_size, args_offset)?;
            let (return_data_size, return_data_offset) =
                size_offset_to_usize(return_data_size, return_data_offset)?;
            let current_memory_size = current_call_frame.memory.len();
            (
                gas,
                address,
                value_to_transfer,
                current_memory_size,
                args_offset,
                args_size,
                return_data_offset,
                return_data_size,
            )
        };

        // CHECK EIP7702
        let (is_delegation_7702, eip7702_gas_consumed, code_address, bytecode) =
            eip7702_get_code(self.db, &mut self.substate, address)?;
        // GAS
        let (new_memory_size, gas_left, _account_is_empty, address_was_cold) = self
            .get_call_gas_params(
                args_offset,
                args_size,
                return_data_offset,
                return_data_size,
                eip7702_gas_consumed,
                address,
            )?;

        let (cost, gas_limit) = gas_cost::callcode(
            new_memory_size,
            current_memory_size,
            address_was_cold,
            value,
            gas,
            gas_left,
        )?;

        let callframe = &mut self.current_call_frame;
        callframe.increase_consumed_gas(
            cost.checked_add(eip7702_gas_consumed)
                .ok_or(ExceptionalHalt::OutOfGas)?,
        )?;

        // Make sure we have enough memory to write the return data
        // This is also needed to make sure we expand the memory even in cases where we don't have return data (such as transfers)
        callframe.memory.resize(new_memory_size)?;

        // Sender and recipient are the same in this case. But the code executed is from another account.
        let from = callframe.to;
        let to = callframe.to;
        let is_static = callframe.is_static;
        let data = self.get_calldata(args_offset, args_size)?;

        self.tracer
            .enter(CALLCODE, from, code_address, value, gas_limit, &data);

        self.generic_call(
            gas_limit,
            value,
            from,
            to,
            code_address,
            true,
            is_static,
            data,
            return_data_offset,
            return_data_size,
            bytecode,
            is_delegation_7702,
        )
    }

    // RETURN operation
    pub fn op_return(&mut self) -> Result<OpcodeResult, VMError> {
        let current_call_frame = &mut self.current_call_frame;
        let [offset, size] = *current_call_frame.stack.pop()?;

        if size.is_zero() {
            return Ok(OpcodeResult::Halt);
        }

        let (size, offset) = size_offset_to_usize(size, offset)?;
        let new_memory_size = calculate_memory_size(offset, size)?;
        let current_memory_size = current_call_frame.memory.len();

        current_call_frame
            .increase_consumed_gas(gas_cost::exit_opcode(new_memory_size, current_memory_size)?)?;

        current_call_frame.output = current_call_frame.memory.load_range(offset, size)?;

        Ok(OpcodeResult::Halt)
    }

    // DELEGATECALL operation
    pub fn op_delegatecall(&mut self) -> Result<OpcodeResult, VMError> {
        // STACK
        let (
            gas,
            address,
            current_memory_size,
            args_offset,
            args_size,
            return_data_offset,
            return_data_size,
        ) = {
            let current_call_frame = &mut self.current_call_frame;
            let [
                gas,
                address,
                args_offset,
                args_size,
                return_data_offset,
                return_data_size,
            ] = *current_call_frame.stack.pop()?;
            let address = word_to_address(address);
            let (args_size, args_offset) = size_offset_to_usize(args_size, args_offset)?;
            let (return_data_size, return_data_offset) =
                size_offset_to_usize(return_data_size, return_data_offset)?;
            let current_memory_size = current_call_frame.memory.len();
            (
                gas,
                address,
                current_memory_size,
                args_offset,
                args_size,
                return_data_offset,
                return_data_size,
            )
        };

        // CHECK EIP7702
        let (is_delegation_7702, eip7702_gas_consumed, code_address, bytecode) =
            eip7702_get_code(self.db, &mut self.substate, address)?;

        // GAS
        let (new_memory_size, gas_left, _account_is_empty, address_was_cold) = self
            .get_call_gas_params(
                args_offset,
                args_size,
                return_data_offset,
                return_data_size,
                eip7702_gas_consumed,
                address,
            )?;

        let (cost, gas_limit) = gas_cost::delegatecall(
            new_memory_size,
            current_memory_size,
            address_was_cold,
            gas,
            gas_left,
        )?;

        let callframe = &mut self.current_call_frame;
        callframe.increase_consumed_gas(
            cost.checked_add(eip7702_gas_consumed)
                .ok_or(ExceptionalHalt::OutOfGas)?,
        )?;

        // Make sure we have enough memory to write the return data
        // This is also needed to make sure we expand the memory even in cases where we don't have return data (such as transfers)
        callframe.memory.resize(new_memory_size)?;

        // OPERATION
        let from = callframe.msg_sender;
        let value = callframe.msg_value;
        let to = callframe.to;
        let is_static = callframe.is_static;
        let data = self.get_calldata(args_offset, args_size)?;

        // In this trace the `from` is the current contract, we don't want the `from` to be, for example, the EOA that sent the transaction
        self.tracer
            .enter(DELEGATECALL, to, code_address, value, gas_limit, &data);

        self.generic_call(
            gas_limit,
            value,
            from,
            to,
            code_address,
            false,
            is_static,
            data,
            return_data_offset,
            return_data_size,
            bytecode,
            is_delegation_7702,
        )
    }

    // STATICCALL operation
    pub fn op_staticcall(&mut self) -> Result<OpcodeResult, VMError> {
        // STACK
        let (
            gas,
            address,
            current_memory_size,
            args_offset,
            args_size,
            return_data_offset,
            return_data_size,
        ) = {
            let current_call_frame = &mut self.current_call_frame;
            let [
                gas,
                address,
                args_offset,
                args_size,
                return_data_offset,
                return_data_size,
            ] = *current_call_frame.stack.pop()?;
            let address = word_to_address(address);
            let (args_size, args_offset) = size_offset_to_usize(args_size, args_offset)?;
            let (return_data_size, return_data_offset) =
                size_offset_to_usize(return_data_size, return_data_offset)?;
            let current_memory_size = current_call_frame.memory.len();
            (
                gas,
                address,
                current_memory_size,
                args_offset,
                args_size,
                return_data_offset,
                return_data_size,
            )
        };

        // CHECK EIP7702
        let (is_delegation_7702, eip7702_gas_consumed, _, bytecode) =
            eip7702_get_code(self.db, &mut self.substate, address)?;

        // GAS
        let (new_memory_size, gas_left, _account_is_empty, address_was_cold) = self
            .get_call_gas_params(
                args_offset,
                args_size,
                return_data_offset,
                return_data_size,
                eip7702_gas_consumed,
                address,
            )?;

        let (cost, gas_limit) = gas_cost::staticcall(
            new_memory_size,
            current_memory_size,
            address_was_cold,
            gas,
            gas_left,
        )?;

        let callframe = &mut self.current_call_frame;
        callframe.increase_consumed_gas(
            cost.checked_add(eip7702_gas_consumed)
                .ok_or(ExceptionalHalt::OutOfGas)?,
        )?;

        // Make sure we have enough memory to write the return data
        // This is also needed to make sure we expand the memory even in cases where we don't have return data (such as transfers)
        callframe.memory.resize(new_memory_size)?;

        // OPERATION
        let value = U256::zero();
        let from = callframe.to; // The new sender will be the current contract.
        let to = address; // In this case address and the sub-context account are the same. Unlike CALLCODE or DELEGATECODE.
        let data = self.get_calldata(args_offset, args_size)?;

        self.tracer
            .enter(STATICCALL, from, to, value, gas_limit, &data);

        self.generic_call(
            gas_limit,
            value,
            from,
            to,
            address,
            true,
            true,
            data,
            return_data_offset,
            return_data_size,
            bytecode,
            is_delegation_7702,
        )
    }

    // CREATE operation
    pub fn op_create(&mut self) -> Result<OpcodeResult, VMError> {
        let fork = self.env.config.fork;
        let current_call_frame = &mut self.current_call_frame;
        let [
            value_in_wei_to_send,
            code_offset_in_memory,
            code_size_in_memory,
        ] = *current_call_frame.stack.pop()?;
        let (code_size_in_memory, code_offset_in_memory) =
            size_offset_to_usize(code_size_in_memory, code_offset_in_memory)?;

        let new_size = calculate_memory_size(code_offset_in_memory, code_size_in_memory)?;

        current_call_frame.increase_consumed_gas(gas_cost::create(
            new_size,
            current_call_frame.memory.len(),
            code_size_in_memory,
            fork,
        )?)?;

        self.generic_create(
            value_in_wei_to_send,
            code_offset_in_memory,
            code_size_in_memory,
            None,
        )
    }

    // CREATE2 operation
    pub fn op_create2(&mut self) -> Result<OpcodeResult, VMError> {
        let fork = self.env.config.fork;
        let current_call_frame = &mut self.current_call_frame;
        let [
            value_in_wei_to_send,
            code_offset_in_memory,
            code_size_in_memory,
            salt,
        ] = *current_call_frame.stack.pop()?;

        let (code_size_in_memory, code_offset_in_memory) =
            size_offset_to_usize(code_size_in_memory, code_offset_in_memory)?;
        let new_size = calculate_memory_size(code_offset_in_memory, code_size_in_memory)?;

        current_call_frame.increase_consumed_gas(gas_cost::create_2(
            new_size,
            current_call_frame.memory.len(),
            code_size_in_memory,
            fork,
        )?)?;

        self.generic_create(
            value_in_wei_to_send,
            code_offset_in_memory,
            code_size_in_memory,
            Some(salt),
        )
    }

    // REVERT operation
    pub fn op_revert(&mut self) -> Result<OpcodeResult, VMError> {
        // Description: Gets values from stack, calculates gas cost and sets return data.
        // Returns: VMError RevertOpcode if executed correctly.
        // Notes:
        //      The actual reversion of changes is made in the execute() function.
        let current_call_frame = &mut self.current_call_frame;

        let [offset, size] = *current_call_frame.stack.pop()?;

        let (size, offset) = size_offset_to_usize(size, offset)?;

        let new_memory_size = calculate_memory_size(offset, size)?;
        let current_memory_size = current_call_frame.memory.len();

        current_call_frame
            .increase_consumed_gas(gas_cost::exit_opcode(new_memory_size, current_memory_size)?)?;

        current_call_frame.output = current_call_frame.memory.load_range(offset, size)?;

        Err(VMError::RevertOpcode)
    }

    /// ### INVALID operation
    /// Reverts consuming all gas, no return data.
    pub fn op_invalid(&mut self) -> Result<OpcodeResult, VMError> {
        Err(ExceptionalHalt::InvalidOpcode.into())
    }

    // SELFDESTRUCT operation
    pub fn op_selfdestruct(&mut self) -> Result<OpcodeResult, VMError> {
        // Sends all ether in the account to the target address
        // Steps:
        // 1. Pop the target address from the stack
        // 2. Get current account and: Store the balance in a variable, set it's balance to 0
        // 3. Get the target account, checking if it is empty and if it is cold. Update gas cost accordingly.
        // 4. Add the balance of the current account to the target account
        // 5. Register account to be destroyed in accrued substate.
        // Notes:
        //      If context is Static, return error.
        //      If executed in the same transaction a contract was created, the current account is registered to be destroyed
        let (beneficiary, to) = {
            let current_call_frame = &mut self.current_call_frame;
            if current_call_frame.is_static {
                return Err(ExceptionalHalt::OpcodeNotAllowedInStaticContext.into());
            }
            let target_address = word_to_address(current_call_frame.stack.pop1()?);
            let to = current_call_frame.to;
            (target_address, to)
        };

        let target_account_is_cold = self.substate.accessed_addresses.insert(beneficiary);
        let target_account_is_empty = self.db.get_account(beneficiary)?.is_empty();

        let current_account = self.db.get_account(to)?;
        let balance = current_account.info.balance;

        self.current_call_frame
            .increase_consumed_gas(gas_cost::selfdestruct(
                target_account_is_cold,
                target_account_is_empty,
                balance,
            )?)?;

        // [EIP-6780] - SELFDESTRUCT only in same transaction from CANCUN
        if self.env.config.fork >= Fork::Cancun {
            self.transfer(to, beneficiary, balance)?;

            // Selfdestruct is executed in the same transaction as the contract was created
            if self.substate.created_accounts.contains(&to) {
                // If target is the same as the contract calling, Ether will be burnt.
                self.get_account_mut(to)?.info.balance = U256::zero();

                self.substate.selfdestruct_set.insert(to);
            }
        } else {
            self.increase_account_balance(beneficiary, balance)?;
            self.get_account_mut(to)?.info.balance = U256::zero();

            self.substate.selfdestruct_set.insert(to);
        }

        self.tracer
            .enter(SELFDESTRUCT, to, beneficiary, balance, 0, &Bytes::new());

        self.tracer.exit_early(0, None)?;

        Ok(OpcodeResult::Halt)
    }

    /// Common behavior for CREATE and CREATE2 opcodes
    pub fn generic_create(
        &mut self,
        value: U256,
        code_offset_in_memory: usize,
        code_size_in_memory: usize,
        salt: Option<U256>,
    ) -> Result<OpcodeResult, VMError> {
        // Validations that can cause out of gas.
        // 1. [EIP-3860] - Cant exceed init code max size
        if code_size_in_memory > INIT_CODE_MAX_SIZE && self.env.config.fork >= Fork::Shanghai {
            return Err(ExceptionalHalt::OutOfGas.into());
        }

        let current_call_frame = &mut self.current_call_frame;
        // 2. CREATE can't be called in a static context
        if current_call_frame.is_static {
            return Err(ExceptionalHalt::OpcodeNotAllowedInStaticContext.into());
        }

        // Clear callframe subreturn data
        current_call_frame.sub_return_data = Bytes::new();

        // Reserve gas for subcall
        let gas_limit = max_message_call_gas(current_call_frame)?;
        current_call_frame.increase_consumed_gas(gas_limit)?;

        // Load code from memory
        let code = self
            .current_call_frame
            .memory
            .load_range(code_offset_in_memory, code_size_in_memory)?;

        // Get account info of deployer
        let deployer = self.current_call_frame.to;
        let (deployer_balance, deployer_nonce) = {
            let deployer_account = self.db.get_account(deployer)?;
            (deployer_account.info.balance, deployer_account.info.nonce)
        };

        // Calculate create address
        let new_address = match salt {
            Some(salt) => calculate_create2_address(deployer, &code, salt)?,
            None => calculate_create_address(deployer, deployer_nonce)?,
        };

        // Add new contract to accessed addresses
        self.substate.accessed_addresses.insert(new_address);

        // Log CREATE in tracer
        let call_type = match salt {
            Some(_) => CallType::CREATE2,
            None => CallType::CREATE,
        };
        self.tracer
            .enter(call_type, deployer, new_address, value, gas_limit, &code);

        let new_depth = self
            .current_call_frame
            .depth
            .checked_add(1)
            .ok_or(InternalError::Overflow)?;

        // Validations that push 0 (FAIL) to the stack and return reserved gas to deployer
        // 1. Sender doesn't have enough balance to send value.
        // 2. Depth limit has been reached
        // 3. Sender nonce is max.
        let checks = [
            (deployer_balance < value, "OutOfFund"),
            (new_depth > 1024, "MaxDepth"),
            (deployer_nonce == u64::MAX, "MaxNonce"),
        ];
        for (condition, reason) in checks {
            if condition {
                self.early_revert_message_call(gas_limit, reason.to_string())?;
                return Ok(OpcodeResult::Continue { pc_increment: 1 });
            }
        }

        // Increment sender nonce (irreversible change)
        self.increment_account_nonce(deployer)?;

        // Deployment will fail (consuming all gas) if the contract already exists.
        let new_account = self.get_account_mut(new_address)?;
        if new_account.has_code_or_nonce() {
            self.current_call_frame.stack.push1(FAIL)?;
            self.tracer
                .exit_early(gas_limit, Some("CreateAccExists".to_string()))?;
            return Ok(OpcodeResult::Continue { pc_increment: 1 });
        }

        let mut stack = self.stack_pool.pop().unwrap_or_default();
        stack.clear();

        let next_memory = self.current_call_frame.memory.next_memory();

        let new_call_frame = CallFrame::new(
            deployer,
            new_address,
            new_address,
            code,
            value,
            Bytes::new(),
            false,
            gas_limit,
            new_depth,
            true,
            true,
            0,
            0,
            stack,
            next_memory,
        );
        self.add_callframe(new_call_frame);

        // Changes that revert in case the Create fails.
        self.increment_account_nonce(new_address)?; // 0 -> 1
        self.transfer(deployer, new_address, value)?;

        self.backup_substate();

        self.substate.created_accounts.insert(new_address); // Mostly for SELFDESTRUCT during initcode.

        Ok(OpcodeResult::Continue { pc_increment: 0 })
    }

    #[allow(clippy::too_many_arguments)]
    /// This (should) be the only function where gas is used as a
    /// U256. This is because we have to use the values that are
    /// pushed to the stack.
    ///
    // Force inline, due to lot of arguments, inlining must be forced, and it is actually beneficial
    // because passing so much data is costly. Verified with samply.
    #[inline(always)]
    pub fn generic_call(
        &mut self,
        gas_limit: u64,
        value: U256,
        msg_sender: Address,
        to: Address,
        code_address: Address,
        should_transfer_value: bool,
        is_static: bool,
        calldata: Bytes,
        ret_offset: usize,
        ret_size: usize,
        bytecode: Bytes,
        is_delegation_7702: bool,
    ) -> Result<OpcodeResult, VMError> {
        // Clear callframe subreturn data
        self.current_call_frame.sub_return_data.clear();

        // Validate sender has enough value
        if should_transfer_value && !value.is_zero() {
            let sender_balance = self.db.get_account(msg_sender)?.info.balance;
            if sender_balance < value {
                self.early_revert_message_call(gas_limit, "OutOfFund".to_string())?;
                return Ok(OpcodeResult::Continue { pc_increment: 1 });
            }
        }

        // Validate max depth has not been reached yet.
        let new_depth = self
            .current_call_frame
            .depth
            .checked_add(1)
            .ok_or(InternalError::Overflow)?;
        if new_depth > 1024 {
            self.early_revert_message_call(gas_limit, "MaxDepth".to_string())?;
            return Ok(OpcodeResult::Continue { pc_increment: 1 });
        }

        if precompiles::is_precompile(&code_address, self.env.config.fork) && !is_delegation_7702 {
            let mut gas_remaining = gas_limit;
<<<<<<< HEAD
            let ctx_result =
                Self::execute_precompile(code_address, &calldata, gas_limit, &mut gas_remaining)?;
=======
            let ctx_result = Self::execute_precompile(
                self.vm_type,
                code_address,
                &calldata,
                gas_limit,
                &mut gas_remaining,
                self.env.config.fork,
            )?;
>>>>>>> 5c77843b

            let call_frame = &mut self.current_call_frame;

            // Return gas left from subcontext
            if ctx_result.is_success() {
                call_frame.gas_remaining = call_frame
                    .gas_remaining
                    .checked_add(
                        gas_limit
                            .checked_sub(ctx_result.gas_used)
                            .ok_or(InternalError::Underflow)?,
                    )
                    .ok_or(InternalError::Overflow)?;
            }

            // Store return data of sub-context
            call_frame.memory.store_data(
                ret_offset,
                if ctx_result.output.len() >= ret_size {
                    ctx_result
                        .output
                        .get(..ret_size)
                        .ok_or(ExceptionalHalt::OutOfBounds)?
                } else {
                    &ctx_result.output
                },
            )?;
            call_frame.sub_return_data = ctx_result.output.clone();

            // What to do, depending on TxResult
            call_frame.stack.push1(match &ctx_result.result {
                TxResult::Success => SUCCESS,
                TxResult::Revert(_) => FAIL,
            })?;

            // Increment PC of the parent callframe after execution of the child.
            call_frame.increment_pc_by(1)?;

            // Transfer value from caller to callee.
            if should_transfer_value && ctx_result.is_success() {
                self.transfer(msg_sender, to, value)?;
            }

            self.tracer.exit_context(&ctx_result, false)?;
        } else {
            let mut stack = self.stack_pool.pop().unwrap_or_default();
            stack.clear();

            let next_memory = self.current_call_frame.memory.next_memory();

            let new_call_frame = CallFrame::new(
                msg_sender,
                to,
                code_address,
                bytecode,
                value,
                calldata,
                is_static,
                gas_limit,
                new_depth,
                should_transfer_value,
                false,
                ret_offset,
                ret_size,
                stack,
                next_memory,
            );
            self.add_callframe(new_call_frame);

            // Transfer value from caller to callee.
            if should_transfer_value {
                self.transfer(msg_sender, to, value)?;
            }

            self.backup_substate();
        }

        Ok(OpcodeResult::Continue { pc_increment: 0 })
    }

    /// Pop backup from stack and restore substate and cache if transaction reverted.
    pub fn handle_state_backup(&mut self, ctx_result: &ContextResult) -> Result<(), VMError> {
        let backup = self
            .substate_backups
            .pop()
            .ok_or(InternalError::CallFrame)?;
        if !ctx_result.is_success() {
            self.substate = backup;
            self.restore_cache_state()?;
        }
        Ok(())
    }

    /// Handles case in which callframe was initiated by another callframe (with CALL or CREATE family opcodes)
    pub fn handle_return(&mut self, ctx_result: &ContextResult) -> Result<(), VMError> {
        self.handle_state_backup(ctx_result)?;
        let executed_call_frame = self.pop_call_frame()?;

        // Here happens the interaction between child (executed) and parent (caller) callframe.
        if executed_call_frame.is_create {
            self.handle_return_create(executed_call_frame, ctx_result)?;
        } else {
            self.handle_return_call(executed_call_frame, ctx_result)?;
        }

        // Increment PC of the parent callframe after execution of the child.
        self.increment_pc_by(1)?;

        Ok(())
    }

    pub fn handle_return_call(
        &mut self,
        executed_call_frame: CallFrame,
        ctx_result: &ContextResult,
    ) -> Result<(), VMError> {
        let CallFrame {
            gas_limit,
            ret_offset,
            ret_size,
            memory: old_callframe_memory,
            ..
        } = executed_call_frame;

        old_callframe_memory.clean_from_base();

        let parent_call_frame = &mut self.current_call_frame;

        // Return gas left from subcontext
        let child_unused_gas = gas_limit
            .checked_sub(ctx_result.gas_used)
            .ok_or(InternalError::Underflow)?;
        parent_call_frame.gas_remaining = parent_call_frame
            .gas_remaining
            .checked_add(child_unused_gas)
            .ok_or(InternalError::Overflow)?;

        // Store return data of sub-context
        parent_call_frame.memory.store_data(
            ret_offset,
            if ctx_result.output.len() >= ret_size {
                ctx_result
                    .output
                    .get(..ret_size)
                    .ok_or(ExceptionalHalt::OutOfBounds)?
            } else {
                &ctx_result.output
            },
        )?;

        parent_call_frame.sub_return_data = ctx_result.output.clone();

        // What to do, depending on TxResult
        match &ctx_result.result {
            TxResult::Success => {
                self.current_call_frame.stack.push1(SUCCESS)?;
                self.merge_call_frame_backup_with_parent(&executed_call_frame.call_frame_backup)?;
            }
            TxResult::Revert(_) => {
                self.current_call_frame.stack.push1(FAIL)?;
            }
        };

        self.tracer.exit_context(ctx_result, false)?;

        let mut stack = executed_call_frame.stack;
        stack.clear();
        self.stack_pool.push(stack);

        Ok(())
    }

    pub fn handle_return_create(
        &mut self,
        executed_call_frame: CallFrame,
        ctx_result: &ContextResult,
    ) -> Result<(), VMError> {
        let CallFrame {
            gas_limit,
            to,
            call_frame_backup,
            memory: old_callframe_memory,
            ..
        } = executed_call_frame;

        old_callframe_memory.clean_from_base();

        let parent_call_frame = &mut self.current_call_frame;

        // Return unused gas
        let unused_gas = gas_limit
            .checked_sub(ctx_result.gas_used)
            .ok_or(InternalError::Underflow)?;
        parent_call_frame.gas_remaining = parent_call_frame
            .gas_remaining
            .checked_add(unused_gas)
            .ok_or(InternalError::Overflow)?;

        // What to do, depending on TxResult
        match ctx_result.result.clone() {
            TxResult::Success => {
                parent_call_frame.stack.push1(address_to_word(to))?;
                self.merge_call_frame_backup_with_parent(&call_frame_backup)?;
            }
            TxResult::Revert(err) => {
                // If revert we have to copy the return_data
                if err.is_revert_opcode() {
                    parent_call_frame.sub_return_data = ctx_result.output.clone();
                }

                parent_call_frame.stack.push1(FAIL)?;
            }
        };

        self.tracer.exit_context(ctx_result, false)?;

        let mut stack = executed_call_frame.stack;
        stack.clear();
        self.stack_pool.push(stack);

        Ok(())
    }

    /// Obtains the values needed for CALL, CALLCODE, DELEGATECALL and STATICCALL opcodes to calculate total gas cost
    fn get_call_gas_params(
        &mut self,
        args_offset: usize,
        args_size: usize,
        return_data_offset: usize,
        return_data_size: usize,
        eip7702_gas_consumed: u64,
        address: Address,
    ) -> Result<(usize, u64, bool, bool), VMError> {
        // Creation of previously empty accounts and cold addresses have higher gas cost
        let address_was_cold = self.substate.accessed_addresses.insert(address);
        let account_is_empty = self.db.get_account(address)?.is_empty();

        // Calculated here for memory expansion gas cost
        let new_memory_size_for_args = calculate_memory_size(args_offset, args_size)?;
        let new_memory_size_for_return_data =
            calculate_memory_size(return_data_offset, return_data_size)?;
        let new_memory_size = new_memory_size_for_args.max(new_memory_size_for_return_data);
        // Calculate remaining gas after EIP7702 consumption
        let gas_left = self
            .current_call_frame
            .gas_remaining
            .checked_sub(eip7702_gas_consumed)
            .ok_or(ExceptionalHalt::OutOfGas)?;

        Ok((
            new_memory_size,
            gas_left,
            account_is_empty,
            address_was_cold,
        ))
    }

    fn get_calldata(&mut self, offset: usize, size: usize) -> Result<Bytes, VMError> {
        self.current_call_frame.memory.load_range(offset, size)
    }

    fn early_revert_message_call(&mut self, gas_limit: u64, reason: String) -> Result<(), VMError> {
        let callframe = &mut self.current_call_frame;

        // Return gas_limit to callframe.
        callframe.gas_remaining = callframe
            .gas_remaining
            .checked_add(gas_limit)
            .ok_or(InternalError::Overflow)?;
        callframe.stack.push1(FAIL)?; // It's the same as revert for CREATE

        self.tracer.exit_early(0, Some(reason))?;
        Ok(())
    }
}<|MERGE_RESOLUTION|>--- conflicted
+++ resolved
@@ -755,19 +755,13 @@
 
         if precompiles::is_precompile(&code_address, self.env.config.fork) && !is_delegation_7702 {
             let mut gas_remaining = gas_limit;
-<<<<<<< HEAD
-            let ctx_result =
-                Self::execute_precompile(code_address, &calldata, gas_limit, &mut gas_remaining)?;
-=======
             let ctx_result = Self::execute_precompile(
-                self.vm_type,
                 code_address,
                 &calldata,
                 gas_limit,
                 &mut gas_remaining,
                 self.env.config.fork,
             )?;
->>>>>>> 5c77843b
 
             let call_frame = &mut self.current_call_frame;
 
