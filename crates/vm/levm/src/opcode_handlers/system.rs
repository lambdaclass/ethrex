--- conflicted
+++ resolved
@@ -7,11 +7,7 @@
     memory::{self, calculate_memory_size},
     precompiles::is_precompile,
     utils::{address_to_word, word_to_address, *},
-<<<<<<< HEAD
-    vm::{RetData, VM},
-=======
-    vm::{StateBackup, VM},
->>>>>>> ce61df3e
+    vm::VM,
 };
 use bytes::Bytes;
 use ethrex_common::{
@@ -729,29 +725,10 @@
 
         self.accrued_substate.created_accounts.insert(new_address); // Mostly for SELFDESTRUCT during initcode.
 
-<<<<<<< HEAD
-        self.return_data.push(RetData {
-            is_create: true,
-            ret_offset: U256::zero(),
-            ret_size: 0,
-            should_transfer_value: true,
-            to: new_address,
-            msg_sender: deployer_address,
-            value: value_in_wei_to_send,
-            max_message_call_gas,
-        });
         // Backup of Substate, a copy of the substate to restore if sub-context is reverted
         let backup = self.accrued_substate.clone();
         self.substate_backups.push(backup);
-=======
-        // Backup of Database, Substate, Gas Refunds and Transient Storage if sub-context is reverted
-        let backup = StateBackup::new(
-            self.accrued_substate.clone(),
-            self.env.refunded_gas,
-            self.env.transient_storage.clone(),
-        );
-        self.backups.push(backup);
->>>>>>> ce61df3e
+
         Ok(OpcodeResult::Continue { pc_increment: 0 })
     }
 
