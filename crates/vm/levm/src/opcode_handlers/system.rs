--- conflicted
+++ resolved
@@ -109,11 +109,7 @@
         let gas = current_call_frame.stack.pop()?;
         let code_address = word_to_address(current_call_frame.stack.pop()?);
         let value = current_call_frame.stack.pop()?;
-<<<<<<< HEAD
-        let args_offset = current_call_frame
-=======
         let args_offset: usize = current_call_frame
->>>>>>> b659e91d
             .stack
             .pop()?
             .try_into()
@@ -123,11 +119,7 @@
             .pop()?
             .try_into()
             .map_err(|_err| VMError::VeryLargeNumber)?;
-<<<<<<< HEAD
-        let ret_offset = current_call_frame
-=======
         let ret_offset: usize = current_call_frame
->>>>>>> b659e91d
             .stack
             .pop()?
             .try_into()
@@ -137,8 +129,6 @@
             .pop()?
             .try_into()
             .map_err(|_err| VMError::VeryLargeNumber)?;
-<<<<<<< HEAD
-=======
 
         let memory_byte_size = args_offset
             .checked_add(args_size)
@@ -151,7 +141,6 @@
         let memory_expansion_cost = current_call_frame.memory.expansion_cost(memory_byte_size)?;
 
         self.increase_consumed_gas(current_call_frame, memory_expansion_cost)?;
->>>>>>> b659e91d
 
         // Sender and recipient are the same in this case. But the code executed is from another account.
         let msg_sender = current_call_frame.to;
@@ -215,11 +204,7 @@
     ) -> Result<OpcodeSuccess, VMError> {
         let gas = current_call_frame.stack.pop()?;
         let code_address = word_to_address(current_call_frame.stack.pop()?);
-<<<<<<< HEAD
-        let args_offset = current_call_frame
-=======
         let args_offset: usize = current_call_frame
->>>>>>> b659e91d
             .stack
             .pop()?
             .try_into()
@@ -229,11 +214,7 @@
             .pop()?
             .try_into()
             .map_err(|_err| VMError::VeryLargeNumber)?;
-<<<<<<< HEAD
-        let ret_offset = current_call_frame
-=======
         let ret_offset: usize = current_call_frame
->>>>>>> b659e91d
             .stack
             .pop()?
             .try_into()
@@ -285,11 +266,7 @@
     ) -> Result<OpcodeSuccess, VMError> {
         let gas = current_call_frame.stack.pop()?;
         let code_address = word_to_address(current_call_frame.stack.pop()?);
-<<<<<<< HEAD
-        let args_offset = current_call_frame
-=======
         let args_offset: usize = current_call_frame
->>>>>>> b659e91d
             .stack
             .pop()?
             .try_into()
@@ -299,11 +276,7 @@
             .pop()?
             .try_into()
             .map_err(|_err| VMError::VeryLargeNumber)?;
-<<<<<<< HEAD
-        let ret_offset = current_call_frame
-=======
         let ret_offset: usize = current_call_frame
->>>>>>> b659e91d
             .stack
             .pop()?
             .try_into()
