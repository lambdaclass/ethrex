use crate::{
    call_frame::CallFrame,
<<<<<<< HEAD
    constants::{FAIL, INIT_CODE_MAX_SIZE, SUCCESS},
    db::cache,
=======
    constants::{CREATE_DEPLOYMENT_FAIL, INIT_CODE_MAX_SIZE, REVERT_FOR_CALL, SUCCESS_FOR_CALL},
>>>>>>> 6f1df6a8
    errors::{ExecutionReport, InternalError, OpcodeResult, OutOfGasError, TxResult, VMError},
    gas_cost::{self, max_message_call_gas},
    memory::{self, calculate_memory_size},
    opcodes::Opcode,
    utils::{address_to_word, word_to_address, *},
    vm::VM,
};
use bytes::Bytes;
use ethrex_common::{types::Fork, Address, U256};

// System Operations (10)
// Opcodes: CREATE, CALL, CALLCODE, RETURN, DELEGATECALL, CREATE2, STATICCALL, REVERT, INVALID, SELFDESTRUCT

impl<'a> VM<'a> {
    // CALL operation
    pub fn op_call(&mut self) -> Result<OpcodeResult, VMError> {
        let (
            gas,
            callee,
            value_to_transfer,
            current_memory_size,
            args_start_offset,
            args_size,
            return_data_start_offset,
            return_data_size,
        ) = {
            let current_call_frame = self.current_call_frame_mut()?;
            let gas = current_call_frame.stack.pop()?;
            let callee: Address = word_to_address(current_call_frame.stack.pop()?);
            let value_to_transfer: U256 = current_call_frame.stack.pop()?;
            let args_start_offset = current_call_frame.stack.pop()?;
            let args_size = current_call_frame
                .stack
                .pop()?
                .try_into()
                .map_err(|_| VMError::VeryLargeNumber)?;
            let return_data_start_offset = current_call_frame.stack.pop()?;
            let return_data_size: usize = current_call_frame
                .stack
                .pop()?
                .try_into()
                .map_err(|_| VMError::VeryLargeNumber)?;
            let current_memory_size = current_call_frame.memory.len();
            (
                gas,
                callee,
                value_to_transfer,
                current_memory_size,
                args_start_offset,
                args_size,
                return_data_start_offset,
                return_data_size,
            )
        };

        // VALIDATIONS
        if self.current_call_frame()?.is_static && !value_to_transfer.is_zero() {
            return Err(VMError::OpcodeNotAllowedInStaticContext);
        }

        // GAS
        let new_memory_size_for_args = calculate_memory_size(args_start_offset, args_size)?;
        let new_memory_size_for_return_data =
            calculate_memory_size(return_data_start_offset, return_data_size)?;
        let new_memory_size = new_memory_size_for_args.max(new_memory_size_for_return_data);

        let (account_is_empty, address_was_cold) = {
            let (account, address_was_cold) = self.db.access_account(&mut self.substate, callee)?;
            (account.is_empty(), address_was_cold)
        };

        let (is_delegation_7702, eip7702_gas_consumed, code_address, bytecode) =
            eip7702_get_code(self.db, &mut self.substate, callee)?;

        let gas_left = self
            .current_call_frame()?
            .gas_limit
            .checked_sub(self.current_call_frame()?.gas_used)
            .ok_or(InternalError::GasOverflow)?
            .checked_sub(eip7702_gas_consumed)
            .ok_or(InternalError::GasOverflow)?;

        let (cost, gas_limit) = gas_cost::call(
            new_memory_size,
            current_memory_size,
            address_was_cold,
            account_is_empty,
            value_to_transfer,
            gas,
            gas_left,
        )?;

        let callframe = self.current_call_frame_mut()?;
        callframe.increase_consumed_gas(cost)?;
        callframe.increase_consumed_gas(eip7702_gas_consumed)?;

        // OPERATION
        let msg_sender = callframe.to; // The new sender will be the current contract.
        let to = callee; // In this case code_address and the sub-context account are the same. Unlike CALLCODE or DELEGATECODE.
        let is_static = callframe.is_static;
        let calldata = self.get_calldata(args_start_offset, args_size)?;

        self.tracer.enter(
            Opcode::CALL,
            msg_sender,
            to,
            value_to_transfer,
            gas_limit,
            calldata.clone(),
        );
        self.generic_call(
            gas_limit,
            value_to_transfer,
            msg_sender,
            to,
            code_address,
            true,
            is_static,
            calldata,
            return_data_start_offset,
            return_data_size,
            bytecode,
            is_delegation_7702,
        )
    }

    // CALLCODE operation
    pub fn op_callcode(&mut self) -> Result<OpcodeResult, VMError> {
        // STACK
        let (
            gas,
            code_address,
            value_to_transfer,
            current_memory_size,
            args_start_offset,
            args_size,
            return_data_start_offset,
            return_data_size,
        ) = {
            let current_call_frame = self.current_call_frame_mut()?;
            let gas = current_call_frame.stack.pop()?;
            let code_address = word_to_address(current_call_frame.stack.pop()?);
            let value_to_transfer = current_call_frame.stack.pop()?;
            let args_start_offset = current_call_frame.stack.pop()?;
            let args_size = current_call_frame
                .stack
                .pop()?
                .try_into()
                .map_err(|_err| VMError::VeryLargeNumber)?;
            let return_data_start_offset = current_call_frame.stack.pop()?;
            let return_data_size = current_call_frame
                .stack
                .pop()?
                .try_into()
                .map_err(|_err| VMError::VeryLargeNumber)?;
            let current_memory_size = current_call_frame.memory.len();
            (
                gas,
                code_address,
                value_to_transfer,
                current_memory_size,
                args_start_offset,
                args_size,
                return_data_start_offset,
                return_data_size,
            )
        };

        // GAS
        let new_memory_size_for_args = calculate_memory_size(args_start_offset, args_size)?;

        let new_memory_size_for_return_data =
            calculate_memory_size(return_data_start_offset, return_data_size)?;
        let new_memory_size = new_memory_size_for_args.max(new_memory_size_for_return_data);

        let (_account_info, address_was_cold) =
            self.db.access_account(&mut self.substate, code_address)?;

        let (is_delegation_7702, eip7702_gas_consumed, code_address, bytecode) =
            eip7702_get_code(self.db, &mut self.substate, code_address)?;

        let gas_left = self
            .current_call_frame()?
            .gas_limit
            .checked_sub(self.current_call_frame()?.gas_used)
            .ok_or(InternalError::GasOverflow)?
            .checked_sub(eip7702_gas_consumed)
            .ok_or(InternalError::GasOverflow)?;

        let (cost, gas_limit) = gas_cost::callcode(
            new_memory_size,
            current_memory_size,
            address_was_cold,
            value_to_transfer,
            gas,
            gas_left,
        )?;

        let callframe = self.current_call_frame_mut()?;
        callframe.increase_consumed_gas(cost)?;
        callframe.increase_consumed_gas(eip7702_gas_consumed)?;

        // Sender and recipient are the same in this case. But the code executed is from another account.
        let msg_sender = callframe.to;
        let to = callframe.to;
        let is_static = callframe.is_static;
        let calldata = self.get_calldata(args_start_offset, args_size)?;

        self.tracer.enter(
            Opcode::CALLCODE,
            msg_sender,
            code_address, // It is just specified for DELEGATECALL to put code_address here but I'm going to keep it the same here.
            value_to_transfer,
            gas_limit,
            calldata.clone(),
        );
        self.generic_call(
            gas_limit,
            value_to_transfer,
            msg_sender,
            to,
            code_address,
            true,
            is_static,
            calldata,
            return_data_start_offset,
            return_data_size,
            bytecode,
            is_delegation_7702,
        )
    }

    // RETURN operation
    pub fn op_return(&mut self) -> Result<OpcodeResult, VMError> {
        let current_call_frame = self.current_call_frame_mut()?;
        let offset = current_call_frame.stack.pop()?;
        let size = current_call_frame
            .stack
            .pop()?
            .try_into()
            .map_err(|_err| VMError::VeryLargeNumber)?;

        if size == 0 {
            return Ok(OpcodeResult::Halt);
        }

        let new_memory_size = calculate_memory_size(offset, size)?;
        let current_memory_size = current_call_frame.memory.len();

        current_call_frame
            .increase_consumed_gas(gas_cost::exit_opcode(new_memory_size, current_memory_size)?)?;

        current_call_frame.output =
            memory::load_range(&mut current_call_frame.memory, offset, size)?
                .to_vec()
                .into();

        Ok(OpcodeResult::Halt)
    }

    // DELEGATECALL operation
    pub fn op_delegatecall(&mut self) -> Result<OpcodeResult, VMError> {
        // STACK
        let (
            gas,
            code_address,
            current_memory_size,
            args_start_offset,
            args_size,
            return_data_start_offset,
            return_data_size,
        ) = {
            let current_call_frame = self.current_call_frame_mut()?;
            let gas = current_call_frame.stack.pop()?;
            let code_address = word_to_address(current_call_frame.stack.pop()?);
            let args_start_offset = current_call_frame.stack.pop()?;
            let args_size = current_call_frame
                .stack
                .pop()?
                .try_into()
                .map_err(|_err| VMError::VeryLargeNumber)?;
            let return_data_start_offset = current_call_frame.stack.pop()?;
            let return_data_size = current_call_frame
                .stack
                .pop()?
                .try_into()
                .map_err(|_err| VMError::VeryLargeNumber)?;
            let current_memory_size = current_call_frame.memory.len();
            (
                gas,
                code_address,
                current_memory_size,
                args_start_offset,
                args_size,
                return_data_start_offset,
                return_data_size,
            )
        };

        // GAS
        let (_account_info, address_was_cold) =
            self.db.access_account(&mut self.substate, code_address)?;

        let new_memory_size_for_args = calculate_memory_size(args_start_offset, args_size)?;
        let new_memory_size_for_return_data =
            calculate_memory_size(return_data_start_offset, return_data_size)?;
        let new_memory_size = new_memory_size_for_args.max(new_memory_size_for_return_data);

        let (is_delegation_7702, eip7702_gas_consumed, code_address, bytecode) =
            eip7702_get_code(self.db, &mut self.substate, code_address)?;

        let gas_left = self
            .current_call_frame()?
            .gas_limit
            .checked_sub(self.current_call_frame()?.gas_used)
            .ok_or(InternalError::GasOverflow)?
            .checked_sub(eip7702_gas_consumed)
            .ok_or(InternalError::GasOverflow)?;

        let (cost, gas_limit) = gas_cost::delegatecall(
            new_memory_size,
            current_memory_size,
            address_was_cold,
            gas,
            gas_left,
        )?;

        let callframe = self.current_call_frame_mut()?;
        callframe.increase_consumed_gas(cost)?;
        callframe.increase_consumed_gas(eip7702_gas_consumed)?;

        // OPERATION
        let msg_sender = callframe.msg_sender;
        let value = callframe.msg_value;
        let to = callframe.to;
        let is_static = callframe.is_static;
        let calldata = self.get_calldata(args_start_offset, args_size)?;

        self.tracer.enter(
            Opcode::DELEGATECALL,
            msg_sender,
            code_address,
            value,
            gas_limit,
            calldata.clone(),
        );
        self.generic_call(
            gas_limit,
            value,
            msg_sender,
            to,
            code_address,
            false,
            is_static,
            calldata,
            return_data_start_offset,
            return_data_size,
            bytecode,
            is_delegation_7702,
        )
    }

    // STATICCALL operation
    pub fn op_staticcall(&mut self) -> Result<OpcodeResult, VMError> {
        // STACK
        let (
            gas,
            code_address,
            current_memory_size,
            args_start_offset,
            args_size,
            return_data_start_offset,
            return_data_size,
        ) = {
            let current_call_frame = self.current_call_frame_mut()?;
            let gas = current_call_frame.stack.pop()?;
            let code_address = word_to_address(current_call_frame.stack.pop()?);
            let args_start_offset = current_call_frame.stack.pop()?;
            let args_size = current_call_frame
                .stack
                .pop()?
                .try_into()
                .map_err(|_err| VMError::VeryLargeNumber)?;
            let return_data_start_offset = current_call_frame.stack.pop()?;
            let return_data_size = current_call_frame
                .stack
                .pop()?
                .try_into()
                .map_err(|_err| VMError::VeryLargeNumber)?;
            let current_memory_size = current_call_frame.memory.len();
            (
                gas,
                code_address,
                current_memory_size,
                args_start_offset,
                args_size,
                return_data_start_offset,
                return_data_size,
            )
        };

        // GAS
        let (_account_info, address_was_cold) =
            self.db.access_account(&mut self.substate, code_address)?;

        let new_memory_size_for_args = calculate_memory_size(args_start_offset, args_size)?;
        let new_memory_size_for_return_data =
            calculate_memory_size(return_data_start_offset, return_data_size)?;
        let new_memory_size = new_memory_size_for_args.max(new_memory_size_for_return_data);

        let (is_delegation_7702, eip7702_gas_consumed, _, bytecode) =
            eip7702_get_code(self.db, &mut self.substate, code_address)?;

        let gas_left = self
            .current_call_frame()?
            .gas_limit
            .checked_sub(self.current_call_frame()?.gas_used)
            .ok_or(InternalError::GasOverflow)?
            .checked_sub(eip7702_gas_consumed)
            .ok_or(InternalError::GasOverflow)?;

        let (cost, gas_limit) = gas_cost::staticcall(
            new_memory_size,
            current_memory_size,
            address_was_cold,
            gas,
            gas_left,
        )?;

        let callframe = self.current_call_frame_mut()?;
        callframe.increase_consumed_gas(cost)?;
        callframe.increase_consumed_gas(eip7702_gas_consumed)?;

        // OPERATION
        let value = U256::zero();
        let msg_sender = callframe.to; // The new sender will be the current contract.
        let to = code_address; // In this case code_address and the sub-context account are the same. Unlike CALLCODE or DELEGATECODE.
        let calldata = self.get_calldata(args_start_offset, args_size)?;

        self.tracer.enter(
            Opcode::STATICCALL,
            msg_sender,
            to,
            value,
            gas_limit,
            calldata.clone(),
        );
        self.generic_call(
            gas_limit,
            value,
            msg_sender,
            to,
            code_address,
            true,
            true,
            calldata,
            return_data_start_offset,
            return_data_size,
            bytecode,
            is_delegation_7702,
        )
    }

    // CREATE operation
    pub fn op_create(&mut self) -> Result<OpcodeResult, VMError> {
        let fork = self.env.config.fork;
        let current_call_frame = self.current_call_frame_mut()?;
        let value_in_wei_to_send = current_call_frame.stack.pop()?;
        let code_offset_in_memory = current_call_frame.stack.pop()?;
        let code_size_in_memory: usize = current_call_frame
            .stack
            .pop()?
            .try_into()
            .map_err(|_err| VMError::VeryLargeNumber)?;

        let new_size = calculate_memory_size(code_offset_in_memory, code_size_in_memory)?;

        current_call_frame.increase_consumed_gas(gas_cost::create(
            new_size,
            current_call_frame.memory.len(),
            code_size_in_memory,
            fork,
        )?)?;

        self.generic_create(
            value_in_wei_to_send,
            code_offset_in_memory,
            code_size_in_memory,
            None,
        )
    }

    // CREATE2 operation
    pub fn op_create2(&mut self) -> Result<OpcodeResult, VMError> {
        let fork = self.env.config.fork;
        let current_call_frame = self.current_call_frame_mut()?;
        let value_in_wei_to_send = current_call_frame.stack.pop()?;
        let code_offset_in_memory = current_call_frame.stack.pop()?;
        let code_size_in_memory: usize = current_call_frame
            .stack
            .pop()?
            .try_into()
            .map_err(|_err| VMError::VeryLargeNumber)?;
        let salt = current_call_frame.stack.pop()?;

        let new_size = calculate_memory_size(code_offset_in_memory, code_size_in_memory)?;

        current_call_frame.increase_consumed_gas(gas_cost::create_2(
            new_size,
            current_call_frame.memory.len(),
            code_size_in_memory,
            fork,
        )?)?;

        self.generic_create(
            value_in_wei_to_send,
            code_offset_in_memory,
            code_size_in_memory,
            Some(salt),
        )
    }

    // REVERT operation
    pub fn op_revert(&mut self) -> Result<OpcodeResult, VMError> {
        // Description: Gets values from stack, calculates gas cost and sets return data.
        // Returns: VMError RevertOpcode if executed correctly.
        // Notes:
        //      The actual reversion of changes is made in the execute() function.
        let current_call_frame = self.current_call_frame_mut()?;

        let offset = current_call_frame.stack.pop()?;

        let size = current_call_frame
            .stack
            .pop()?
            .try_into()
            .map_err(|_err| VMError::VeryLargeNumber)?;

        let new_memory_size = calculate_memory_size(offset, size)?;
        let current_memory_size = current_call_frame.memory.len();

        current_call_frame
            .increase_consumed_gas(gas_cost::exit_opcode(new_memory_size, current_memory_size)?)?;

        current_call_frame.output =
            memory::load_range(&mut current_call_frame.memory, offset, size)?
                .to_vec()
                .into();

        Err(VMError::RevertOpcode)
    }

    /// ### INVALID operation
    /// Reverts consuming all gas, no return data.
    pub fn op_invalid(&mut self) -> Result<OpcodeResult, VMError> {
        Err(VMError::InvalidOpcode)
    }

    // SELFDESTRUCT operation
    pub fn op_selfdestruct(&mut self) -> Result<OpcodeResult, VMError> {
        // Sends all ether in the account to the target address
        // Steps:
        // 1. Pop the target address from the stack
        // 2. Get current account and: Store the balance in a variable, set it's balance to 0
        // 3. Get the target account, checking if it is empty and if it is cold. Update gas cost accordingly.
        // 4. Add the balance of the current account to the target account
        // 5. Register account to be destroyed in accrued substate.
        // Notes:
        //      If context is Static, return error.
        //      If executed in the same transaction a contract was created, the current account is registered to be destroyed
        let (target_address, to) = {
            let current_call_frame = self.current_call_frame_mut()?;
            if current_call_frame.is_static {
                return Err(VMError::OpcodeNotAllowedInStaticContext);
            }
            let target_address = word_to_address(current_call_frame.stack.pop()?);
            let to = current_call_frame.to;
            (target_address, to)
        };

        let (target_account_is_empty, target_account_is_cold) = {
            let (target_account, target_account_is_cold) =
                self.db.access_account(&mut self.substate, target_address)?;
            (target_account.is_empty(), target_account_is_cold)
        };

        let (current_account, _current_account_is_cold) =
            self.db.access_account(&mut self.substate, to)?;
        let balance_to_transfer = current_account.info.balance;

        self.current_call_frame_mut()?
            .increase_consumed_gas(gas_cost::selfdestruct(
                target_account_is_cold,
                target_account_is_empty,
                balance_to_transfer,
            )?)?;

        // [EIP-6780] - SELFDESTRUCT only in same transaction from CANCUN
        if self.env.config.fork >= Fork::Cancun {
            self.transfer(to, target_address, balance_to_transfer)?;

            // Selfdestruct is executed in the same transaction as the contract was created
            if self.substate.created_accounts.contains(&to) {
                // If target is the same as the contract calling, Ether will be burnt.
                self.get_account_mut(to)?.info.balance = U256::zero();

                self.substate.selfdestruct_set.insert(to);
            }
        } else {
            self.increase_account_balance(target_address, balance_to_transfer)?;
            self.get_account_mut(to)?.info.balance = U256::zero();

            self.substate.selfdestruct_set.insert(to);
        }

        self.tracer.enter(
            Opcode::SELFDESTRUCT,
            to,
            target_address,
            balance_to_transfer,
            0,
            Bytes::new(),
        );

        self.tracer.exit_early(0, None)?;

        Ok(OpcodeResult::Halt)
    }

    /// Common behavior for CREATE and CREATE2 opcodes
    pub fn generic_create(
        &mut self,
        value: U256,
        code_offset_in_memory: U256,
        code_size_in_memory: usize,
        salt: Option<U256>,
    ) -> Result<OpcodeResult, VMError> {
        // Validations that can cause out of gas.
        // 1. [EIP-3860] - Cant exceed init code max size
        if code_size_in_memory > INIT_CODE_MAX_SIZE && self.env.config.fork >= Fork::Shanghai {
            return Err(VMError::OutOfGas(OutOfGasError::ConsumedGasOverflow));
        }

        let current_call_frame = self.current_call_frame_mut()?;
        // 2. CREATE can't be called in a static context
        if current_call_frame.is_static {
            return Err(VMError::OpcodeNotAllowedInStaticContext);
        }

        // Clear callframe subreturn data
        current_call_frame.sub_return_data = Bytes::new();

        // Reserve gas for subcall
        let gas_limit = max_message_call_gas(current_call_frame)?;
        current_call_frame.increase_consumed_gas(gas_limit)?;

        // Load code from memory
        let code = Bytes::from(
            memory::load_range(
                &mut self.current_call_frame_mut()?.memory,
                code_offset_in_memory,
                code_size_in_memory,
            )?
            .to_vec(),
        );

        // Get account info of deployer
        let deployer_address = self.current_call_frame()?.to;
        let (deployer_balance, deployer_nonce) = {
            let deployer_account = self.db.get_account(deployer_address)?;
            (deployer_account.info.balance, deployer_account.info.nonce)
        };

        // Calculate create address
        let new_address = match salt {
            Some(salt) => calculate_create2_address(deployer_address, &code, salt)?,
            None => calculate_create_address(deployer_address, deployer_nonce)?,
        };

        // Touch new contract
        self.substate.touched_accounts.insert(new_address);

        // Log CREATE in tracer
        let call_type = match salt {
            Some(_) => Opcode::CREATE2,
            None => Opcode::CREATE,
        };
        self.tracer.enter(
            call_type,
            deployer_address,
            new_address,
            value,
            gas_limit,
            code.clone(),
        );

        let new_depth = self
            .current_call_frame_mut()?
            .depth
            .checked_add(1)
            .ok_or(InternalError::ArithmeticOperationOverflow)?;

        // Validations that push 0 to the stack and return reserved gas to deployer
        // 1. Sender doesn't have enough balance to send value.
        // 2. Depth limit has been reached
        // 3. Sender nonce is max.
        let checks = [
            (deployer_balance < value, "OutOfFund"),
            (new_depth > 1024, "MaxDepth"),
            (deployer_nonce == u64::MAX, "MaxNonce"),
        ];
        for (condition, reason) in checks {
            if condition {
                self.early_revert_message_call(gas_limit, reason.to_string())?;
                return Ok(OpcodeResult::Continue { pc_increment: 1 });
            }
        }

        // Deployment will fail (consuming all gas) if the contract already exists.
        let new_account = self.get_account_mut(new_address)?;
        if new_account.has_code_or_nonce() {
            self.increment_account_nonce(deployer_address)?;
            self.current_call_frame_mut()?.stack.push(FAIL)?;
            self.tracer
                .exit_early(gas_limit, Some("CreateAccExists".to_string()))?;
            return Ok(OpcodeResult::Continue { pc_increment: 1 });
        }

<<<<<<< HEAD
        // Increment nonces of sender and contract
=======
        // Increment sender nonce (if Tx reverts it stays the same)
>>>>>>> 6f1df6a8
        self.increment_account_nonce(deployer_address)?;
        self.increment_account_nonce(new_address)?; // 0 -> 1

<<<<<<< HEAD
        // Transfer value
        self.transfer(deployer_address, new_address, value)?;

=======
>>>>>>> 6f1df6a8
        let new_call_frame = CallFrame::new(
            deployer_address,
            new_address,
            new_address,
            code,
            value,
            Bytes::new(),
            false,
            gas_limit,
            new_depth,
            true,
            true,
            U256::zero(),
            0,
        );
        self.call_frames.push(new_call_frame);

<<<<<<< HEAD
        self.substate.created_accounts.insert(new_address); // Done here for SELFDESTRUCT during initcode.
=======
        // Changes that revert in case the Create fails.
        self.increment_account_nonce(new_address)?; // 0 -> 1
        self.transfer(deployer_address, new_address, value_in_wei_to_send)?;
>>>>>>> 6f1df6a8

        self.backup_substate();

        self.substate.created_accounts.insert(new_address); // Mostly for SELFDESTRUCT during initcode.

        Ok(OpcodeResult::Continue { pc_increment: 0 })
    }

    #[allow(clippy::too_many_arguments)]
    /// This (should) be the only function where gas is used as a
    /// U256. This is because we have to use the values that are
    /// pushed to the stack.
    pub fn generic_call(
        &mut self,
        gas_limit: u64,
        value: U256,
        msg_sender: Address,
        to: Address,
        code_address: Address,
        should_transfer_value: bool,
        is_static: bool,
        calldata: Bytes,
        ret_offset: U256,
        ret_size: usize,
        bytecode: Bytes,
        is_delegation_7702: bool,
    ) -> Result<OpcodeResult, VMError> {
        // Clear callframe subreturn data
        self.current_call_frame_mut()?.sub_return_data = Bytes::new();

        // Validate sender has enough value
        let sender_balance = self.db.get_account(msg_sender)?.info.balance;
        if should_transfer_value && sender_balance < value {
            self.early_revert_message_call(gas_limit, "OutOfFund".to_string())?;
            return Ok(OpcodeResult::Continue { pc_increment: 1 });
        }

        // Validate max depth has not been reached yet.
        let new_depth = self
            .current_call_frame()?
            .depth
            .checked_add(1)
            .ok_or(InternalError::ArithmeticOperationOverflow)?;
        if new_depth > 1024 {
            self.early_revert_message_call(gas_limit, "MaxDepth".to_string())?;
            return Ok(OpcodeResult::Continue { pc_increment: 1 });
        }

<<<<<<< HEAD
        // Transfer value from caller to callee.
        if should_transfer_value {
            self.transfer(msg_sender, to, value)?;
        }

=======
>>>>>>> 6f1df6a8
        let new_call_frame = CallFrame::new(
            msg_sender,
            to,
            code_address,
            bytecode,
            value,
            calldata,
            is_static,
            gas_limit,
            new_depth,
            should_transfer_value,
            false,
            ret_offset,
            ret_size,
        );
        self.call_frames.push(new_call_frame);

        // Transfer value from caller to callee.
        if should_transfer_value {
            self.transfer(msg_sender, to, value)?;
        }

        self.backup_substate();

        if self.is_precompile(&code_address) && !is_delegation_7702 {
            let report = self.execute_precompile()?;
            self.handle_return(&report)?;
        }

        Ok(OpcodeResult::Continue { pc_increment: 0 })
    }

    /// Pop backup from stack and restore substate and cache if transaction reverted.
    pub fn handle_state_backup(&mut self, tx_report: &ExecutionReport) -> Result<(), VMError> {
        let backup = self
            .substate_backups
            .pop()
            .ok_or(VMError::Internal(InternalError::CouldNotPopCallframe))?;
        if !tx_report.is_success() {
            self.substate = backup;
            self.restore_cache_state()?;
        }
        Ok(())
    }

    /// Handles case in which callframe was initiated by another callframe (with CALL or CREATE family opcodes)
    pub fn handle_return(&mut self, tx_report: &ExecutionReport) -> Result<(), VMError> {
        self.handle_state_backup(tx_report)?;
        let executed_call_frame = self.pop_call_frame()?;

        // Here happens the interaction between child (executed) and parent (caller) callframe.
        if executed_call_frame.create_op_called {
            self.handle_return_create(executed_call_frame, tx_report)?;
        } else {
            self.handle_return_call(executed_call_frame, tx_report)?;
        }

        // Increment PC of the parent callframe after execution of the child.
        self.increment_pc_by(1)?;

        Ok(())
    }

    pub fn handle_return_call(
        &mut self,
        executed_call_frame: CallFrame,
        tx_report: &ExecutionReport,
    ) -> Result<(), VMError> {
        let CallFrame {
            should_transfer_value,
            to,
            msg_sender,
            msg_value,
            gas_limit,
            ret_offset,
            ret_size,
            ..
        } = executed_call_frame;

        let parent_call_frame = self.current_call_frame_mut()?;

        // Return gas left from subcontext
        let child_unused_gas = gas_limit
            .checked_sub(tx_report.gas_used)
            .ok_or(InternalError::GasOverflow)?;
        parent_call_frame.gas_used = parent_call_frame
            .gas_used
            .checked_sub(child_unused_gas)
            .ok_or(InternalError::GasOverflow)?;

        // Append logs
        parent_call_frame.logs.extend(tx_report.logs.clone());

        // Store return data of sub-context
        memory::try_store_range(
            &mut parent_call_frame.memory,
            ret_offset,
            ret_size,
            &tx_report.output,
        )?;
        parent_call_frame.sub_return_data = tx_report.output.clone();

        // What to do, depending on TxResult
        match &tx_report.result {
            TxResult::Success => {
                self.current_call_frame_mut()?.stack.push(SUCCESS)?;
                self.merge_call_frame_backup_with_parent(&executed_call_frame.call_frame_backup)?;
            }
            TxResult::Revert(_) => {
<<<<<<< HEAD
                // Revert value transfer
                if should_transfer_value {
                    self.transfer(to, msg_sender, msg_value)?;
                }
                self.current_call_frame_mut()?.stack.push(FAIL)?;
=======
                self.current_call_frame_mut()?.stack.push(REVERT_FOR_CALL)?;
>>>>>>> 6f1df6a8
            }
        };

        self.tracer.exit_report(tx_report)?;
        Ok(())
    }

    pub fn handle_return_create(
        &mut self,
        executed_call_frame: CallFrame,
        tx_report: &ExecutionReport,
    ) -> Result<(), VMError> {
        let CallFrame {
            gas_limit,
            to,
            call_frame_backup,
            msg_sender,
            msg_value,
            ..
        } = executed_call_frame;
        let parent_call_frame = self.current_call_frame_mut()?;

        // Return unused gas
        let unused_gas = gas_limit
            .checked_sub(tx_report.gas_used)
            .ok_or(InternalError::GasOverflow)?;
        parent_call_frame.gas_used = parent_call_frame
            .gas_used
            .checked_sub(unused_gas)
            .ok_or(InternalError::GasOverflow)?;

        // Append logs
        parent_call_frame.logs.extend(tx_report.logs.clone());

        // What to do, depending on TxResult
        match tx_report.result.clone() {
            TxResult::Success => {
                self.current_call_frame_mut()?
                    .stack
                    .push(address_to_word(to))?;
                self.merge_call_frame_backup_with_parent(&call_frame_backup)?;
            }
            TxResult::Revert(err) => {
<<<<<<< HEAD
                // Return value to sender
                self.increase_account_balance(msg_sender, msg_value)?;

                // Deployment failed so account shouldn't exist
                cache::remove_account(&mut self.db.cache, &to);
                self.substate.created_accounts.remove(&to);

=======
                let current_call_frame = self.current_call_frame_mut()?;
>>>>>>> 6f1df6a8
                // If revert we have to copy the return_data
                if err == VMError::RevertOpcode {
                    self.current_call_frame_mut()?.sub_return_data = tx_report.output.clone();
                }

                self.current_call_frame_mut()?.stack.push(FAIL)?;
            }
        };

        self.tracer.exit_report(tx_report)?;
        Ok(())
    }

    fn get_calldata(&mut self, offset: U256, size: usize) -> Result<Bytes, VMError> {
        Ok(Bytes::from(
            memory::load_range(&mut self.current_call_frame_mut()?.memory, offset, size)?.to_vec(),
        ))
    }

    fn early_revert_message_call(&mut self, gas_limit: u64, reason: String) -> Result<(), VMError> {
        let callframe = self.current_call_frame_mut()?;

        // Return gas_limit to callframe.
        callframe.gas_used = callframe
            .gas_used
            .checked_sub(gas_limit)
            .ok_or(InternalError::GasOverflow)?;
        callframe.stack.push(FAIL)?; // It's the same as revert for CREATE

        self.tracer.exit_early(0, Some(reason))?;
        Ok(())
    }
}<|MERGE_RESOLUTION|>--- conflicted
+++ resolved
@@ -1,11 +1,6 @@
 use crate::{
     call_frame::CallFrame,
-<<<<<<< HEAD
     constants::{FAIL, INIT_CODE_MAX_SIZE, SUCCESS},
-    db::cache,
-=======
-    constants::{CREATE_DEPLOYMENT_FAIL, INIT_CODE_MAX_SIZE, REVERT_FOR_CALL, SUCCESS_FOR_CALL},
->>>>>>> 6f1df6a8
     errors::{ExecutionReport, InternalError, OpcodeResult, OutOfGasError, TxResult, VMError},
     gas_cost::{self, max_message_call_gas},
     memory::{self, calculate_memory_size},
@@ -734,20 +729,9 @@
             return Ok(OpcodeResult::Continue { pc_increment: 1 });
         }
 
-<<<<<<< HEAD
-        // Increment nonces of sender and contract
-=======
         // Increment sender nonce (if Tx reverts it stays the same)
->>>>>>> 6f1df6a8
         self.increment_account_nonce(deployer_address)?;
-        self.increment_account_nonce(new_address)?; // 0 -> 1
-
-<<<<<<< HEAD
-        // Transfer value
-        self.transfer(deployer_address, new_address, value)?;
-
-=======
->>>>>>> 6f1df6a8
+
         let new_call_frame = CallFrame::new(
             deployer_address,
             new_address,
@@ -765,13 +749,9 @@
         );
         self.call_frames.push(new_call_frame);
 
-<<<<<<< HEAD
-        self.substate.created_accounts.insert(new_address); // Done here for SELFDESTRUCT during initcode.
-=======
         // Changes that revert in case the Create fails.
         self.increment_account_nonce(new_address)?; // 0 -> 1
-        self.transfer(deployer_address, new_address, value_in_wei_to_send)?;
->>>>>>> 6f1df6a8
+        self.transfer(deployer_address, new_address, value)?;
 
         self.backup_substate();
 
@@ -820,14 +800,6 @@
             return Ok(OpcodeResult::Continue { pc_increment: 1 });
         }
 
-<<<<<<< HEAD
-        // Transfer value from caller to callee.
-        if should_transfer_value {
-            self.transfer(msg_sender, to, value)?;
-        }
-
-=======
->>>>>>> 6f1df6a8
         let new_call_frame = CallFrame::new(
             msg_sender,
             to,
@@ -897,10 +869,6 @@
         tx_report: &ExecutionReport,
     ) -> Result<(), VMError> {
         let CallFrame {
-            should_transfer_value,
-            to,
-            msg_sender,
-            msg_value,
             gas_limit,
             ret_offset,
             ret_size,
@@ -937,15 +905,7 @@
                 self.merge_call_frame_backup_with_parent(&executed_call_frame.call_frame_backup)?;
             }
             TxResult::Revert(_) => {
-<<<<<<< HEAD
-                // Revert value transfer
-                if should_transfer_value {
-                    self.transfer(to, msg_sender, msg_value)?;
-                }
                 self.current_call_frame_mut()?.stack.push(FAIL)?;
-=======
-                self.current_call_frame_mut()?.stack.push(REVERT_FOR_CALL)?;
->>>>>>> 6f1df6a8
             }
         };
 
@@ -962,8 +922,6 @@
             gas_limit,
             to,
             call_frame_backup,
-            msg_sender,
-            msg_value,
             ..
         } = executed_call_frame;
         let parent_call_frame = self.current_call_frame_mut()?;
@@ -983,29 +941,16 @@
         // What to do, depending on TxResult
         match tx_report.result.clone() {
             TxResult::Success => {
-                self.current_call_frame_mut()?
-                    .stack
-                    .push(address_to_word(to))?;
+                parent_call_frame.stack.push(address_to_word(to))?;
                 self.merge_call_frame_backup_with_parent(&call_frame_backup)?;
             }
             TxResult::Revert(err) => {
-<<<<<<< HEAD
-                // Return value to sender
-                self.increase_account_balance(msg_sender, msg_value)?;
-
-                // Deployment failed so account shouldn't exist
-                cache::remove_account(&mut self.db.cache, &to);
-                self.substate.created_accounts.remove(&to);
-
-=======
-                let current_call_frame = self.current_call_frame_mut()?;
->>>>>>> 6f1df6a8
                 // If revert we have to copy the return_data
                 if err == VMError::RevertOpcode {
-                    self.current_call_frame_mut()?.sub_return_data = tx_report.output.clone();
+                    parent_call_frame.sub_return_data = tx_report.output.clone();
                 }
 
-                self.current_call_frame_mut()?.stack.push(FAIL)?;
+                parent_call_frame.stack.push(FAIL)?;
             }
         };
 
