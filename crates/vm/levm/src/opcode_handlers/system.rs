use crate::{
    call_frame::CallFrame,
    constants::{CREATE_DEPLOYMENT_FAIL, INIT_CODE_MAX_SIZE, REVERT_FOR_CALL, SUCCESS_FOR_CALL},
    db::cache,
    errors::{InternalError, OpcodeSuccess, OutOfGasError, ResultReason, TxResult, VMError},
    gas_cost::{self, max_message_call_gas},
    memory::{self, calculate_memory_size},
    utils::*,
    utils::{address_to_word, word_to_address},
    vm::VM,
    Account,
};
use bytes::Bytes;
use ethrex_core::{types::Fork, Address, U256};

// System Operations (10)
// Opcodes: CREATE, CALL, CALLCODE, RETURN, DELEGATECALL, CREATE2, STATICCALL, REVERT, INVALID, SELFDESTRUCT

impl VM {
    // CALL operation
    pub fn op_call(
        &mut self,
        current_call_frame: &mut CallFrame,
    ) -> Result<OpcodeSuccess, VMError> {
        let gas = current_call_frame.stack.pop()?;
        let callee: Address = word_to_address(current_call_frame.stack.pop()?);
        let value_to_transfer: U256 = current_call_frame.stack.pop()?;
        let args_start_offset = current_call_frame.stack.pop()?;
        let args_size = current_call_frame
            .stack
            .pop()?
            .try_into()
            .map_err(|_| VMError::VeryLargeNumber)?;
        let return_data_start_offset = current_call_frame.stack.pop()?;
        let return_data_size: usize = current_call_frame
            .stack
            .pop()?
            .try_into()
            .map_err(|_| VMError::VeryLargeNumber)?;

        // VALIDATIONS
        if current_call_frame.is_static && !value_to_transfer.is_zero() {
            return Err(VMError::OpcodeNotAllowedInStaticContext);
        }

        // GAS
        let current_memory_size = current_call_frame.memory.len();
        let new_memory_size_for_args = calculate_memory_size(args_start_offset, args_size)?;
        let new_memory_size_for_return_data =
            calculate_memory_size(return_data_start_offset, return_data_size)?;
        let new_memory_size = new_memory_size_for_args.max(new_memory_size_for_return_data);

        let (account_info, address_was_cold) = self.access_account(callee);

        let (is_delegation, eip7702_gas_consumed, code_address, bytecode) = eip7702_get_code(
            &mut self.cache,
            &self.db,
            &mut self.accrued_substate,
            callee,
        )?;

        let gas_left = current_call_frame
            .gas_limit
            .checked_sub(current_call_frame.gas_used)
            .ok_or(InternalError::GasOverflow)?
            .checked_sub(eip7702_gas_consumed)
            .ok_or(InternalError::GasOverflow)?;

        let (cost, gas_limit) = gas_cost::call(
            new_memory_size,
            current_memory_size,
            address_was_cold,
            account_info.is_empty(),
            value_to_transfer,
            gas,
            gas_left,
            self.env.fork,
        )?;

        self.increase_consumed_gas(current_call_frame, cost)?;
        self.increase_consumed_gas(current_call_frame, eip7702_gas_consumed)?;

        // OPERATION
        let msg_sender = current_call_frame.to; // The new sender will be the current contract.
        let to = callee; // In this case code_address and the sub-context account are the same. Unlike CALLCODE or DELEGATECODE.
        let is_static = current_call_frame.is_static;

        self.generic_call(
            current_call_frame,
            gas_limit,
            value_to_transfer,
            msg_sender,
            to,
            code_address,
            true,
            is_static,
            args_start_offset,
            args_size,
            return_data_start_offset,
            return_data_size,
            bytecode,
            is_delegation,
        )
    }

    // CALLCODE operation
    pub fn op_callcode(
        &mut self,
        current_call_frame: &mut CallFrame,
    ) -> Result<OpcodeSuccess, VMError> {
        // STACK
        let gas = current_call_frame.stack.pop()?;
        let code_address = word_to_address(current_call_frame.stack.pop()?);
        let value_to_transfer = current_call_frame.stack.pop()?;
        let args_start_offset = current_call_frame.stack.pop()?;
        let args_size = current_call_frame
            .stack
            .pop()?
            .try_into()
            .map_err(|_err| VMError::VeryLargeNumber)?;
        let return_data_start_offset = current_call_frame.stack.pop()?;
        let return_data_size = current_call_frame
            .stack
            .pop()?
            .try_into()
            .map_err(|_err| VMError::VeryLargeNumber)?;

        // GAS
        let current_memory_size = current_call_frame.memory.len();
        let new_memory_size_for_args = calculate_memory_size(args_start_offset, args_size)?;

        let new_memory_size_for_return_data =
            calculate_memory_size(return_data_start_offset, return_data_size)?;
        let new_memory_size = new_memory_size_for_args.max(new_memory_size_for_return_data);

        let (_account_info, address_was_cold) = self.access_account(code_address);

        let (is_delegation, eip7702_gas_consumed, code_address, bytecode) = eip7702_get_code(
            &mut self.cache,
            &self.db,
            &mut self.accrued_substate,
            code_address,
        )?;

        let gas_left = current_call_frame
            .gas_limit
            .checked_sub(current_call_frame.gas_used)
            .ok_or(InternalError::GasOverflow)?
            .checked_sub(eip7702_gas_consumed)
            .ok_or(InternalError::GasOverflow)?;

        let (cost, gas_limit) = gas_cost::callcode(
            new_memory_size,
            current_memory_size,
            address_was_cold,
            value_to_transfer,
            gas,
            gas_left,
        )?;

        self.increase_consumed_gas(current_call_frame, cost)?;
        self.increase_consumed_gas(current_call_frame, eip7702_gas_consumed)?;

        // Sender and recipient are the same in this case. But the code executed is from another account.
        let msg_sender = current_call_frame.to;
        let to = current_call_frame.to;
        let is_static = current_call_frame.is_static;

        self.generic_call(
            current_call_frame,
            gas_limit,
            value_to_transfer,
            msg_sender,
            to,
            code_address,
            true,
            is_static,
            args_start_offset,
            args_size,
            return_data_start_offset,
            return_data_size,
            bytecode,
            is_delegation,
        )
    }

    // RETURN operation
    pub fn op_return(
        &mut self,
        current_call_frame: &mut CallFrame,
    ) -> Result<OpcodeSuccess, VMError> {
        let offset = current_call_frame.stack.pop()?;
        let size = current_call_frame
            .stack
            .pop()?
            .try_into()
            .map_err(|_err| VMError::VeryLargeNumber)?;

        if size == 0 {
            return Ok(OpcodeSuccess::Result(ResultReason::Return));
        }

        let new_memory_size = calculate_memory_size(offset, size)?;
        let current_memory_size = current_call_frame.memory.len();

        self.increase_consumed_gas(
            current_call_frame,
            gas_cost::exit_opcode(new_memory_size, current_memory_size)?,
        )?;

        current_call_frame.output =
            memory::load_range(&mut current_call_frame.memory, offset, size)?
                .to_vec()
                .into();

        Ok(OpcodeSuccess::Result(ResultReason::Return))
    }

    // DELEGATECALL operation
    pub fn op_delegatecall(
        &mut self,
        current_call_frame: &mut CallFrame,
    ) -> Result<OpcodeSuccess, VMError> {
        // STACK
        let gas = current_call_frame.stack.pop()?;
        let code_address = word_to_address(current_call_frame.stack.pop()?);
        let args_start_offset = current_call_frame.stack.pop()?;
        let args_size = current_call_frame
            .stack
            .pop()?
            .try_into()
            .map_err(|_err| VMError::VeryLargeNumber)?;
        let return_data_start_offset = current_call_frame.stack.pop()?;
        let return_data_size = current_call_frame
            .stack
            .pop()?
            .try_into()
            .map_err(|_err| VMError::VeryLargeNumber)?;

        // GAS
        let (_account_info, address_was_cold) = self.access_account(code_address);

        let current_memory_size = current_call_frame.memory.len();
        let new_memory_size_for_args = calculate_memory_size(args_start_offset, args_size)?;
        let new_memory_size_for_return_data =
            calculate_memory_size(return_data_start_offset, return_data_size)?;
        let new_memory_size = new_memory_size_for_args.max(new_memory_size_for_return_data);

        let (is_delegation, eip7702_gas_consumed, code_address, bytecode) = eip7702_get_code(
            &mut self.cache,
            &self.db,
            &mut self.accrued_substate,
            code_address,
        )?;

        let gas_left = current_call_frame
            .gas_limit
            .checked_sub(current_call_frame.gas_used)
            .ok_or(InternalError::GasOverflow)?
            .checked_sub(eip7702_gas_consumed)
            .ok_or(InternalError::GasOverflow)?;

        let (cost, gas_limit) = gas_cost::delegatecall(
            new_memory_size,
            current_memory_size,
            address_was_cold,
            gas,
            gas_left,
        )?;

        self.increase_consumed_gas(current_call_frame, cost)?;
        self.increase_consumed_gas(current_call_frame, eip7702_gas_consumed)?;

        // OPERATION
        let msg_sender = current_call_frame.msg_sender;
        let value = current_call_frame.msg_value;
        let to = current_call_frame.to;
        let is_static = current_call_frame.is_static;

        self.generic_call(
            current_call_frame,
            gas_limit,
            value,
            msg_sender,
            to,
            code_address,
            false,
            is_static,
            args_start_offset,
            args_size,
            return_data_start_offset,
            return_data_size,
            bytecode,
            is_delegation,
        )
    }

    // STATICCALL operation
    pub fn op_staticcall(
        &mut self,
        current_call_frame: &mut CallFrame,
    ) -> Result<OpcodeSuccess, VMError> {
        // STACK
        let gas = current_call_frame.stack.pop()?;
        let code_address = word_to_address(current_call_frame.stack.pop()?);
        let args_start_offset = current_call_frame.stack.pop()?;
        let args_size = current_call_frame
            .stack
            .pop()?
            .try_into()
            .map_err(|_err| VMError::VeryLargeNumber)?;
        let return_data_start_offset = current_call_frame.stack.pop()?;
        let return_data_size = current_call_frame
            .stack
            .pop()?
            .try_into()
            .map_err(|_err| VMError::VeryLargeNumber)?;

        // GAS
        let (_account_info, address_was_cold) = self.access_account(code_address);

        let current_memory_size = current_call_frame.memory.len();
        let new_memory_size_for_args = calculate_memory_size(args_start_offset, args_size)?;
        let new_memory_size_for_return_data =
            calculate_memory_size(return_data_start_offset, return_data_size)?;
        let new_memory_size = new_memory_size_for_args.max(new_memory_size_for_return_data);

        let (is_delegation, eip7702_gas_consumed, _, bytecode) = eip7702_get_code(
            &mut self.cache,
            &self.db,
            &mut self.accrued_substate,
            code_address,
        )?;

        let gas_left = current_call_frame
            .gas_limit
            .checked_sub(current_call_frame.gas_used)
            .ok_or(InternalError::GasOverflow)?
            .checked_sub(eip7702_gas_consumed)
            .ok_or(InternalError::GasOverflow)?;

        let (cost, gas_limit) = gas_cost::staticcall(
            new_memory_size,
            current_memory_size,
            address_was_cold,
            gas,
            gas_left,
        )?;

        self.increase_consumed_gas(current_call_frame, cost)?;
        self.increase_consumed_gas(current_call_frame, eip7702_gas_consumed)?;

        // OPERATION
        let value = U256::zero();
        let msg_sender = current_call_frame.to; // The new sender will be the current contract.
        let to = code_address; // In this case code_address and the sub-context account are the same. Unlike CALLCODE or DELEGATECODE.

        self.generic_call(
            current_call_frame,
            gas_limit,
            value,
            msg_sender,
            to,
            code_address,
            true,
            true,
            args_start_offset,
            args_size,
            return_data_start_offset,
            return_data_size,
            bytecode,
            is_delegation,
        )
    }

    // CREATE operation
    pub fn op_create(
        &mut self,
        current_call_frame: &mut CallFrame,
    ) -> Result<OpcodeSuccess, VMError> {
        let value_in_wei_to_send = current_call_frame.stack.pop()?;
        let code_offset_in_memory = current_call_frame.stack.pop()?;
        let code_size_in_memory: usize = current_call_frame
            .stack
            .pop()?
            .try_into()
            .map_err(|_err| VMError::VeryLargeNumber)?;

        let new_size = calculate_memory_size(code_offset_in_memory, code_size_in_memory)?;

        self.increase_consumed_gas(
            current_call_frame,
            gas_cost::create(
                new_size,
                current_call_frame.memory.len(),
                code_size_in_memory,
                self.env.fork,
            )?,
        )?;

        self.generic_create(
            value_in_wei_to_send,
            code_offset_in_memory,
            code_size_in_memory,
            None,
            current_call_frame,
        )
    }

    // CREATE2 operation
    pub fn op_create2(
        &mut self,
        current_call_frame: &mut CallFrame,
    ) -> Result<OpcodeSuccess, VMError> {
        let value_in_wei_to_send = current_call_frame.stack.pop()?;
        let code_offset_in_memory = current_call_frame.stack.pop()?;
        let code_size_in_memory: usize = current_call_frame
            .stack
            .pop()?
            .try_into()
            .map_err(|_err| VMError::VeryLargeNumber)?;
        let salt = current_call_frame.stack.pop()?;

        let new_size = calculate_memory_size(code_offset_in_memory, code_size_in_memory)?;

        self.increase_consumed_gas(
            current_call_frame,
            gas_cost::create_2(
                new_size,
                current_call_frame.memory.len(),
                code_size_in_memory,
                self.env.fork,
            )?,
        )?;

        self.generic_create(
            value_in_wei_to_send,
            code_offset_in_memory,
            code_size_in_memory,
            Some(salt),
            current_call_frame,
        )
    }

    // REVERT operation
    pub fn op_revert(
        &mut self,
        current_call_frame: &mut CallFrame,
    ) -> Result<OpcodeSuccess, VMError> {
        // Description: Gets values from stack, calculates gas cost and sets return data.
        // Returns: VMError RevertOpcode if executed correctly.
        // Notes:
        //      The actual reversion of changes is made in the execute() function.

        let offset = current_call_frame.stack.pop()?;

        let size = current_call_frame
            .stack
            .pop()?
            .try_into()
            .map_err(|_err| VMError::VeryLargeNumber)?;

        let new_memory_size = calculate_memory_size(offset, size)?;
        let current_memory_size = current_call_frame.memory.len();

        self.increase_consumed_gas(
            current_call_frame,
            gas_cost::exit_opcode(new_memory_size, current_memory_size)?,
        )?;

        current_call_frame.output =
            memory::load_range(&mut current_call_frame.memory, offset, size)?
                .to_vec()
                .into();

        Err(VMError::RevertOpcode)
    }

    /// ### INVALID operation
    /// Reverts consuming all gas, no return data.
    pub fn op_invalid(&mut self) -> Result<OpcodeSuccess, VMError> {
        Err(VMError::InvalidOpcode)
    }

    // SELFDESTRUCT operation
    pub fn op_selfdestruct(
        &mut self,
        current_call_frame: &mut CallFrame,
    ) -> Result<OpcodeSuccess, VMError> {
        // Sends all ether in the account to the target address
        // Steps:
        // 1. Pop the target address from the stack
        // 2. Get current account and: Store the balance in a variable, set it's balance to 0
        // 3. Get the target account, checking if it is empty and if it is cold. Update gas cost accordingly.
        // 4. Add the balance of the current account to the target account
        // 5. Register account to be destroyed in accrued substate.
        // Notes:
        //      If context is Static, return error.
        //      If executed in the same transaction a contract was created, the current account is registered to be destroyed
        if current_call_frame.is_static {
            return Err(VMError::OpcodeNotAllowedInStaticContext);
        }

        let target_address = word_to_address(current_call_frame.stack.pop()?);

        let (target_account_info, target_account_is_cold) = self.access_account(target_address);

        let (current_account_info, _current_account_is_cold) =
            self.access_account(current_call_frame.to);
        let balance_to_transfer = current_account_info.balance;

        self.increase_consumed_gas(
            current_call_frame,
            gas_cost::selfdestruct(
                target_account_is_cold,
                target_account_info.is_empty(),
                balance_to_transfer,
            )?,
        )?;

        // [EIP-6780] - SELFDESTRUCT only in same transaction from CANCUN
<<<<<<< HEAD
        if self.env.spec_id >= SpecId::CANCUN {
            increase_account_balance(
                &mut self.cache,
                &mut self.db,
                target_address,
                balance_to_transfer,
            )?;
            decrease_account_balance(
                &mut self.cache,
                &mut self.db,
                current_call_frame.to,
                balance_to_transfer,
            )?;
=======
        if self.env.fork >= Fork::Cancun {
            self.increase_account_balance(target_address, balance_to_transfer)?;
            self.decrease_account_balance(current_call_frame.to, balance_to_transfer)?;
>>>>>>> a5489a5e

            // Selfdestruct is executed in the same transaction as the contract was created
            if self
                .accrued_substate
                .created_accounts
                .contains(&current_call_frame.to)
            {
                // If target is the same as the contract calling, Ether will be burnt.
                get_account_mut_vm(&mut self.cache, &self.db, current_call_frame.to)?
                    .info
                    .balance = U256::zero();

                self.accrued_substate
                    .selfdestruct_set
                    .insert(current_call_frame.to);
            }
        } else {
            increase_account_balance(
                &mut self.cache,
                &mut self.db,
                target_address,
                balance_to_transfer,
            )?;
            get_account_mut_vm(&mut self.cache, &self.db, current_call_frame.to)?
                .info
                .balance = U256::zero();

            self.accrued_substate
                .selfdestruct_set
                .insert(current_call_frame.to);
        }

        Ok(OpcodeSuccess::Result(ResultReason::SelfDestruct))
    }

    /// Common behavior for CREATE and CREATE2 opcodes
    pub fn generic_create(
        &mut self,
        value_in_wei_to_send: U256,
        code_offset_in_memory: U256,
        code_size_in_memory: usize,
        salt: Option<U256>,
        current_call_frame: &mut CallFrame,
    ) -> Result<OpcodeSuccess, VMError> {
        // First: Validations that can cause out of gas.
        // 1. Cant be called in a static context
        if current_call_frame.is_static {
            return Err(VMError::OpcodeNotAllowedInStaticContext);
        }
        // 2. [EIP-3860] - Cant exceed init code max size
        if code_size_in_memory > INIT_CODE_MAX_SIZE && self.env.fork >= Fork::Shanghai {
            return Err(VMError::OutOfGas(OutOfGasError::ConsumedGasOverflow));
        }

        // Reserve gas for subcall
        let max_message_call_gas = max_message_call_gas(current_call_frame)?;
        self.increase_consumed_gas(current_call_frame, max_message_call_gas)?;

        // Clear callframe subreturn data
        current_call_frame.sub_return_data = Bytes::new();

        let deployer_address = current_call_frame.to;

        let deployer_account_info = self.access_account(deployer_address).0;

        let code = Bytes::from(
            memory::load_range(
                &mut current_call_frame.memory,
                code_offset_in_memory,
                code_size_in_memory,
            )?
            .to_vec(),
        );

        let new_address = match salt {
            Some(salt) => calculate_create2_address(deployer_address, &code, salt)?,
            None => calculate_create_address(deployer_address, deployer_account_info.nonce)?,
        };

        // touch account
        self.accrued_substate.touched_accounts.insert(new_address);

        let new_depth = current_call_frame
            .depth
            .checked_add(1)
            .ok_or(InternalError::ArithmeticOperationOverflow)?;
        // SECOND: Validations that push 0 to the stack and return reserved_gas
        // 1. Sender doesn't have enough balance to send value.
        // 2. Depth limit has been reached
        // 3. Sender nonce is max.
        if deployer_account_info.balance < value_in_wei_to_send
            || new_depth > 1024
            || deployer_account_info.nonce == u64::MAX
        {
            // Return reserved gas
            current_call_frame.gas_used = current_call_frame
                .gas_used
                .checked_sub(max_message_call_gas)
                .ok_or(VMError::Internal(InternalError::GasOverflow))?;
            // Push 0
            current_call_frame.stack.push(CREATE_DEPLOYMENT_FAIL)?;
            return Ok(OpcodeSuccess::Continue);
        }

        // THIRD: Validations that push 0 to the stack without returning reserved gas but incrementing deployer's nonce
        let new_account = get_account(&mut self.cache, &self.db, new_address);
        if new_account.has_code_or_nonce() {
            increment_account_nonce(&mut self.cache, &self.db, deployer_address)?;
            current_call_frame.stack.push(CREATE_DEPLOYMENT_FAIL)?;
            return Ok(OpcodeSuccess::Continue);
        }

        // FOURTH: Changes to the state
        // 1. Creating contract.

        // If the address has balance but there is no account associated with it, we need to add the value to it
        let new_balance = value_in_wei_to_send
            .checked_add(new_account.info.balance)
            .ok_or(VMError::BalanceOverflow)?;

        let new_account = Account::new(new_balance, Bytes::new(), 1, Default::default());
        cache::insert_account(&mut self.cache, new_address, new_account);

        // 2. Increment sender's nonce.
        increment_account_nonce(&mut self.cache, &self.db, deployer_address)?;

        // 3. Decrease sender's balance.
        decrease_account_balance(
            &mut self.cache,
            &mut self.db,
            deployer_address,
            value_in_wei_to_send,
        )?;

        let mut new_call_frame = CallFrame::new(
            deployer_address,
            new_address,
            new_address,
            code,
            value_in_wei_to_send,
            Bytes::new(),
            false,
            max_message_call_gas,
            0,
            new_depth,
            true,
        );

        self.accrued_substate.created_accounts.insert(new_address); // Mostly for SELFDESTRUCT during initcode.

        let tx_report = self.execute(&mut new_call_frame)?;
        let unused_gas = max_message_call_gas
            .checked_sub(tx_report.gas_used)
            .ok_or(InternalError::GasOverflow)?;

        // Return reserved gas
        current_call_frame.gas_used = current_call_frame
            .gas_used
            .checked_sub(unused_gas)
            .ok_or(InternalError::GasOverflow)?;

        current_call_frame.logs.extend(tx_report.logs);

        match tx_report.result {
            TxResult::Success => {
                current_call_frame
                    .stack
                    .push(address_to_word(new_address))?;
            }
            TxResult::Revert(err) => {
                // Return value to sender
                increase_account_balance(
                    &mut self.cache,
                    &mut self.db,
                    deployer_address,
                    value_in_wei_to_send,
                )?;

                // Deployment failed so account shouldn't exist
                cache::remove_account(&mut self.cache, &new_address);
                self.accrued_substate.created_accounts.remove(&new_address);

                // If revert we have to copy the return_data
                if err == VMError::RevertOpcode {
                    current_call_frame.sub_return_data = tx_report.output;
                }
                current_call_frame.stack.push(CREATE_DEPLOYMENT_FAIL)?;
            }
        }

        Ok(OpcodeSuccess::Continue)
    }

    #[allow(clippy::too_many_arguments)]
    /// This (should) be the only function where gas is used as a
    /// U256. This is because we have to use the values that are
    /// pushed to the stack.
    pub fn generic_call(
        &mut self,
        current_call_frame: &mut CallFrame,
        gas_limit: u64,
        value: U256,
        msg_sender: Address,
        to: Address,
        code_address: Address,
        should_transfer_value: bool,
        is_static: bool,
        args_offset: U256,
        args_size: usize,
        ret_offset: U256,
        ret_size: usize,
        bytecode: Bytes,
        is_delegation: bool,
    ) -> Result<OpcodeSuccess, VMError> {
        // Clear callframe subreturn data
        current_call_frame.sub_return_data = Bytes::new();

        let calldata =
            memory::load_range(&mut current_call_frame.memory, args_offset, args_size)?.to_vec();

        // 1. Validate sender has enough value
        let sender_account_info = self.access_account(msg_sender).0;
        if should_transfer_value && sender_account_info.balance < value {
            current_call_frame.gas_used = current_call_frame
                .gas_used
                .checked_sub(gas_limit)
                .ok_or(InternalError::GasOverflow)?;
            current_call_frame.stack.push(REVERT_FOR_CALL)?;
            return Ok(OpcodeSuccess::Continue);
        }

        // 2. Validate max depth has not been reached yet.
        let new_depth = current_call_frame
            .depth
            .checked_add(1)
            .ok_or(InternalError::ArithmeticOperationOverflow)?;

        if new_depth > 1024 {
            current_call_frame.gas_used = current_call_frame
                .gas_used
                .checked_sub(gas_limit)
                .ok_or(InternalError::GasOverflow)?;
            current_call_frame.stack.push(REVERT_FOR_CALL)?;
            return Ok(OpcodeSuccess::Continue);
        }

        if bytecode.is_empty() && is_delegation {
            current_call_frame.gas_used = current_call_frame
                .gas_used
                .checked_sub(gas_limit)
                .ok_or(InternalError::GasOverflow)?;
            current_call_frame.stack.push(SUCCESS_FOR_CALL)?;
            return Ok(OpcodeSuccess::Continue);
        }

        let mut new_call_frame = CallFrame::new(
            msg_sender,
            to,
            code_address,
            bytecode,
            value,
            calldata.into(),
            is_static,
            gas_limit,
            0,
            new_depth,
            false,
        );

        // Transfer value from caller to callee.
        if should_transfer_value {
            decrease_account_balance(&mut self.cache, &mut self.db, msg_sender, value)?;
            increase_account_balance(&mut self.cache, &mut self.db, to, value)?;
        }

        let tx_report = self.execute(&mut new_call_frame)?;

        // Return gas left from subcontext
        let gas_left_from_new_call_frame = new_call_frame
            .gas_limit
            .checked_sub(tx_report.gas_used)
            .ok_or(InternalError::GasOverflow)?;

        current_call_frame.gas_used = current_call_frame
            .gas_used
            .checked_sub(gas_left_from_new_call_frame)
            .ok_or(InternalError::GasOverflow)?;

        current_call_frame.logs.extend(tx_report.logs);
        memory::try_store_range(
            &mut current_call_frame.memory,
            ret_offset,
            ret_size,
            &tx_report.output,
        )?;
        current_call_frame.sub_return_data = tx_report.output;

        // What to do, depending on TxResult
        match tx_report.result {
            TxResult::Success => {
                current_call_frame.stack.push(SUCCESS_FOR_CALL)?;
            }
            TxResult::Revert(_) => {
                // Revert value transfer
                if should_transfer_value {
                    decrease_account_balance(&mut self.cache, &mut self.db, to, value)?;
                    increase_account_balance(&mut self.cache, &mut self.db, msg_sender, value)?;
                }
                // Push 0 to stack
                current_call_frame.stack.push(REVERT_FOR_CALL)?;
            }
        }

        Ok(OpcodeSuccess::Continue)
    }
}<|MERGE_RESOLUTION|>--- conflicted
+++ resolved
@@ -519,8 +519,7 @@
         )?;
 
         // [EIP-6780] - SELFDESTRUCT only in same transaction from CANCUN
-<<<<<<< HEAD
-        if self.env.spec_id >= SpecId::CANCUN {
+        if self.env.fork >= Fork::Cancun {
             increase_account_balance(
                 &mut self.cache,
                 &mut self.db,
@@ -533,11 +532,6 @@
                 current_call_frame.to,
                 balance_to_transfer,
             )?;
-=======
-        if self.env.fork >= Fork::Cancun {
-            self.increase_account_balance(target_address, balance_to_transfer)?;
-            self.decrease_account_balance(current_call_frame.to, balance_to_transfer)?;
->>>>>>> a5489a5e
 
             // Selfdestruct is executed in the same transaction as the contract was created
             if self
