use crate::{
    call_frame::CallFrame,
    constants::{FAIL, INIT_CODE_MAX_SIZE, SUCCESS},
    errors::{ContextResult, ExceptionalHalt, InternalError, OpcodeResult, TxResult, VMError},
    gas_cost::{self, max_message_call_gas},
    memory::{self, calculate_memory_size},
    utils::{address_to_word, word_to_address, *},
    vm::VM,
};
use bytes::Bytes;
use ethrex_common::tracing::CallType::{
    self, CALL, CALLCODE, DELEGATECALL, SELFDESTRUCT, STATICCALL,
};
use ethrex_common::{Address, U256, types::Fork};

// System Operations (10)
// Opcodes: CREATE, CALL, CALLCODE, RETURN, DELEGATECALL, CREATE2, STATICCALL, REVERT, INVALID, SELFDESTRUCT

impl<'a> VM<'a> {
    // CALL operation
    pub fn op_call(&mut self) -> Result<OpcodeResult, VMError> {
        let (
            gas,
            callee,
            value,
            current_memory_size,
            args_start_offset,
            args_size,
            return_data_start_offset,
            return_data_size,
        ) = {
            let current_call_frame = self.current_call_frame_mut()?;
            let [
                gas,
                callee,
                value_to_transfer,
                args_start_offset,
                args_size,
                return_data_start_offset,
                return_data_size,
            ] = *current_call_frame.stack.pop()?;
            let callee: Address = word_to_address(callee);
            let args_size = args_size
                .try_into()
                .map_err(|_| ExceptionalHalt::VeryLargeNumber)?;
            let return_data_size: usize = return_data_size
                .try_into()
                .map_err(|_| ExceptionalHalt::VeryLargeNumber)?;
            let current_memory_size = current_call_frame.memory.len();
            (
                gas,
                callee,
                value_to_transfer,
                current_memory_size,
                args_start_offset,
                args_size,
                return_data_start_offset,
                return_data_size,
            )
        };

        // VALIDATIONS
        if self.current_call_frame()?.is_static && !value.is_zero() {
            return Err(ExceptionalHalt::OpcodeNotAllowedInStaticContext.into());
        }

        // GAS
        let new_memory_size_for_args = calculate_memory_size(args_start_offset, args_size)?;
        let new_memory_size_for_return_data =
            calculate_memory_size(return_data_start_offset, return_data_size)?;
        let new_memory_size = new_memory_size_for_args.max(new_memory_size_for_return_data);

        let (account_is_empty, address_was_cold) = {
            let (account, address_was_cold) = self.db.access_account(&mut self.substate, callee)?;
            (account.is_empty(), address_was_cold)
        };

        let (is_delegation_7702, eip7702_gas_consumed, code_address, bytecode) =
            eip7702_get_code(self.db, &mut self.substate, callee)?;

        let gas_left = self
            .current_call_frame()?
            .gas_remaining
            .checked_sub(eip7702_gas_consumed)
            .ok_or(InternalError::Underflow)?;

        let (cost, gas_limit) = gas_cost::call(
            new_memory_size,
            current_memory_size,
            address_was_cold,
            account_is_empty,
            value,
            gas,
            gas_left,
        )?;

        let callframe = self.current_call_frame_mut()?;
        callframe.increase_consumed_gas(cost)?;
        callframe.increase_consumed_gas(eip7702_gas_consumed)?;

        // OPERATION
        let from = callframe.to; // The new sender will be the current contract.
        let to = callee; // In this case code_address and the sub-context account are the same. Unlike CALLCODE or DELEGATECODE.
        let is_static = callframe.is_static;
        let data = self.get_calldata(args_start_offset, args_size)?;

        self.tracer.enter(CALL, from, to, value, gas_limit, &data);

        self.generic_call(
            gas_limit,
            value,
            from,
            to,
            code_address,
            true,
            is_static,
            data,
            return_data_start_offset,
            return_data_size,
            bytecode,
            is_delegation_7702,
        )
    }

    // CALLCODE operation
    pub fn op_callcode(&mut self) -> Result<OpcodeResult, VMError> {
        // STACK
        let (
            gas,
            code_address,
            value,
            current_memory_size,
            args_start_offset,
            args_size,
            return_data_start_offset,
            return_data_size,
        ) = {
            let current_call_frame = self.current_call_frame_mut()?;
            let [
                gas,
                code_address,
                value_to_transfer,
                args_start_offset,
                args_size,
                return_data_start_offset,
                return_data_size,
            ] = *current_call_frame.stack.pop()?;
            let code_address = word_to_address(code_address);
            let args_size = args_size
                .try_into()
                .map_err(|_err| ExceptionalHalt::VeryLargeNumber)?;
            let return_data_size = return_data_size
                .try_into()
                .map_err(|_err| ExceptionalHalt::VeryLargeNumber)?;
            let current_memory_size = current_call_frame.memory.len();
            (
                gas,
                code_address,
                value_to_transfer,
                current_memory_size,
                args_start_offset,
                args_size,
                return_data_start_offset,
                return_data_size,
            )
        };

        // GAS
        let new_memory_size_for_args = calculate_memory_size(args_start_offset, args_size)?;

        let new_memory_size_for_return_data =
            calculate_memory_size(return_data_start_offset, return_data_size)?;
        let new_memory_size = new_memory_size_for_args.max(new_memory_size_for_return_data);

        let (_account_info, address_was_cold) =
            self.db.access_account(&mut self.substate, code_address)?;

        let (is_delegation_7702, eip7702_gas_consumed, code_address, bytecode) =
            eip7702_get_code(self.db, &mut self.substate, code_address)?;

        let gas_left = self
            .current_call_frame()?
            .gas_remaining
            .checked_sub(eip7702_gas_consumed)
            .ok_or(InternalError::Underflow)?;

        let (cost, gas_limit) = gas_cost::callcode(
            new_memory_size,
            current_memory_size,
            address_was_cold,
            value,
            gas,
            gas_left,
        )?;

        let callframe = self.current_call_frame_mut()?;
        callframe.increase_consumed_gas(cost)?;
        callframe.increase_consumed_gas(eip7702_gas_consumed)?;

        // Sender and recipient are the same in this case. But the code executed is from another account.
        let from = callframe.to;
        let to = callframe.to;
        let is_static = callframe.is_static;
        let data = self.get_calldata(args_start_offset, args_size)?;

        self.tracer
            .enter(CALLCODE, from, code_address, value, gas_limit, &data);

        self.generic_call(
            gas_limit,
            value,
            from,
            to,
            code_address,
            true,
            is_static,
            data,
            return_data_start_offset,
            return_data_size,
            bytecode,
            is_delegation_7702,
        )
    }

    // RETURN operation
    pub fn op_return(&mut self) -> Result<OpcodeResult, VMError> {
        let current_call_frame = self.current_call_frame_mut()?;
        let [offset, size] = *current_call_frame.stack.pop()?;
        let size = size
            .try_into()
            .map_err(|_err| ExceptionalHalt::VeryLargeNumber)?;

        if size == 0 {
            return Ok(OpcodeResult::Halt);
        }

        let new_memory_size = calculate_memory_size(offset, size)?;
        let current_memory_size = current_call_frame.memory.len();

        current_call_frame
            .increase_consumed_gas(gas_cost::exit_opcode(new_memory_size, current_memory_size)?)?;

        current_call_frame.output =
            memory::load_range(&mut current_call_frame.memory, offset, size)?
                .to_vec()
                .into();

        Ok(OpcodeResult::Halt)
    }

    // DELEGATECALL operation
    pub fn op_delegatecall(&mut self) -> Result<OpcodeResult, VMError> {
        // STACK
        let (
            gas,
            code_address,
            current_memory_size,
            args_start_offset,
            args_size,
            return_data_start_offset,
            return_data_size,
        ) = {
            let current_call_frame = self.current_call_frame_mut()?;
            let [
                gas,
                code_address,
                args_start_offset,
                args_size,
                return_data_start_offset,
                return_data_size,
            ] = *current_call_frame.stack.pop()?;
            let code_address = word_to_address(code_address);
            let args_size = args_size
                .try_into()
                .map_err(|_err| ExceptionalHalt::VeryLargeNumber)?;
            let return_data_size = return_data_size
                .try_into()
                .map_err(|_err| ExceptionalHalt::VeryLargeNumber)?;
            let current_memory_size = current_call_frame.memory.len();
            (
                gas,
                code_address,
                current_memory_size,
                args_start_offset,
                args_size,
                return_data_start_offset,
                return_data_size,
            )
        };

        // GAS
        let (_account_info, address_was_cold) =
            self.db.access_account(&mut self.substate, code_address)?;

        let new_memory_size_for_args = calculate_memory_size(args_start_offset, args_size)?;
        let new_memory_size_for_return_data =
            calculate_memory_size(return_data_start_offset, return_data_size)?;
        let new_memory_size = new_memory_size_for_args.max(new_memory_size_for_return_data);

        let (is_delegation_7702, eip7702_gas_consumed, code_address, bytecode) =
            eip7702_get_code(self.db, &mut self.substate, code_address)?;

        let gas_left = self
            .current_call_frame()?
            .gas_remaining
            .checked_sub(eip7702_gas_consumed)
            .ok_or(InternalError::Underflow)?;

        let (cost, gas_limit) = gas_cost::delegatecall(
            new_memory_size,
            current_memory_size,
            address_was_cold,
            gas,
            gas_left,
        )?;

        let callframe = self.current_call_frame_mut()?;
        callframe.increase_consumed_gas(cost)?;
        callframe.increase_consumed_gas(eip7702_gas_consumed)?;

        // OPERATION
        let from = callframe.msg_sender;
        let value = callframe.msg_value;
        let to = callframe.to;
        let is_static = callframe.is_static;
        let data = self.get_calldata(args_start_offset, args_size)?;

        self.tracer
            .enter(DELEGATECALL, from, code_address, value, gas_limit, &data);

        self.generic_call(
            gas_limit,
            value,
            from,
            to,
            code_address,
            false,
            is_static,
            data,
            return_data_start_offset,
            return_data_size,
            bytecode,
            is_delegation_7702,
        )
    }

    // STATICCALL operation
    pub fn op_staticcall(&mut self) -> Result<OpcodeResult, VMError> {
        // STACK
        let (
            gas,
            code_address,
            current_memory_size,
            args_start_offset,
            args_size,
            return_data_start_offset,
            return_data_size,
        ) = {
            let current_call_frame = self.current_call_frame_mut()?;
            let [
                gas,
                code_address,
                args_start_offset,
                args_size,
                return_data_start_offset,
                return_data_size,
            ] = *current_call_frame.stack.pop()?;
            let code_address = word_to_address(code_address);
            let args_size = args_size
                .try_into()
                .map_err(|_err| ExceptionalHalt::VeryLargeNumber)?;
            let return_data_size = return_data_size
                .try_into()
                .map_err(|_err| ExceptionalHalt::VeryLargeNumber)?;
            let current_memory_size = current_call_frame.memory.len();
            (
                gas,
                code_address,
                current_memory_size,
                args_start_offset,
                args_size,
                return_data_start_offset,
                return_data_size,
            )
        };

        // GAS
        let (_account_info, address_was_cold) =
            self.db.access_account(&mut self.substate, code_address)?;

        let new_memory_size_for_args = calculate_memory_size(args_start_offset, args_size)?;
        let new_memory_size_for_return_data =
            calculate_memory_size(return_data_start_offset, return_data_size)?;
        let new_memory_size = new_memory_size_for_args.max(new_memory_size_for_return_data);

        let (is_delegation_7702, eip7702_gas_consumed, _, bytecode) =
            eip7702_get_code(self.db, &mut self.substate, code_address)?;

        let gas_left = self
            .current_call_frame()?
            .gas_remaining
            .checked_sub(eip7702_gas_consumed)
            .ok_or(InternalError::Underflow)?;

        let (cost, gas_limit) = gas_cost::staticcall(
            new_memory_size,
            current_memory_size,
            address_was_cold,
            gas,
            gas_left,
        )?;

        let callframe = self.current_call_frame_mut()?;
        callframe.increase_consumed_gas(cost)?;
        callframe.increase_consumed_gas(eip7702_gas_consumed)?;

        // OPERATION
        let value = U256::zero();
        let from = callframe.to; // The new sender will be the current contract.
        let to = code_address; // In this case code_address and the sub-context account are the same. Unlike CALLCODE or DELEGATECODE.
        let data = self.get_calldata(args_start_offset, args_size)?;

        self.tracer
            .enter(STATICCALL, from, to, value, gas_limit, &data);

        self.generic_call(
            gas_limit,
            value,
            from,
            to,
            code_address,
            true,
            true,
            data,
            return_data_start_offset,
            return_data_size,
            bytecode,
            is_delegation_7702,
        )
    }

    // CREATE operation
    pub fn op_create(&mut self) -> Result<OpcodeResult, VMError> {
        let fork = self.env.config.fork;
        let current_call_frame = self.current_call_frame_mut()?;
        let [
            value_in_wei_to_send,
            code_offset_in_memory,
            code_size_in_memory,
        ] = *current_call_frame.stack.pop()?;
        let code_size_in_memory: usize = code_size_in_memory
            .try_into()
            .map_err(|_err| ExceptionalHalt::VeryLargeNumber)?;

        let new_size = calculate_memory_size(code_offset_in_memory, code_size_in_memory)?;

        current_call_frame.increase_consumed_gas(gas_cost::create(
            new_size,
            current_call_frame.memory.len(),
            code_size_in_memory,
            fork,
        )?)?;

        self.generic_create(
            value_in_wei_to_send,
            code_offset_in_memory,
            code_size_in_memory,
            None,
        )
    }

    // CREATE2 operation
    pub fn op_create2(&mut self) -> Result<OpcodeResult, VMError> {
        let fork = self.env.config.fork;
        let current_call_frame = self.current_call_frame_mut()?;
        let [
            value_in_wei_to_send,
            code_offset_in_memory,
            code_size_in_memory,
            salt,
        ] = *current_call_frame.stack.pop()?;
        let code_size_in_memory: usize = code_size_in_memory
            .try_into()
            .map_err(|_err| ExceptionalHalt::VeryLargeNumber)?;

        let new_size = calculate_memory_size(code_offset_in_memory, code_size_in_memory)?;

        current_call_frame.increase_consumed_gas(gas_cost::create_2(
            new_size,
            current_call_frame.memory.len(),
            code_size_in_memory,
            fork,
        )?)?;

        self.generic_create(
            value_in_wei_to_send,
            code_offset_in_memory,
            code_size_in_memory,
            Some(salt),
        )
    }

    // REVERT operation
    pub fn op_revert(&mut self) -> Result<OpcodeResult, VMError> {
        // Description: Gets values from stack, calculates gas cost and sets return data.
        // Returns: VMError RevertOpcode if executed correctly.
        // Notes:
        //      The actual reversion of changes is made in the execute() function.
        let current_call_frame = self.current_call_frame_mut()?;

        let [offset, size] = *current_call_frame.stack.pop()?;
        let size = size
            .try_into()
            .map_err(|_| ExceptionalHalt::VeryLargeNumber)?;

        let new_memory_size = calculate_memory_size(offset, size)?;
        let current_memory_size = current_call_frame.memory.len();

        current_call_frame
            .increase_consumed_gas(gas_cost::exit_opcode(new_memory_size, current_memory_size)?)?;

        current_call_frame.output =
            memory::load_range(&mut current_call_frame.memory, offset, size)?
                .to_vec()
                .into();

        Err(VMError::RevertOpcode)
    }

    /// ### INVALID operation
    /// Reverts consuming all gas, no return data.
    pub fn op_invalid(&mut self) -> Result<OpcodeResult, VMError> {
        Err(ExceptionalHalt::InvalidOpcode.into())
    }

    // SELFDESTRUCT operation
    pub fn op_selfdestruct(&mut self) -> Result<OpcodeResult, VMError> {
        // Sends all ether in the account to the target address
        // Steps:
        // 1. Pop the target address from the stack
        // 2. Get current account and: Store the balance in a variable, set it's balance to 0
        // 3. Get the target account, checking if it is empty and if it is cold. Update gas cost accordingly.
        // 4. Add the balance of the current account to the target account
        // 5. Register account to be destroyed in accrued substate.
        // Notes:
        //      If context is Static, return error.
        //      If executed in the same transaction a contract was created, the current account is registered to be destroyed
        let (beneficiary, to) = {
            let current_call_frame = self.current_call_frame_mut()?;
            if current_call_frame.is_static {
                return Err(ExceptionalHalt::OpcodeNotAllowedInStaticContext.into());
            }
            let target_address = word_to_address(current_call_frame.stack.pop::<1>()?[0]);
            let to = current_call_frame.to;
            (target_address, to)
        };

        let (target_account_is_empty, target_account_is_cold) = {
            let (target_account, target_account_is_cold) =
                self.db.access_account(&mut self.substate, beneficiary)?;
            (target_account.is_empty(), target_account_is_cold)
        };

        let (current_account, _current_account_is_cold) =
            self.db.access_account(&mut self.substate, to)?;
        let balance = current_account.info.balance;

        self.current_call_frame_mut()?
            .increase_consumed_gas(gas_cost::selfdestruct(
                target_account_is_cold,
                target_account_is_empty,
                balance,
            )?)?;

        // [EIP-6780] - SELFDESTRUCT only in same transaction from CANCUN
        if self.env.config.fork >= Fork::Cancun {
            self.transfer(to, beneficiary, balance)?;

            // Selfdestruct is executed in the same transaction as the contract was created
            if self.substate.created_accounts.contains(&to) {
                // If target is the same as the contract calling, Ether will be burnt.
                self.get_account_mut(to)?.info.balance = U256::zero();

                self.substate.selfdestruct_set.insert(to);
            }
        } else {
            self.increase_account_balance(beneficiary, balance)?;
            self.get_account_mut(to)?.info.balance = U256::zero();

            self.substate.selfdestruct_set.insert(to);
        }

        self.tracer
            .enter(SELFDESTRUCT, to, beneficiary, balance, 0, &Bytes::new());

        self.tracer.exit_early(0, None)?;

        Ok(OpcodeResult::Halt)
    }

    /// Common behavior for CREATE and CREATE2 opcodes
    pub fn generic_create(
        &mut self,
        value: U256,
        code_offset_in_memory: U256,
        code_size_in_memory: usize,
        salt: Option<U256>,
    ) -> Result<OpcodeResult, VMError> {
        // Validations that can cause out of gas.
        // 1. [EIP-3860] - Cant exceed init code max size
        if code_size_in_memory > INIT_CODE_MAX_SIZE && self.env.config.fork >= Fork::Shanghai {
            return Err(ExceptionalHalt::OutOfGas.into());
        }

        let current_call_frame = self.current_call_frame_mut()?;
        // 2. CREATE can't be called in a static context
        if current_call_frame.is_static {
            return Err(ExceptionalHalt::OpcodeNotAllowedInStaticContext.into());
        }

        // Clear callframe subreturn data
        current_call_frame.sub_return_data = Bytes::new();

        // Reserve gas for subcall
        let gas_limit = max_message_call_gas(current_call_frame)?;
        current_call_frame.increase_consumed_gas(gas_limit)?;

        // Load code from memory
        let code = Bytes::from(
            memory::load_range(
                &mut self.current_call_frame_mut()?.memory,
                code_offset_in_memory,
                code_size_in_memory,
            )?
            .to_vec(),
        );

        // Get account info of deployer
        let deployer = self.current_call_frame()?.to;
        let (deployer_balance, deployer_nonce) = {
            let deployer_account = self.db.get_account(deployer)?;
            (deployer_account.info.balance, deployer_account.info.nonce)
        };

        // Calculate create address
        let new_address = match salt {
            Some(salt) => calculate_create2_address(deployer, &code, salt)?,
            None => calculate_create_address(deployer, deployer_nonce)?,
        };

        // Add new contract to accessed addresses
        self.substate.accessed_addresses.insert(new_address);

        // Log CREATE in tracer
        let call_type = match salt {
            Some(_) => CallType::CREATE2,
            None => CallType::CREATE,
        };
        self.tracer
            .enter(call_type, deployer, new_address, value, gas_limit, &code);

        let new_depth = self
            .current_call_frame_mut()?
            .depth
            .checked_add(1)
            .ok_or(InternalError::Overflow)?;

        // Validations that push 0 (FAIL) to the stack and return reserved gas to deployer
        // 1. Sender doesn't have enough balance to send value.
        // 2. Depth limit has been reached
        // 3. Sender nonce is max.
        let checks = [
            (deployer_balance < value, "OutOfFund"),
            (new_depth > 1024, "MaxDepth"),
            (deployer_nonce == u64::MAX, "MaxNonce"),
        ];
        for (condition, reason) in checks {
            if condition {
                self.early_revert_message_call(gas_limit, reason.to_string())?;
                return Ok(OpcodeResult::Continue { pc_increment: 1 });
            }
        }

        // Increment sender nonce (irreversible change)
        self.increment_account_nonce(deployer)?;

        // Deployment will fail (consuming all gas) if the contract already exists.
        let new_account = self.get_account_mut(new_address)?;
        if new_account.has_code_or_nonce() {
            self.current_call_frame_mut()?.stack.push(&[FAIL])?;
            self.tracer
                .exit_early(gas_limit, Some("CreateAccExists".to_string()))?;
            return Ok(OpcodeResult::Continue { pc_increment: 1 });
        }

        let new_call_frame = CallFrame::new(
            deployer,
            new_address,
            new_address,
            code,
            value,
            Bytes::new(),
            false,
            gas_limit,
            new_depth,
            true,
            true,
            U256::zero(),
            0,
        );
        self.call_frames.push(new_call_frame);

        // Changes that revert in case the Create fails.
        self.increment_account_nonce(new_address)?; // 0 -> 1
        self.transfer(deployer, new_address, value)?;

        self.backup_substate();

        self.substate.created_accounts.insert(new_address); // Mostly for SELFDESTRUCT during initcode.

        Ok(OpcodeResult::Continue { pc_increment: 0 })
    }

    #[allow(clippy::too_many_arguments)]
    /// This (should) be the only function where gas is used as a
    /// U256. This is because we have to use the values that are
    /// pushed to the stack.
    pub fn generic_call(
        &mut self,
        gas_limit: u64,
        value: U256,
        msg_sender: Address,
        to: Address,
        code_address: Address,
        should_transfer_value: bool,
        is_static: bool,
        calldata: Bytes,
        ret_offset: U256,
        ret_size: usize,
        bytecode: Bytes,
        is_delegation_7702: bool,
    ) -> Result<OpcodeResult, VMError> {
        // Clear callframe subreturn data
        self.current_call_frame_mut()?.sub_return_data = Bytes::new();

        // Validate sender has enough value
        let sender_balance = self.db.get_account(msg_sender)?.info.balance;
        if should_transfer_value && sender_balance < value {
            self.early_revert_message_call(gas_limit, "OutOfFund".to_string())?;
            return Ok(OpcodeResult::Continue { pc_increment: 1 });
        }

        // Validate max depth has not been reached yet.
        let new_depth = self
            .current_call_frame()?
            .depth
            .checked_add(1)
            .ok_or(InternalError::Overflow)?;
        if new_depth > 1024 {
            self.early_revert_message_call(gas_limit, "MaxDepth".to_string())?;
            return Ok(OpcodeResult::Continue { pc_increment: 1 });
        }

        let new_call_frame = CallFrame::new(
            msg_sender,
            to,
            code_address,
            bytecode,
            value,
            calldata,
            is_static,
            gas_limit,
            new_depth,
            should_transfer_value,
            false,
            ret_offset,
            ret_size,
        );
        self.call_frames.push(new_call_frame);

        // Transfer value from caller to callee.
        if should_transfer_value {
            self.transfer(msg_sender, to, value)?;
        }

        self.backup_substate();

        if self.is_precompile(&code_address) && !is_delegation_7702 {
            let ctx_result = self.execute_precompile()?;
            self.handle_return(&ctx_result)?;
        }

        Ok(OpcodeResult::Continue { pc_increment: 0 })
    }

    /// Pop backup from stack and restore substate and cache if transaction reverted.
    pub fn handle_state_backup(&mut self, ctx_result: &ContextResult) -> Result<(), VMError> {
        let backup = self
            .substate_backups
            .pop()
            .ok_or(InternalError::CallFrame)?;
        if !ctx_result.is_success() {
            self.substate = backup;
            self.restore_cache_state()?;
        }
        Ok(())
    }

    /// Handles case in which callframe was initiated by another callframe (with CALL or CREATE family opcodes)
    pub fn handle_return(&mut self, ctx_result: &ContextResult) -> Result<(), VMError> {
        self.handle_state_backup(ctx_result)?;
        let executed_call_frame = self.pop_call_frame()?;

        // Here happens the interaction between child (executed) and parent (caller) callframe.
        if executed_call_frame.is_create {
            self.handle_return_create(executed_call_frame, ctx_result)?;
        } else {
            self.handle_return_call(executed_call_frame, ctx_result)?;
        }

        // Increment PC of the parent callframe after execution of the child.
        self.increment_pc_by(1)?;

        Ok(())
    }

    pub fn handle_return_call(
        &mut self,
        executed_call_frame: CallFrame,
        ctx_result: &ContextResult,
    ) -> Result<(), VMError> {
        let CallFrame {
            gas_limit,
            ret_offset,
            ret_size,
            ..
        } = executed_call_frame;

        let parent_call_frame = self.current_call_frame_mut()?;

        // Return gas left from subcontext
        let child_unused_gas = gas_limit
            .checked_sub(ctx_result.gas_used)
            .ok_or(InternalError::Underflow)?;
        parent_call_frame.gas_remaining = parent_call_frame
            .gas_remaining
            .checked_add(child_unused_gas)
            .ok_or(InternalError::Overflow)?;

        // Store return data of sub-context
        memory::try_store_range(
            &mut parent_call_frame.memory,
            ret_offset,
            ret_size,
            &ctx_result.output,
        )?;
        parent_call_frame.sub_return_data = ctx_result.output.clone();

        // What to do, depending on TxResult
        match &ctx_result.result {
            TxResult::Success => {
                self.current_call_frame_mut()?.stack.push(&[SUCCESS])?;
                self.merge_call_frame_backup_with_parent(&executed_call_frame.call_frame_backup)?;
            }
            TxResult::Revert(_) => {
                self.current_call_frame_mut()?.stack.push(&[FAIL])?;
            }
        };

        self.tracer.exit_context(ctx_result, false)?;
        Ok(())
    }

    pub fn handle_return_create(
        &mut self,
        executed_call_frame: CallFrame,
        ctx_result: &ContextResult,
    ) -> Result<(), VMError> {
        let CallFrame {
            gas_limit,
            to,
            call_frame_backup,
            ..
        } = executed_call_frame;
        let parent_call_frame = self.current_call_frame_mut()?;

        // Return unused gas
        let unused_gas = gas_limit
            .checked_sub(ctx_result.gas_used)
            .ok_or(InternalError::Underflow)?;
        parent_call_frame.gas_remaining = parent_call_frame
            .gas_remaining
            .checked_add(unused_gas)
            .ok_or(InternalError::Overflow)?;

        // What to do, depending on TxResult
        match ctx_result.result.clone() {
            TxResult::Success => {
                parent_call_frame.stack.push(&[address_to_word(to)])?;
                self.merge_call_frame_backup_with_parent(&call_frame_backup)?;
            }
            TxResult::Revert(err) => {
                // If revert we have to copy the return_data
                if err.is_revert_opcode() {
                    parent_call_frame.sub_return_data = ctx_result.output.clone();
                }

                parent_call_frame.stack.push(&[FAIL])?;
            }
        };

        self.tracer.exit_context(ctx_result, false)?;
        Ok(())
    }

    fn get_calldata(&mut self, offset: U256, size: usize) -> Result<Bytes, VMError> {
        Ok(Bytes::from(
            memory::load_range(&mut self.current_call_frame_mut()?.memory, offset, size)?.to_vec(),
        ))
    }

    fn early_revert_message_call(&mut self, gas_limit: u64, reason: String) -> Result<(), VMError> {
        let callframe = self.current_call_frame_mut()?;

        // Return gas_limit to callframe.
<<<<<<< HEAD
        callframe.gas_used = callframe
            .gas_used
            .checked_sub(gas_limit)
            .ok_or(InternalError::Underflow)?;
        callframe.stack.push(&[FAIL])?; // It's the same as revert for CREATE
=======
        callframe.gas_remaining = callframe
            .gas_remaining
            .checked_add(gas_limit)
            .ok_or(InternalError::Overflow)?;
        callframe.stack.push(FAIL)?; // It's the same as revert for CREATE
>>>>>>> 3eee5992

        self.tracer.exit_early(0, Some(reason))?;
        Ok(())
    }
}<|MERGE_RESOLUTION|>--- conflicted
+++ resolved
@@ -923,19 +923,11 @@
         let callframe = self.current_call_frame_mut()?;
 
         // Return gas_limit to callframe.
-<<<<<<< HEAD
-        callframe.gas_used = callframe
-            .gas_used
-            .checked_sub(gas_limit)
-            .ok_or(InternalError::Underflow)?;
-        callframe.stack.push(&[FAIL])?; // It's the same as revert for CREATE
-=======
         callframe.gas_remaining = callframe
             .gas_remaining
             .checked_add(gas_limit)
             .ok_or(InternalError::Overflow)?;
-        callframe.stack.push(FAIL)?; // It's the same as revert for CREATE
->>>>>>> 3eee5992
+        callframe.stack.push(&[FAIL])?; // It's the same as revert for CREATE
 
         self.tracer.exit_early(0, Some(reason))?;
         Ok(())
