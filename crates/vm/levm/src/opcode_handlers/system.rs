--- conflicted
+++ resolved
@@ -142,13 +142,8 @@
             .try_into()
             .unwrap_or(usize::MAX);
 
-<<<<<<< HEAD
         let gas_cost = current_call_frame.memory.expansion_cost(offset + size)? as u64;
-        if self.env.consumed_gas + gas_cost > self.env.gas_limit {
-=======
-        let gas_cost = current_call_frame.memory.expansion_cost(offset + size) as u64;
         if self.env.consumed_gas + gas_cost > self.env.tx_env.gas_limit {
->>>>>>> f515f162
             return Err(VMError::OutOfGas);
         }
 
