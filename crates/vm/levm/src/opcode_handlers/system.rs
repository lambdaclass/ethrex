--- conflicted
+++ resolved
@@ -64,13 +64,7 @@
             + positive_value_cost
             + value_to_empty_account_cost;
 
-<<<<<<< HEAD
-        if self.env.consumed_gas + gas_cost > self.env.tx_gas_limit {
-            return Err(VMError::OutOfGas);
-        }
-=======
         self.increase_consumed_gas(current_call_frame, gas_cost)?;
->>>>>>> 5b081081
 
         self.accrued_substate.warm_addresses.insert(code_address);
 
@@ -146,12 +140,6 @@
             .unwrap_or(usize::MAX);
 
         let gas_cost = current_call_frame.memory.expansion_cost(offset + size)?;
-<<<<<<< HEAD
-        if self.env.consumed_gas + gas_cost > self.env.tx_gas_limit {
-            return Err(VMError::OutOfGas);
-        }
-=======
->>>>>>> 5b081081
 
         self.increase_consumed_gas(current_call_frame, gas_cost)?;
 
