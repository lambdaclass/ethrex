use crate::{
    call_frame::CallFrame,
    errors::{InternalError, OpcodeSuccess, VMError},
    gas_cost,
    opcode_handlers::bitwise_comparison::checked_shift_left,
    vm::VM,
};
use ethereum_rust_core::{U256, U512};

// Arithmetic Operations (11)
// Opcodes: ADD, SUB, MUL, DIV, SDIV, MOD, SMOD, ADDMOD, MULMOD, EXP, SIGNEXTEND

impl VM {
    // ADD operation
    pub fn op_add(&mut self, current_call_frame: &mut CallFrame) -> Result<OpcodeSuccess, VMError> {
        self.increase_consumed_gas(current_call_frame, gas_cost::ADD)?;

        let augend = current_call_frame.stack.pop()?;
        let addend = current_call_frame.stack.pop()?;
        let sum = augend.overflowing_add(addend).0;
        current_call_frame.stack.push(sum)?;

        Ok(OpcodeSuccess::Continue)
    }

    // SUB operation
    pub fn op_sub(&mut self, current_call_frame: &mut CallFrame) -> Result<OpcodeSuccess, VMError> {
        self.increase_consumed_gas(current_call_frame, gas_cost::SUB)?;

        let minuend = current_call_frame.stack.pop()?;
        let subtrahend = current_call_frame.stack.pop()?;
        let difference = minuend.overflowing_sub(subtrahend).0;
        current_call_frame.stack.push(difference)?;

        Ok(OpcodeSuccess::Continue)
    }

    // MUL operation
    pub fn op_mul(&mut self, current_call_frame: &mut CallFrame) -> Result<OpcodeSuccess, VMError> {
        self.increase_consumed_gas(current_call_frame, gas_cost::MUL)?;

        let multiplicand = current_call_frame.stack.pop()?;
        let multiplier = current_call_frame.stack.pop()?;
        let product = multiplicand.overflowing_mul(multiplier).0;
        current_call_frame.stack.push(product)?;

        Ok(OpcodeSuccess::Continue)
    }

    // DIV operation
    pub fn op_div(&mut self, current_call_frame: &mut CallFrame) -> Result<OpcodeSuccess, VMError> {
        self.increase_consumed_gas(current_call_frame, gas_cost::DIV)?;

        let dividend = current_call_frame.stack.pop()?;
        let divisor = current_call_frame.stack.pop()?;
        if divisor.is_zero() {
            current_call_frame.stack.push(U256::zero())?;
            return Ok(OpcodeSuccess::Continue);
        }
        let Some(quotient) = dividend.checked_div(divisor) else {
            current_call_frame.stack.push(U256::zero())?;
            return Ok(OpcodeSuccess::Continue);
        };
        current_call_frame.stack.push(quotient)?;

        Ok(OpcodeSuccess::Continue)
    }

    // SDIV operation
    pub fn op_sdiv(
        &mut self,
        current_call_frame: &mut CallFrame,
    ) -> Result<OpcodeSuccess, VMError> {
        self.increase_consumed_gas(current_call_frame, gas_cost::SDIV)?;

        let dividend = current_call_frame.stack.pop()?;
        let divisor = current_call_frame.stack.pop()?;
        if divisor.is_zero() {
            current_call_frame.stack.push(U256::zero())?;
            return Ok(OpcodeSuccess::Continue);
        }

        let dividend_is_negative = is_negative(dividend);
        let divisor_is_negative = is_negative(divisor);
        let dividend = if dividend_is_negative {
            negate(dividend)
        } else {
            dividend
        };
        let divisor = if divisor_is_negative {
            negate(divisor)
        } else {
            divisor
        };
        let Some(quotient) = dividend.checked_div(divisor) else {
            current_call_frame.stack.push(U256::zero())?;
            return Ok(OpcodeSuccess::Continue);
        };
        let quotient_is_negative = dividend_is_negative ^ divisor_is_negative;
        let quotient = if quotient_is_negative {
            negate(quotient)
        } else {
            quotient
        };

        current_call_frame.stack.push(quotient)?;

        Ok(OpcodeSuccess::Continue)
    }

    // MOD operation
    pub fn op_mod(&mut self, current_call_frame: &mut CallFrame) -> Result<OpcodeSuccess, VMError> {
        self.increase_consumed_gas(current_call_frame, gas_cost::MOD)?;

        let dividend = current_call_frame.stack.pop()?;
        let divisor = current_call_frame.stack.pop()?;
        if divisor.is_zero() {
            current_call_frame.stack.push(U256::zero())?;
            return Ok(OpcodeSuccess::Continue);
        }
        let remainder = dividend.checked_rem(divisor).ok_or(VMError::Internal(
            InternalError::ArithmeticOperationDividedByZero,
        ))?; // Cannot be zero bc if above;
        current_call_frame.stack.push(remainder)?;

        Ok(OpcodeSuccess::Continue)
    }

    // SMOD operation
    pub fn op_smod(
        &mut self,
        current_call_frame: &mut CallFrame,
    ) -> Result<OpcodeSuccess, VMError> {
        self.increase_consumed_gas(current_call_frame, gas_cost::SMOD)?;

        let dividend = current_call_frame.stack.pop()?;
        let divisor = current_call_frame.stack.pop()?;
        if divisor.is_zero() {
            current_call_frame.stack.push(U256::zero())?;
        } else {
            let normalized_dividend = abs(dividend);
            let normalized_divisor = abs(divisor);

            let mut remainder =
                normalized_dividend
                    .checked_rem(normalized_divisor)
                    .ok_or(VMError::Internal(
                        InternalError::ArithmeticOperationDividedByZero,
                    ))?; // Cannot be zero bc if above;

            // The remainder should have the same sign as the dividend
            if is_negative(dividend) {
                remainder = negate(remainder);
            }

            current_call_frame.stack.push(remainder)?;
        }

        Ok(OpcodeSuccess::Continue)
    }

    // ADDMOD operation
    pub fn op_addmod(
        &mut self,
        current_call_frame: &mut CallFrame,
    ) -> Result<OpcodeSuccess, VMError> {
        self.increase_consumed_gas(current_call_frame, gas_cost::ADDMOD)?;

        let augend = current_call_frame.stack.pop()?;
        let addend = current_call_frame.stack.pop()?;
        let divisor = current_call_frame.stack.pop()?;
        if divisor.is_zero() {
            current_call_frame.stack.push(U256::zero())?;
            return Ok(OpcodeSuccess::Continue);
        }
        let (sum, overflow) = augend.overflowing_add(addend);
        let mut remainder = sum.checked_rem(divisor).ok_or(VMError::Internal(
            InternalError::ArithmeticOperationDividedByZero,
        ))?; // Cannot be zero bc if above;
        if overflow || remainder > divisor {
            remainder = remainder.overflowing_sub(divisor).0;
        }

        current_call_frame.stack.push(remainder)?;

        Ok(OpcodeSuccess::Continue)
    }

    // MULMOD operation
    pub fn op_mulmod(
        &mut self,
        current_call_frame: &mut CallFrame,
    ) -> Result<OpcodeSuccess, VMError> {
        self.increase_consumed_gas(current_call_frame, gas_cost::MULMOD)?;

        let multiplicand = U512::from(current_call_frame.stack.pop()?);
        let multiplier = U512::from(current_call_frame.stack.pop()?);
        let divisor = U512::from(current_call_frame.stack.pop()?);
        if divisor.is_zero() {
            current_call_frame.stack.push(U256::zero())?;
            return Ok(OpcodeSuccess::Continue);
        }

        let (product, overflow) = multiplicand.overflowing_mul(multiplier);
        let mut remainder = product.checked_rem(divisor).ok_or(VMError::Internal(
            InternalError::ArithmeticOperationDividedByZero,
        ))?; // Cannot be zero bc if above
        if overflow || remainder > divisor {
            remainder = remainder.overflowing_sub(divisor).0;
        }
        let mut result = Vec::new();
        for byte in remainder.0.iter().take(4) {
            let bytes = byte.to_le_bytes();
            result.extend_from_slice(&bytes);
        }
        // before reverse we have something like [120, 255, 0, 0....]
        // after reverse we get the [0, 0, ...., 255, 120] which is the correct order for the little endian u256
        result.reverse();
        let remainder = U256::from(result.as_slice());
        current_call_frame.stack.push(remainder)?;

        Ok(OpcodeSuccess::Continue)
    }

    // EXP operation
    pub fn op_exp(&mut self, current_call_frame: &mut CallFrame) -> Result<OpcodeSuccess, VMError> {
        let base = current_call_frame.stack.pop()?;
        let exponent = current_call_frame.stack.pop()?;

        let exponent_bits: u64 = exponent
            .bits()
            .try_into()
            .map_err(|_| VMError::Internal(InternalError::ConversionError))?;

        let gas_cost = gas_cost::exp(exponent_bits).map_err(VMError::OutOfGas)?;

        self.increase_consumed_gas(current_call_frame, gas_cost)?;

        let power = base.overflowing_pow(exponent).0;
        current_call_frame.stack.push(power)?;

        Ok(OpcodeSuccess::Continue)
    }

    // SIGNEXTEND operation
    pub fn op_signextend(
        &mut self,
        current_call_frame: &mut CallFrame,
    ) -> Result<OpcodeSuccess, VMError> {
        self.increase_consumed_gas(current_call_frame, gas_cost::SIGNEXTEND)?;

        let byte_size: usize = current_call_frame
            .stack
            .pop()?
            .try_into()
            .map_err(|_| VMError::VeryLargeNumber)?;

        let value_to_extend = current_call_frame.stack.pop()?;

        let bits_per_byte: usize = 8;
        let sign_bit_position_on_byte = 7;

<<<<<<< HEAD
        let byte_size = byte_size.min(U256::from(max_byte_size));
        let sign_bit_index = bits_per_byte * byte_size + sign_bit_position_on_byte;

        let sign_bit_index_usize: usize = sign_bit_index
            .try_into()
            .map_err(|_err| VMError::VeryLargeNumber)?;
        let is_negative = value_to_extend.bit(sign_bit_index_usize);

        let sign_bit_mask = (U256::one() << sign_bit_index) - U256::one();
=======
        let max_byte_size: usize = 31;
        let byte_size: usize = byte_size.min(max_byte_size);

        let total_bits = bits_per_byte
            .checked_mul(byte_size)
            .ok_or(VMError::Internal(
                InternalError::ArithmeticOperationOverflow,
            ))?;
        let sign_bit_index =
            total_bits
                .checked_add(sign_bit_position_on_byte)
                .ok_or(VMError::Internal(
                    InternalError::ArithmeticOperationOverflow,
                ))?;

        let is_negative = value_to_extend.bit(sign_bit_index);
        let sign_bit_mask = checked_shift_left(U256::one(), sign_bit_index)?
            .checked_sub(U256::one())
            .ok_or(VMError::Internal(
                InternalError::ArithmeticOperationUnderflow,
            ))?; //Shifted should be at least one

>>>>>>> 108163a5
        let result = if is_negative {
            value_to_extend | !sign_bit_mask
        } else {
            value_to_extend & sign_bit_mask
        };
        current_call_frame.stack.push(result)?;

        Ok(OpcodeSuccess::Continue)
    }
}

/// Shifts the value to the right by 255 bits and checks the most significant bit is a 1
fn is_negative(value: U256) -> bool {
    value.bit(255)
}

/// Negates a number in two's complement
fn abs(value: U256) -> U256 {
    if is_negative(value) {
        negate(value)
    } else {
        value
    }
}

/// Negates a number in two's complement
fn negate(value: U256) -> U256 {
    let inverted = !value;
    inverted.saturating_add(U256::one())
}<|MERGE_RESOLUTION|>--- conflicted
+++ resolved
@@ -260,20 +260,8 @@
         let bits_per_byte: usize = 8;
         let sign_bit_position_on_byte = 7;
 
-<<<<<<< HEAD
-        let byte_size = byte_size.min(U256::from(max_byte_size));
-        let sign_bit_index = bits_per_byte * byte_size + sign_bit_position_on_byte;
-
-        let sign_bit_index_usize: usize = sign_bit_index
-            .try_into()
-            .map_err(|_err| VMError::VeryLargeNumber)?;
-        let is_negative = value_to_extend.bit(sign_bit_index_usize);
-
-        let sign_bit_mask = (U256::one() << sign_bit_index) - U256::one();
-=======
         let max_byte_size: usize = 31;
         let byte_size: usize = byte_size.min(max_byte_size);
-
         let total_bits = bits_per_byte
             .checked_mul(byte_size)
             .ok_or(VMError::Internal(
@@ -285,15 +273,13 @@
                 .ok_or(VMError::Internal(
                     InternalError::ArithmeticOperationOverflow,
                 ))?;
-
         let is_negative = value_to_extend.bit(sign_bit_index);
+
         let sign_bit_mask = checked_shift_left(U256::one(), sign_bit_index)?
             .checked_sub(U256::one())
             .ok_or(VMError::Internal(
                 InternalError::ArithmeticOperationUnderflow,
             ))?; //Shifted should be at least one
-
->>>>>>> 108163a5
         let result = if is_negative {
             value_to_extend | !sign_bit_mask
         } else {
