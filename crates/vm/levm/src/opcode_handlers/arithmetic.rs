--- conflicted
+++ resolved
@@ -30,15 +30,9 @@
     fn eval(vm: &mut VM<'_>) -> Result<OpcodeResult, VMError> {
         vm.current_call_frame.increase_consumed_gas(gas_cost::ADD)?;
 
-<<<<<<< HEAD
         let [lhs, rhs] = *vm.current_call_frame.stack.pop()?;
         let (res, _) = lhs.overflowing_add(rhs);
-        vm.current_call_frame.stack.push1(res)?;
-=======
-        let [augend, addend] = *current_call_frame.stack.pop()?;
-        let sum = augend.overflowing_add(addend).0;
-        current_call_frame.stack.push(sum)?;
->>>>>>> c9fd96e2
+        vm.current_call_frame.stack.push(res)?;
 
         Ok(OpcodeResult::Continue)
     }
@@ -51,15 +45,9 @@
     fn eval(vm: &mut VM<'_>) -> Result<OpcodeResult, VMError> {
         vm.current_call_frame.increase_consumed_gas(gas_cost::SUB)?;
 
-<<<<<<< HEAD
         let [lhs, rhs] = *vm.current_call_frame.stack.pop()?;
         let (res, _) = lhs.overflowing_sub(rhs);
-        vm.current_call_frame.stack.push1(res)?;
-=======
-        let [minuend, subtrahend] = *current_call_frame.stack.pop()?;
-        let difference = minuend.overflowing_sub(subtrahend).0;
-        current_call_frame.stack.push(difference)?;
->>>>>>> c9fd96e2
+        vm.current_call_frame.stack.push(res)?;
 
         Ok(OpcodeResult::Continue)
     }
@@ -72,21 +60,14 @@
     fn eval(vm: &mut VM<'_>) -> Result<OpcodeResult, VMError> {
         vm.current_call_frame.increase_consumed_gas(gas_cost::MUL)?;
 
-<<<<<<< HEAD
         let [lhs, rhs] = *vm.current_call_frame.stack.pop()?;
         let (res, _) = lhs.overflowing_mul(rhs);
-        vm.current_call_frame.stack.push1(res)?;
-=======
-        let [multiplicand, multiplier] = *current_call_frame.stack.pop()?;
-        let product = multiplicand.overflowing_mul(multiplier).0;
-        current_call_frame.stack.push(product)?;
->>>>>>> c9fd96e2
-
-        Ok(OpcodeResult::Continue)
-    }
-}
-
-<<<<<<< HEAD
+        vm.current_call_frame.stack.push(res)?;
+
+        Ok(OpcodeResult::Continue)
+    }
+}
+
 /// Implementation for the `DIV` opcode.
 pub struct OpDivHandler;
 impl OpcodeHandler for OpDivHandler {
@@ -96,22 +77,9 @@
 
         let [lhs, rhs] = *vm.current_call_frame.stack.pop()?;
         match lhs.checked_div(rhs) {
-            Some(res) => vm.current_call_frame.stack.push1(res)?,
-            None => vm.current_call_frame.stack.push_zero()?,
-        }
-=======
-    // DIV operation
-    pub fn op_div(&mut self) -> Result<OpcodeResult, VMError> {
-        let current_call_frame = &mut self.current_call_frame;
-        current_call_frame.increase_consumed_gas(gas_cost::DIV)?;
-
-        let [dividend, divisor] = *current_call_frame.stack.pop()?;
-        let Some(quotient) = dividend.checked_div(divisor) else {
-            current_call_frame.stack.push_zero()?;
-            return Ok(OpcodeResult::Continue);
-        };
-        current_call_frame.stack.push(quotient)?;
->>>>>>> c9fd96e2
+            Some(res) => vm.current_call_frame.stack.push(res)?,
+            None => vm.current_call_frame.stack.push_zero()?,
+        }
 
         Ok(OpcodeResult::Continue)
     }
@@ -143,20 +111,15 @@
                     res = U256::zero().overflowing_sub(res).0;
                 }
 
-<<<<<<< HEAD
-                vm.current_call_frame.stack.push1(res)?
+                vm.current_call_frame.stack.push(res)?
             }
             None => vm.current_call_frame.stack.push_zero()?,
         }
-=======
-        current_call_frame.stack.push(quotient)?;
->>>>>>> c9fd96e2
-
-        Ok(OpcodeResult::Continue)
-    }
-}
-
-<<<<<<< HEAD
+
+        Ok(OpcodeResult::Continue)
+    }
+}
+
 /// Implementation for the `DIV` opcode.
 pub struct OpModHandler;
 impl OpcodeHandler for OpModHandler {
@@ -166,21 +129,9 @@
 
         let [lhs, rhs] = *vm.current_call_frame.stack.pop()?;
         match lhs.checked_rem(rhs) {
-            Some(res) => vm.current_call_frame.stack.push1(res)?,
-            None => vm.current_call_frame.stack.push_zero()?,
-        }
-=======
-    // MOD operation
-    pub fn op_mod(&mut self) -> Result<OpcodeResult, VMError> {
-        let current_call_frame = &mut self.current_call_frame;
-        current_call_frame.increase_consumed_gas(gas_cost::MOD)?;
-
-        let [dividend, divisor] = *current_call_frame.stack.pop()?;
-
-        let remainder = dividend.checked_rem(divisor).unwrap_or_default();
-
-        current_call_frame.stack.push(remainder)?;
->>>>>>> c9fd96e2
+            Some(res) => vm.current_call_frame.stack.push(res)?,
+            None => vm.current_call_frame.stack.push_zero()?,
+        }
 
         Ok(OpcodeResult::Continue)
     }
@@ -210,22 +161,10 @@
                     (res, _) = (!res).overflowing_add(U256::one());
                 }
 
-                vm.current_call_frame.stack.push1(res)?
+                vm.current_call_frame.stack.push(res)?
             }
-<<<<<<< HEAD
-            None => vm.current_call_frame.stack.push_zero()?,
-        }
-=======
-        };
-
-        let remainder = if is_negative(unchecked_dividend) {
-            negate(unchecked_remainder)
-        } else {
-            unchecked_remainder
-        };
-
-        current_call_frame.stack.push(remainder)?;
->>>>>>> c9fd96e2
+            None => vm.current_call_frame.stack.push_zero()?,
+        }
 
         Ok(OpcodeResult::Continue)
     }
@@ -246,33 +185,9 @@
             let res = U512::from(lhs).overflowing_add(rhs.into()).0 % r#mod;
             vm.current_call_frame
                 .stack
-                .push1(U256([res.0[0], res.0[1], res.0[2], res.0[3]]))?;
-        }
-
-<<<<<<< HEAD
-=======
-        let new_augend: U512 = augend.into();
-        let new_addend: U512 = addend.into();
-
-        #[allow(
-            clippy::arithmetic_side_effects,
-            reason = "both values come from a u256, so the product can fit in a U512"
-        )]
-        let sum = new_augend + new_addend;
-        #[allow(
-            clippy::arithmetic_side_effects,
-            reason = "can't trap because non-zero modulus"
-        )]
-        let sum_mod = sum % modulus;
-
-        #[allow(clippy::expect_used, reason = "can't overflow")]
-        let sum_mod: U256 = sum_mod
-            .try_into()
-            .expect("can't fail because we applied % mod where mod is a U256 value");
-
-        current_call_frame.stack.push(sum_mod)?;
-
->>>>>>> c9fd96e2
+                .push(U256([res.0[0], res.0[1], res.0[2], res.0[3]]))?;
+        }
+
         Ok(OpcodeResult::Continue)
     }
 }
@@ -299,30 +214,9 @@
                 Ordering::Greater => (res % r#mod).try_into().unwrap(),
             };
 
-            vm.current_call_frame.stack.push1(res)?;
-        }
-
-<<<<<<< HEAD
-=======
-        let multiplicand: U512 = multiplicand.into();
-        let multiplier: U512 = multiplier.into();
-
-        #[allow(
-            clippy::arithmetic_side_effects,
-            reason = "both values come from a u256, so the product can fit in a U512"
-        )]
-        let product = multiplicand * multiplier;
-        #[allow(clippy::arithmetic_side_effects, reason = "can't overflow")]
-        let product_mod = product % modulus;
-
-        #[allow(clippy::expect_used, reason = "can't overflow")]
-        let product_mod: U256 = product_mod
-            .try_into()
-            .expect("can't fail because we applied % mod where mod is a U256 value");
-
-        current_call_frame.stack.push(product_mod)?;
-
->>>>>>> c9fd96e2
+            vm.current_call_frame.stack.push(res)?;
+        }
+
         Ok(OpcodeResult::Continue)
     }
 }
@@ -336,19 +230,13 @@
         vm.current_call_frame
             .increase_consumed_gas(gas_cost::exp(exp)?)?;
 
-<<<<<<< HEAD
         let (res, _) = base.overflowing_pow(exp);
-        vm.current_call_frame.stack.push1(res)?;
-=======
-        let power = base.overflowing_pow(exponent).0;
-        current_call_frame.stack.push(power)?;
->>>>>>> c9fd96e2
-
-        Ok(OpcodeResult::Continue)
-    }
-}
-
-<<<<<<< HEAD
+        vm.current_call_frame.stack.push(res)?;
+
+        Ok(OpcodeResult::Continue)
+    }
+}
+
 /// Implementation for the `SIGNEXTEND` opcode.
 pub struct OpSignExtendHandler;
 impl OpcodeHandler for OpSignExtendHandler {
@@ -356,71 +244,22 @@
     fn eval(vm: &mut VM<'_>) -> Result<OpcodeResult, VMError> {
         vm.current_call_frame
             .increase_consumed_gas(gas_cost::SIGNEXTEND)?;
-=======
-    // SIGNEXTEND operation
-    pub fn op_signextend(&mut self) -> Result<OpcodeResult, VMError> {
-        let current_call_frame = &mut self.current_call_frame;
-        current_call_frame.increase_consumed_gas(gas_cost::SIGNEXTEND)?;
-
-        let [byte_size_minus_one, value_to_extend] = *current_call_frame.stack.pop()?;
-
-        if byte_size_minus_one > U256::from(31) {
-            current_call_frame.stack.push(value_to_extend)?;
-            return Ok(OpcodeResult::Continue);
-        }
-
-        #[allow(
-            clippy::arithmetic_side_effects,
-            reason = "Since byte_size_minus_one ≤ 31, overflow is impossible"
-        )]
-        let sign_bit_index = byte_size_minus_one * 8 + 7;
-
-        #[expect(
-            clippy::arithmetic_side_effects,
-            reason = "sign_bit_index max value is 31 * 8 + 7 = 255, which can't overflow."
-        )]
-        {
-            let sign_bit = (value_to_extend >> sign_bit_index) & U256::one();
-            let mask = (U256::one() << sign_bit_index) - U256::one();
-
-            let result = if sign_bit.is_zero() {
-                value_to_extend & mask
-            } else {
-                value_to_extend | !mask
-            };
-
-            current_call_frame.stack.push(result)?;
-
-            Ok(OpcodeResult::Continue)
-        }
-    }
-
-    pub fn op_clz(&mut self) -> Result<OpcodeResult, VMError> {
-        self.current_call_frame
-            .increase_consumed_gas(gas_cost::CLZ)?;
-
-        let value = self.current_call_frame.stack.pop1()?;
->>>>>>> c9fd96e2
 
         let [index, mut value] = *vm.current_call_frame.stack.pop()?;
         vm.current_call_frame
             .stack
-<<<<<<< HEAD
-            .push1(match usize::try_from(index) {
+            .push(match usize::try_from(index) {
                 Ok(x) if x < 32 => {
                     if value.bit(8 * x + 7) {
-                        value |= U256::MAX << 8 * (x + 1);
+                        value |= U256::MAX << (8 * (x + 1));
                     } else if x != 31 {
-                        value &= (U256::one() << 8 * (x + 1)) - 1;
+                        value &= (U256::one() << (8 * (x + 1))) - 1;
                     }
 
                     value
                 }
                 _ => value,
             })?;
-=======
-            .push(U256::from(value.leading_zeros()))?;
->>>>>>> c9fd96e2
 
         Ok(OpcodeResult::Continue)
     }
@@ -436,7 +275,7 @@
         let value = vm.current_call_frame.stack.pop1()?;
         vm.current_call_frame
             .stack
-            .push1(value.leading_zeros().into())?;
+            .push(value.leading_zeros().into())?;
 
         Ok(OpcodeResult::Continue)
     }
