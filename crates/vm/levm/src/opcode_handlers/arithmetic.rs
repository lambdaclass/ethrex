use crate::{
    call_frame::CallFrame,
    constants::gas_cost,
    errors::{InternalError, OpcodeSuccess, VMError},
<<<<<<< HEAD
    opcode_handlers::bitwise_comparison::checked_shift_left,
=======
>>>>>>> 30232b40
    vm::VM,
};
use ethereum_rust_core::{U256, U512};

// Arithmetic Operations (11)
// Opcodes: ADD, SUB, MUL, DIV, SDIV, MOD, SMOD, ADDMOD, MULMOD, EXP, SIGNEXTEND

impl VM {
    // ADD operation
    pub fn op_add(&mut self, current_call_frame: &mut CallFrame) -> Result<OpcodeSuccess, VMError> {
        self.increase_consumed_gas(current_call_frame, gas_cost::ADD)?;

        let augend = current_call_frame.stack.pop()?;
        let addend = current_call_frame.stack.pop()?;
        let sum = augend.overflowing_add(addend).0;
        current_call_frame.stack.push(sum)?;

        Ok(OpcodeSuccess::Continue)
    }

    // SUB operation
    pub fn op_sub(&mut self, current_call_frame: &mut CallFrame) -> Result<OpcodeSuccess, VMError> {
        self.increase_consumed_gas(current_call_frame, gas_cost::SUB)?;

        let minuend = current_call_frame.stack.pop()?;
        let subtrahend = current_call_frame.stack.pop()?;
        let difference = minuend.overflowing_sub(subtrahend).0;
        current_call_frame.stack.push(difference)?;

        Ok(OpcodeSuccess::Continue)
    }

    // MUL operation
    pub fn op_mul(&mut self, current_call_frame: &mut CallFrame) -> Result<OpcodeSuccess, VMError> {
        self.increase_consumed_gas(current_call_frame, gas_cost::MUL)?;

        let multiplicand = current_call_frame.stack.pop()?;
        let multiplier = current_call_frame.stack.pop()?;
        let product = multiplicand.overflowing_mul(multiplier).0;
        current_call_frame.stack.push(product)?;

        Ok(OpcodeSuccess::Continue)
    }

    // DIV operation
    pub fn op_div(&mut self, current_call_frame: &mut CallFrame) -> Result<OpcodeSuccess, VMError> {
        self.increase_consumed_gas(current_call_frame, gas_cost::DIV)?;

        let dividend = current_call_frame.stack.pop()?;
        let divisor = current_call_frame.stack.pop()?;
        if divisor.is_zero() {
            current_call_frame.stack.push(U256::zero())?;
            return Ok(OpcodeSuccess::Continue);
        }
        let Some(quotient) = dividend.checked_div(divisor) else {
            current_call_frame.stack.push(U256::zero())?;
            return Ok(OpcodeSuccess::Continue);
        };
        current_call_frame.stack.push(quotient)?;

        Ok(OpcodeSuccess::Continue)
    }

    // SDIV operation
    pub fn op_sdiv(
        &mut self,
        current_call_frame: &mut CallFrame,
    ) -> Result<OpcodeSuccess, VMError> {
        self.increase_consumed_gas(current_call_frame, gas_cost::SDIV)?;

        let dividend = current_call_frame.stack.pop()?;
        let divisor = current_call_frame.stack.pop()?;
        if divisor.is_zero() {
            current_call_frame.stack.push(U256::zero())?;
            return Ok(OpcodeSuccess::Continue);
        }

        let dividend_is_negative = is_negative(dividend);
        let divisor_is_negative = is_negative(divisor);
        let dividend = if dividend_is_negative {
            negate(dividend)
        } else {
            dividend
        };
        let divisor = if divisor_is_negative {
            negate(divisor)
        } else {
            divisor
        };
        let Some(quotient) = dividend.checked_div(divisor) else {
            current_call_frame.stack.push(U256::zero())?;
            return Ok(OpcodeSuccess::Continue);
        };
        let quotient_is_negative = dividend_is_negative ^ divisor_is_negative;
        let quotient = if quotient_is_negative {
            negate(quotient)
        } else {
            quotient
        };

        current_call_frame.stack.push(quotient)?;

        Ok(OpcodeSuccess::Continue)
    }

    // MOD operation
    pub fn op_mod(&mut self, current_call_frame: &mut CallFrame) -> Result<OpcodeSuccess, VMError> {
        self.increase_consumed_gas(current_call_frame, gas_cost::MOD)?;

        let dividend = current_call_frame.stack.pop()?;
        let divisor = current_call_frame.stack.pop()?;
        if divisor.is_zero() {
            current_call_frame.stack.push(U256::zero())?;
            return Ok(OpcodeSuccess::Continue);
        }
        let remainder = dividend.checked_rem(divisor).ok_or(VMError::Internal(
            InternalError::ArithmeticOperationDividedByZero,
        ))?; // Cannot be zero bc if above;
        current_call_frame.stack.push(remainder)?;

        Ok(OpcodeSuccess::Continue)
    }

    // SMOD operation
    pub fn op_smod(
        &mut self,
        current_call_frame: &mut CallFrame,
    ) -> Result<OpcodeSuccess, VMError> {
        self.increase_consumed_gas(current_call_frame, gas_cost::SMOD)?;

        let dividend = current_call_frame.stack.pop()?;
        let divisor = current_call_frame.stack.pop()?;
        if divisor.is_zero() {
            current_call_frame.stack.push(U256::zero())?;
        } else {
            let normalized_dividend = abs(dividend);
            let normalized_divisor = abs(divisor);

            let mut remainder =
                normalized_dividend
                    .checked_rem(normalized_divisor)
                    .ok_or(VMError::Internal(
                        InternalError::ArithmeticOperationDividedByZero,
                    ))?; // Cannot be zero bc if above;

            // The remainder should have the same sign as the dividend
            if is_negative(dividend) {
                remainder = negate(remainder);
            }

            current_call_frame.stack.push(remainder)?;
        }

        Ok(OpcodeSuccess::Continue)
    }

    // ADDMOD operation
    pub fn op_addmod(
        &mut self,
        current_call_frame: &mut CallFrame,
    ) -> Result<OpcodeSuccess, VMError> {
        self.increase_consumed_gas(current_call_frame, gas_cost::ADDMOD)?;

        let augend = current_call_frame.stack.pop()?;
        let addend = current_call_frame.stack.pop()?;
        let divisor = current_call_frame.stack.pop()?;
        if divisor.is_zero() {
            current_call_frame.stack.push(U256::zero())?;
            return Ok(OpcodeSuccess::Continue);
        }
        let (sum, overflow) = augend.overflowing_add(addend);
        let mut remainder = sum.checked_rem(divisor).ok_or(VMError::Internal(
            InternalError::ArithmeticOperationDividedByZero,
        ))?; // Cannot be zero bc if above;
        if overflow || remainder > divisor {
            remainder = remainder.overflowing_sub(divisor).0;
        }

        current_call_frame.stack.push(remainder)?;

        Ok(OpcodeSuccess::Continue)
    }

    // MULMOD operation
    pub fn op_mulmod(
        &mut self,
        current_call_frame: &mut CallFrame,
    ) -> Result<OpcodeSuccess, VMError> {
        self.increase_consumed_gas(current_call_frame, gas_cost::MULMOD)?;

        let multiplicand = U512::from(current_call_frame.stack.pop()?);
        let multiplier = U512::from(current_call_frame.stack.pop()?);
        let divisor = U512::from(current_call_frame.stack.pop()?);
        if divisor.is_zero() {
            current_call_frame.stack.push(U256::zero())?;
            return Ok(OpcodeSuccess::Continue);
        }

        let (product, overflow) = multiplicand.overflowing_mul(multiplier);
        let mut remainder = product.checked_rem(divisor).ok_or(VMError::Internal(
            InternalError::ArithmeticOperationDividedByZero,
        ))?; // Cannot be zero bc if above
        if overflow || remainder > divisor {
            remainder = remainder.overflowing_sub(divisor).0;
        }
        let mut result = Vec::new();
        for byte in remainder.0.iter().take(4) {
            let bytes = byte.to_le_bytes();
            result.extend_from_slice(&bytes);
        }
        // before reverse we have something like [120, 255, 0, 0....]
        // after reverse we get the [0, 0, ...., 255, 120] which is the correct order for the little endian u256
        result.reverse();
        let remainder = U256::from(result.as_slice());
        current_call_frame.stack.push(remainder)?;

        Ok(OpcodeSuccess::Continue)
    }

    // EXP operation
    pub fn op_exp(&mut self, current_call_frame: &mut CallFrame) -> Result<OpcodeSuccess, VMError> {
        let base = current_call_frame.stack.pop()?;
        let exponent = current_call_frame.stack.pop()?;

<<<<<<< HEAD
        let exponent_byte_size = (exponent.bits().checked_add(7).ok_or(VMError::Internal(
            InternalError::ArithmeticOperationOverflow,
        ))? as u64)
            / 8;
        let exponent_byte_size_cost = gas_cost::EXP_DYNAMIC_BASE
            .checked_mul(exponent_byte_size.into())
            .ok_or(VMError::GasCostOverflow)?;
        let gas_cost = gas_cost::EXP_STATIC
            .checked_add(exponent_byte_size_cost)
            .ok_or(VMError::GasCostOverflow)?;
=======
        let exponent_bits: u64 = exponent
            .bits()
            .try_into()
            .map_err(|_| VMError::Internal(InternalError::ConversionError))?;
        let exponent_byte_size = (exponent_bits + 7) / 8;
        let gas_cost = gas_cost::EXP_STATIC + gas_cost::EXP_DYNAMIC_BASE * exponent_byte_size;
>>>>>>> 30232b40

        self.increase_consumed_gas(current_call_frame, gas_cost)?;

        let power = base.overflowing_pow(exponent).0;
        current_call_frame.stack.push(power)?;

        Ok(OpcodeSuccess::Continue)
    }

    // SIGNEXTEND operation
    pub fn op_signextend(
        &mut self,
        current_call_frame: &mut CallFrame,
    ) -> Result<OpcodeSuccess, VMError> {
        self.increase_consumed_gas(current_call_frame, gas_cost::SIGNEXTEND)?;

        let byte_size = current_call_frame.stack.pop()?;
        let value_to_extend = current_call_frame.stack.pop()?;

        let bits_per_byte = U256::from(8);
        let sign_bit_position_on_byte = 7;

        let max_byte_size = 31;
        let byte_size = byte_size.min(U256::from(max_byte_size));

        let total_bits = bits_per_byte
            .checked_mul(byte_size)
            .ok_or(VMError::Internal(
                InternalError::ArithmeticOperationOverflow,
            ))?;
        let sign_bit_index = total_bits
            .checked_add(sign_bit_position_on_byte.into())
            .ok_or(VMError::Internal(
                InternalError::ArithmeticOperationOverflow,
            ))?;

        let is_negative = value_to_extend.bit(sign_bit_index.as_usize());
        let sign_bit_mask = checked_shift_left(U256::one(), sign_bit_index)?
            .checked_sub(U256::one())
            .ok_or(VMError::Internal(
                InternalError::ArithmeticOperationUnderflow,
            ))?; //Shifted should be at least one

        let result = if is_negative {
            value_to_extend | !sign_bit_mask
        } else {
            value_to_extend & sign_bit_mask
        };
        current_call_frame.stack.push(result)?;

        Ok(OpcodeSuccess::Continue)
    }
}

/// Shifts the value to the right by 255 bits and checks the most significant bit is a 1
fn is_negative(value: U256) -> bool {
    value.bit(255)
}

/// Negates a number in two's complement
fn abs(value: U256) -> U256 {
    if is_negative(value) {
        negate(value)
    } else {
        value
    }
}

/// Negates a number in two's complement
fn negate(value: U256) -> U256 {
    let inverted = !value;
    inverted.saturating_add(U256::one())
}<|MERGE_RESOLUTION|>--- conflicted
+++ resolved
@@ -2,10 +2,7 @@
     call_frame::CallFrame,
     constants::gas_cost,
     errors::{InternalError, OpcodeSuccess, VMError},
-<<<<<<< HEAD
     opcode_handlers::bitwise_comparison::checked_shift_left,
-=======
->>>>>>> 30232b40
     vm::VM,
 };
 use ethereum_rust_core::{U256, U512};
@@ -230,25 +227,19 @@
         let base = current_call_frame.stack.pop()?;
         let exponent = current_call_frame.stack.pop()?;
 
-<<<<<<< HEAD
-        let exponent_byte_size = (exponent.bits().checked_add(7).ok_or(VMError::Internal(
+        let exponent_bits: u64 = exponent
+            .bits()
+            .try_into()
+            .map_err(|_| VMError::Internal(InternalError::ConversionError))?;
+        let exponent_byte_size = (exponent_bits.checked_add(7).ok_or(VMError::Internal(
             InternalError::ArithmeticOperationOverflow,
-        ))? as u64)
-            / 8;
+        ))?) / 8;
         let exponent_byte_size_cost = gas_cost::EXP_DYNAMIC_BASE
             .checked_mul(exponent_byte_size.into())
             .ok_or(VMError::GasCostOverflow)?;
         let gas_cost = gas_cost::EXP_STATIC
             .checked_add(exponent_byte_size_cost)
             .ok_or(VMError::GasCostOverflow)?;
-=======
-        let exponent_bits: u64 = exponent
-            .bits()
-            .try_into()
-            .map_err(|_| VMError::Internal(InternalError::ConversionError))?;
-        let exponent_byte_size = (exponent_bits + 7) / 8;
-        let gas_cost = gas_cost::EXP_STATIC + gas_cost::EXP_DYNAMIC_BASE * exponent_byte_size;
->>>>>>> 30232b40
 
         self.increase_consumed_gas(current_call_frame, gas_cost)?;
 
