use crate::{
    errors::{ExceptionalHalt, InternalError, OpcodeResult, VMError},
    gas_cost::{self},
    memory::{self, calculate_memory_size},
    utils::word_to_address,
    vm::VM,
};
use ethrex_common::{U256, utils::u256_from_h160};

// Environmental Information (16)
// Opcodes: ADDRESS, BALANCE, ORIGIN, CALLER, CALLVALUE, CALLDATALOAD, CALLDATASIZE, CALLDATACOPY, CODESIZE, CODECOPY, GASPRICE, EXTCODESIZE, EXTCODECOPY, RETURNDATASIZE, RETURNDATACOPY, EXTCODEHASH

impl<'a> VM<'a> {
    // ADDRESS operation
    pub fn op_address(&mut self) -> Result<OpcodeResult, VMError> {
        let current_call_frame = self.current_call_frame_mut()?;
        current_call_frame.increase_consumed_gas(gas_cost::ADDRESS)?;

        let addr = current_call_frame.to; // The recipient of the current call.

        current_call_frame.stack.push(&[u256_from_h160(addr)])?;

        Ok(OpcodeResult::Continue { pc_increment: 1 })
    }

    // BALANCE operation
    pub fn op_balance(&mut self) -> Result<OpcodeResult, VMError> {
        let address = word_to_address(self.current_call_frame_mut()?.stack.pop::<1>()?[0]);

        let address_was_cold = self.substate.accessed_addresses.insert(address);
        let account_balance = self.db.get_account(address)?.info.balance;

        let current_call_frame = self.current_call_frame_mut()?;

        current_call_frame.increase_consumed_gas(gas_cost::balance(address_was_cold)?)?;

        current_call_frame.stack.push(&[account_balance])?;

        Ok(OpcodeResult::Continue { pc_increment: 1 })
    }

    // ORIGIN operation
    pub fn op_origin(&mut self) -> Result<OpcodeResult, VMError> {
        let origin = self.env.origin;
        let current_call_frame = self.current_call_frame_mut()?;
        current_call_frame.increase_consumed_gas(gas_cost::ORIGIN)?;

        current_call_frame.stack.push(&[u256_from_h160(origin)])?;

        Ok(OpcodeResult::Continue { pc_increment: 1 })
    }

    // CALLER operation
    pub fn op_caller(&mut self) -> Result<OpcodeResult, VMError> {
        let current_call_frame = self.current_call_frame_mut()?;
        current_call_frame.increase_consumed_gas(gas_cost::CALLER)?;

        let caller = current_call_frame.msg_sender;
        current_call_frame.stack.push(&[u256_from_h160(caller)])?;

        Ok(OpcodeResult::Continue { pc_increment: 1 })
    }

    // CALLVALUE operation
    pub fn op_callvalue(&mut self) -> Result<OpcodeResult, VMError> {
        let current_call_frame = self.current_call_frame_mut()?;
        current_call_frame.increase_consumed_gas(gas_cost::CALLVALUE)?;

        let callvalue = current_call_frame.msg_value;

        current_call_frame.stack.push(&[callvalue])?;

        Ok(OpcodeResult::Continue { pc_increment: 1 })
    }

    // CALLDATALOAD operation
    pub fn op_calldataload(&mut self) -> Result<OpcodeResult, VMError> {
        let current_call_frame = self.current_call_frame_mut()?;
        current_call_frame.increase_consumed_gas(gas_cost::CALLDATALOAD)?;

        #[expect(clippy::as_conversions)]
        let calldata_size: U256 = (current_call_frame.calldata.len() as u64).into();

        let [offset] = *current_call_frame.stack.pop()?;

        // If the offset is larger than the actual calldata, then you
        // have no data to return.
        if offset > calldata_size {
            current_call_frame.stack.push(&[U256::ZERO])?;
            return Ok(OpcodeResult::Continue { pc_increment: 1 });
        };
        let offset: usize = offset
            .try_into()
            .map_err(|_| InternalError::TypeConversion)?;

        // All bytes after the end of the calldata are set to 0.
        let mut data = [0u8; 32];
        for (i, byte) in current_call_frame
            .calldata
            .iter()
            .skip(offset)
            .take(32)
            .enumerate()
        {
            if let Some(data_byte) = data.get_mut(i) {
                *data_byte = *byte;
            }
        }
        let result = U256::from_be_bytes(data);

        current_call_frame.stack.push(&[result])?;

        Ok(OpcodeResult::Continue { pc_increment: 1 })
    }

    // CALLDATASIZE operation
    pub fn op_calldatasize(&mut self) -> Result<OpcodeResult, VMError> {
        let current_call_frame = self.current_call_frame_mut()?;
        current_call_frame.increase_consumed_gas(gas_cost::CALLDATASIZE)?;

        #[expect(clippy::as_conversions)]
        current_call_frame
            .stack
            .push(&[U256::from(current_call_frame.calldata.len() as u64)])?;

        Ok(OpcodeResult::Continue { pc_increment: 1 })
    }

    // CALLDATACOPY operation
    pub fn op_calldatacopy(&mut self) -> Result<OpcodeResult, VMError> {
        let current_call_frame = self.current_call_frame_mut()?;
        let [dest_offset, calldata_offset, size] = *current_call_frame.stack.pop()?;
        let size: usize = size
            .try_into()
            .map_err(|_err| ExceptionalHalt::VeryLargeNumber)?;

        let new_memory_size = calculate_memory_size(dest_offset, size)?;

        current_call_frame.increase_consumed_gas(gas_cost::calldatacopy(
            new_memory_size,
            current_call_frame.memory.len(),
            size,
        )?)?;

        if size == 0 {
            return Ok(OpcodeResult::Continue { pc_increment: 1 });
        }

        let mut data = vec![0u8; size];
        #[expect(clippy::as_conversions)]
        if calldata_offset > U256::from(current_call_frame.calldata.len() as u64) {
            memory::try_store_data(&mut current_call_frame.memory, dest_offset, &data)?;
            return Ok(OpcodeResult::Continue { pc_increment: 1 });
        }

        let calldata_offset: usize = calldata_offset
            .try_into()
            .map_err(|_err| InternalError::TypeConversion)?;

        for (i, byte) in current_call_frame
            .calldata
            .iter()
            .skip(calldata_offset)
            .take(size)
            .enumerate()
        {
            if let Some(data_byte) = data.get_mut(i) {
                *data_byte = *byte;
            }
        }
        memory::try_store_data(&mut current_call_frame.memory, dest_offset, &data)?;

        Ok(OpcodeResult::Continue { pc_increment: 1 })
    }

    // CODESIZE operation
    pub fn op_codesize(&mut self) -> Result<OpcodeResult, VMError> {
        let current_call_frame = self.current_call_frame_mut()?;
        current_call_frame.increase_consumed_gas(gas_cost::CODESIZE)?;

        #[expect(clippy::as_conversions)]
        current_call_frame
            .stack
            .push(&[U256::from(current_call_frame.bytecode.len() as u64)])?;

        Ok(OpcodeResult::Continue { pc_increment: 1 })
    }

    // CODECOPY operation
    pub fn op_codecopy(&mut self) -> Result<OpcodeResult, VMError> {
        let current_call_frame = self.current_call_frame_mut()?;

        let [destination_offset, code_offset, size] = *current_call_frame.stack.pop()?;

        let size: usize = size
            .try_into()
            .map_err(|_| ExceptionalHalt::VeryLargeNumber)?;

        let new_memory_size = calculate_memory_size(destination_offset, size)?;

        current_call_frame.increase_consumed_gas(gas_cost::codecopy(
            new_memory_size,
            current_call_frame.memory.len(),
            size,
        )?)?;

        if size == 0 {
            return Ok(OpcodeResult::Continue { pc_increment: 1 });
        }

        let mut data = vec![0u8; size];
        #[expect(clippy::as_conversions)]
        if code_offset < U256::from(current_call_frame.bytecode.len() as u64) {
            let code_offset: usize = code_offset
                .try_into()
                .map_err(|_| InternalError::TypeConversion)?;

            for (i, byte) in current_call_frame
                .bytecode
                .iter()
                .skip(code_offset)
                .take(size)
                .enumerate()
            {
                if let Some(data_byte) = data.get_mut(i) {
                    *data_byte = *byte;
                }
            }
        }

        memory::try_store_data(&mut current_call_frame.memory, destination_offset, &data)?;

        Ok(OpcodeResult::Continue { pc_increment: 1 })
    }

    // GASPRICE operation
    pub fn op_gasprice(&mut self) -> Result<OpcodeResult, VMError> {
        let gas_price = self.env.gas_price;
        let current_call_frame = self.current_call_frame_mut()?;
        current_call_frame.increase_consumed_gas(gas_cost::GASPRICE)?;

        current_call_frame.stack.push(&[gas_price])?;

        Ok(OpcodeResult::Continue { pc_increment: 1 })
    }

    // EXTCODESIZE operation
    pub fn op_extcodesize(&mut self) -> Result<OpcodeResult, VMError> {
        let address = word_to_address(self.current_call_frame_mut()?.stack.pop::<1>()?[0]);
<<<<<<< HEAD

        let (account, address_was_cold) = self.db.access_account(&mut self.substate, address)?;

        #[expect(clippy::as_conversions)]
        let account_code_length = (account.code.len() as u64).into();
=======
        let address_was_cold = self.substate.accessed_addresses.insert(address);
        let account_code_length = self.db.get_account(address)?.code.len().into();
>>>>>>> 15605d2e

        let current_call_frame = self.current_call_frame_mut()?;

        current_call_frame.increase_consumed_gas(gas_cost::extcodesize(address_was_cold)?)?;

        current_call_frame.stack.push(&[account_code_length])?;

        Ok(OpcodeResult::Continue { pc_increment: 1 })
    }

    // EXTCODECOPY operation
    pub fn op_extcodecopy(&mut self) -> Result<OpcodeResult, VMError> {
        let call_frame = self.current_call_frame_mut()?;
        let [address, dest_offset, offset, size] = *call_frame.stack.pop()?;
        let address = word_to_address(address);
        let size = size
            .try_into()
            .map_err(|_| ExceptionalHalt::VeryLargeNumber)?;
        let current_memory_size = call_frame.memory.len();

        let address_was_cold = self.substate.accessed_addresses.insert(address);

        let new_memory_size = calculate_memory_size(dest_offset, size)?;

        self.current_call_frame_mut()?
            .increase_consumed_gas(gas_cost::extcodecopy(
                size,
                new_memory_size,
                current_memory_size,
                address_was_cold,
            )?)?;

        if size == 0 {
            return Ok(OpcodeResult::Continue { pc_increment: 1 });
        }

        // If the bytecode is a delegation designation, it will copy the marker (0xef0100) || address.
        // https://eips.ethereum.org/EIPS/eip-7702#delegation-designation
        let bytecode = &self.db.get_account(address)?.code;

        let mut data = vec![0u8; size];
        #[expect(clippy::as_conversions)]
        if offset < U256::from(bytecode.len() as u64) {
            let offset: usize = offset
                .try_into()
                .map_err(|_| InternalError::TypeConversion)?;
            for (i, byte) in bytecode.iter().skip(offset).take(size).enumerate() {
                if let Some(data_byte) = data.get_mut(i) {
                    *data_byte = *byte;
                }
            }
        }

        memory::try_store_data(
            &mut self.current_call_frame_mut()?.memory,
            dest_offset,
            &data,
        )?;

        Ok(OpcodeResult::Continue { pc_increment: 1 })
    }

    // RETURNDATASIZE operation
    pub fn op_returndatasize(&mut self) -> Result<OpcodeResult, VMError> {
        let current_call_frame = self.current_call_frame_mut()?;
        current_call_frame.increase_consumed_gas(gas_cost::RETURNDATASIZE)?;

        #[expect(clippy::as_conversions)]
        current_call_frame
            .stack
            .push(&[U256::from(current_call_frame.sub_return_data.len() as u64)])?;

        Ok(OpcodeResult::Continue { pc_increment: 1 })
    }

    // RETURNDATACOPY operation
    pub fn op_returndatacopy(&mut self) -> Result<OpcodeResult, VMError> {
        let current_call_frame = self.current_call_frame_mut()?;
        let [dest_offset, returndata_offset, size] = *current_call_frame.stack.pop()?;
        let returndata_offset: usize = returndata_offset
            .try_into()
            .map_err(|_| ExceptionalHalt::VeryLargeNumber)?;
        let size: usize = size
            .try_into()
            .map_err(|_| ExceptionalHalt::VeryLargeNumber)?;

        let new_memory_size = calculate_memory_size(dest_offset, size)?;

        current_call_frame.increase_consumed_gas(gas_cost::returndatacopy(
            new_memory_size,
            current_call_frame.memory.len(),
            size,
        )?)?;

        if size == 0 && returndata_offset == 0 {
            return Ok(OpcodeResult::Continue { pc_increment: 1 });
        }

        let sub_return_data_len = current_call_frame.sub_return_data.len();

        let copy_limit = returndata_offset
            .checked_add(size)
            .ok_or(ExceptionalHalt::VeryLargeNumber)?;

        if copy_limit > sub_return_data_len {
            return Err(ExceptionalHalt::OutOfBounds.into());
        }

        // Actually we don't need to fill with zeros for out of bounds bytes, this works but is overkill because of the previous validations.
        // I would've used copy_from_slice but it can panic.
        let mut data = vec![0u8; size];
        for (i, byte) in current_call_frame
            .sub_return_data
            .iter()
            .skip(returndata_offset)
            .take(size)
            .enumerate()
        {
            if let Some(data_byte) = data.get_mut(i) {
                *data_byte = *byte;
            }
        }

        memory::try_store_data(&mut current_call_frame.memory, dest_offset, &data)?;

        Ok(OpcodeResult::Continue { pc_increment: 1 })
    }

    // EXTCODEHASH operation
    pub fn op_extcodehash(&mut self) -> Result<OpcodeResult, VMError> {
        let address = word_to_address(self.current_call_frame_mut()?.stack.pop::<1>()?[0]);
        let address_was_cold = self.substate.accessed_addresses.insert(address);
        let account = self.db.get_account(address)?;
        let account_is_empty = account.is_empty();
        let account_code_hash = account.info.code_hash.0;
        let current_call_frame = self.current_call_frame_mut()?;

        current_call_frame.increase_consumed_gas(gas_cost::extcodehash(address_was_cold)?)?;

        // An account is considered empty when it has no code and zero nonce and zero balance. [EIP-161]
        if account_is_empty {
            current_call_frame.stack.push(&[U256::ZERO])?;
            return Ok(OpcodeResult::Continue { pc_increment: 1 });
        }

        let hash = U256::from_be_bytes(account_code_hash);
        current_call_frame.stack.push(&[hash])?;

        Ok(OpcodeResult::Continue { pc_increment: 1 })
    }
}<|MERGE_RESOLUTION|>--- conflicted
+++ resolved
@@ -247,16 +247,9 @@
     // EXTCODESIZE operation
     pub fn op_extcodesize(&mut self) -> Result<OpcodeResult, VMError> {
         let address = word_to_address(self.current_call_frame_mut()?.stack.pop::<1>()?[0]);
-<<<<<<< HEAD
-
-        let (account, address_was_cold) = self.db.access_account(&mut self.substate, address)?;
-
-        #[expect(clippy::as_conversions)]
-        let account_code_length = (account.code.len() as u64).into();
-=======
         let address_was_cold = self.substate.accessed_addresses.insert(address);
-        let account_code_length = self.db.get_account(address)?.code.len().into();
->>>>>>> 15605d2e
+        #[expect(clippy::as_conversions)]
+        let account_code_length = (self.db.get_account(address)?.code.len() as u64).into();
 
         let current_call_frame = self.current_call_frame_mut()?;
 
