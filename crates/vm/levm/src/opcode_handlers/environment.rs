--- conflicted
+++ resolved
@@ -212,15 +212,9 @@
         current_call_frame: &mut CallFrame,
     ) -> Result<OpcodeSuccess, VMError> {
         let destination_offset = current_call_frame.stack.pop()?;
-<<<<<<< HEAD
+
         let code_offset = current_call_frame.stack.pop()?;
-=======
-        let code_offset: usize = current_call_frame
-            .stack
-            .pop()?
-            .try_into()
-            .map_err(|_| VMError::VeryLargeNumber)?;
->>>>>>> ac4ab5f9
+
         let size: usize = current_call_frame
             .stack
             .pop()?
