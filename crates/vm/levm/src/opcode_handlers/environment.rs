use crate::{
    errors::{InternalError, OpcodeResult, VMError},
    gas_cost::{self},
    memory::{self, calculate_memory_size},
    utils::word_to_address,
    vm::VM,
};
use ethrex_common::U256;

// Environmental Information (16)
// Opcodes: ADDRESS, BALANCE, ORIGIN, CALLER, CALLVALUE, CALLDATALOAD, CALLDATASIZE, CALLDATACOPY, CODESIZE, CODECOPY, GASPRICE, EXTCODESIZE, EXTCODECOPY, RETURNDATASIZE, RETURNDATACOPY, EXTCODEHASH

impl<'a> VM<'a> {
    // ADDRESS operation
    pub fn op_address(&mut self) -> Result<OpcodeResult, VMError> {
        let current_call_frame = self.current_call_frame_mut()?;
        current_call_frame.increase_consumed_gas(gas_cost::ADDRESS)?;

        let addr = current_call_frame.to; // The recipient of the current call.

        current_call_frame
            .stack
            .push(U256::from_big_endian(addr.as_bytes()))?;

        Ok(OpcodeResult::Continue { pc_increment: 1 })
    }

    // BALANCE operation
    pub fn op_balance(&mut self) -> Result<OpcodeResult, VMError> {
        let address = word_to_address(self.current_call_frame_mut()?.stack.pop()?);

<<<<<<< HEAD
        let (account, address_was_cold) = self
            .db
            .access_account(&mut self.accrued_substate, address)?;
        let account_info = account.info.clone();
=======
        let (account, address_was_cold) = self.db.access_account(&mut self.substate, address)?;
>>>>>>> 75658dc1

        let current_call_frame = self.current_call_frame_mut()?;

        current_call_frame.increase_consumed_gas(gas_cost::balance(address_was_cold)?)?;

        current_call_frame.stack.push(account_info.balance)?;

        Ok(OpcodeResult::Continue { pc_increment: 1 })
    }

    // ORIGIN operation
    pub fn op_origin(&mut self) -> Result<OpcodeResult, VMError> {
        let origin = self.env.origin;
        let current_call_frame = self.current_call_frame_mut()?;
        current_call_frame.increase_consumed_gas(gas_cost::ORIGIN)?;

        current_call_frame
            .stack
            .push(U256::from_big_endian(origin.as_bytes()))?;

        Ok(OpcodeResult::Continue { pc_increment: 1 })
    }

    // CALLER operation
    pub fn op_caller(&mut self) -> Result<OpcodeResult, VMError> {
        let current_call_frame = self.current_call_frame_mut()?;
        current_call_frame.increase_consumed_gas(gas_cost::CALLER)?;

        let caller = current_call_frame.msg_sender;
        current_call_frame
            .stack
            .push(U256::from_big_endian(caller.as_bytes()))?;

        Ok(OpcodeResult::Continue { pc_increment: 1 })
    }

    // CALLVALUE operation
    pub fn op_callvalue(&mut self) -> Result<OpcodeResult, VMError> {
        let current_call_frame = self.current_call_frame_mut()?;
        current_call_frame.increase_consumed_gas(gas_cost::CALLVALUE)?;

        let callvalue = current_call_frame.msg_value;

        current_call_frame.stack.push(callvalue)?;

        Ok(OpcodeResult::Continue { pc_increment: 1 })
    }

    // CALLDATALOAD operation
    pub fn op_calldataload(&mut self) -> Result<OpcodeResult, VMError> {
        let current_call_frame = self.current_call_frame_mut()?;
        current_call_frame.increase_consumed_gas(gas_cost::CALLDATALOAD)?;

        let calldata_size: U256 = current_call_frame.calldata.len().into();

        let offset = current_call_frame.stack.pop()?;

        // If the offset is larger than the actual calldata, then you
        // have no data to return.
        if offset > calldata_size {
            current_call_frame.stack.push(U256::zero())?;
            return Ok(OpcodeResult::Continue { pc_increment: 1 });
        };
        let offset: usize = offset
            .try_into()
            .map_err(|_| VMError::Internal(InternalError::ConversionError))?;

        // All bytes after the end of the calldata are set to 0.
        let mut data = [0u8; 32];
        for (i, byte) in current_call_frame
            .calldata
            .iter()
            .skip(offset)
            .take(32)
            .enumerate()
        {
            if let Some(data_byte) = data.get_mut(i) {
                *data_byte = *byte;
            }
        }
        let result = U256::from_big_endian(&data);

        current_call_frame.stack.push(result)?;

        Ok(OpcodeResult::Continue { pc_increment: 1 })
    }

    // CALLDATASIZE operation
    pub fn op_calldatasize(&mut self) -> Result<OpcodeResult, VMError> {
        let current_call_frame = self.current_call_frame_mut()?;
        current_call_frame.increase_consumed_gas(gas_cost::CALLDATASIZE)?;

        current_call_frame
            .stack
            .push(U256::from(current_call_frame.calldata.len()))?;

        Ok(OpcodeResult::Continue { pc_increment: 1 })
    }

    // CALLDATACOPY operation
    pub fn op_calldatacopy(&mut self) -> Result<OpcodeResult, VMError> {
        let current_call_frame = self.current_call_frame_mut()?;
        let dest_offset = current_call_frame.stack.pop()?;
        let calldata_offset = current_call_frame.stack.pop()?;
        let size: usize = current_call_frame
            .stack
            .pop()?
            .try_into()
            .map_err(|_err| VMError::VeryLargeNumber)?;

        let new_memory_size = calculate_memory_size(dest_offset, size)?;

        current_call_frame.increase_consumed_gas(gas_cost::calldatacopy(
            new_memory_size,
            current_call_frame.memory.len(),
            size,
        )?)?;

        if size == 0 {
            return Ok(OpcodeResult::Continue { pc_increment: 1 });
        }

        let mut data = vec![0u8; size];
        if calldata_offset > current_call_frame.calldata.len().into() {
            memory::try_store_data(&mut current_call_frame.memory, dest_offset, &data)?;
            return Ok(OpcodeResult::Continue { pc_increment: 1 });
        }

        let calldata_offset: usize = calldata_offset
            .try_into()
            .map_err(|_err| VMError::Internal(InternalError::ConversionError))?;

        for (i, byte) in current_call_frame
            .calldata
            .iter()
            .skip(calldata_offset)
            .take(size)
            .enumerate()
        {
            if let Some(data_byte) = data.get_mut(i) {
                *data_byte = *byte;
            }
        }
        memory::try_store_data(&mut current_call_frame.memory, dest_offset, &data)?;

        Ok(OpcodeResult::Continue { pc_increment: 1 })
    }

    // CODESIZE operation
    pub fn op_codesize(&mut self) -> Result<OpcodeResult, VMError> {
        let current_call_frame = self.current_call_frame_mut()?;
        current_call_frame.increase_consumed_gas(gas_cost::CODESIZE)?;

        current_call_frame
            .stack
            .push(U256::from(current_call_frame.bytecode.len()))?;

        Ok(OpcodeResult::Continue { pc_increment: 1 })
    }

    // CODECOPY operation
    pub fn op_codecopy(&mut self) -> Result<OpcodeResult, VMError> {
        let current_call_frame = self.current_call_frame_mut()?;
        let destination_offset = current_call_frame.stack.pop()?;

        let code_offset = current_call_frame.stack.pop()?;

        let size: usize = current_call_frame
            .stack
            .pop()?
            .try_into()
            .map_err(|_| VMError::VeryLargeNumber)?;

        let new_memory_size = calculate_memory_size(destination_offset, size)?;

        current_call_frame.increase_consumed_gas(gas_cost::codecopy(
            new_memory_size,
            current_call_frame.memory.len(),
            size,
        )?)?;

        if size == 0 {
            return Ok(OpcodeResult::Continue { pc_increment: 1 });
        }

        let mut data = vec![0u8; size];
        if code_offset < current_call_frame.bytecode.len().into() {
            let code_offset: usize = code_offset
                .try_into()
                .map_err(|_| VMError::Internal(InternalError::ConversionError))?;

            for (i, byte) in current_call_frame
                .bytecode
                .iter()
                .skip(code_offset)
                .take(size)
                .enumerate()
            {
                if let Some(data_byte) = data.get_mut(i) {
                    *data_byte = *byte;
                }
            }
        }

        memory::try_store_data(&mut current_call_frame.memory, destination_offset, &data)?;

        Ok(OpcodeResult::Continue { pc_increment: 1 })
    }

    // GASPRICE operation
    pub fn op_gasprice(&mut self) -> Result<OpcodeResult, VMError> {
        let gas_price = self.env.gas_price;
        let current_call_frame = self.current_call_frame_mut()?;
        current_call_frame.increase_consumed_gas(gas_cost::GASPRICE)?;

        current_call_frame.stack.push(gas_price)?;

        Ok(OpcodeResult::Continue { pc_increment: 1 })
    }

    // EXTCODESIZE operation
    pub fn op_extcodesize(&mut self) -> Result<OpcodeResult, VMError> {
        let address = word_to_address(self.current_call_frame_mut()?.stack.pop()?);

        let (account, address_was_cold) = self.db.access_account(&mut self.substate, address)?;

        let account_code_length = account.code.len().into();

        let current_call_frame = self.current_call_frame_mut()?;

        current_call_frame.increase_consumed_gas(gas_cost::extcodesize(address_was_cold)?)?;

        current_call_frame.stack.push(account_code_length)?;

        Ok(OpcodeResult::Continue { pc_increment: 1 })
    }

    // EXTCODECOPY operation
    pub fn op_extcodecopy(&mut self) -> Result<OpcodeResult, VMError> {
        let address = word_to_address(self.current_call_frame_mut()?.stack.pop()?);
        let dest_offset = self.current_call_frame_mut()?.stack.pop()?;
        let offset = self.current_call_frame_mut()?.stack.pop()?;
        let size: usize = self
            .current_call_frame_mut()?
            .stack
            .pop()?
            .try_into()
            .map_err(|_| VMError::VeryLargeNumber)?;
        let current_memory_size = self.current_call_frame()?.memory.len();

<<<<<<< HEAD
        let (_, address_was_cold) = self
            .db
            .access_account(&mut self.accrued_substate, address)?;
=======
        let (account, address_was_cold) = self.db.access_account(&mut self.substate, address)?;
>>>>>>> 75658dc1

        let new_memory_size = calculate_memory_size(dest_offset, size)?;

        self.current_call_frame_mut()?
            .increase_consumed_gas(gas_cost::extcodecopy(
                size,
                new_memory_size,
                current_memory_size,
                address_was_cold,
            )?)?;

        if size == 0 {
            return Ok(OpcodeResult::Continue { pc_increment: 1 });
        }

        // If the bytecode is a delegation designation, it will copy the marker (0xef0100) || address.
        // https://eips.ethereum.org/EIPS/eip-7702#delegation-designation
        let bytecode = &self.db.get_account(address)?.code;

        let mut data = vec![0u8; size];
        if offset < bytecode.len().into() {
            let offset: usize = offset
                .try_into()
                .map_err(|_| VMError::Internal(InternalError::ConversionError))?;
            for (i, byte) in bytecode.iter().skip(offset).take(size).enumerate() {
                if let Some(data_byte) = data.get_mut(i) {
                    *data_byte = *byte;
                }
            }
        }

        memory::try_store_data(
            &mut self.current_call_frame_mut()?.memory,
            dest_offset,
            &data,
        )?;

        Ok(OpcodeResult::Continue { pc_increment: 1 })
    }

    // RETURNDATASIZE operation
    pub fn op_returndatasize(&mut self) -> Result<OpcodeResult, VMError> {
        let current_call_frame = self.current_call_frame_mut()?;
        current_call_frame.increase_consumed_gas(gas_cost::RETURNDATASIZE)?;

        current_call_frame
            .stack
            .push(U256::from(current_call_frame.sub_return_data.len()))?;

        Ok(OpcodeResult::Continue { pc_increment: 1 })
    }

    // RETURNDATACOPY operation
    pub fn op_returndatacopy(&mut self) -> Result<OpcodeResult, VMError> {
        let current_call_frame = self.current_call_frame_mut()?;
        let dest_offset = current_call_frame.stack.pop()?;
        let returndata_offset: usize = current_call_frame
            .stack
            .pop()?
            .try_into()
            .map_err(|_| VMError::VeryLargeNumber)?;
        let size: usize = current_call_frame
            .stack
            .pop()?
            .try_into()
            .map_err(|_| VMError::VeryLargeNumber)?;

        let new_memory_size = calculate_memory_size(dest_offset, size)?;

        current_call_frame.increase_consumed_gas(gas_cost::returndatacopy(
            new_memory_size,
            current_call_frame.memory.len(),
            size,
        )?)?;

        if size == 0 && returndata_offset == 0 {
            return Ok(OpcodeResult::Continue { pc_increment: 1 });
        }

        let sub_return_data_len = current_call_frame.sub_return_data.len();

        let copy_limit = returndata_offset
            .checked_add(size)
            .ok_or(VMError::VeryLargeNumber)?;

        if copy_limit > sub_return_data_len {
            return Err(VMError::OutOfBounds);
        }

        // Actually we don't need to fill with zeros for out of bounds bytes, this works but is overkill because of the previous validations.
        // I would've used copy_from_slice but it can panic.
        let mut data = vec![0u8; size];
        for (i, byte) in current_call_frame
            .sub_return_data
            .iter()
            .skip(returndata_offset)
            .take(size)
            .enumerate()
        {
            if let Some(data_byte) = data.get_mut(i) {
                *data_byte = *byte;
            }
        }

        memory::try_store_data(&mut current_call_frame.memory, dest_offset, &data)?;

        Ok(OpcodeResult::Continue { pc_increment: 1 })
    }

    // EXTCODEHASH operation
    pub fn op_extcodehash(&mut self) -> Result<OpcodeResult, VMError> {
        let address = word_to_address(self.current_call_frame_mut()?.stack.pop()?);

<<<<<<< HEAD
        let (account_is_empty, account_code_hash, address_was_cold) = {
            let (account, address_was_cold) = self
                .db
                .access_account(&mut self.accrued_substate, address)?;
            (
                account.is_empty(),
                account.info.code_hash.0,
                address_was_cold,
            )
        };
=======
        let (account, address_was_cold) = self.db.access_account(&mut self.substate, address)?;

>>>>>>> 75658dc1
        let current_call_frame = self.current_call_frame_mut()?;

        current_call_frame.increase_consumed_gas(gas_cost::extcodehash(address_was_cold)?)?;

        // An account is considered empty when it has no code and zero nonce and zero balance. [EIP-161]
        if account_is_empty {
            current_call_frame.stack.push(U256::zero())?;
            return Ok(OpcodeResult::Continue { pc_increment: 1 });
        }

        let hash = U256::from_big_endian(&account_code_hash);
        current_call_frame.stack.push(hash)?;

        Ok(OpcodeResult::Continue { pc_increment: 1 })
    }
}<|MERGE_RESOLUTION|>--- conflicted
+++ resolved
@@ -29,14 +29,10 @@
     pub fn op_balance(&mut self) -> Result<OpcodeResult, VMError> {
         let address = word_to_address(self.current_call_frame_mut()?.stack.pop()?);
 
-<<<<<<< HEAD
         let (account, address_was_cold) = self
             .db
-            .access_account(&mut self.accrued_substate, address)?;
+            .access_account(&mut self.ubstate, address)?;
         let account_info = account.info.clone();
-=======
-        let (account, address_was_cold) = self.db.access_account(&mut self.substate, address)?;
->>>>>>> 75658dc1
 
         let current_call_frame = self.current_call_frame_mut()?;
 
@@ -287,13 +283,9 @@
             .map_err(|_| VMError::VeryLargeNumber)?;
         let current_memory_size = self.current_call_frame()?.memory.len();
 
-<<<<<<< HEAD
         let (_, address_was_cold) = self
             .db
             .access_account(&mut self.accrued_substate, address)?;
-=======
-        let (account, address_was_cold) = self.db.access_account(&mut self.substate, address)?;
->>>>>>> 75658dc1
 
         let new_memory_size = calculate_memory_size(dest_offset, size)?;
 
@@ -407,21 +399,17 @@
     pub fn op_extcodehash(&mut self) -> Result<OpcodeResult, VMError> {
         let address = word_to_address(self.current_call_frame_mut()?.stack.pop()?);
 
-<<<<<<< HEAD
         let (account_is_empty, account_code_hash, address_was_cold) = {
             let (account, address_was_cold) = self
                 .db
-                .access_account(&mut self.accrued_substate, address)?;
+                .access_account(&mut self.substate, address)?;
             (
                 account.is_empty(),
                 account.info.code_hash.0,
                 address_was_cold,
             )
         };
-=======
-        let (account, address_was_cold) = self.db.access_account(&mut self.substate, address)?;
-
->>>>>>> 75658dc1
+
         let current_call_frame = self.current_call_frame_mut()?;
 
         current_call_frame.increase_consumed_gas(gas_cost::extcodehash(address_was_cold)?)?;
