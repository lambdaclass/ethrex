use crate::{
    call_frame::CallFrame,
    constants::{
        call_opcode::{COLD_ADDRESS_ACCESS_COST, WARM_ADDRESS_ACCESS_COST},
        gas_cost, WORD_SIZE,
    },
    errors::{OpcodeSuccess, VMError},
    vm::{word_to_address, VM},
};
use bytes::Bytes;
use ethereum_rust_core::U256;
use sha3::{Digest, Keccak256};

// Environmental Information (16)
// Opcodes: ADDRESS, BALANCE, ORIGIN, CALLER, CALLVALUE, CALLDATALOAD, CALLDATASIZE, CALLDATACOPY, CODESIZE, CODECOPY, GASPRICE, EXTCODESIZE, EXTCODECOPY, RETURNDATASIZE, RETURNDATACOPY, EXTCODEHASH

impl VM {
    // ADDRESS operation
    pub fn op_address(
        &mut self,
        current_call_frame: &mut CallFrame,
    ) -> Result<OpcodeSuccess, VMError> {
        self.increase_consumed_gas(current_call_frame, gas_cost::ADDRESS)?;

        let addr = current_call_frame.to; // The recipient of the current call.

        current_call_frame.stack.push(U256::from(addr.as_bytes()))?;

        Ok(OpcodeSuccess::Continue)
    }

    // BALANCE operation
    pub fn op_balance(
        &mut self,
        current_call_frame: &mut CallFrame,
    ) -> Result<OpcodeSuccess, VMError> {
        let address = &word_to_address(current_call_frame.stack.pop()?);

        if self.cache.is_account_cached(address) {
            self.increase_consumed_gas(current_call_frame, WARM_ADDRESS_ACCESS_COST)?;
        } else {
            self.increase_consumed_gas(current_call_frame, COLD_ADDRESS_ACCESS_COST)?;
            self.cache_from_db(address);
        };

        let balance = self.get_account(address).info.balance;

        current_call_frame.stack.push(balance)?;
        Ok(OpcodeSuccess::Continue)
    }

    // ORIGIN operation
    pub fn op_origin(
        &mut self,
        current_call_frame: &mut CallFrame,
    ) -> Result<OpcodeSuccess, VMError> {
        self.increase_consumed_gas(current_call_frame, gas_cost::ORIGIN)?;

        let origin = self.env.origin;
        current_call_frame
            .stack
            .push(U256::from(origin.as_bytes()))?;

        Ok(OpcodeSuccess::Continue)
    }

    // CALLER operation
    pub fn op_caller(
        &mut self,
        current_call_frame: &mut CallFrame,
    ) -> Result<OpcodeSuccess, VMError> {
        self.increase_consumed_gas(current_call_frame, gas_cost::CALLER)?;

        let caller = current_call_frame.msg_sender;
        current_call_frame
            .stack
            .push(U256::from(caller.as_bytes()))?;

        Ok(OpcodeSuccess::Continue)
    }

    // CALLVALUE operation
    pub fn op_callvalue(
        &mut self,
        current_call_frame: &mut CallFrame,
    ) -> Result<OpcodeSuccess, VMError> {
        self.increase_consumed_gas(current_call_frame, gas_cost::CALLVALUE)?;

        let callvalue = current_call_frame.msg_value;

        current_call_frame.stack.push(callvalue)?;

        Ok(OpcodeSuccess::Continue)
    }

    // CALLDATALOAD operation
    pub fn op_calldataload(
        &mut self,
        current_call_frame: &mut CallFrame,
    ) -> Result<OpcodeSuccess, VMError> {
        self.increase_consumed_gas(current_call_frame, gas_cost::CALLDATALOAD)?;

        let offset: usize = current_call_frame
            .stack
            .pop()?
            .try_into()
            .map_err(|_| VMError::VeryLargeNumber)?;

        // This check is because if offset is larger than the calldata then we should push 0 to the stack.
        let result = if offset < current_call_frame.calldata.len() {
            // Read calldata from offset to the end
            let calldata = current_call_frame.calldata.slice(offset..);

            // Get the 32 bytes from the data slice, padding with 0 if fewer than 32 bytes are available
            let mut padded_calldata = [0u8; 32];
            let data_len_to_copy = calldata.len().min(32);

            padded_calldata[..data_len_to_copy].copy_from_slice(&calldata[..data_len_to_copy]);

            U256::from_big_endian(&padded_calldata)
        } else {
            U256::zero()
        };

        current_call_frame.stack.push(result)?;

        Ok(OpcodeSuccess::Continue)
    }

    // CALLDATASIZE operation
    pub fn op_calldatasize(
        &mut self,
        current_call_frame: &mut CallFrame,
    ) -> Result<OpcodeSuccess, VMError> {
        self.increase_consumed_gas(current_call_frame, gas_cost::CALLDATASIZE)?;

        current_call_frame
            .stack
            .push(U256::from(current_call_frame.calldata.len()))?;

        Ok(OpcodeSuccess::Continue)
    }

    // CALLDATACOPY operation
    pub fn op_calldatacopy(
        &mut self,
        current_call_frame: &mut CallFrame,
    ) -> Result<OpcodeSuccess, VMError> {
        let dest_offset: usize = current_call_frame
            .stack
            .pop()?
            .try_into()
            .map_err(|_err| VMError::VeryLargeNumber)?;
        let calldata_offset: usize = current_call_frame
            .stack
            .pop()?
            .try_into()
            .map_err(|_err| VMError::VeryLargeNumber)?;
        let size: usize = current_call_frame
            .stack
            .pop()?
            .try_into()
            .map_err(|_err| VMError::VeryLargeNumber)?;

        let minimum_word_size = (size + WORD_SIZE - 1) / WORD_SIZE;
        let memory_expansion_cost = current_call_frame.memory.expansion_cost(
            dest_offset
                .checked_add(size)
                .ok_or(VMError::MemoryLoadOutOfBounds)?,
        )?;
        let gas_cost = gas_cost::CALLDATACOPY_STATIC
            + gas_cost::CALLDATACOPY_DYNAMIC_BASE * minimum_word_size
            + memory_expansion_cost;

        self.increase_consumed_gas(current_call_frame, gas_cost)?;

        if size == 0 {
            return Ok(OpcodeSuccess::Continue);
        }

        // This check is because if offset is larger than the calldata then we should push 0 to the stack.
        let result = if calldata_offset < current_call_frame.calldata.len() {
            // Read calldata from offset to the end
            let calldata = current_call_frame.calldata.slice(calldata_offset..);

            // Get the 32 bytes from the data slice, padding with 0 if fewer than 32 bytes are available
            let mut padded_calldata = vec![0u8; size];
            let data_len_to_copy = calldata.len().min(size);

            padded_calldata[..data_len_to_copy].copy_from_slice(&calldata[..data_len_to_copy]);

            padded_calldata
        } else {
            vec![0u8; size]
        };

        current_call_frame
            .memory
            .store_bytes(dest_offset, &result)?;

        Ok(OpcodeSuccess::Continue)
    }

    // CODESIZE operation
    pub fn op_codesize(
        &mut self,
        current_call_frame: &mut CallFrame,
    ) -> Result<OpcodeSuccess, VMError> {
        if self.env.consumed_gas + gas_cost::CODESIZE > self.env.gas_limit {
            return Err(VMError::OutOfGas);
        }

        current_call_frame
            .stack
            .push(U256::from(current_call_frame.bytecode.len()))?;

        self.increase_consumed_gas(current_call_frame, gas_cost::CODESIZE)?;

        Ok(OpcodeSuccess::Continue)
    }

    // CODECOPY operation
    pub fn op_codecopy(
        &mut self,
        current_call_frame: &mut CallFrame,
    ) -> Result<OpcodeSuccess, VMError> {
        let dest_offset: usize = current_call_frame
            .stack
            .pop()?
            .try_into()
            .map_err(|_| VMError::VeryLargeNumber)?;
        let offset: usize = current_call_frame
            .stack
            .pop()?
            .try_into()
            .map_err(|_| VMError::VeryLargeNumber)?;
        let size: usize = current_call_frame
            .stack
            .pop()?
            .try_into()
            .map_err(|_| VMError::VeryLargeNumber)?;

        let minimum_word_size = (size + WORD_SIZE - 1) / WORD_SIZE;

        let memory_expansion_cost = current_call_frame.memory.expansion_cost(
            dest_offset
                .checked_add(size)
                .ok_or(VMError::MemoryLoadOutOfBounds)?,
        )?;

        let gas_cost = gas_cost::CODECOPY_STATIC
            + gas_cost::CODECOPY_DYNAMIC_BASE * minimum_word_size
            + memory_expansion_cost;

        self.increase_consumed_gas(current_call_frame, gas_cost)?;

        let bytecode_len = current_call_frame.bytecode.len();
        let code = if offset < bytecode_len {
<<<<<<< HEAD
            current_call_frame
                .bytecode
                .slice(offset..(offset + size).min(bytecode_len))
=======
            current_call_frame.bytecode.slice(
                offset
                    ..(offset
                        .checked_add(size)
                        .ok_or(VMError::MemoryLoadOutOfBounds)?)
                    .min(bytecode_len),
            )
>>>>>>> b659e91d
        } else {
            vec![0u8; size].into()
        };

        current_call_frame.memory.store_bytes(dest_offset, &code)?;

        Ok(OpcodeSuccess::Continue)
    }

    // GASPRICE operation
    pub fn op_gasprice(
        &mut self,
        current_call_frame: &mut CallFrame,
    ) -> Result<OpcodeSuccess, VMError> {
        self.increase_consumed_gas(current_call_frame, gas_cost::GASPRICE)?;

        current_call_frame.stack.push(self.env.gas_price)?;

        Ok(OpcodeSuccess::Continue)
    }

    // EXTCODESIZE operation
    pub fn op_extcodesize(
        &mut self,
        current_call_frame: &mut CallFrame,
    ) -> Result<OpcodeSuccess, VMError> {
        let address = word_to_address(current_call_frame.stack.pop()?);

        if self.cache.is_account_cached(&address) {
            self.increase_consumed_gas(current_call_frame, WARM_ADDRESS_ACCESS_COST)?;
        } else {
            self.increase_consumed_gas(current_call_frame, COLD_ADDRESS_ACCESS_COST)?;
            self.cache_from_db(&address);
        };

        let bytecode = self.get_account(&address).info.bytecode;

        current_call_frame.stack.push(bytecode.len().into())?;
        Ok(OpcodeSuccess::Continue)
    }

    // EXTCODECOPY operation
    pub fn op_extcodecopy(
        &mut self,
        current_call_frame: &mut CallFrame,
    ) -> Result<OpcodeSuccess, VMError> {
        let address = word_to_address(current_call_frame.stack.pop()?);
        let dest_offset: usize = current_call_frame
            .stack
            .pop()?
            .try_into()
            .map_err(|_| VMError::VeryLargeNumber)?;
        let offset: usize = current_call_frame
            .stack
            .pop()?
            .try_into()
            .map_err(|_| VMError::VeryLargeNumber)?;
        let size: usize = current_call_frame
            .stack
            .pop()?
            .try_into()
            .map_err(|_| VMError::VeryLargeNumber)?;

        let minimum_word_size = (size + WORD_SIZE - 1) / WORD_SIZE;
        let memory_expansion_cost = current_call_frame.memory.expansion_cost(
            dest_offset
                .checked_add(size)
                .ok_or(VMError::MemoryLoadOutOfBounds)?,
        )?;
        let gas_cost =
            gas_cost::EXTCODECOPY_DYNAMIC_BASE * minimum_word_size + memory_expansion_cost;

        if self.cache.is_account_cached(&address) {
            self.increase_consumed_gas(current_call_frame, gas_cost + WARM_ADDRESS_ACCESS_COST)?;
        } else {
            self.increase_consumed_gas(current_call_frame, gas_cost + COLD_ADDRESS_ACCESS_COST)?;
            self.cache_from_db(&address);
        };

        let mut bytecode = self.get_account(&address).info.bytecode;

        if bytecode.len()
            < offset
                .checked_add(size)
                .ok_or(VMError::MemoryLoadOutOfBounds)?
        {
            let mut extended_code = bytecode.to_vec();
            extended_code.resize(
                offset
                    .checked_add(size)
                    .ok_or(VMError::MemoryLoadOutOfBounds)?,
                0,
            );
            bytecode = Bytes::from(extended_code);
        }
<<<<<<< HEAD
        current_call_frame
            .memory
            .store_bytes(dest_offset, &bytecode[offset..offset + size])?;
=======
        current_call_frame.memory.store_bytes(
            dest_offset,
            &bytecode[offset
                ..offset
                    .checked_add(size)
                    .ok_or(VMError::MemoryLoadOutOfBounds)?],
        )?;
>>>>>>> b659e91d

        Ok(OpcodeSuccess::Continue)
    }

    // RETURNDATASIZE operation
    pub fn op_returndatasize(
        &mut self,
        current_call_frame: &mut CallFrame,
    ) -> Result<OpcodeSuccess, VMError> {
        self.increase_consumed_gas(current_call_frame, gas_cost::RETURNDATASIZE)?;

        current_call_frame
            .stack
            .push(U256::from(current_call_frame.sub_return_data.len()))?;

        Ok(OpcodeSuccess::Continue)
    }

    // RETURNDATACOPY operation
    pub fn op_returndatacopy(
        &mut self,
        current_call_frame: &mut CallFrame,
    ) -> Result<OpcodeSuccess, VMError> {
        let dest_offset: usize = current_call_frame
            .stack
            .pop()?
            .try_into()
            .map_err(|_| VMError::VeryLargeNumber)?;
        let returndata_offset: usize = current_call_frame
            .stack
            .pop()?
            .try_into()
            .map_err(|_| VMError::VeryLargeNumber)?;
        let size: usize = current_call_frame
            .stack
            .pop()?
            .try_into()
            .map_err(|_| VMError::VeryLargeNumber)?;

        let minimum_word_size = (size + WORD_SIZE - 1) / WORD_SIZE;
        let memory_expansion_cost = current_call_frame.memory.expansion_cost(
            dest_offset
                .checked_add(size)
                .ok_or(VMError::MemoryLoadOutOfBounds)?,
        )?;
        let gas_cost = gas_cost::RETURNDATACOPY_STATIC
            + gas_cost::RETURNDATACOPY_DYNAMIC_BASE * minimum_word_size
            + memory_expansion_cost;

        self.increase_consumed_gas(current_call_frame, gas_cost)?;

        if size == 0 {
            return Ok(OpcodeSuccess::Continue);
        }

        let sub_return_data_len = current_call_frame.sub_return_data.len();
        let data = if returndata_offset < sub_return_data_len {
<<<<<<< HEAD
            current_call_frame
                .sub_return_data
                .slice(returndata_offset..(returndata_offset + size).min(sub_return_data_len))
=======
            current_call_frame.sub_return_data.slice(
                returndata_offset
                    ..(returndata_offset
                        .checked_add(size)
                        .ok_or(VMError::MemoryLoadOutOfBounds)?)
                    .min(sub_return_data_len),
            )
>>>>>>> b659e91d
        } else {
            vec![0u8; size].into()
        };

        current_call_frame.memory.store_bytes(dest_offset, &data)?;

        Ok(OpcodeSuccess::Continue)
    }

    // EXTCODEHASH operation
    pub fn op_extcodehash(
        &mut self,
        current_call_frame: &mut CallFrame,
    ) -> Result<OpcodeSuccess, VMError> {
        let address = word_to_address(current_call_frame.stack.pop()?);

        if self.cache.is_account_cached(&address) {
            self.increase_consumed_gas(current_call_frame, WARM_ADDRESS_ACCESS_COST)?;
        } else {
            self.increase_consumed_gas(current_call_frame, COLD_ADDRESS_ACCESS_COST)?;
            self.cache_from_db(&address);
        };

        let bytecode = self.get_account(&address).info.bytecode;

        let mut hasher = Keccak256::new();
        hasher.update(bytecode);
        let result = hasher.finalize();
        current_call_frame
            .stack
            .push(U256::from_big_endian(&result))?;

        Ok(OpcodeSuccess::Continue)
    }
}<|MERGE_RESOLUTION|>--- conflicted
+++ resolved
@@ -256,11 +256,6 @@
 
         let bytecode_len = current_call_frame.bytecode.len();
         let code = if offset < bytecode_len {
-<<<<<<< HEAD
-            current_call_frame
-                .bytecode
-                .slice(offset..(offset + size).min(bytecode_len))
-=======
             current_call_frame.bytecode.slice(
                 offset
                     ..(offset
@@ -268,7 +263,6 @@
                         .ok_or(VMError::MemoryLoadOutOfBounds)?)
                     .min(bytecode_len),
             )
->>>>>>> b659e91d
         } else {
             vec![0u8; size].into()
         };
@@ -364,11 +358,6 @@
             );
             bytecode = Bytes::from(extended_code);
         }
-<<<<<<< HEAD
-        current_call_frame
-            .memory
-            .store_bytes(dest_offset, &bytecode[offset..offset + size])?;
-=======
         current_call_frame.memory.store_bytes(
             dest_offset,
             &bytecode[offset
@@ -376,7 +365,6 @@
                     .checked_add(size)
                     .ok_or(VMError::MemoryLoadOutOfBounds)?],
         )?;
->>>>>>> b659e91d
 
         Ok(OpcodeSuccess::Continue)
     }
@@ -434,11 +422,6 @@
 
         let sub_return_data_len = current_call_frame.sub_return_data.len();
         let data = if returndata_offset < sub_return_data_len {
-<<<<<<< HEAD
-            current_call_frame
-                .sub_return_data
-                .slice(returndata_offset..(returndata_offset + size).min(sub_return_data_len))
-=======
             current_call_frame.sub_return_data.slice(
                 returndata_offset
                     ..(returndata_offset
@@ -446,7 +429,6 @@
                         .ok_or(VMError::MemoryLoadOutOfBounds)?)
                     .min(sub_return_data_len),
             )
->>>>>>> b659e91d
         } else {
             vec![0u8; size].into()
         };
