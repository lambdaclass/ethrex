use crate::{
    call_frame::CallFrame,
    constants::{
        call_opcode::{COLD_ADDRESS_ACCESS_COST, WARM_ADDRESS_ACCESS_COST},
        gas_cost, WORD_SIZE,
    },
    errors::{InternalError, OpcodeSuccess, VMError},
    vm::{word_to_address, VM},
};
use bytes::Bytes;
use ethereum_rust_core::U256;
use sha3::{Digest, Keccak256};

// Environmental Information (16)
// Opcodes: ADDRESS, BALANCE, ORIGIN, CALLER, CALLVALUE, CALLDATALOAD, CALLDATASIZE, CALLDATACOPY, CODESIZE, CODECOPY, GASPRICE, EXTCODESIZE, EXTCODECOPY, RETURNDATASIZE, RETURNDATACOPY, EXTCODEHASH

impl VM {
    // ADDRESS operation
    pub fn op_address(
        &mut self,
        current_call_frame: &mut CallFrame,
    ) -> Result<OpcodeSuccess, VMError> {
        self.increase_consumed_gas(current_call_frame, gas_cost::ADDRESS)?;

        let addr = current_call_frame.to; // The recipient of the current call.

        current_call_frame.stack.push(U256::from(addr.as_bytes()))?;

        Ok(OpcodeSuccess::Continue)
    }

    // BALANCE operation
    pub fn op_balance(
        &mut self,
        current_call_frame: &mut CallFrame,
    ) -> Result<OpcodeSuccess, VMError> {
        let address = &word_to_address(current_call_frame.stack.pop()?);

        if self.cache.is_account_cached(address) {
            self.increase_consumed_gas(current_call_frame, WARM_ADDRESS_ACCESS_COST)?;
        } else {
            self.increase_consumed_gas(current_call_frame, COLD_ADDRESS_ACCESS_COST)?;
            self.cache_from_db(address);
        };

        let balance = self.cache.get_account(*address).unwrap().info.balance;

        current_call_frame.stack.push(balance)?;
        Ok(OpcodeSuccess::Continue)
    }

    // ORIGIN operation
    pub fn op_origin(
        &mut self,
        current_call_frame: &mut CallFrame,
    ) -> Result<OpcodeSuccess, VMError> {
        self.increase_consumed_gas(current_call_frame, gas_cost::ORIGIN)?;

        let origin = self.env.origin;
        current_call_frame
            .stack
            .push(U256::from(origin.as_bytes()))?;

        Ok(OpcodeSuccess::Continue)
    }

    // CALLER operation
    pub fn op_caller(
        &mut self,
        current_call_frame: &mut CallFrame,
    ) -> Result<OpcodeSuccess, VMError> {
        self.increase_consumed_gas(current_call_frame, gas_cost::CALLER)?;

        let caller = current_call_frame.msg_sender;
        current_call_frame
            .stack
            .push(U256::from(caller.as_bytes()))?;

        Ok(OpcodeSuccess::Continue)
    }

    // CALLVALUE operation
    pub fn op_callvalue(
        &mut self,
        current_call_frame: &mut CallFrame,
    ) -> Result<OpcodeSuccess, VMError> {
        self.increase_consumed_gas(current_call_frame, gas_cost::CALLVALUE)?;

        let callvalue = current_call_frame.msg_value;

        current_call_frame.stack.push(callvalue)?;

        Ok(OpcodeSuccess::Continue)
    }

    // CALLDATALOAD operation
    pub fn op_calldataload(
        &mut self,
        current_call_frame: &mut CallFrame,
    ) -> Result<OpcodeSuccess, VMError> {
        self.increase_consumed_gas(current_call_frame, gas_cost::CALLDATALOAD)?;

        let offset: usize = current_call_frame
            .stack
            .pop()?
            .try_into()
            .unwrap_or(usize::MAX);

        // This check is because if offset is larger than the calldata then we should push 0 to the stack.
        let result = if offset < current_call_frame.calldata.len() {
            // Read calldata from offset to the end
            let calldata = current_call_frame.calldata.slice(offset..);

            // Get the 32 bytes from the data slice, padding with 0 if fewer than 32 bytes are available
            let mut padded_calldata = [0u8; WORD_SIZE];
            let data_len_to_copy = calldata.len().min(WORD_SIZE);

            padded_calldata[..data_len_to_copy].copy_from_slice(&calldata[..data_len_to_copy]);

            U256::from_big_endian(&padded_calldata)
        } else {
            U256::zero()
        };

        current_call_frame.stack.push(result)?;

        Ok(OpcodeSuccess::Continue)
    }

    // CALLDATASIZE operation
    pub fn op_calldatasize(
        &mut self,
        current_call_frame: &mut CallFrame,
    ) -> Result<OpcodeSuccess, VMError> {
        self.increase_consumed_gas(current_call_frame, gas_cost::CALLDATASIZE)?;

        current_call_frame
            .stack
            .push(U256::from(current_call_frame.calldata.len()))?;

        Ok(OpcodeSuccess::Continue)
    }

    // CALLDATACOPY operation
    pub fn op_calldatacopy(
        &mut self,
        current_call_frame: &mut CallFrame,
    ) -> Result<OpcodeSuccess, VMError> {
        let dest_offset: usize = current_call_frame
            .stack
            .pop()?
            .try_into()
            .map_err(|_err| VMError::VeryLargeNumber)?;
        let calldata_offset: usize = current_call_frame
            .stack
            .pop()?
            .try_into()
            .map_err(|_err| VMError::VeryLargeNumber)?;
        let size: usize = current_call_frame
            .stack
            .pop()?
            .try_into()
            .map_err(|_err| VMError::VeryLargeNumber)?;

<<<<<<< HEAD
        let minimum_word_size = (size
            .checked_add(WORD_SIZE)
            .ok_or(VMError::Internal(
                InternalError::ArithmeticOperationOverflow,
            ))?
            .saturating_sub(1))
            / WORD_SIZE;

        let memory_expansion_cost =
            current_call_frame
                .memory
                .expansion_cost(dest_offset.checked_add(size).ok_or(VMError::Internal(
                    InternalError::ArithmeticOperationOverflow,
                ))?)?;

        let minimum_word_size_cost = gas_cost::CALLDATACOPY_DYNAMIC_BASE
            .checked_mul(minimum_word_size.into())
            .ok_or(VMError::GasCostOverflow)?;
=======
        let minimum_word_size = (size + WORD_SIZE - 1) / WORD_SIZE;
        let memory_expansion_cost = current_call_frame.memory.expansion_cost(
            dest_offset
                .checked_add(size)
                .ok_or(VMError::MemoryLoadOutOfBounds)?,
        )?;
>>>>>>> 00a51eba
        let gas_cost = gas_cost::CALLDATACOPY_STATIC
            .checked_add(minimum_word_size_cost)
            .ok_or(VMError::GasCostOverflow)?
            .checked_add(memory_expansion_cost)
            .ok_or(VMError::GasCostOverflow)?;

        self.increase_consumed_gas(current_call_frame, gas_cost)?;

        if size == 0 {
            return Ok(OpcodeSuccess::Continue);
        }

        // This check is because if offset is larger than the calldata then we should push 0 to the stack.
        let result = if calldata_offset < current_call_frame.calldata.len() {
            // Read calldata from offset to the end
            let calldata = current_call_frame.calldata.slice(calldata_offset..);

            // Get the 32 bytes from the data slice, padding with 0 if fewer than 32 bytes are available
            let mut padded_calldata = vec![0u8; size];
            let data_len_to_copy = calldata.len().min(size);

            padded_calldata[..data_len_to_copy].copy_from_slice(&calldata[..data_len_to_copy]);

            padded_calldata
        } else {
            vec![0u8; size]
        };

        current_call_frame
            .memory
            .store_bytes(dest_offset, &result)?;

        Ok(OpcodeSuccess::Continue)
    }

    // CODESIZE operation
    pub fn op_codesize(
        &mut self,
        current_call_frame: &mut CallFrame,
    ) -> Result<OpcodeSuccess, VMError> {
        if self
            .env
            .consumed_gas
            .checked_add(gas_cost::CODESIZE)
            .ok_or(VMError::OutOfGas)?
            > self.env.gas_limit
        {
            return Err(VMError::OutOfGas);
        }

        current_call_frame
            .stack
            .push(U256::from(current_call_frame.bytecode.len()))?;

        self.increase_consumed_gas(current_call_frame, gas_cost::CODESIZE)?;

        Ok(OpcodeSuccess::Continue)
    }

    // CODECOPY operation
    pub fn op_codecopy(
        &mut self,
        current_call_frame: &mut CallFrame,
    ) -> Result<OpcodeSuccess, VMError> {
        let dest_offset: usize = current_call_frame
            .stack
            .pop()?
            .try_into()
            .map_err(|_| VMError::VeryLargeNumber)?;
        let offset: usize = current_call_frame
            .stack
            .pop()?
            .try_into()
            .map_err(|_| VMError::VeryLargeNumber)?;
        let size: usize = current_call_frame
            .stack
            .pop()?
            .try_into()
            .map_err(|_| VMError::VeryLargeNumber)?;

<<<<<<< HEAD
        let minimum_word_size = (size
            .checked_add(WORD_SIZE)
            .ok_or(VMError::Internal(
                InternalError::ArithmeticOperationOverflow,
            ))?
            .saturating_sub(1))
            / WORD_SIZE;
=======
        let minimum_word_size = (size + WORD_SIZE - 1) / WORD_SIZE;

        let memory_expansion_cost = current_call_frame.memory.expansion_cost(
            dest_offset
                .checked_add(size)
                .ok_or(VMError::MemoryLoadOutOfBounds)?,
        )?;
>>>>>>> 00a51eba

        let memory_expansion_cost =
            current_call_frame
                .memory
                .expansion_cost(dest_offset.checked_add(size).ok_or(VMError::Internal(
                    InternalError::ArithmeticOperationOverflow,
                ))?)?;

        let minimum_word_size_cost = gas_cost::CODECOPY_DYNAMIC_BASE
            .checked_add(minimum_word_size.into())
            .ok_or(VMError::GasCostOverflow)?;
        let gas_cost = gas_cost::CODECOPY_STATIC
            .checked_add(minimum_word_size_cost)
            .ok_or(VMError::GasCostOverflow)?
            .checked_add(memory_expansion_cost)
            .ok_or(VMError::GasCostOverflow)?;

        self.increase_consumed_gas(current_call_frame, gas_cost)?;

        let bytecode_len = current_call_frame.bytecode.len();
        let code = if offset < bytecode_len {
            current_call_frame.bytecode.slice(
                offset
<<<<<<< HEAD
                    ..(offset.checked_add(size).ok_or(VMError::Internal(
                        InternalError::ArithmeticOperationOverflow,
                    ))?)
=======
                    ..(offset
                        .checked_add(size)
                        .ok_or(VMError::MemoryLoadOutOfBounds)?)
>>>>>>> 00a51eba
                    .min(bytecode_len),
            )
        } else {
            vec![0u8; size].into()
        };

        current_call_frame.memory.store_bytes(dest_offset, &code)?;

        Ok(OpcodeSuccess::Continue)
    }

    // GASPRICE operation
    pub fn op_gasprice(
        &mut self,
        current_call_frame: &mut CallFrame,
    ) -> Result<OpcodeSuccess, VMError> {
        self.increase_consumed_gas(current_call_frame, gas_cost::GASPRICE)?;

        current_call_frame.stack.push(self.env.gas_price)?;

        Ok(OpcodeSuccess::Continue)
    }

    // EXTCODESIZE operation
    pub fn op_extcodesize(
        &mut self,
        current_call_frame: &mut CallFrame,
    ) -> Result<OpcodeSuccess, VMError> {
        let address = word_to_address(current_call_frame.stack.pop()?);

        if self.cache.is_account_cached(&address) {
            self.increase_consumed_gas(current_call_frame, WARM_ADDRESS_ACCESS_COST)?;
        } else {
            self.increase_consumed_gas(current_call_frame, COLD_ADDRESS_ACCESS_COST)?;
            self.cache_from_db(&address);
        };

        let bytecode = self
            .cache
            .get_account(address)
            .unwrap()
            .info
            .bytecode
            .clone();

        current_call_frame.stack.push(bytecode.len().into())?;
        Ok(OpcodeSuccess::Continue)
    }

    // EXTCODECOPY operation
    pub fn op_extcodecopy(
        &mut self,
        current_call_frame: &mut CallFrame,
    ) -> Result<OpcodeSuccess, VMError> {
        let address = word_to_address(current_call_frame.stack.pop()?);
        let dest_offset: usize = current_call_frame
            .stack
            .pop()?
            .try_into()
            .map_err(|_| VMError::VeryLargeNumber)?;
        let offset: usize = current_call_frame
            .stack
            .pop()?
            .try_into()
            .map_err(|_| VMError::VeryLargeNumber)?;
        let size: usize = current_call_frame
            .stack
            .pop()?
            .try_into()
            .map_err(|_| VMError::VeryLargeNumber)?;

<<<<<<< HEAD
        let minimum_word_size = (size
            .checked_add(WORD_SIZE)
            .ok_or(VMError::Internal(
                InternalError::ArithmeticOperationOverflow,
            ))?
            .saturating_sub(1))
            / WORD_SIZE;

        let memory_expansion_cost =
            current_call_frame
                .memory
                .expansion_cost(dest_offset.checked_add(size).ok_or(VMError::Internal(
                    InternalError::ArithmeticOperationOverflow,
                ))?)?;
        let minimum_word_size_cost = gas_cost::EXTCODECOPY_DYNAMIC_BASE
            .checked_add(minimum_word_size.into())
            .ok_or(VMError::GasCostOverflow)?;
        let gas_cost = minimum_word_size_cost
            .checked_add(memory_expansion_cost)
            .ok_or(VMError::GasCostOverflow)?;
=======
        let minimum_word_size = (size + WORD_SIZE - 1) / WORD_SIZE;
        let memory_expansion_cost = current_call_frame.memory.expansion_cost(
            dest_offset
                .checked_add(size)
                .ok_or(VMError::MemoryLoadOutOfBounds)?,
        )?;
        let gas_cost =
            gas_cost::EXTCODECOPY_DYNAMIC_BASE * minimum_word_size + memory_expansion_cost;
>>>>>>> 00a51eba

        if self.cache.is_account_cached(&address) {
            self.increase_consumed_gas(
                current_call_frame,
                gas_cost
                    .checked_add(WARM_ADDRESS_ACCESS_COST)
                    .ok_or(VMError::GasCostOverflow)?,
            )?;
        } else {
            self.increase_consumed_gas(
                current_call_frame,
                gas_cost
                    .checked_add(COLD_ADDRESS_ACCESS_COST)
                    .ok_or(VMError::GasCostOverflow)?,
            )?;
            self.cache_from_db(&address);
        };

        let mut bytecode = self
            .cache
            .get_account(address)
            .unwrap()
            .info
            .bytecode
            .clone();

<<<<<<< HEAD
        let new_offset = offset.checked_add(size).ok_or(VMError::Internal(
            InternalError::ArithmeticOperationOverflow,
        ))?;

        if bytecode.len() < new_offset {
            let mut extended_code = bytecode.to_vec();
            extended_code.resize(new_offset, 0);
            bytecode = Bytes::from(extended_code);
        }
        current_call_frame
            .memory
            .store_bytes(dest_offset, &bytecode[offset..new_offset])?;
=======
        if bytecode.len()
            < offset
                .checked_add(size)
                .ok_or(VMError::MemoryLoadOutOfBounds)?
        {
            let mut extended_code = bytecode.to_vec();
            extended_code.resize(
                offset
                    .checked_add(size)
                    .ok_or(VMError::MemoryLoadOutOfBounds)?,
                0,
            );
            bytecode = Bytes::from(extended_code);
        }
        current_call_frame.memory.store_bytes(
            dest_offset,
            &bytecode[offset
                ..offset
                    .checked_add(size)
                    .ok_or(VMError::MemoryLoadOutOfBounds)?],
        )?;
>>>>>>> 00a51eba

        Ok(OpcodeSuccess::Continue)
    }

    // RETURNDATASIZE operation
    pub fn op_returndatasize(
        &mut self,
        current_call_frame: &mut CallFrame,
    ) -> Result<OpcodeSuccess, VMError> {
        self.increase_consumed_gas(current_call_frame, gas_cost::RETURNDATASIZE)?;

        current_call_frame
            .stack
            .push(U256::from(current_call_frame.sub_return_data.len()))?;

        Ok(OpcodeSuccess::Continue)
    }

    // RETURNDATACOPY operation
    pub fn op_returndatacopy(
        &mut self,
        current_call_frame: &mut CallFrame,
    ) -> Result<OpcodeSuccess, VMError> {
        let dest_offset: usize = current_call_frame
            .stack
            .pop()?
            .try_into()
            .unwrap_or(usize::MAX);
        let returndata_offset: usize = current_call_frame
            .stack
            .pop()?
            .try_into()
            .unwrap_or(usize::MAX);
        let size: usize = current_call_frame
            .stack
            .pop()?
            .try_into()
            .unwrap_or(usize::MAX);

<<<<<<< HEAD
        let minimum_word_size = (size
            .checked_add(WORD_SIZE)
            .ok_or(VMError::Internal(
                InternalError::ArithmeticOperationOverflow,
            ))?
            .saturating_sub(1))
            / WORD_SIZE;
        let memory_expansion_cost =
            current_call_frame
                .memory
                .expansion_cost(dest_offset.checked_add(size).ok_or(VMError::Internal(
                    InternalError::ArithmeticOperationOverflow,
                ))?)?;
        let minumum_word_size_cost = gas_cost::RETURNDATACOPY_DYNAMIC_BASE
            .checked_mul(minimum_word_size.into())
            .ok_or(VMError::GasCostOverflow)?;
=======
        let minimum_word_size = (size + WORD_SIZE - 1) / WORD_SIZE;
        let memory_expansion_cost = current_call_frame.memory.expansion_cost(
            dest_offset
                .checked_add(size)
                .ok_or(VMError::MemoryLoadOutOfBounds)?,
        )?;
>>>>>>> 00a51eba
        let gas_cost = gas_cost::RETURNDATACOPY_STATIC
            .checked_add(minumum_word_size_cost)
            .ok_or(VMError::GasCostOverflow)?
            .checked_add(memory_expansion_cost)
            .ok_or(VMError::GasCostOverflow)?;

        self.increase_consumed_gas(current_call_frame, gas_cost)?;

        if size == 0 {
            return Ok(OpcodeSuccess::Continue);
        }

        let sub_return_data_len = current_call_frame.sub_return_data.len();
        let data = if returndata_offset < sub_return_data_len {
            current_call_frame.sub_return_data.slice(
                returndata_offset
                    ..(returndata_offset
                        .checked_add(size)
<<<<<<< HEAD
                        .ok_or(VMError::Internal(
                            InternalError::ArithmeticOperationOverflow,
                        ))?)
=======
                        .ok_or(VMError::MemoryLoadOutOfBounds)?)
>>>>>>> 00a51eba
                    .min(sub_return_data_len),
            )
        } else {
            vec![0u8; size].into()
        };

        current_call_frame.memory.store_bytes(dest_offset, &data)?;

        Ok(OpcodeSuccess::Continue)
    }

    // EXTCODEHASH operation
    pub fn op_extcodehash(
        &mut self,
        current_call_frame: &mut CallFrame,
    ) -> Result<OpcodeSuccess, VMError> {
        let address = word_to_address(current_call_frame.stack.pop()?);

        if self.cache.is_account_cached(&address) {
            self.increase_consumed_gas(current_call_frame, WARM_ADDRESS_ACCESS_COST)?;
        } else {
            self.increase_consumed_gas(current_call_frame, COLD_ADDRESS_ACCESS_COST)?;
            self.cache_from_db(&address);
        };

        let bytecode = self
            .cache
            .get_account(address)
            .unwrap()
            .info
            .bytecode
            .clone();

        let mut hasher = Keccak256::new();
        hasher.update(bytecode);
        let result = hasher.finalize();
        current_call_frame
            .stack
            .push(U256::from_big_endian(&result))?;

        Ok(OpcodeSuccess::Continue)
    }
}<|MERGE_RESOLUTION|>--- conflicted
+++ resolved
@@ -162,7 +162,6 @@
             .try_into()
             .map_err(|_err| VMError::VeryLargeNumber)?;
 
-<<<<<<< HEAD
         let minimum_word_size = (size
             .checked_add(WORD_SIZE)
             .ok_or(VMError::Internal(
@@ -181,14 +180,6 @@
         let minimum_word_size_cost = gas_cost::CALLDATACOPY_DYNAMIC_BASE
             .checked_mul(minimum_word_size.into())
             .ok_or(VMError::GasCostOverflow)?;
-=======
-        let minimum_word_size = (size + WORD_SIZE - 1) / WORD_SIZE;
-        let memory_expansion_cost = current_call_frame.memory.expansion_cost(
-            dest_offset
-                .checked_add(size)
-                .ok_or(VMError::MemoryLoadOutOfBounds)?,
-        )?;
->>>>>>> 00a51eba
         let gas_cost = gas_cost::CALLDATACOPY_STATIC
             .checked_add(minimum_word_size_cost)
             .ok_or(VMError::GasCostOverflow)?
@@ -269,7 +260,6 @@
             .try_into()
             .map_err(|_| VMError::VeryLargeNumber)?;
 
-<<<<<<< HEAD
         let minimum_word_size = (size
             .checked_add(WORD_SIZE)
             .ok_or(VMError::Internal(
@@ -277,15 +267,6 @@
             ))?
             .saturating_sub(1))
             / WORD_SIZE;
-=======
-        let minimum_word_size = (size + WORD_SIZE - 1) / WORD_SIZE;
-
-        let memory_expansion_cost = current_call_frame.memory.expansion_cost(
-            dest_offset
-                .checked_add(size)
-                .ok_or(VMError::MemoryLoadOutOfBounds)?,
-        )?;
->>>>>>> 00a51eba
 
         let memory_expansion_cost =
             current_call_frame
@@ -309,15 +290,9 @@
         let code = if offset < bytecode_len {
             current_call_frame.bytecode.slice(
                 offset
-<<<<<<< HEAD
                     ..(offset.checked_add(size).ok_or(VMError::Internal(
                         InternalError::ArithmeticOperationOverflow,
                     ))?)
-=======
-                    ..(offset
-                        .checked_add(size)
-                        .ok_or(VMError::MemoryLoadOutOfBounds)?)
->>>>>>> 00a51eba
                     .min(bytecode_len),
             )
         } else {
@@ -389,7 +364,6 @@
             .try_into()
             .map_err(|_| VMError::VeryLargeNumber)?;
 
-<<<<<<< HEAD
         let minimum_word_size = (size
             .checked_add(WORD_SIZE)
             .ok_or(VMError::Internal(
@@ -410,16 +384,6 @@
         let gas_cost = minimum_word_size_cost
             .checked_add(memory_expansion_cost)
             .ok_or(VMError::GasCostOverflow)?;
-=======
-        let minimum_word_size = (size + WORD_SIZE - 1) / WORD_SIZE;
-        let memory_expansion_cost = current_call_frame.memory.expansion_cost(
-            dest_offset
-                .checked_add(size)
-                .ok_or(VMError::MemoryLoadOutOfBounds)?,
-        )?;
-        let gas_cost =
-            gas_cost::EXTCODECOPY_DYNAMIC_BASE * minimum_word_size + memory_expansion_cost;
->>>>>>> 00a51eba
 
         if self.cache.is_account_cached(&address) {
             self.increase_consumed_gas(
@@ -446,7 +410,6 @@
             .bytecode
             .clone();
 
-<<<<<<< HEAD
         let new_offset = offset.checked_add(size).ok_or(VMError::Internal(
             InternalError::ArithmeticOperationOverflow,
         ))?;
@@ -459,29 +422,6 @@
         current_call_frame
             .memory
             .store_bytes(dest_offset, &bytecode[offset..new_offset])?;
-=======
-        if bytecode.len()
-            < offset
-                .checked_add(size)
-                .ok_or(VMError::MemoryLoadOutOfBounds)?
-        {
-            let mut extended_code = bytecode.to_vec();
-            extended_code.resize(
-                offset
-                    .checked_add(size)
-                    .ok_or(VMError::MemoryLoadOutOfBounds)?,
-                0,
-            );
-            bytecode = Bytes::from(extended_code);
-        }
-        current_call_frame.memory.store_bytes(
-            dest_offset,
-            &bytecode[offset
-                ..offset
-                    .checked_add(size)
-                    .ok_or(VMError::MemoryLoadOutOfBounds)?],
-        )?;
->>>>>>> 00a51eba
 
         Ok(OpcodeSuccess::Continue)
     }
@@ -521,7 +461,6 @@
             .try_into()
             .unwrap_or(usize::MAX);
 
-<<<<<<< HEAD
         let minimum_word_size = (size
             .checked_add(WORD_SIZE)
             .ok_or(VMError::Internal(
@@ -538,14 +477,7 @@
         let minumum_word_size_cost = gas_cost::RETURNDATACOPY_DYNAMIC_BASE
             .checked_mul(minimum_word_size.into())
             .ok_or(VMError::GasCostOverflow)?;
-=======
-        let minimum_word_size = (size + WORD_SIZE - 1) / WORD_SIZE;
-        let memory_expansion_cost = current_call_frame.memory.expansion_cost(
-            dest_offset
-                .checked_add(size)
-                .ok_or(VMError::MemoryLoadOutOfBounds)?,
-        )?;
->>>>>>> 00a51eba
+
         let gas_cost = gas_cost::RETURNDATACOPY_STATIC
             .checked_add(minumum_word_size_cost)
             .ok_or(VMError::GasCostOverflow)?
@@ -564,13 +496,9 @@
                 returndata_offset
                     ..(returndata_offset
                         .checked_add(size)
-<<<<<<< HEAD
                         .ok_or(VMError::Internal(
                             InternalError::ArithmeticOperationOverflow,
                         ))?)
-=======
-                        .ok_or(VMError::MemoryLoadOutOfBounds)?)
->>>>>>> 00a51eba
                     .min(sub_return_data_len),
             )
         } else {
