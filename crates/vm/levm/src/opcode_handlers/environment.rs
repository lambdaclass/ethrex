//! # Environment operations
//!
//! Includes the following opcodes:
//!   - `ADDRESS`
//!   - `BALANCE`
//!   - `ORIGIN`
//!   - `GASPRICE`
//!   - `CALLER`
//!   - `CALLVALUE`
//!   - `CALLDATALOAD`
//!   - `CALLDATASIZE`
//!   - `CALLDATACOPY`
//!   - `CODESIZE`
//!   - `CODECOPY`
//!   - `EXTCODESIZE`
//!   - `EXTCODECOPY`
//!   - `EXTCODEHASH`
//!   - `RETURNDATASIZE`
//!   - `RETURNDATACOPY`

use crate::{
    errors::{ExceptionalHalt, OpcodeResult, VMError},
    gas_cost::{self},
    memory::calculate_memory_size,
    opcode_handlers::OpcodeHandler,
    utils::{size_offset_to_usize, u256_to_usize, word_to_address},
    vm::VM,
};
use ethrex_common::U256;
use std::{mem, usize};

/// Implementation for the `ADDRESS` opcode.
pub struct OpAddressHandler;
impl OpcodeHandler for OpAddressHandler {
    #[inline(always)]
    fn eval(vm: &mut VM<'_>) -> Result<OpcodeResult, VMError> {
        vm.current_call_frame
            .increase_consumed_gas(gas_cost::ADDRESS)?;

        #[expect(unsafe_code, reason = "safe")]
        vm.current_call_frame.stack.push1(U256(unsafe {
            let mut bytes: [u8; 32] = [0; 32];
            bytes[12..].copy_from_slice(&vm.current_call_frame.to.0);
            bytes.reverse();
            mem::transmute_copy::<[u8; 32], [u64; 4]>(&bytes)
        }))?;

        Ok(OpcodeResult::Continue)
    }
}

/// Implementation for the `BALANCE` opcode.
pub struct OpBalanceHandler;
impl OpcodeHandler for OpBalanceHandler {
    #[inline(always)]
    fn eval(vm: &mut VM<'_>) -> Result<OpcodeResult, VMError> {
        let address = word_to_address(vm.current_call_frame.stack.pop1()?);
        vm.current_call_frame
            .increase_consumed_gas(gas_cost::balance(
                vm.substate.add_accessed_address(address),
            )?)?;

        vm.current_call_frame
            .stack
<<<<<<< HEAD
            .push1(vm.db.get_account(address)?.info.balance)?;

        Ok(OpcodeResult::Continue)
    }
}

/// Implementation for the `ORIGIN` opcode.
pub struct OpOriginHandler;
impl OpcodeHandler for OpOriginHandler {
    #[inline(always)]
    fn eval(vm: &mut VM<'_>) -> Result<OpcodeResult, VMError> {
        vm.current_call_frame
            .increase_consumed_gas(gas_cost::ORIGIN)?;

        #[expect(unsafe_code, reason = "safe")]
        vm.current_call_frame.stack.push1(U256(unsafe {
            let mut bytes: [u8; 32] = [0; 32];
            bytes[12..].copy_from_slice(&vm.env.origin.0);
            bytes.reverse();
            mem::transmute_copy::<[u8; 32], [u64; 4]>(&bytes)
        }))?;
=======
            .push(u256_from_big_endian_const(addr.to_fixed_bytes()))?;

        Ok(OpcodeResult::Continue)
    }

    // BALANCE operation
    pub fn op_balance(&mut self) -> Result<OpcodeResult, VMError> {
        let address = word_to_address(self.current_call_frame.stack.pop1()?);

        let address_was_cold = !self.substate.add_accessed_address(address);
        let account_balance = self.db.get_account(address)?.info.balance;

        let current_call_frame = &mut self.current_call_frame;

        current_call_frame.increase_consumed_gas(gas_cost::balance(address_was_cold)?)?;

        current_call_frame.stack.push(account_balance)?;
>>>>>>> c9fd96e2

        Ok(OpcodeResult::Continue)
    }
}

/// Implementation for the `GASPRICE` opcode.
pub struct OpGasPriceHandler;
impl OpcodeHandler for OpGasPriceHandler {
    #[inline(always)]
    fn eval(vm: &mut VM<'_>) -> Result<OpcodeResult, VMError> {
        vm.current_call_frame
            .increase_consumed_gas(gas_cost::GASPRICE)?;

<<<<<<< HEAD
        vm.current_call_frame.stack.push1(vm.env.gas_price)?;

        Ok(OpcodeResult::Continue)
    }
}

/// Implementation for the `CALLER` opcode.
pub struct OpCallerHandler;
impl OpcodeHandler for OpCallerHandler {
    #[inline(always)]
    fn eval(vm: &mut VM<'_>) -> Result<OpcodeResult, VMError> {
        vm.current_call_frame
            .increase_consumed_gas(gas_cost::CALLER)?;

        #[expect(unsafe_code, reason = "safe")]
        vm.current_call_frame.stack.push1(U256(unsafe {
            let mut bytes: [u8; 32] = [0; 32];
            bytes[12..].copy_from_slice(&vm.current_call_frame.msg_sender.0);
            bytes.reverse();
            mem::transmute_copy::<[u8; 32], [u64; 4]>(&bytes)
        }))?;
=======
        current_call_frame
            .stack
            .push(u256_from_big_endian_const(origin.to_fixed_bytes()))?;

        Ok(OpcodeResult::Continue)
    }

    // CALLER operation
    pub fn op_caller(&mut self) -> Result<OpcodeResult, VMError> {
        let current_call_frame = &mut self.current_call_frame;
        current_call_frame.increase_consumed_gas(gas_cost::CALLER)?;

        let caller = u256_from_big_endian_const(current_call_frame.msg_sender.to_fixed_bytes());
        current_call_frame.stack.push(caller)?;
>>>>>>> c9fd96e2

        Ok(OpcodeResult::Continue)
    }
}

/// Implementation for the `CALLVALUE` opcode.
pub struct OpCallValueHandler;
impl OpcodeHandler for OpCallValueHandler {
    #[inline(always)]
    fn eval(vm: &mut VM<'_>) -> Result<OpcodeResult, VMError> {
        vm.current_call_frame
            .increase_consumed_gas(gas_cost::CALLVALUE)?;

<<<<<<< HEAD
        vm.current_call_frame
            .stack
            .push1(vm.current_call_frame.msg_value)?;
=======
        let callvalue = current_call_frame.msg_value;

        current_call_frame.stack.push(callvalue)?;
>>>>>>> c9fd96e2

        Ok(OpcodeResult::Continue)
    }
}

/// Implementation for the `CALLDATALOAD` opcode.
pub struct OpCallDataLoadHandler;
impl OpcodeHandler for OpCallDataLoadHandler {
    #[inline(always)]
    fn eval(vm: &mut VM<'_>) -> Result<OpcodeResult, VMError> {
        vm.current_call_frame
            .increase_consumed_gas(gas_cost::CALLDATALOAD)?;

        let value_bytes = usize::try_from(vm.current_call_frame.stack.pop1()?)
            .ok()
            .and_then(|offset| vm.current_call_frame.calldata.get(offset..));
        vm.current_call_frame.stack.push1(match value_bytes {
            Some(data) if data.len() >= 32 => U256::from_big_endian(&data[..32]),
            Some(data) => {
                let mut bytes = [0; 32];
                bytes[..data.len()].copy_from_slice(data);
                U256::from_big_endian(&bytes)
            }
<<<<<<< HEAD
            None => U256::zero(),
        })?;
=======
        }

        let result = u256_from_big_endian_const(data);

        current_call_frame.stack.push(result)?;
>>>>>>> c9fd96e2

        Ok(OpcodeResult::Continue)
    }
}

/// Implementation for the `CALLDATASIZE` opcode.
pub struct OpCallDataSizeHandler;
impl OpcodeHandler for OpCallDataSizeHandler {
    #[inline(always)]
    fn eval(vm: &mut VM<'_>) -> Result<OpcodeResult, VMError> {
        vm.current_call_frame
            .increase_consumed_gas(gas_cost::CALLDATASIZE)?;

        vm.current_call_frame
            .stack
<<<<<<< HEAD
            .push1(U256::from(vm.current_call_frame.calldata.len()))?;
=======
            .push(U256::from(current_call_frame.calldata.len()))?;
>>>>>>> c9fd96e2

        Ok(OpcodeResult::Continue)
    }
}

/// Implementation for the `CALLDATACOPY` opcode.
pub struct OpCallDataCopyHandler;
impl OpcodeHandler for OpCallDataCopyHandler {
    #[inline(always)]
    fn eval(vm: &mut VM<'_>) -> Result<OpcodeResult, VMError> {
        let [dst_offset, src_offset, len] = *vm.current_call_frame.stack.pop()?;
        let (len, dst_offset) = size_offset_to_usize(len, dst_offset)?;
        let src_offset = u256_to_usize(src_offset).unwrap_or(usize::MAX);

        vm.current_call_frame
            .increase_consumed_gas(gas_cost::calldatacopy(
                calculate_memory_size(dst_offset, len)?,
                vm.current_call_frame.memory.len(),
                len,
            )?)?;

        if len > 0 {
            let data = vm
                .current_call_frame
                .calldata
                .get(src_offset..)
                .unwrap_or_default();
            let data = data.get(..len).unwrap_or(data);

            vm.current_call_frame.memory.store_data(dst_offset, data)?;
            if data.len() < len {
                vm.current_call_frame
                    .memory
                    .store_zeros(dst_offset + data.len(), len - data.len())?;
            }
        }

        Ok(OpcodeResult::Continue)
    }
}

/// Implementation for the `CODESIZE` opcode.
pub struct OpCodeSizeHandler;
impl OpcodeHandler for OpCodeSizeHandler {
    #[inline(always)]
    fn eval(vm: &mut VM<'_>) -> Result<OpcodeResult, VMError> {
        vm.current_call_frame
            .increase_consumed_gas(gas_cost::CODESIZE)?;

        vm.current_call_frame
            .stack
<<<<<<< HEAD
            .push1(vm.current_call_frame.bytecode.len().into())?;
=======
            .push(U256::from(current_call_frame.bytecode.bytecode.len()))?;
>>>>>>> c9fd96e2

        Ok(OpcodeResult::Continue)
    }
}

/// Implementation for the `CODECOPY` opcode.
pub struct OpCodeCopyHandler;
impl OpcodeHandler for OpCodeCopyHandler {
    #[inline(always)]
    fn eval(vm: &mut VM<'_>) -> Result<OpcodeResult, VMError> {
        let [dst_offset, src_offset, len] = *vm.current_call_frame.stack.pop()?;
        let (len, dst_offset) = size_offset_to_usize(len, dst_offset)?;
        let src_offset = u256_to_usize(src_offset).unwrap_or(usize::MAX);

        vm.current_call_frame
            .increase_consumed_gas(gas_cost::codecopy(
                calculate_memory_size(dst_offset, len)?,
                vm.current_call_frame.memory.len(),
                len,
            )?)?;

<<<<<<< HEAD
        if len > 0 {
            let data = vm
                .current_call_frame
                .bytecode
                .get(src_offset..)
                .unwrap_or_default();
            let data = data.get(..len).unwrap_or(data);

            vm.current_call_frame.memory.store_data(dst_offset, data)?;
            if data.len() < len {
                vm.current_call_frame
                    .memory
                    .store_zeros(dst_offset + data.len(), len - data.len())?;
=======
    // CODECOPY operation
    pub fn op_codecopy(&mut self) -> Result<OpcodeResult, VMError> {
        let current_call_frame = &mut self.current_call_frame;

        let [dest_offset, code_offset, size] = *current_call_frame.stack.pop()?;
        let (size, dest_offset) = size_offset_to_usize(size, dest_offset)?;
        let code_offset = u256_to_usize(code_offset).unwrap_or(usize::MAX);

        let new_memory_size = calculate_memory_size(dest_offset, size)?;

        current_call_frame.increase_consumed_gas(gas_cost::codecopy(
            new_memory_size,
            current_call_frame.memory.len(),
            size,
        )?)?;

        if size == 0 {
            return Ok(OpcodeResult::Continue);
        }

        // Happiest fast path, copy without an intermediate buffer because there is no need to pad 0s and also size doesn't overflow.
        if let Some(code_offset_end) = code_offset.checked_add(size)
            && code_offset_end <= current_call_frame.bytecode.bytecode.len()
        {
            #[expect(unsafe_code, reason = "bounds checked beforehand")]
            let slice = unsafe {
                current_call_frame
                    .bytecode
                    .bytecode
                    .get_unchecked(code_offset..code_offset_end)
            };
            current_call_frame.memory.store_data(dest_offset, slice)?;

            return Ok(OpcodeResult::Continue);
        }

        let mut data = vec![0u8; size];
        if code_offset < current_call_frame.bytecode.bytecode.len() {
            let diff = current_call_frame
                .bytecode
                .bytecode
                .len()
                .wrapping_sub(code_offset);
            let final_size = size.min(diff);
            let end = code_offset.wrapping_add(final_size);

            #[expect(unsafe_code, reason = "bounds checked beforehand")]
            unsafe {
                data.get_unchecked_mut(..final_size).copy_from_slice(
                    current_call_frame
                        .bytecode
                        .bytecode
                        .get_unchecked(code_offset..end),
                );
>>>>>>> c9fd96e2
            }
        }

        Ok(OpcodeResult::Continue)
    }
}

/// Implementation for the `EXTCODESIZE` opcode.
pub struct OpExtCodeSizeHandler;
impl OpcodeHandler for OpExtCodeSizeHandler {
    #[inline(always)]
    fn eval(vm: &mut VM<'_>) -> Result<OpcodeResult, VMError> {
        let address = word_to_address(vm.current_call_frame.stack.pop1()?);
        vm.current_call_frame
            .increase_consumed_gas(gas_cost::extcodesize(
                vm.substate.add_accessed_address(address),
            )?)?;

<<<<<<< HEAD
        vm.current_call_frame
            .stack
            .push1(vm.db.get_account_code(address)?.len().into())?;
=======
    // GASPRICE operation
    pub fn op_gasprice(&mut self) -> Result<OpcodeResult, VMError> {
        let gas_price = self.env.gas_price;
        let current_call_frame = &mut self.current_call_frame;
        current_call_frame.increase_consumed_gas(gas_cost::GASPRICE)?;

        current_call_frame.stack.push(gas_price)?;

        Ok(OpcodeResult::Continue)
    }

    // EXTCODESIZE operation
    pub fn op_extcodesize(&mut self) -> Result<OpcodeResult, VMError> {
        let address = word_to_address(self.current_call_frame.stack.pop1()?);
        let address_was_cold = !self.substate.add_accessed_address(address);
        // FIXME: a bit wasteful to fetch the whole code just to get the length.
        let account_code_length = self.db.get_account_code(address)?.bytecode.len().into();

        let current_call_frame = &mut self.current_call_frame;

        current_call_frame.increase_consumed_gas(gas_cost::extcodesize(address_was_cold)?)?;

        current_call_frame.stack.push(account_code_length)?;
>>>>>>> c9fd96e2

        Ok(OpcodeResult::Continue)
    }
}

/// Implementation for the `EXTCODECOPY` opcode.
pub struct OpExtCodeCopyHandler;
impl OpcodeHandler for OpExtCodeCopyHandler {
    #[inline(always)]
    fn eval(vm: &mut VM<'_>) -> Result<OpcodeResult, VMError> {
        let [address, dst_offset, src_offset, len] = *vm.current_call_frame.stack.pop()?;
        let address = word_to_address(address);
        let (len, dst_offset) = size_offset_to_usize(len, dst_offset)?;
        let src_offset = u256_to_usize(src_offset).unwrap_or(usize::MAX);

        vm.current_call_frame
            .increase_consumed_gas(gas_cost::extcodecopy(
                len,
                calculate_memory_size(dst_offset, len)?,
                vm.current_call_frame.memory.len(),
                vm.substate.add_accessed_address(address),
            )?)?;

<<<<<<< HEAD
        if len > 0 {
            let data = vm
                .db
                .get_account_code(address)?
                .get(src_offset..)
                .unwrap_or_default();
            let data = data.get(..len).unwrap_or(data);

            vm.current_call_frame.memory.store_data(dst_offset, data)?;
            if data.len() < len {
                vm.current_call_frame
                    .memory
                    .store_zeros(dst_offset + data.len(), len - data.len())?;
            }
        }

        Ok(OpcodeResult::Continue)
    }
}

/// Implementation for the `EXTCODEHASH` opcode.
pub struct OpExtCodeHashHandler;
impl OpcodeHandler for OpExtCodeHashHandler {
    #[inline(always)]
    fn eval(vm: &mut VM<'_>) -> Result<OpcodeResult, VMError> {
        let address = word_to_address(vm.current_call_frame.stack.pop1()?);
        vm.current_call_frame
            .increase_consumed_gas(gas_cost::extcodehash(
                vm.substate.add_accessed_address(address),
            )?)?;

        let account = vm.db.get_account(address)?;
        if account.is_empty() {
            vm.current_call_frame.stack.push_zero()?;
        } else {
            #[expect(unsafe_code, reason = "safe")]
            vm.current_call_frame.stack.push1(U256(unsafe {
                let mut bytes = account.info.code_hash.0;
                bytes.reverse();
                mem::transmute_copy::<[u8; 32], [u64; 4]>(&bytes)
            }))?;
=======
        if size == 0 {
            return Ok(OpcodeResult::Continue);
        }

        // If the bytecode is a delegation designation, it will copy the marker (0xef0100) || address.
        // https://eips.ethereum.org/EIPS/eip-7702#delegation-designation
        let bytecode = self.db.get_account_code(address)?;

        // Happiest fast path, copy without an intermediate buffer because there is no need to pad 0s and also size doesn't overflow.
        if let Some(offset_end) = offset.checked_add(size)
            && offset_end <= bytecode.bytecode.len()
        {
            #[expect(unsafe_code, reason = "bounds checked beforehand")]
            let slice = unsafe { bytecode.bytecode.get_unchecked(offset..offset_end) };
            self.current_call_frame
                .memory
                .store_data(dest_offset, slice)?;

            return Ok(OpcodeResult::Continue);
        }

        let mut data = vec![0u8; size];
        if offset < bytecode.bytecode.len() {
            let diff = bytecode.bytecode.len().wrapping_sub(offset);
            let final_size = size.min(diff);
            let end = offset.wrapping_add(final_size);

            #[expect(unsafe_code, reason = "bounds checked beforehand")]
            unsafe {
                data.get_unchecked_mut(..final_size)
                    .copy_from_slice(bytecode.bytecode.get_unchecked(offset..end));
            }
>>>>>>> c9fd96e2
        }

        Ok(OpcodeResult::Continue)
    }
}

/// Implementation for the `RETURNDATASIZE` opcode.
pub struct OpReturnDataSizeHandler;
impl OpcodeHandler for OpReturnDataSizeHandler {
    #[inline(always)]
    fn eval(vm: &mut VM<'_>) -> Result<OpcodeResult, VMError> {
        vm.current_call_frame
            .increase_consumed_gas(gas_cost::RETURNDATASIZE)?;

        vm.current_call_frame
            .stack
<<<<<<< HEAD
            .push1(vm.current_call_frame.sub_return_data.len().into())?;
=======
            .push(U256::from(current_call_frame.sub_return_data.len()))?;
>>>>>>> c9fd96e2

        Ok(OpcodeResult::Continue)
    }
}

/// Implementation for the `RETURNDATACOPY` opcode.
pub struct OpReturnDataCopyHandler;
impl OpcodeHandler for OpReturnDataCopyHandler {
    #[inline(always)]
    fn eval(vm: &mut VM<'_>) -> Result<OpcodeResult, VMError> {
        let [dst_offset, src_offset, len] = *vm.current_call_frame.stack.pop()?;
        let (len, dst_offset) = size_offset_to_usize(len, dst_offset)?;
        let src_offset = u256_to_usize(src_offset)?;

        vm.current_call_frame
            .increase_consumed_gas(gas_cost::returndatacopy(
                calculate_memory_size(dst_offset, len)?,
                vm.current_call_frame.memory.len(),
                len,
            )?)?;

        if src_offset + len > vm.current_call_frame.sub_return_data.len() {
            return Err(ExceptionalHalt::OutOfBounds.into());
        }

        if len > 0 {
            let data = vm
                .current_call_frame
                .sub_return_data
                .get(src_offset..)
                .unwrap_or_default();
            let data = data.get(..len).unwrap_or(data);

            vm.current_call_frame.memory.store_data(dst_offset, data)?;
            if data.len() < len {
                vm.current_call_frame
                    .memory
                    .store_zeros(dst_offset + data.len(), len - data.len())?;
            }
        }

<<<<<<< HEAD
=======
        let hash = u256_from_big_endian_const(account_code_hash);
        current_call_frame.stack.push(hash)?;

>>>>>>> c9fd96e2
        Ok(OpcodeResult::Continue)
    }
}<|MERGE_RESOLUTION|>--- conflicted
+++ resolved
@@ -38,7 +38,7 @@
             .increase_consumed_gas(gas_cost::ADDRESS)?;
 
         #[expect(unsafe_code, reason = "safe")]
-        vm.current_call_frame.stack.push1(U256(unsafe {
+        vm.current_call_frame.stack.push(U256(unsafe {
             let mut bytes: [u8; 32] = [0; 32];
             bytes[12..].copy_from_slice(&vm.current_call_frame.to.0);
             bytes.reverse();
@@ -62,8 +62,7 @@
 
         vm.current_call_frame
             .stack
-<<<<<<< HEAD
-            .push1(vm.db.get_account(address)?.info.balance)?;
+            .push(vm.db.get_account(address)?.info.balance)?;
 
         Ok(OpcodeResult::Continue)
     }
@@ -78,31 +77,12 @@
             .increase_consumed_gas(gas_cost::ORIGIN)?;
 
         #[expect(unsafe_code, reason = "safe")]
-        vm.current_call_frame.stack.push1(U256(unsafe {
+        vm.current_call_frame.stack.push(U256(unsafe {
             let mut bytes: [u8; 32] = [0; 32];
             bytes[12..].copy_from_slice(&vm.env.origin.0);
             bytes.reverse();
             mem::transmute_copy::<[u8; 32], [u64; 4]>(&bytes)
         }))?;
-=======
-            .push(u256_from_big_endian_const(addr.to_fixed_bytes()))?;
-
-        Ok(OpcodeResult::Continue)
-    }
-
-    // BALANCE operation
-    pub fn op_balance(&mut self) -> Result<OpcodeResult, VMError> {
-        let address = word_to_address(self.current_call_frame.stack.pop1()?);
-
-        let address_was_cold = !self.substate.add_accessed_address(address);
-        let account_balance = self.db.get_account(address)?.info.balance;
-
-        let current_call_frame = &mut self.current_call_frame;
-
-        current_call_frame.increase_consumed_gas(gas_cost::balance(address_was_cold)?)?;
-
-        current_call_frame.stack.push(account_balance)?;
->>>>>>> c9fd96e2
 
         Ok(OpcodeResult::Continue)
     }
@@ -116,8 +96,7 @@
         vm.current_call_frame
             .increase_consumed_gas(gas_cost::GASPRICE)?;
 
-<<<<<<< HEAD
-        vm.current_call_frame.stack.push1(vm.env.gas_price)?;
+        vm.current_call_frame.stack.push(vm.env.gas_price)?;
 
         Ok(OpcodeResult::Continue)
     }
@@ -132,28 +111,12 @@
             .increase_consumed_gas(gas_cost::CALLER)?;
 
         #[expect(unsafe_code, reason = "safe")]
-        vm.current_call_frame.stack.push1(U256(unsafe {
+        vm.current_call_frame.stack.push(U256(unsafe {
             let mut bytes: [u8; 32] = [0; 32];
             bytes[12..].copy_from_slice(&vm.current_call_frame.msg_sender.0);
             bytes.reverse();
             mem::transmute_copy::<[u8; 32], [u64; 4]>(&bytes)
         }))?;
-=======
-        current_call_frame
-            .stack
-            .push(u256_from_big_endian_const(origin.to_fixed_bytes()))?;
-
-        Ok(OpcodeResult::Continue)
-    }
-
-    // CALLER operation
-    pub fn op_caller(&mut self) -> Result<OpcodeResult, VMError> {
-        let current_call_frame = &mut self.current_call_frame;
-        current_call_frame.increase_consumed_gas(gas_cost::CALLER)?;
-
-        let caller = u256_from_big_endian_const(current_call_frame.msg_sender.to_fixed_bytes());
-        current_call_frame.stack.push(caller)?;
->>>>>>> c9fd96e2
 
         Ok(OpcodeResult::Continue)
     }
@@ -167,15 +130,9 @@
         vm.current_call_frame
             .increase_consumed_gas(gas_cost::CALLVALUE)?;
 
-<<<<<<< HEAD
-        vm.current_call_frame
-            .stack
-            .push1(vm.current_call_frame.msg_value)?;
-=======
-        let callvalue = current_call_frame.msg_value;
-
-        current_call_frame.stack.push(callvalue)?;
->>>>>>> c9fd96e2
+        vm.current_call_frame
+            .stack
+            .push(vm.current_call_frame.msg_value)?;
 
         Ok(OpcodeResult::Continue)
     }
@@ -192,23 +149,15 @@
         let value_bytes = usize::try_from(vm.current_call_frame.stack.pop1()?)
             .ok()
             .and_then(|offset| vm.current_call_frame.calldata.get(offset..));
-        vm.current_call_frame.stack.push1(match value_bytes {
+        vm.current_call_frame.stack.push(match value_bytes {
             Some(data) if data.len() >= 32 => U256::from_big_endian(&data[..32]),
             Some(data) => {
                 let mut bytes = [0; 32];
                 bytes[..data.len()].copy_from_slice(data);
                 U256::from_big_endian(&bytes)
             }
-<<<<<<< HEAD
             None => U256::zero(),
         })?;
-=======
-        }
-
-        let result = u256_from_big_endian_const(data);
-
-        current_call_frame.stack.push(result)?;
->>>>>>> c9fd96e2
 
         Ok(OpcodeResult::Continue)
     }
@@ -224,11 +173,7 @@
 
         vm.current_call_frame
             .stack
-<<<<<<< HEAD
-            .push1(U256::from(vm.current_call_frame.calldata.len()))?;
-=======
-            .push(U256::from(current_call_frame.calldata.len()))?;
->>>>>>> c9fd96e2
+            .push(U256::from(vm.current_call_frame.calldata.len()))?;
 
         Ok(OpcodeResult::Continue)
     }
@@ -280,11 +225,7 @@
 
         vm.current_call_frame
             .stack
-<<<<<<< HEAD
-            .push1(vm.current_call_frame.bytecode.len().into())?;
-=======
-            .push(U256::from(current_call_frame.bytecode.bytecode.len()))?;
->>>>>>> c9fd96e2
+            .push(vm.current_call_frame.bytecode.bytecode.len().into())?;
 
         Ok(OpcodeResult::Continue)
     }
@@ -306,151 +247,11 @@
                 len,
             )?)?;
 
-<<<<<<< HEAD
         if len > 0 {
             let data = vm
                 .current_call_frame
                 .bytecode
-                .get(src_offset..)
-                .unwrap_or_default();
-            let data = data.get(..len).unwrap_or(data);
-
-            vm.current_call_frame.memory.store_data(dst_offset, data)?;
-            if data.len() < len {
-                vm.current_call_frame
-                    .memory
-                    .store_zeros(dst_offset + data.len(), len - data.len())?;
-=======
-    // CODECOPY operation
-    pub fn op_codecopy(&mut self) -> Result<OpcodeResult, VMError> {
-        let current_call_frame = &mut self.current_call_frame;
-
-        let [dest_offset, code_offset, size] = *current_call_frame.stack.pop()?;
-        let (size, dest_offset) = size_offset_to_usize(size, dest_offset)?;
-        let code_offset = u256_to_usize(code_offset).unwrap_or(usize::MAX);
-
-        let new_memory_size = calculate_memory_size(dest_offset, size)?;
-
-        current_call_frame.increase_consumed_gas(gas_cost::codecopy(
-            new_memory_size,
-            current_call_frame.memory.len(),
-            size,
-        )?)?;
-
-        if size == 0 {
-            return Ok(OpcodeResult::Continue);
-        }
-
-        // Happiest fast path, copy without an intermediate buffer because there is no need to pad 0s and also size doesn't overflow.
-        if let Some(code_offset_end) = code_offset.checked_add(size)
-            && code_offset_end <= current_call_frame.bytecode.bytecode.len()
-        {
-            #[expect(unsafe_code, reason = "bounds checked beforehand")]
-            let slice = unsafe {
-                current_call_frame
-                    .bytecode
-                    .bytecode
-                    .get_unchecked(code_offset..code_offset_end)
-            };
-            current_call_frame.memory.store_data(dest_offset, slice)?;
-
-            return Ok(OpcodeResult::Continue);
-        }
-
-        let mut data = vec![0u8; size];
-        if code_offset < current_call_frame.bytecode.bytecode.len() {
-            let diff = current_call_frame
                 .bytecode
-                .bytecode
-                .len()
-                .wrapping_sub(code_offset);
-            let final_size = size.min(diff);
-            let end = code_offset.wrapping_add(final_size);
-
-            #[expect(unsafe_code, reason = "bounds checked beforehand")]
-            unsafe {
-                data.get_unchecked_mut(..final_size).copy_from_slice(
-                    current_call_frame
-                        .bytecode
-                        .bytecode
-                        .get_unchecked(code_offset..end),
-                );
->>>>>>> c9fd96e2
-            }
-        }
-
-        Ok(OpcodeResult::Continue)
-    }
-}
-
-/// Implementation for the `EXTCODESIZE` opcode.
-pub struct OpExtCodeSizeHandler;
-impl OpcodeHandler for OpExtCodeSizeHandler {
-    #[inline(always)]
-    fn eval(vm: &mut VM<'_>) -> Result<OpcodeResult, VMError> {
-        let address = word_to_address(vm.current_call_frame.stack.pop1()?);
-        vm.current_call_frame
-            .increase_consumed_gas(gas_cost::extcodesize(
-                vm.substate.add_accessed_address(address),
-            )?)?;
-
-<<<<<<< HEAD
-        vm.current_call_frame
-            .stack
-            .push1(vm.db.get_account_code(address)?.len().into())?;
-=======
-    // GASPRICE operation
-    pub fn op_gasprice(&mut self) -> Result<OpcodeResult, VMError> {
-        let gas_price = self.env.gas_price;
-        let current_call_frame = &mut self.current_call_frame;
-        current_call_frame.increase_consumed_gas(gas_cost::GASPRICE)?;
-
-        current_call_frame.stack.push(gas_price)?;
-
-        Ok(OpcodeResult::Continue)
-    }
-
-    // EXTCODESIZE operation
-    pub fn op_extcodesize(&mut self) -> Result<OpcodeResult, VMError> {
-        let address = word_to_address(self.current_call_frame.stack.pop1()?);
-        let address_was_cold = !self.substate.add_accessed_address(address);
-        // FIXME: a bit wasteful to fetch the whole code just to get the length.
-        let account_code_length = self.db.get_account_code(address)?.bytecode.len().into();
-
-        let current_call_frame = &mut self.current_call_frame;
-
-        current_call_frame.increase_consumed_gas(gas_cost::extcodesize(address_was_cold)?)?;
-
-        current_call_frame.stack.push(account_code_length)?;
->>>>>>> c9fd96e2
-
-        Ok(OpcodeResult::Continue)
-    }
-}
-
-/// Implementation for the `EXTCODECOPY` opcode.
-pub struct OpExtCodeCopyHandler;
-impl OpcodeHandler for OpExtCodeCopyHandler {
-    #[inline(always)]
-    fn eval(vm: &mut VM<'_>) -> Result<OpcodeResult, VMError> {
-        let [address, dst_offset, src_offset, len] = *vm.current_call_frame.stack.pop()?;
-        let address = word_to_address(address);
-        let (len, dst_offset) = size_offset_to_usize(len, dst_offset)?;
-        let src_offset = u256_to_usize(src_offset).unwrap_or(usize::MAX);
-
-        vm.current_call_frame
-            .increase_consumed_gas(gas_cost::extcodecopy(
-                len,
-                calculate_memory_size(dst_offset, len)?,
-                vm.current_call_frame.memory.len(),
-                vm.substate.add_accessed_address(address),
-            )?)?;
-
-<<<<<<< HEAD
-        if len > 0 {
-            let data = vm
-                .db
-                .get_account_code(address)?
                 .get(src_offset..)
                 .unwrap_or_default();
             let data = data.get(..len).unwrap_or(data);
@@ -467,6 +268,64 @@
     }
 }
 
+/// Implementation for the `EXTCODESIZE` opcode.
+pub struct OpExtCodeSizeHandler;
+impl OpcodeHandler for OpExtCodeSizeHandler {
+    #[inline(always)]
+    fn eval(vm: &mut VM<'_>) -> Result<OpcodeResult, VMError> {
+        let address = word_to_address(vm.current_call_frame.stack.pop1()?);
+        vm.current_call_frame
+            .increase_consumed_gas(gas_cost::extcodesize(
+                vm.substate.add_accessed_address(address),
+            )?)?;
+
+        vm.current_call_frame
+            .stack
+            .push(vm.db.get_account_code(address)?.bytecode.len().into())?;
+
+        Ok(OpcodeResult::Continue)
+    }
+}
+
+/// Implementation for the `EXTCODECOPY` opcode.
+pub struct OpExtCodeCopyHandler;
+impl OpcodeHandler for OpExtCodeCopyHandler {
+    #[inline(always)]
+    fn eval(vm: &mut VM<'_>) -> Result<OpcodeResult, VMError> {
+        let [address, dst_offset, src_offset, len] = *vm.current_call_frame.stack.pop()?;
+        let address = word_to_address(address);
+        let (len, dst_offset) = size_offset_to_usize(len, dst_offset)?;
+        let src_offset = u256_to_usize(src_offset).unwrap_or(usize::MAX);
+
+        vm.current_call_frame
+            .increase_consumed_gas(gas_cost::extcodecopy(
+                len,
+                calculate_memory_size(dst_offset, len)?,
+                vm.current_call_frame.memory.len(),
+                vm.substate.add_accessed_address(address),
+            )?)?;
+
+        if len > 0 {
+            let data = vm
+                .db
+                .get_account_code(address)?
+                .bytecode
+                .get(src_offset..)
+                .unwrap_or_default();
+            let data = data.get(..len).unwrap_or(data);
+
+            vm.current_call_frame.memory.store_data(dst_offset, data)?;
+            if data.len() < len {
+                vm.current_call_frame
+                    .memory
+                    .store_zeros(dst_offset + data.len(), len - data.len())?;
+            }
+        }
+
+        Ok(OpcodeResult::Continue)
+    }
+}
+
 /// Implementation for the `EXTCODEHASH` opcode.
 pub struct OpExtCodeHashHandler;
 impl OpcodeHandler for OpExtCodeHashHandler {
@@ -483,45 +342,11 @@
             vm.current_call_frame.stack.push_zero()?;
         } else {
             #[expect(unsafe_code, reason = "safe")]
-            vm.current_call_frame.stack.push1(U256(unsafe {
+            vm.current_call_frame.stack.push(U256(unsafe {
                 let mut bytes = account.info.code_hash.0;
                 bytes.reverse();
                 mem::transmute_copy::<[u8; 32], [u64; 4]>(&bytes)
             }))?;
-=======
-        if size == 0 {
-            return Ok(OpcodeResult::Continue);
-        }
-
-        // If the bytecode is a delegation designation, it will copy the marker (0xef0100) || address.
-        // https://eips.ethereum.org/EIPS/eip-7702#delegation-designation
-        let bytecode = self.db.get_account_code(address)?;
-
-        // Happiest fast path, copy without an intermediate buffer because there is no need to pad 0s and also size doesn't overflow.
-        if let Some(offset_end) = offset.checked_add(size)
-            && offset_end <= bytecode.bytecode.len()
-        {
-            #[expect(unsafe_code, reason = "bounds checked beforehand")]
-            let slice = unsafe { bytecode.bytecode.get_unchecked(offset..offset_end) };
-            self.current_call_frame
-                .memory
-                .store_data(dest_offset, slice)?;
-
-            return Ok(OpcodeResult::Continue);
-        }
-
-        let mut data = vec![0u8; size];
-        if offset < bytecode.bytecode.len() {
-            let diff = bytecode.bytecode.len().wrapping_sub(offset);
-            let final_size = size.min(diff);
-            let end = offset.wrapping_add(final_size);
-
-            #[expect(unsafe_code, reason = "bounds checked beforehand")]
-            unsafe {
-                data.get_unchecked_mut(..final_size)
-                    .copy_from_slice(bytecode.bytecode.get_unchecked(offset..end));
-            }
->>>>>>> c9fd96e2
         }
 
         Ok(OpcodeResult::Continue)
@@ -538,11 +363,7 @@
 
         vm.current_call_frame
             .stack
-<<<<<<< HEAD
-            .push1(vm.current_call_frame.sub_return_data.len().into())?;
-=======
-            .push(U256::from(current_call_frame.sub_return_data.len()))?;
->>>>>>> c9fd96e2
+            .push(vm.current_call_frame.sub_return_data.len().into())?;
 
         Ok(OpcodeResult::Continue)
     }
@@ -584,12 +405,6 @@
             }
         }
 
-<<<<<<< HEAD
-=======
-        let hash = u256_from_big_endian_const(account_code_hash);
-        current_call_frame.stack.push(hash)?;
-
->>>>>>> c9fd96e2
         Ok(OpcodeResult::Continue)
     }
 }