--- conflicted
+++ resolved
@@ -177,7 +177,6 @@
             return Ok(OpcodeSuccess::Continue);
         }
 
-<<<<<<< HEAD
         let mut data = [0u8; 32];
         for (i, byte) in current_call_frame
             .calldata
@@ -192,27 +191,6 @@
         }
 
         current_call_frame.memory.store_bytes(dest_offset, &data)?;
-=======
-        // This check is because if offset is larger than the calldata then we should push 0 to the stack.
-        let result = if calldata_offset < current_call_frame.calldata.len() {
-            // Read calldata from offset to the end
-            let calldata = current_call_frame.calldata.slice(calldata_offset..);
-
-            // Get the 32 bytes from the data slice, padding with 0 if fewer than 32 bytes are available
-            let mut padded_calldata = vec![0u8; size];
-            let data_len_to_copy = calldata.len().min(size);
-
-            padded_calldata[..data_len_to_copy].copy_from_slice(&calldata[..data_len_to_copy]);
-
-            padded_calldata
-        } else {
-            vec![0u8; size]
-        };
-
-        current_call_frame
-            .memory
-            .store_bytes(dest_offset, &result)?;
->>>>>>> 6abc2522
 
         Ok(OpcodeSuccess::Continue)
     }
@@ -388,7 +366,6 @@
         }
         current_call_frame.memory.store_bytes(
             dest_offset,
-<<<<<<< HEAD
             bytecode
                 .get(
                     offset
@@ -397,12 +374,6 @@
                             .ok_or(VMError::MemoryLoadOutOfBounds)?,
                 )
                 .ok_or(VMError::Internal(InternalError::SlicingError))?, // bytecode can be "refactored" in order to avoid handling the error.
-=======
-            &bytecode[offset
-                ..offset
-                    .checked_add(size)
-                    .ok_or(VMError::MemoryLoadOutOfBounds)?],
->>>>>>> 6abc2522
         )?;
 
         Ok(OpcodeSuccess::Continue)
