--- conflicted
+++ resolved
@@ -10,7 +10,6 @@
     opcode_handlers::OpcodeHandler,
     vm::VM,
 };
-<<<<<<< HEAD
 use ethrex_common::U256;
 
 /// Implementation for the `PUSH0` opcode.
@@ -22,44 +21,6 @@
             .increase_consumed_gas(gas_cost::PUSH0)?;
 
         vm.current_call_frame.stack.push_zero()?;
-=======
-use ethrex_common::{U256, utils::u256_from_big_endian_const};
-
-// Push Operations
-// Opcodes: PUSH0, PUSH1 ... PUSH32
-
-impl<'a> VM<'a> {
-    // Generic PUSH operation, optimized at compile time for the given N.
-    pub fn op_push<const N: usize>(&mut self) -> Result<OpcodeResult, VMError> {
-        let call_frame = &mut self.current_call_frame;
-        call_frame.increase_consumed_gas(gas_cost::PUSHN)?;
-
-        // Check to avoid multiple checks.
-        if call_frame.pc.checked_add(N).is_none() {
-            Err(InternalError::Overflow)?;
-        }
-
-        let value = if let Some(slice) = call_frame
-            .bytecode
-            .bytecode
-            .get(call_frame.pc..call_frame.pc.wrapping_add(N))
-        {
-            u256_from_big_endian_const(
-                // SAFETY: If the get succeeded, we got N elements so the cast is safe.
-                #[expect(unsafe_code)]
-                unsafe {
-                    *slice.as_ptr().cast::<[u8; N]>()
-                },
-            )
-        } else {
-            U256::zero()
-        };
-
-        call_frame.stack.push(value)?;
-
-        // Advance the PC by the number of bytes in this instruction's payload.
-        call_frame.pc = call_frame.pc.wrapping_add(N);
->>>>>>> c9fd96e2
 
         Ok(OpcodeResult::Continue)
     }
@@ -80,8 +41,13 @@
         vm.current_call_frame
             .increase_consumed_gas(gas_cost::PUSHN)?;
 
-        vm.current_call_frame.stack.push1(
-            match vm.current_call_frame.bytecode.get(literal_offset..) {
+        vm.current_call_frame.stack.push(
+            match vm
+                .current_call_frame
+                .bytecode
+                .bytecode
+                .get(literal_offset..)
+            {
                 Some(data) if data.len() >= N => U256::from_big_endian(&data[..N]),
                 Some(data) => {
                     let mut bytes = [0; 32];
