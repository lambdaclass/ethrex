--- conflicted
+++ resolved
@@ -33,10 +33,7 @@
             .get(pc_offset..pc_offset.wrapping_add(N))
         {
             u256_from_big_endian_const(
-<<<<<<< HEAD
-=======
                 // SAFETY: If the get succeeded, we got N elements so the cast is safe.
->>>>>>> 22b64308
                 #[expect(unsafe_code)]
                 unsafe {
                     *slice.as_ptr().cast::<[u8; N]>()
