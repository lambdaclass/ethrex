// Logging Operations (5)
// Opcodes: LOG0 ... LOG4

use crate::{
    call_frame::CallFrame,
    constants::gas_cost,
    errors::{InternalError, OpcodeSuccess, VMError},
    opcodes::Opcode,
    vm::VM,
};
use bytes::Bytes;
use ethereum_rust_core::{types::Log, H256};

impl VM {
    // LOG operation
    pub fn op_log(
        &mut self,
        current_call_frame: &mut CallFrame,
        op: Opcode,
    ) -> Result<OpcodeSuccess, VMError> {
        if current_call_frame.is_static {
            return Err(VMError::OpcodeNotAllowedInStaticContext);
        }

<<<<<<< HEAD
        let number_of_topics = (op as u8)
            .checked_sub(Opcode::LOG0 as u8)
            .ok_or(VMError::InvalidOpcode)?;

        let offset = current_call_frame
=======
        let number_of_topics = (op as u8) - (Opcode::LOG0 as u8);
        let offset: usize = current_call_frame
>>>>>>> 00a51eba
            .stack
            .pop()?
            .try_into()
            .map_err(|_err| VMError::VeryLargeNumber)?;
        let size = current_call_frame
            .stack
            .pop()?
            .try_into()
            .map_err(|_err| VMError::VeryLargeNumber)?;
        let mut topics = Vec::new();
        for _ in 0..number_of_topics {
            let topic = current_call_frame.stack.pop()?;
            let mut topic_bytes = [0u8; 32];
            topic.to_big_endian(&mut topic_bytes);
            topics.push(H256::from_slice(&topic_bytes));
        }

<<<<<<< HEAD
        let memory_expansion_cost =
            current_call_frame
                .memory
                .expansion_cost(offset.checked_add(size).ok_or(VMError::Internal(
                    InternalError::ArithmeticOperationOverflow,
                ))?)?;

        let topics_cost = gas_cost::LOGN_DYNAMIC_BASE
            .checked_mul(number_of_topics.into())
            .ok_or(VMError::GasCostOverflow)?;
        let bytes_cost = gas_cost::LOGN_DYNAMIC_BYTE_BASE
            .checked_mul(size.into())
            .ok_or(VMError::GasCostOverflow)?;
        let gas_cost = topics_cost
            .checked_add(gas_cost::LOGN_STATIC)
            .ok_or(VMError::GasCostOverflow)?
            .checked_add(bytes_cost)
            .ok_or(VMError::GasCostOverflow)?
            .checked_add(memory_expansion_cost)
            .ok_or(VMError::GasCostOverflow)?;
=======
        let memory_expansion_cost = current_call_frame.memory.expansion_cost(
            offset
                .checked_add(size)
                .ok_or(VMError::MemoryLoadOutOfBounds)?,
        )?;
        let gas_cost = gas_cost::LOGN_STATIC
            + gas_cost::LOGN_DYNAMIC_BASE * number_of_topics
            + gas_cost::LOGN_DYNAMIC_BYTE_BASE * size
            + memory_expansion_cost;
>>>>>>> 00a51eba

        self.increase_consumed_gas(current_call_frame, gas_cost)?;

        let data = current_call_frame.memory.load_range(offset, size)?;
        let log = Log {
            address: current_call_frame.msg_sender, // Should change the addr if we are on a Call/Create transaction (Call should be the contract we are calling, Create should be the original caller)
            topics,
            data: Bytes::from(data),
        };
        current_call_frame.logs.push(log);

        Ok(OpcodeSuccess::Continue)
    }
}<|MERGE_RESOLUTION|>--- conflicted
+++ resolved
@@ -22,16 +22,11 @@
             return Err(VMError::OpcodeNotAllowedInStaticContext);
         }
 
-<<<<<<< HEAD
         let number_of_topics = (op as u8)
             .checked_sub(Opcode::LOG0 as u8)
             .ok_or(VMError::InvalidOpcode)?;
 
         let offset = current_call_frame
-=======
-        let number_of_topics = (op as u8) - (Opcode::LOG0 as u8);
-        let offset: usize = current_call_frame
->>>>>>> 00a51eba
             .stack
             .pop()?
             .try_into()
@@ -49,7 +44,6 @@
             topics.push(H256::from_slice(&topic_bytes));
         }
 
-<<<<<<< HEAD
         let memory_expansion_cost =
             current_call_frame
                 .memory
@@ -70,17 +64,6 @@
             .ok_or(VMError::GasCostOverflow)?
             .checked_add(memory_expansion_cost)
             .ok_or(VMError::GasCostOverflow)?;
-=======
-        let memory_expansion_cost = current_call_frame.memory.expansion_cost(
-            offset
-                .checked_add(size)
-                .ok_or(VMError::MemoryLoadOutOfBounds)?,
-        )?;
-        let gas_cost = gas_cost::LOGN_STATIC
-            + gas_cost::LOGN_DYNAMIC_BASE * number_of_topics
-            + gas_cost::LOGN_DYNAMIC_BYTE_BASE * size
-            + memory_expansion_cost;
->>>>>>> 00a51eba
 
         self.increase_consumed_gas(current_call_frame, gas_cost)?;
 
