use keccak_hash::H256;

// Logging Operations (5)
// Opcodes: LOG0 ... LOG4
use super::*;

impl VM {
    // LOG operation
    pub fn op_log(
        &mut self,
        current_call_frame: &mut CallFrame,
        op: Opcode,
    ) -> Result<OpcodeSuccess, VMError> {
        if current_call_frame.is_static {
            return Err(VMError::OpcodeNotAllowedInStaticContext);
        }

        let number_of_topics = (op as u8) - (Opcode::LOG0 as u8);
        let offset = current_call_frame
            .stack
            .pop()?
            .try_into()
            .unwrap_or(usize::MAX);
        let size = current_call_frame
            .stack
            .pop()?
            .try_into()
            .unwrap_or(usize::MAX);
        let mut topics = Vec::new();
        for _ in 0..number_of_topics {
            let topic = current_call_frame.stack.pop()?;
            let mut bytes = [0u8; 32];
            topic.to_big_endian(&mut bytes);
            topics.push(H256::from(bytes));
        }

        let memory_expansion_cost = current_call_frame.memory.expansion_cost(offset + size)?;
        let gas_cost = gas_cost::LOGN_STATIC
            + gas_cost::LOGN_DYNAMIC_BASE * number_of_topics
            + gas_cost::LOGN_DYNAMIC_BYTE_BASE * size
            + memory_expansion_cost;
<<<<<<< HEAD
        if self.env.consumed_gas + gas_cost > self.env.tx_gas_limit {
            return Err(VMError::OutOfGas);
        }
=======

        self.increase_consumed_gas(current_call_frame, gas_cost)?;
>>>>>>> 5b081081

        let data = current_call_frame.memory.load_range(offset, size);
        let log = Log {
            address: current_call_frame.msg_sender, // Should change the addr if we are on a Call/Create transaction (Call should be the contract we are calling, Create should be the original caller)
            topics,
            data: Bytes::from(data),
        };
        current_call_frame.logs.push(log);

        Ok(OpcodeSuccess::Continue)
    }
}<|MERGE_RESOLUTION|>--- conflicted
+++ resolved
@@ -39,14 +39,8 @@
             + gas_cost::LOGN_DYNAMIC_BASE * number_of_topics
             + gas_cost::LOGN_DYNAMIC_BYTE_BASE * size
             + memory_expansion_cost;
-<<<<<<< HEAD
-        if self.env.consumed_gas + gas_cost > self.env.tx_gas_limit {
-            return Err(VMError::OutOfGas);
-        }
-=======
 
         self.increase_consumed_gas(current_call_frame, gas_cost)?;
->>>>>>> 5b081081
 
         let data = current_call_frame.memory.load_range(offset, size);
         let log = Log {
