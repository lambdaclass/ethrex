use crate::{
    block::LAST_AVAILABLE_BLOCK_LIMIT,
    constants::{BLOB_BASE_FEE_UPDATE_FRACTION, MIN_BASE_FEE_PER_BLOB_GAS},
};
<<<<<<< HEAD
use keccak_hash::H256;
use sha3::{Digest, Keccak256};
=======
>>>>>>> 943a3953

// Block Information (11)
// Opcodes: BLOCKHASH, COINBASE, TIMESTAMP, NUMBER, PREVRANDAO, GASLIMIT, CHAINID, SELFBALANCE, BASEFEE, BLOBHASH, BLOBBASEFEE
use super::*;

impl VM {
    // BLOCKHASH operation
    pub fn op_blockhash(
        &mut self,
        current_call_frame: &mut CallFrame,
    ) -> Result<OpcodeSuccess, VMError> {
        self.increase_consumed_gas(current_call_frame, gas_cost::BLOCKHASH)?;

        let block_number = current_call_frame.stack.pop()?;

        // If the block number is not valid, return zero
        if block_number
            < self
                .env
                .block_number
                .saturating_sub(LAST_AVAILABLE_BLOCK_LIMIT)
            || block_number >= self.env.block_number
        {
            current_call_frame.stack.push(U256::zero())?;
            return Ok(OpcodeSuccess::Continue);
        }

        if let Some(block_hash) = self.db.block_hashes.get(&block_number) {
            current_call_frame
                .stack
                .push(U256::from_big_endian(&block_hash.0))?;
        } else {
            current_call_frame.stack.push(U256::zero())?;
        }

        Ok(OpcodeSuccess::Continue)
    }

    // COINBASE operation
    pub fn op_coinbase(
        &mut self,
        current_call_frame: &mut CallFrame,
    ) -> Result<OpcodeSuccess, VMError> {
        self.increase_consumed_gas(current_call_frame, gas_cost::COINBASE)?;

        current_call_frame
            .stack
            .push(address_to_word(self.env.coinbase))?;

        Ok(OpcodeSuccess::Continue)
    }

    // TIMESTAMP operation
    pub fn op_timestamp(
        &mut self,
        current_call_frame: &mut CallFrame,
    ) -> Result<OpcodeSuccess, VMError> {
        self.increase_consumed_gas(current_call_frame, gas_cost::TIMESTAMP)?;

        current_call_frame.stack.push(self.env.timestamp)?;

        Ok(OpcodeSuccess::Continue)
    }

    // NUMBER operation
    pub fn op_number(
        &mut self,
        current_call_frame: &mut CallFrame,
    ) -> Result<OpcodeSuccess, VMError> {
        self.increase_consumed_gas(current_call_frame, gas_cost::NUMBER)?;

        current_call_frame.stack.push(self.env.block_number)?;

        Ok(OpcodeSuccess::Continue)
    }

    // PREVRANDAO operation
    pub fn op_prevrandao(
        &mut self,
        current_call_frame: &mut CallFrame,
    ) -> Result<OpcodeSuccess, VMError> {
        self.increase_consumed_gas(current_call_frame, gas_cost::PREVRANDAO)?;

        let randao = self.env.prev_randao.unwrap_or_default(); // Assuming block_env has been integrated
        current_call_frame
            .stack
            .push(U256::from_big_endian(randao.0.as_slice()))?;

        Ok(OpcodeSuccess::Continue)
    }

    // GASLIMIT operation
    pub fn op_gaslimit(
        &mut self,
        current_call_frame: &mut CallFrame,
    ) -> Result<OpcodeSuccess, VMError> {
        self.increase_consumed_gas(current_call_frame, gas_cost::GASLIMIT)?;

        current_call_frame.stack.push(self.env.gas_limit)?;

        Ok(OpcodeSuccess::Continue)
    }

    // CHAINID operation
    pub fn op_chainid(
        &mut self,
        current_call_frame: &mut CallFrame,
    ) -> Result<OpcodeSuccess, VMError> {
        self.increase_consumed_gas(current_call_frame, gas_cost::CHAINID)?;

        current_call_frame.stack.push(self.env.chain_id)?;

        Ok(OpcodeSuccess::Continue)
    }

    // SELFBALANCE operation
    pub fn op_selfbalance(
        &mut self,
        current_call_frame: &mut CallFrame,
    ) -> Result<OpcodeSuccess, VMError> {
        self.increase_consumed_gas(current_call_frame, gas_cost::SELFBALANCE)?;

        let balance = self.db.balance(&current_call_frame.code_address);
        current_call_frame.stack.push(balance)?;

        Ok(OpcodeSuccess::Continue)
    }

    // BASEFEE operation
    pub fn op_basefee(
        &mut self,
        current_call_frame: &mut CallFrame,
    ) -> Result<OpcodeSuccess, VMError> {
        self.increase_consumed_gas(current_call_frame, gas_cost::BASEFEE)?;

        current_call_frame.stack.push(self.env.base_fee_per_gas)?;

        Ok(OpcodeSuccess::Continue)
    }

    // BLOBHASH operation
    /// Currently not tested
    pub fn op_blobhash(
        &mut self,
        current_call_frame: &mut CallFrame,
    ) -> Result<OpcodeSuccess, VMError> {
        self.increase_consumed_gas(current_call_frame, gas_cost::BLOBHASH)?;

        let index = current_call_frame.stack.pop()?.as_usize();

        let blob_hash: H256 = match &self.env.tx_blob_hashes {
            Some(vec) => match vec.get(index) {
                Some(el) => *el,
                None => {
                    return Err(VMError::BlobHashIndexOutOfBounds);
                }
            },
            None => {
                return Err(VMError::MissingBlobHashes);
            }
        };

        // Could not find a better way to translate from H256 to U256
        let u256_blob = U256::from(blob_hash.as_bytes());

        current_call_frame.stack.push(u256_blob)?;

        Ok(OpcodeSuccess::Continue)
    }

    fn get_blob_gasprice(&mut self) -> U256 {
        fake_exponential(
            MIN_BASE_FEE_PER_BLOB_GAS,
            // Use unwrap because env should have a Some value in excess_blob_gas attribute
            self.env.block_excess_blob_gas.unwrap(),
            BLOB_BASE_FEE_UPDATE_FRACTION,
        )
    }

    // BLOBBASEFEE operation
    pub fn op_blobbasefee(
        &mut self,
        current_call_frame: &mut CallFrame,
    ) -> Result<OpcodeSuccess, VMError> {
        self.increase_consumed_gas(current_call_frame, gas_cost::BLOBBASEFEE)?;

        let blob_base_fee = self.get_blob_gasprice();

        current_call_frame.stack.push(blob_base_fee)?;

        Ok(OpcodeSuccess::Continue)
    }
}

use std::str::FromStr;
fn address_to_word(address: Address) -> U256 {
    // This unwrap can't panic, as Address are 20 bytes long and U256 use 32 bytes
    U256::from_str(&format!("{address:?}")).unwrap()
}

// Fuction inspired in EIP 4844 helpers. Link: https://eips.ethereum.org/EIPS/eip-4844#helpers
fn fake_exponential(factor: U256, numerator: U256, denominator: U256) -> U256 {
    let mut i = U256::one();
    let mut output = U256::zero();
    let mut numerator_accum = factor * denominator;
    while numerator_accum > U256::zero() {
        output += numerator_accum;
        numerator_accum = (numerator_accum * numerator) / (denominator * i);
        i += U256::one();
    }
    output / denominator
}<|MERGE_RESOLUTION|>--- conflicted
+++ resolved
@@ -2,11 +2,8 @@
     block::LAST_AVAILABLE_BLOCK_LIMIT,
     constants::{BLOB_BASE_FEE_UPDATE_FRACTION, MIN_BASE_FEE_PER_BLOB_GAS},
 };
-<<<<<<< HEAD
 use keccak_hash::H256;
 use sha3::{Digest, Keccak256};
-=======
->>>>>>> 943a3953
 
 // Block Information (11)
 // Opcodes: BLOCKHASH, COINBASE, TIMESTAMP, NUMBER, PREVRANDAO, GASLIMIT, CHAINID, SELFBALANCE, BASEFEE, BLOBHASH, BLOBBASEFEE
