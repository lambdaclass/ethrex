--- conflicted
+++ resolved
@@ -44,7 +44,7 @@
             })
         {
             #[expect(unsafe_code, reason = "safe")]
-            vm.current_call_frame.stack.push1(unsafe {
+            vm.current_call_frame.stack.push(unsafe {
                 let mut bytes = vm.db.store.get_block_hash(block_number)?.0;
                 bytes.reverse();
                 U256(mem::transmute_copy::<[u8; 32], [u64; 4]>(&bytes))
@@ -53,18 +53,6 @@
             vm.current_call_frame.stack.push_zero()?;
         }
 
-<<<<<<< HEAD
-=======
-        let block_number: u64 = block_number
-            .try_into()
-            .map_err(|_err| ExceptionalHalt::VeryLargeNumber)?;
-
-        let block_hash = self.db.store.get_block_hash(block_number)?;
-        self.current_call_frame
-            .stack
-            .push(u256_from_big_endian_const(block_hash.to_fixed_bytes()))?;
-
->>>>>>> c9fd96e2
         Ok(OpcodeResult::Continue)
     }
 }
@@ -77,13 +65,9 @@
         vm.current_call_frame
             .increase_consumed_gas(gas_cost::COINBASE)?;
 
-<<<<<<< HEAD
-        vm.current_call_frame
-            .stack
-            .push1(address_to_word(vm.env.coinbase))?;
-=======
-        current_call_frame.stack.push(address_to_word(coinbase))?;
->>>>>>> c9fd96e2
+        vm.current_call_frame
+            .stack
+            .push(address_to_word(vm.env.coinbase))?;
 
         Ok(OpcodeResult::Continue)
     }
@@ -97,11 +81,7 @@
         vm.current_call_frame
             .increase_consumed_gas(gas_cost::TIMESTAMP)?;
 
-<<<<<<< HEAD
-        vm.current_call_frame.stack.push1(vm.env.timestamp.into())?;
-=======
-        current_call_frame.stack.push(timestamp)?;
->>>>>>> c9fd96e2
+        vm.current_call_frame.stack.push(vm.env.timestamp.into())?;
 
         Ok(OpcodeResult::Continue)
     }
@@ -115,10 +95,9 @@
         vm.current_call_frame
             .increase_consumed_gas(gas_cost::NUMBER)?;
 
-<<<<<<< HEAD
-        vm.current_call_frame
-            .stack
-            .push1(vm.env.block_number.into())?;
+        vm.current_call_frame
+            .stack
+            .push(vm.env.block_number.into())?;
 
         Ok(OpcodeResult::Continue)
     }
@@ -135,28 +114,11 @@
         // After Paris, `PREVRANDAO` is the prev_randao (or current_random) field.
         // Source: https://eips.ethereum.org/EIPS/eip-4399
         #[expect(unsafe_code, reason = "safe")]
-        vm.current_call_frame.stack.push1(U256(unsafe {
+        vm.current_call_frame.stack.push(U256(unsafe {
             let mut bytes = vm.env.prev_randao.unwrap_or_default().0;
             bytes.reverse();
             mem::transmute_copy::<[u8; 32], [u64; 4]>(&bytes)
         }))?;
-=======
-        current_call_frame.stack.push(block_number)?;
-
-        Ok(OpcodeResult::Continue)
-    }
-
-    // PREVRANDAO operation
-    pub fn op_prevrandao(&mut self) -> Result<OpcodeResult, VMError> {
-        // https://eips.ethereum.org/EIPS/eip-4399
-        // After Paris the prev randao is the prev_randao (or current_random) field
-        let randao =
-            u256_from_big_endian_const(self.env.prev_randao.unwrap_or_default().to_fixed_bytes());
-
-        let current_call_frame = &mut self.current_call_frame;
-        current_call_frame.increase_consumed_gas(gas_cost::PREVRANDAO)?;
-        current_call_frame.stack.push(randao)?;
->>>>>>> c9fd96e2
 
         Ok(OpcodeResult::Continue)
     }
@@ -170,13 +132,9 @@
         vm.current_call_frame
             .increase_consumed_gas(gas_cost::GASLIMIT)?;
 
-<<<<<<< HEAD
-        vm.current_call_frame
-            .stack
-            .push1(vm.env.block_gas_limit.into())?;
-=======
-        current_call_frame.stack.push(block_gas_limit.into())?;
->>>>>>> c9fd96e2
+        vm.current_call_frame
+            .stack
+            .push(vm.env.block_gas_limit.into())?;
 
         Ok(OpcodeResult::Continue)
     }
@@ -190,11 +148,7 @@
         vm.current_call_frame
             .increase_consumed_gas(gas_cost::CHAINID)?;
 
-<<<<<<< HEAD
-        vm.current_call_frame.stack.push1(vm.env.chain_id.into())?;
-=======
-        current_call_frame.stack.push(chain_id)?;
->>>>>>> c9fd96e2
+        vm.current_call_frame.stack.push(vm.env.chain_id.into())?;
 
         Ok(OpcodeResult::Continue)
     }
@@ -210,12 +164,8 @@
 
         vm.current_call_frame
             .stack
-            .push1(vm.db.get_account(vm.current_call_frame.to)?.info.balance)?;
-
-<<<<<<< HEAD
-=======
-        self.current_call_frame.stack.push(balance)?;
->>>>>>> c9fd96e2
+            .push(vm.db.get_account(vm.current_call_frame.to)?.info.balance)?;
+
         Ok(OpcodeResult::Continue)
     }
 }
@@ -228,14 +178,10 @@
         vm.current_call_frame
             .increase_consumed_gas(gas_cost::BASEFEE)?;
 
-<<<<<<< HEAD
         // https://eips.ethereum.org/EIPS/eip-3198
         vm.current_call_frame
             .stack
-            .push1(vm.env.base_fee_per_gas.into())?;
-=======
-        current_call_frame.stack.push(base_fee_per_gas)?;
->>>>>>> c9fd96e2
+            .push(vm.env.base_fee_per_gas.into())?;
 
         Ok(OpcodeResult::Continue)
     }
@@ -249,7 +195,6 @@
         vm.current_call_frame
             .increase_consumed_gas(gas_cost::BLOBHASH)?;
 
-<<<<<<< HEAD
         match usize::try_from(vm.current_call_frame.stack.pop1()?)
             .ok()
             .and_then(|index| vm.env.tx_blob_hashes.get(index))
@@ -257,7 +202,7 @@
             Some(hash) =>
             {
                 #[expect(unsafe_code, reason = "safe")]
-                vm.current_call_frame.stack.push1(U256(unsafe {
+                vm.current_call_frame.stack.push(U256(unsafe {
                     let mut bytes = hash.0;
                     bytes.reverse();
                     mem::transmute_copy::<[u8; 32], [u64; 4]>(&bytes)
@@ -265,9 +210,6 @@
             }
             None => vm.current_call_frame.stack.push_zero()?,
         }
-=======
-        self.current_call_frame.stack.push(hash)?;
->>>>>>> c9fd96e2
 
         Ok(OpcodeResult::Continue)
     }
@@ -281,18 +223,9 @@
         vm.current_call_frame
             .increase_consumed_gas(gas_cost::BLOBBASEFEE)?;
 
-<<<<<<< HEAD
-        vm.current_call_frame
-            .stack
-            .push1(get_base_fee_per_blob_gas(
-                vm.env.block_excess_blob_gas,
-                &vm.env.config,
-            )?)?;
-=======
-        self.current_call_frame
-            .stack
-            .push(self.env.base_blob_fee_per_gas)?;
->>>>>>> c9fd96e2
+        vm.current_call_frame.stack.push(
+            get_base_fee_per_blob_gas(vm.env.block_excess_blob_gas, &vm.env.config)?.into(),
+        )?;
 
         Ok(OpcodeResult::Continue)
     }
