use crate::{
    constants::LAST_AVAILABLE_BLOCK_LIMIT,
    errors::{ExceptionalHalt, VMError},
    gas_cost,
    utils::*,
    vm::VM,
};
use ethrex_common::utils::u256_from_big_endian_const;

// Block Information (11)
// Opcodes: BLOCKHASH, COINBASE, TIMESTAMP, NUMBER, PREVRANDAO, GASLIMIT, CHAINID, SELFBALANCE, BASEFEE, BLOBHASH, BLOBBASEFEE

impl<'a> VM<'a> {
    // BLOCKHASH operation
    pub fn op_blockhash(&mut self) -> Result<bool, VMError> {
        let current_block = self.env.block_number;
        let current_call_frame = &mut self.current_call_frame;
        current_call_frame.increase_consumed_gas(gas_cost::BLOCKHASH)?;

        let block_number = current_call_frame.stack.pop1()?;

        // If the block number is not valid, return zero
        if block_number < current_block.saturating_sub(LAST_AVAILABLE_BLOCK_LIMIT)
            || block_number >= current_block
        {
<<<<<<< HEAD
            current_call_frame.stack.push1(U256::zero())?;
            return Ok(false);
=======
            current_call_frame.stack.push_zero()?;
            return Ok(OpcodeResult::Continue { pc_increment: 1 });
>>>>>>> 7c5315cf
        }

        let block_number: u64 = block_number
            .try_into()
            .map_err(|_err| ExceptionalHalt::VeryLargeNumber)?;

        let block_hash = self.db.store.get_block_hash(block_number)?;
        self.current_call_frame
            .stack
            .push1(u256_from_big_endian_const(block_hash.to_fixed_bytes()))?;

        Ok(false)
    }

    // COINBASE operation
    pub fn op_coinbase(&mut self) -> Result<bool, VMError> {
        let coinbase = self.env.coinbase;
        let current_call_frame = &mut self.current_call_frame;
        current_call_frame.increase_consumed_gas(gas_cost::COINBASE)?;

        current_call_frame.stack.push1(address_to_word(coinbase))?;

        Ok(false)
    }

    // TIMESTAMP operation
    pub fn op_timestamp(&mut self) -> Result<bool, VMError> {
        let timestamp = self.env.timestamp;
        let current_call_frame = &mut self.current_call_frame;
        current_call_frame.increase_consumed_gas(gas_cost::TIMESTAMP)?;

        current_call_frame.stack.push1(timestamp)?;

        Ok(false)
    }

    // NUMBER operation
    pub fn op_number(&mut self) -> Result<bool, VMError> {
        let block_number = self.env.block_number;
        let current_call_frame = &mut self.current_call_frame;
        current_call_frame.increase_consumed_gas(gas_cost::NUMBER)?;

        current_call_frame.stack.push1(block_number)?;

        Ok(false)
    }

    // PREVRANDAO operation
    pub fn op_prevrandao(&mut self) -> Result<bool, VMError> {
        // https://eips.ethereum.org/EIPS/eip-4399
        // After Paris the prev randao is the prev_randao (or current_random) field
        let randao =
            u256_from_big_endian_const(self.env.prev_randao.unwrap_or_default().to_fixed_bytes());

        let current_call_frame = &mut self.current_call_frame;
        current_call_frame.increase_consumed_gas(gas_cost::PREVRANDAO)?;
        current_call_frame.stack.push1(randao)?;

        Ok(false)
    }

    // GASLIMIT operation
    pub fn op_gaslimit(&mut self) -> Result<bool, VMError> {
        let block_gas_limit = self.env.block_gas_limit;
        let current_call_frame = &mut self.current_call_frame;
        current_call_frame.increase_consumed_gas(gas_cost::GASLIMIT)?;

        current_call_frame.stack.push1(block_gas_limit.into())?;

        Ok(false)
    }

    // CHAINID operation
    pub fn op_chainid(&mut self) -> Result<bool, VMError> {
        let chain_id = self.env.chain_id;
        let current_call_frame = &mut self.current_call_frame;
        current_call_frame.increase_consumed_gas(gas_cost::CHAINID)?;

        current_call_frame.stack.push1(chain_id)?;

        Ok(false)
    }

    // SELFBALANCE operation
    pub fn op_selfbalance(&mut self) -> Result<bool, VMError> {
        self.current_call_frame
            .increase_consumed_gas(gas_cost::SELFBALANCE)?;

        let balance = self
            .db
            .get_account(self.current_call_frame.to)?
            .info
            .balance;

        self.current_call_frame.stack.push1(balance)?;
        Ok(false)
    }

    // BASEFEE operation
    pub fn op_basefee(&mut self) -> Result<bool, VMError> {
        // https://eips.ethereum.org/EIPS/eip-3198
        let base_fee_per_gas = self.env.base_fee_per_gas;
        let current_call_frame = &mut self.current_call_frame;
        current_call_frame.increase_consumed_gas(gas_cost::BASEFEE)?;

        current_call_frame.stack.push1(base_fee_per_gas)?;

        Ok(false)
    }

    // BLOBHASH operation
    /// Currently not tested
<<<<<<< HEAD
    pub fn op_blobhash(&mut self) -> Result<bool, VMError> {
        // [EIP-4844] - BLOBHASH is only available from CANCUN
        if self.env.config.fork < Fork::Cancun {
            return Err(ExceptionalHalt::InvalidOpcode.into());
        }
=======
    pub fn op_blobhash(&mut self) -> Result<OpcodeResult, VMError> {
>>>>>>> 7c5315cf
        self.current_call_frame
            .increase_consumed_gas(gas_cost::BLOBHASH)?;
        let index = self.current_call_frame.stack.pop1()?;
        let blob_hashes = &self.env.tx_blob_hashes;

        let index = match u256_to_usize(index) {
            Ok(index) if index < blob_hashes.len() => index,
            _ => {
<<<<<<< HEAD
                self.current_call_frame.stack.push1(U256::zero())?;
                return Ok(false);
=======
                self.current_call_frame.stack.push_zero()?;
                return Ok(OpcodeResult::Continue { pc_increment: 1 });
>>>>>>> 7c5315cf
            }
        };

        //This should never fail because we check if the index fits above
        #[expect(unsafe_code, reason = "bounds checked beforehand already")]
        let blob_hash = unsafe { blob_hashes.get_unchecked(index) };
        let hash = u256_from_big_endian_const(blob_hash.to_fixed_bytes());

        self.current_call_frame.stack.push1(hash)?;

        Ok(false)
    }

    // BLOBBASEFEE operation
<<<<<<< HEAD
    pub fn op_blobbasefee(&mut self) -> Result<bool, VMError> {
        // [EIP-7516] - BLOBBASEFEE is only available from CANCUN
        if self.env.config.fork < Fork::Cancun {
            return Err(ExceptionalHalt::InvalidOpcode.into());
        }

=======
    pub fn op_blobbasefee(&mut self) -> Result<OpcodeResult, VMError> {
>>>>>>> 7c5315cf
        self.current_call_frame
            .increase_consumed_gas(gas_cost::BLOBBASEFEE)?;

        let blob_base_fee =
            get_base_fee_per_blob_gas(self.env.block_excess_blob_gas, &self.env.config)?;

        self.current_call_frame.stack.push1(blob_base_fee)?;

        Ok(false)
    }
}<|MERGE_RESOLUTION|>--- conflicted
+++ resolved
@@ -23,13 +23,8 @@
         if block_number < current_block.saturating_sub(LAST_AVAILABLE_BLOCK_LIMIT)
             || block_number >= current_block
         {
-<<<<<<< HEAD
-            current_call_frame.stack.push1(U256::zero())?;
+            current_call_frame.stack.push_zero()?;
             return Ok(false);
-=======
-            current_call_frame.stack.push_zero()?;
-            return Ok(OpcodeResult::Continue { pc_increment: 1 });
->>>>>>> 7c5315cf
         }
 
         let block_number: u64 = block_number
@@ -142,15 +137,7 @@
 
     // BLOBHASH operation
     /// Currently not tested
-<<<<<<< HEAD
     pub fn op_blobhash(&mut self) -> Result<bool, VMError> {
-        // [EIP-4844] - BLOBHASH is only available from CANCUN
-        if self.env.config.fork < Fork::Cancun {
-            return Err(ExceptionalHalt::InvalidOpcode.into());
-        }
-=======
-    pub fn op_blobhash(&mut self) -> Result<OpcodeResult, VMError> {
->>>>>>> 7c5315cf
         self.current_call_frame
             .increase_consumed_gas(gas_cost::BLOBHASH)?;
         let index = self.current_call_frame.stack.pop1()?;
@@ -159,13 +146,8 @@
         let index = match u256_to_usize(index) {
             Ok(index) if index < blob_hashes.len() => index,
             _ => {
-<<<<<<< HEAD
-                self.current_call_frame.stack.push1(U256::zero())?;
+                self.current_call_frame.stack.push_zero()?;
                 return Ok(false);
-=======
-                self.current_call_frame.stack.push_zero()?;
-                return Ok(OpcodeResult::Continue { pc_increment: 1 });
->>>>>>> 7c5315cf
             }
         };
 
@@ -180,16 +162,7 @@
     }
 
     // BLOBBASEFEE operation
-<<<<<<< HEAD
     pub fn op_blobbasefee(&mut self) -> Result<bool, VMError> {
-        // [EIP-7516] - BLOBBASEFEE is only available from CANCUN
-        if self.env.config.fork < Fork::Cancun {
-            return Err(ExceptionalHalt::InvalidOpcode.into());
-        }
-
-=======
-    pub fn op_blobbasefee(&mut self) -> Result<OpcodeResult, VMError> {
->>>>>>> 7c5315cf
         self.current_call_frame
             .increase_consumed_gas(gas_cost::BLOBBASEFEE)?;
 
