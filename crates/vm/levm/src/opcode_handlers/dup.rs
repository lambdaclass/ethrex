--- conflicted
+++ resolved
@@ -12,15 +12,7 @@
         // Calculate the depth based on the opcode
         let depth = (op as u8) - (Opcode::DUP1 as u8) + 1;
 
-<<<<<<< HEAD
-        // Check for gas consumption
-        if self.env.consumed_gas + gas_cost::DUPN > self.env.tx_gas_limit {
-            return Err(VMError::OutOfGas);
-        }
-=======
-        // Increase the consumed gas
         self.increase_consumed_gas(current_call_frame, gas_cost::DUPN)?;
->>>>>>> 5b081081
 
         // Ensure the stack has enough elements to duplicate
         if current_call_frame.stack.len() < depth as usize {
