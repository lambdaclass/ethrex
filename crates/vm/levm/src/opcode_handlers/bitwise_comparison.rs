--- conflicted
+++ resolved
@@ -204,14 +204,14 @@
         self.increase_consumed_gas(current_call_frame, gas_cost::SHL)?;
         let shift = current_call_frame.stack.pop()?;
         let value = current_call_frame.stack.pop()?;
-        
+
         if shift.is_zero() {
             current_call_frame.stack.push(value)?;
-            return Ok(OpcodeSuccess::Continue);
+            return Ok(OpcodeResult::Continue);
         }
         if value.is_zero() {
             current_call_frame.stack.push(U256::zero())?;
-            return Ok(OpcodeSuccess::Continue);
+            return Ok(OpcodeResult::Continue);
         }
 
         // For 1 << n, we can check if we have a precomputed value, and if not use 2^n directly
@@ -225,7 +225,7 @@
                 U256::from(2).pow(shift)
             };
             current_call_frame.stack.push(res)?;
-            return Ok(OpcodeSuccess::Continue);
+            return Ok(OpcodeResult::Continue);
         }
 
         // Normal behaviour for values other than 1
@@ -236,12 +236,8 @@
         } else {
             current_call_frame.stack.push(U256::zero())?;
         }
-<<<<<<< HEAD
-        Ok(OpcodeSuccess::Continue)
-=======
-
-        Ok(OpcodeResult::Continue)
->>>>>>> 10fee178
+
+        Ok(OpcodeResult::Continue)
     }
 
     // SHR operation (shift right)
