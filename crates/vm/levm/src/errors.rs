--- conflicted
+++ resolved
@@ -54,7 +54,6 @@
     InvalidInitialByte,
     #[error("Nonce overflow")]
     NonceOverflow,
-<<<<<<< HEAD
     #[error("Memory load out of bounds")]
     MemoryLoadOutOfBounds,
     #[error("Memory store out of bounds")]
@@ -63,22 +62,6 @@
     GasLimitPriceProductOverflow,
     #[error("Internal error: {0}")]
     Internal(#[from] InternalError),
-=======
-    #[error("Internal error")]
-    InternalError,
-    #[error("Memory load out of bounds")]
-    MemoryLoadOutOfBounds,
-    #[error("Gas limit price product overflow")]
-    GasLimitPriceProductOverflow,
-    #[error("Slicing error")]
-    SlicingError,
-    #[error("Indexing error")]
-    IndexingError,
-    #[error("Fatal unwrap")]
-    FatalUnwrap, // I will use this generic error for things that shouldn't fail
-    #[error("Account should have been cached")]
-    AccountShouldHaveBeenCached,
->>>>>>> 166d01dd
     #[error("Data size overflow")]
     DataSizeOverflow,
     #[error("Gas cost overflow")]
@@ -89,16 +72,10 @@
     CreationCostIsTooHigh,
     #[error("Max gas limit exceeded")]
     MaxGasLimitExceeded,
-<<<<<<< HEAD
-=======
-    #[error("Internal error: {0}")]
-    Internal(#[from] InternalError),
->>>>>>> 166d01dd
 }
 
 #[derive(Debug, Clone, PartialEq, Eq, thiserror::Error)]
 pub enum InternalError {
-<<<<<<< HEAD
     #[error("Could not access last callframe")]
     CouldNotAccessLastCallframe,
     #[error("Could not pop callframe")]
@@ -111,10 +88,8 @@
     UtilsError,
     #[error("Uncategorized error")]
     Uncategorized,
-=======
     #[error("Tried to convert one type to another")]
     ConversionError,
->>>>>>> 166d01dd
 }
 
 #[derive(Debug, Clone)]
