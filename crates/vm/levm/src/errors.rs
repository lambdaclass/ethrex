--- conflicted
+++ resolved
@@ -80,7 +80,6 @@
     InsufficientMaxFeePerBlobGas,
     #[error("Memory size overflows")]
     MemorySizeOverflow,
-<<<<<<< HEAD
     #[error("Type3TxZeroBlobs")]
     Type3TxZeroBlobs,
     #[error("Type3TxInvalidBlobVersionedHash")]
@@ -89,12 +88,10 @@
     Type3TxBlobCountExceeded,
     #[error("Type3TxContractCreation")]
     Type3TxContractCreation,
-=======
     #[error("Nonce overflowed")]
     NonceOverflow,
     #[error("Nonce underflowed")]
     NonceUnderflow,
->>>>>>> 57e0fe7a
     // OutOfGas
     #[error("Out Of Gas")]
     OutOfGas(#[from] OutOfGasError),
@@ -199,21 +196,10 @@
     ExcessBlobGasShouldNotBeNone,
     #[error("Error in utils file")]
     UtilsError,
-<<<<<<< HEAD
-    #[error("Overflow error")]
-    OperationOverflow,
-}
-
-impl VMError {
-    pub fn is_internal(&self) -> bool {
-        matches!(self, VMError::Internal(_))
-    }
-=======
     #[error("PC out of bounds")]
     PCOutOfBounds,
     #[error("Undefined state")]
     UndefinedState(i32), // This error is temporarily for things that cause an undefined state.
->>>>>>> 57e0fe7a
 }
 
 #[derive(Debug, Clone)]
@@ -250,15 +236,6 @@
 }
 
 impl TransactionReport {
-<<<<<<< HEAD
-    /// Function to add gas to report, if it exceeds max gas limit it should return OutOfGas error. Only used for adding gas after execution.
-    pub fn add_gas_with_max(&mut self, gas: u64, max: u64) -> Result<(), VMError> {
-        self.gas_used = self
-            .gas_used
-            .checked_add(gas)
-            .filter(|&total| total <= max)
-            .ok_or(VMError::OutOfGas(OutOfGasError::MaxGasLimitExceeded))?;
-=======
     /// Function to add gas to report without exceeding the maximum gas limit
     pub fn add_gas_with_max(&mut self, gas: u64, max: u64) -> Result<(), VMError> {
         let new_gas_used = self
@@ -271,7 +248,6 @@
         }
 
         self.gas_used = new_gas_used;
->>>>>>> 57e0fe7a
         Ok(())
     }
 
