--- conflicted
+++ resolved
@@ -54,12 +54,6 @@
     InvalidInitialByte,
     #[error("Nonce overflow")]
     NonceOverflow,
-<<<<<<< HEAD
-    MemoryLoadOutOfBounds,
-    GasLimitPriceProductOverflow,
-}
-
-=======
     #[error("Memory load out of bounds")]
     MemoryLoadOutOfBounds,
     #[error("Memory store out of bounds")]
@@ -102,7 +96,6 @@
     DivisionError,
 }
 
->>>>>>> b659e91d
 #[derive(Debug, Clone)]
 pub enum OpcodeSuccess {
     Continue,
