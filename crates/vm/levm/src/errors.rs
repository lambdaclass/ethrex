use crate::account::Account;
use bytes::Bytes;
use ethereum_rust_core::{types::Log, Address};
use std::collections::HashMap;
use thiserror;

/// Errors that halt the program
#[derive(Debug, Clone, PartialEq, Eq, thiserror::Error)]
pub enum VMError {
    #[error("Stack Underflow")]
    StackUnderflow,
    #[error("Stack Overflow")]
    StackOverflow,
    #[error("Invalid Jump")]
    InvalidJump,
    #[error("Opcode Not Allowed In Static Context")]
    OpcodeNotAllowedInStaticContext,
    #[error("Opcode Not Found")]
    OpcodeNotFound,
    #[error("Invalid Bytecode")]
    InvalidBytecode,
    #[error("Very Large Number")]
    VeryLargeNumber,
    #[error("Fatal Error")]
    FatalError,
    #[error("Invalid Transaction")]
    InvalidTransaction,
    #[error("Revert Opcode")]
    RevertOpcode,
    #[error("Invalid Opcode")]
    InvalidOpcode,
    #[error("Missing Blob Hashes")]
    MissingBlobHashes,
    #[error("Blob Hash Index Out Of Bounds")]
    BlobHashIndexOutOfBounds,
    #[error("Sender Account Does Not Exist")]
    SenderAccountDoesNotExist,
    #[error("Address Does Not Match An Account")]
    AddressDoesNotMatchAnAccount,
<<<<<<< HEAD
    #[error("Sender account should not have bytecode")]
    SenderNotEOA,
    #[error("Sender balance should contain transfer value")]
    InsufficientAccountFunds,
    #[error("Gas price is lower than base fee")]
=======
    #[error("Sender Account Should Not Have Bytecode")]
    SenderAccountShouldNotHaveBytecode,
    #[error("Sender Balance Should Contain Transfer Value")]
    SenderBalanceShouldContainTransferValue,
    #[error("Gas Price Is Lower Than Base Fee")]
>>>>>>> 3adb9a08
    GasPriceIsLowerThanBaseFee,
    #[error("Address Already Occupied")]
    AddressAlreadyOccupied,
    #[error("Contract Output Too Big")]
    ContractOutputTooBig,
    #[error("Invalid Initial Byte")]
    InvalidInitialByte,
<<<<<<< HEAD
    #[error("Nonce is max (overflow)")]
    NonceIsMax,
    #[error("Memory load out of bounds")]
=======
    #[error("Memory Load Out Of Bounds")]
>>>>>>> 3adb9a08
    MemoryLoadOutOfBounds,
    #[error("Memory Store Out Of Bounds")]
    MemoryStoreOutOfBounds,
    #[error("Gas limit price product overflow")]
    GasLimitPriceProductOverflow,
    #[error("Balance Overflow")]
    BalanceOverflow,
    #[error("Balance Underflow")]
    BalanceUnderflow,
    #[error("Gas refunds underflow")]
    GasRefundsUnderflow,
    #[error("Gas refunds overflow")]
    GasRefundsOverflow,
    #[error("Memory size overflows")]
    MemorySizeOverflow,
    // OutOfGas
    #[error("Out Of Gas")]
    OutOfGas(#[from] OutOfGasError),
    // Internal
    #[error("Internal error: {0}")]
    Internal(#[from] InternalError),
}

#[derive(Debug, Clone, PartialEq, Eq, Hash, thiserror::Error)]
pub enum OutOfGasError {
    #[error("Gas Cost Overflow")]
    GasCostOverflow,
    #[error("Gas Used Overflow")]
    GasUsedOverflow,
    #[error("Creation Cost Is Too High")]
    CreationCostIsTooHigh,
    #[error("Consumed Gas Overflow")]
    ConsumedGasOverflow,
    #[error("Max Gas Limit Exceeded")]
    MaxGasLimitExceeded,
<<<<<<< HEAD
    #[error("Gas refunds underflow")]
    GasRefundsUnderflow,
    #[error("Gas refunds overflow")]
    GasRefundsOverflow,
    #[error("Initcode size exceeded")]
    InitcodeSizeExceeded,
    #[error("Priority fee greater than max fee per gas")]
    PriorityGreaterThanMaxFeePerGas,
    #[error("Intrinsic gas too low")]
    IntrinsicGasTooLow,
    #[error("Gas allowance exceeded")]
    GasAllowanceExceeded,
    #[error("Insufficient max fee per gas")]
    InsufficientMaxFeePerGas,
    #[error("Insufficient max fee per blob gas")]
    InsufficientMaxFeePerBlobGas,
=======
    #[error("Arithmetic operation divided by zero in gas calculation")]
    ArithmeticOperationDividedByZero,
>>>>>>> 3adb9a08
}

#[derive(Debug, Clone, PartialEq, Eq, thiserror::Error)]
pub enum InternalError {
    #[error("Overflowed when incrementing nonce")]
    NonceOverflowed,
    #[error("Underflowed when incrementing nonce")]
    NonceUnderflowed,
    #[error("Overflowed when incrementing program counter")]
    PCOverflowed,
    #[error("Underflowed when decrementing program counter")]
    PCUnderflowed,
    #[error("Arithmetic operation overflowed")]
    ArithmeticOperationOverflow,
    #[error("Arithmetic operation underflowed")]
    ArithmeticOperationUnderflow,
    #[error("Arithmetic operation divided by zero")]
    ArithmeticOperationDividedByZero,
    #[error("Accound should have been cached")]
    AccountShouldHaveBeenCached,
    #[error("Tried to convert one type to another")]
    ConversionError,
    #[error("Division error")]
    DivisionError,
    #[error("Tried to access last call frame but found none")]
    CouldNotAccessLastCallframe, // Last callframe before execution is the same as the first, but after execution the last callframe is actually the initial CF
    #[error("Tried to read from empty code")]
    TriedToIndexEmptyCode,
    #[error("Failed computing CREATE address")]
    CouldNotComputeCreateAddress,
    #[error("Failed computing CREATE2 address")]
    CouldNotComputeCreate2Address,
    #[error("Tried to slice non-existing data")]
    SlicingError,
    #[error("Could not pop callframe")]
    CouldNotPopCallframe,
    #[error("Account not found")]
    AccountNotFound,
    #[error("ExcessBlobGas should not be None")]
    ExcessBlobGasShouldNotBeNone,
    #[error("Error in utils file")]
    UtilsError,
<<<<<<< HEAD
    #[error("Accound should have been cached")]
    AccountShouldHaveBeenCached,
    #[error("Tried to convert one type to another")]
    ConversionError,
    #[error("Division error")]
    DivisionError,
    #[error("Overflow error")]
    OperationOverflow,
}

impl VMError {
    pub fn is_internal(&self) -> bool {
        matches!(self, VMError::Internal(_))
    }
=======
>>>>>>> 3adb9a08
}

#[derive(Debug, Clone)]
pub enum OpcodeSuccess {
    Continue,
    Result(ResultReason),
}

#[derive(Debug, Clone, PartialEq, Eq)]
pub enum ResultReason {
    Stop,
    Revert,
    Return,
    SelfDestruct,
}

#[derive(Debug, Clone, PartialEq, Eq)]
pub enum TxResult {
    Success,
    Revert(VMError),
}

#[derive(Debug, Clone, PartialEq, Eq)]
pub struct TransactionReport {
    pub result: TxResult,
    pub new_state: HashMap<Address, Account>,
    pub gas_used: u64,
    pub gas_refunded: u64,
    pub output: Bytes,
    pub logs: Vec<Log>,
    // This only applies to create transactions. It's fundamentally ambiguous since
    // a transaction could create multiple new contracts, but whatever.
    pub created_address: Option<Address>,
}

impl TransactionReport {
    /// Function to add gas to report, if it exceeds max gas limit it should return OutOfGas error. Only used for adding gas after execution.
    pub fn add_gas_with_max(&mut self, gas: u64, max: u64) -> Result<(), VMError> {
        self.gas_used = self
            .gas_used
            .checked_add(gas)
            .ok_or(VMError::Internal(InternalError::OperationOverflow))?;
        if self.gas_used > max {
            Err(VMError::OutOfGas)
        } else {
            Ok(())
        }
    }

    pub fn is_success(&self) -> bool {
        matches!(self.result, TxResult::Success)
    }
}<|MERGE_RESOLUTION|>--- conflicted
+++ resolved
@@ -37,19 +37,11 @@
     SenderAccountDoesNotExist,
     #[error("Address Does Not Match An Account")]
     AddressDoesNotMatchAnAccount,
-<<<<<<< HEAD
     #[error("Sender account should not have bytecode")]
     SenderNotEOA,
     #[error("Sender balance should contain transfer value")]
     InsufficientAccountFunds,
     #[error("Gas price is lower than base fee")]
-=======
-    #[error("Sender Account Should Not Have Bytecode")]
-    SenderAccountShouldNotHaveBytecode,
-    #[error("Sender Balance Should Contain Transfer Value")]
-    SenderBalanceShouldContainTransferValue,
-    #[error("Gas Price Is Lower Than Base Fee")]
->>>>>>> 3adb9a08
     GasPriceIsLowerThanBaseFee,
     #[error("Address Already Occupied")]
     AddressAlreadyOccupied,
@@ -57,13 +49,9 @@
     ContractOutputTooBig,
     #[error("Invalid Initial Byte")]
     InvalidInitialByte,
-<<<<<<< HEAD
     #[error("Nonce is max (overflow)")]
     NonceIsMax,
     #[error("Memory load out of bounds")]
-=======
-    #[error("Memory Load Out Of Bounds")]
->>>>>>> 3adb9a08
     MemoryLoadOutOfBounds,
     #[error("Memory Store Out Of Bounds")]
     MemoryStoreOutOfBounds,
@@ -73,33 +61,6 @@
     BalanceOverflow,
     #[error("Balance Underflow")]
     BalanceUnderflow,
-    #[error("Gas refunds underflow")]
-    GasRefundsUnderflow,
-    #[error("Gas refunds overflow")]
-    GasRefundsOverflow,
-    #[error("Memory size overflows")]
-    MemorySizeOverflow,
-    // OutOfGas
-    #[error("Out Of Gas")]
-    OutOfGas(#[from] OutOfGasError),
-    // Internal
-    #[error("Internal error: {0}")]
-    Internal(#[from] InternalError),
-}
-
-#[derive(Debug, Clone, PartialEq, Eq, Hash, thiserror::Error)]
-pub enum OutOfGasError {
-    #[error("Gas Cost Overflow")]
-    GasCostOverflow,
-    #[error("Gas Used Overflow")]
-    GasUsedOverflow,
-    #[error("Creation Cost Is Too High")]
-    CreationCostIsTooHigh,
-    #[error("Consumed Gas Overflow")]
-    ConsumedGasOverflow,
-    #[error("Max Gas Limit Exceeded")]
-    MaxGasLimitExceeded,
-<<<<<<< HEAD
     #[error("Gas refunds underflow")]
     GasRefundsUnderflow,
     #[error("Gas refunds overflow")]
@@ -116,10 +77,30 @@
     InsufficientMaxFeePerGas,
     #[error("Insufficient max fee per blob gas")]
     InsufficientMaxFeePerBlobGas,
-=======
+    #[error("Memory size overflows")]
+    MemorySizeOverflow,
+    // OutOfGas
+    #[error("Out Of Gas")]
+    OutOfGas(#[from] OutOfGasError),
+    // Internal
+    #[error("Internal error: {0}")]
+    Internal(#[from] InternalError),
+}
+
+#[derive(Debug, Clone, PartialEq, Eq, Hash, thiserror::Error)]
+pub enum OutOfGasError {
+    #[error("Gas Cost Overflow")]
+    GasCostOverflow,
+    #[error("Gas Used Overflow")]
+    GasUsedOverflow,
+    #[error("Creation Cost Is Too High")]
+    CreationCostIsTooHigh,
+    #[error("Consumed Gas Overflow")]
+    ConsumedGasOverflow,
+    #[error("Max Gas Limit Exceeded")]
+    MaxGasLimitExceeded,
     #[error("Arithmetic operation divided by zero in gas calculation")]
     ArithmeticOperationDividedByZero,
->>>>>>> 3adb9a08
 }
 
 #[derive(Debug, Clone, PartialEq, Eq, thiserror::Error)]
@@ -162,13 +143,6 @@
     ExcessBlobGasShouldNotBeNone,
     #[error("Error in utils file")]
     UtilsError,
-<<<<<<< HEAD
-    #[error("Accound should have been cached")]
-    AccountShouldHaveBeenCached,
-    #[error("Tried to convert one type to another")]
-    ConversionError,
-    #[error("Division error")]
-    DivisionError,
     #[error("Overflow error")]
     OperationOverflow,
 }
@@ -177,8 +151,6 @@
     pub fn is_internal(&self) -> bool {
         matches!(self, VMError::Internal(_))
     }
-=======
->>>>>>> 3adb9a08
 }
 
 #[derive(Debug, Clone)]
@@ -222,7 +194,7 @@
             .checked_add(gas)
             .ok_or(VMError::Internal(InternalError::OperationOverflow))?;
         if self.gas_used > max {
-            Err(VMError::OutOfGas)
+            Err(VMError::OutOfGas(OutOfGasError::MaxGasLimitExceeded))
         } else {
             Ok(())
         }
