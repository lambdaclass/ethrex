use bytes::Bytes;
use derive_more::derive::Display;
use ethrex_common::{Address, U256, types::Log};
use serde::{Deserialize, Serialize};
use thiserror;

#[derive(Debug, Clone, PartialEq, Eq, thiserror::Error, Serialize, Deserialize, Display)]
pub enum VMError {
    /// Errors that break execution, they shouldn't ever happen. Contains subcategory `DatabaseError`.
    Internal(#[from] InternalError),
    /// Returned when a transaction doesn't pass all validations before executing.
    TxValidation(#[from] TxValidationError),
    /// Errors contemplated by the EVM, they revert and consume all gas of the current context.
    ExceptionalHalt(#[from] ExceptionalHalt),
    /// Revert Opcode called. It behaves like ExceptionalHalt, except it doesn't consume all gas left.
    RevertOpcode,
}

impl VMError {
    /// These errors are unexpected and indicate critical issues.
    /// They should not cause a transaction to revert silently but instead fail loudly, propagating the error.
    pub fn should_propagate(&self) -> bool {
        matches!(self, VMError::Internal(_))
    }

    /// Error triggered by revert opcode. This error doesn't consume all gas left in context.
    pub fn is_revert_opcode(&self) -> bool {
        matches!(self, VMError::RevertOpcode)
    }
}

impl From<DatabaseError> for VMError {
    fn from(err: DatabaseError) -> Self {
        VMError::Internal(InternalError::Database(err))
    }
}

impl From<PrecompileError> for VMError {
    fn from(err: PrecompileError) -> Self {
        VMError::ExceptionalHalt(ExceptionalHalt::Precompile(err))
    }
}

/// Useful to use ? in try_into, specially when slicing with known bounds to fixed size arrays,
/// which is a error that never really happens.
impl From<std::array::TryFromSliceError> for VMError {
    fn from(_: std::array::TryFromSliceError) -> Self {
        VMError::Internal(InternalError::TypeConversion)
    }
}

#[derive(Debug, Clone, PartialEq, Eq, thiserror::Error, Serialize, Deserialize)]
pub enum ExceptionalHalt {
    #[error("Stack Underflow")]
    StackUnderflow,
    #[error("Stack Overflow")]
    StackOverflow,
    #[error("Invalid Jump")]
    InvalidJump,
    #[error("Opcode Not Allowed In Static Context")]
    OpcodeNotAllowedInStaticContext,
    #[error("Invalid Contract Prefix")]
    InvalidContractPrefix,
    #[error("Very Large Number")]
    VeryLargeNumber,
    #[error("Invalid Opcode")]
    InvalidOpcode,
    #[error("Address Already Occupied")]
    AddressAlreadyOccupied,
    #[error("Contract Output Too Big")]
    ContractOutputTooBig,
    #[error("Offset out of bounds")]
    OutOfBounds,
    #[error("Out Of Gas")]
    OutOfGas,
    #[error("Precompile execution error: {0}")]
    Precompile(#[from] PrecompileError),
}

// Error strings are attached to execution-spec-tests mapping https://github.com/ethereum/execution-spec-tests
// If any change is made here without changing the mapper it will break some hive tests.
#[derive(Debug, Clone, PartialEq, Eq, thiserror::Error, Serialize, Deserialize)]
pub enum TxValidationError {
    #[error("Sender account {0} shouldn't be a contract")]
    SenderNotEOA(Address),
    #[error("Insufficient account funds")]
    InsufficientAccountFunds,
    #[error("Nonce is max")]
    NonceIsMax,
    #[error("Nonce mismatch: expected {expected}, got {actual}")]
    NonceMismatch { expected: u64, actual: u64 },
    #[error("Initcode size exceeded, max size: {max_size}, actual size: {actual_size}")]
    InitcodeSizeExceeded { max_size: usize, actual_size: usize },
    #[error("Priority fee {priority_fee} is greater than max fee per gas {max_fee_per_gas}")]
    PriorityGreaterThanMaxFeePerGas {
        priority_fee: U256,
        max_fee_per_gas: U256,
    },
    #[error("Intrinsic gas too low")]
    IntrinsicGasTooLow,
    #[error(
        "Gas allowance exceeded. Block gas limit: {block_gas_limit}, transaction gas limit: {tx_gas_limit}"
    )]
    GasAllowanceExceeded {
        block_gas_limit: u64,
        tx_gas_limit: u64,
    },
    #[error("Insufficient max fee per gas")]
    InsufficientMaxFeePerGas,
    #[error(
        "Insufficient max fee per blob gas. Expected at least {base_fee_per_blob_gas}, got: {tx_max_fee_per_blob_gas}"
    )]
    InsufficientMaxFeePerBlobGas {
        base_fee_per_blob_gas: U256,
        tx_max_fee_per_blob_gas: U256,
    },
    #[error("Type 3 transactions are not supported before the Cancun fork")]
    Type3TxPreFork,
    #[error("Type 3 transaction without blobs")]
    Type3TxZeroBlobs,
    #[error("Invalid blob versioned hash")]
    Type3TxInvalidBlobVersionedHash,
    #[error(
        "Blob count exceeded. Max blob count: {max_blob_count}, actual blob count: {actual_blob_count}"
    )]
    Type3TxBlobCountExceeded {
        max_blob_count: usize,
        actual_blob_count: usize,
    },
    #[error("Contract creation in blob transaction")]
    Type3TxContractCreation,
    #[error("Type 4 transactions are not supported before the Prague fork")]
    Type4TxPreFork,
    #[error("Empty authorization list in type 4 transaction")]
    Type4TxAuthorizationListIsEmpty,
    #[error("Contract creation in type 4 transaction")]
    Type4TxContractCreation,
    #[error("Gas limit price product overflow")]
    GasLimitPriceProductOverflow,
}

#[derive(Debug, Clone, PartialEq, Eq, thiserror::Error, Serialize, Deserialize)]
pub enum InternalError {
    #[error("Arithmetic operation overflowed")]
    Overflow,
    #[error("Arithmetic operation underflowed")]
    Underflow,
    #[error("Cannot divide by zero")]
    DivisionByZero,
    #[error("Tried to convert one type to another")]
    TypeConversion,
    #[error("CallFrame not found")]
    CallFrame,
    #[error("Tried to slice non-existing data")]
    Slicing,
    #[error("Account not found when it should've been in the cache.")]
    AccountNotFound,
    #[error("Invalid precompile address. Tried to execute a precompile that does not exist.")]
    InvalidPrecompileAddress,
    #[error("Invalid Fork")]
    InvalidFork,
    #[error("Account should had been delegated")]
    AccountNotDelegated,
    #[error("No recipient found for privileged transaction")]
    RecipientNotFoundForPrivilegedTransaction,
    #[error("Memory Size Sverflow")]
    MemorySizeOverflow,
    #[error("Custom error: {0}")]
    Custom(String),
    /// Unexpected error when accessing the database, used in trait `Database`.
    #[error("Database access error: {0}")]
    Database(#[from] DatabaseError),
}

impl InternalError {
    pub fn msg(msg: &'static str) -> Self {
        Self::Custom(msg.to_owned())
    }
}

#[derive(Debug, Clone, PartialEq, Eq, thiserror::Error, Serialize, Deserialize)]
pub enum PrecompileError {
    #[error("Error while parsing the calldata")]
    ParsingInputError,
    #[error("There is not enough gas to execute precompiled contract")]
    NotEnoughGas,
    #[error("Kzg error: {0}")]
    KzgError(String),
    #[error("Invalid point")]
    InvalidPoint,
    #[error("The point is not in the curve")]
    PointNotInTheCurve,
    #[error("The point is not in the subgroup")]
    PointNotInSubgroup,
    #[error("BN254 ate pairing error")]
    BN254AtePairingError,
    #[error("The G1 point is not in the curve")]
    BLS12381G1PointNotInCurve,
    #[error("The G2 point is not in the curve")]
    BLS12381G2PointNotInCurve,
<<<<<<< HEAD
    #[error("Mod-exp base length is too large")]
    ModExpBaseTooLarge,
    #[error("Mod-exp exponent length is too large")]
    ModExpExpTooLarge,
    #[error("Mod-exp modulus length is too large")]
    ModExpModulusTooLarge,
=======
    #[error("Coordinate Exceeds Field Modulus")]
    CoordinateExceedsFieldModulus,
>>>>>>> 7a169cf4
}

#[derive(Debug, Clone, PartialEq, Eq, thiserror::Error, Serialize, Deserialize)]
pub enum DatabaseError {
    #[error("{0}")]
    Custom(String),
}

#[derive(Debug, Clone)]
/// Note: "Halt" does not mean "Error during execution" it simply
/// means that the execution stopped. It's not called "Stop" because
/// "Stop" is an Opcode
pub enum OpcodeResult {
    Continue { pc_increment: usize },
    Halt,
}

#[derive(Debug, Clone, PartialEq, Eq, Serialize, Deserialize)]
pub enum TxResult {
    Success,
    Revert(VMError),
}

#[derive(Debug, Clone, PartialEq, Eq, Serialize, Deserialize)]
pub struct ExecutionReport {
    pub result: TxResult,
    pub gas_used: u64,
    pub gas_refunded: u64,
    pub output: Bytes,
    pub logs: Vec<Log>,
}

impl ExecutionReport {
    pub fn is_success(&self) -> bool {
        matches!(self.result, TxResult::Success)
    }
}

#[derive(Debug, Clone, PartialEq, Eq)]
pub struct ContextResult {
    pub result: TxResult,
    pub gas_used: u64,
    pub output: Bytes,
}

impl ContextResult {
    pub fn is_success(&self) -> bool {
        matches!(self.result, TxResult::Success)
    }
}<|MERGE_RESOLUTION|>--- conflicted
+++ resolved
@@ -198,17 +198,14 @@
     BLS12381G1PointNotInCurve,
     #[error("The G2 point is not in the curve")]
     BLS12381G2PointNotInCurve,
-<<<<<<< HEAD
     #[error("Mod-exp base length is too large")]
     ModExpBaseTooLarge,
     #[error("Mod-exp exponent length is too large")]
     ModExpExpTooLarge,
     #[error("Mod-exp modulus length is too large")]
     ModExpModulusTooLarge,
-=======
     #[error("Coordinate Exceeds Field Modulus")]
     CoordinateExceedsFieldModulus,
->>>>>>> 7a169cf4
 }
 
 #[derive(Debug, Clone, PartialEq, Eq, thiserror::Error, Serialize, Deserialize)]
