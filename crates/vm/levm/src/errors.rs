--- conflicted
+++ resolved
@@ -19,14 +19,11 @@
     OverflowInArithmeticOp,
     FatalError,
     InvalidTransaction,
-<<<<<<< HEAD
     RevertOpcode,
-=======
     SenderAccountDoesNotExist,
     SenderAccountShouldNotHaveBytecode,
     SenderBalanceShouldContainTransferValue,
     GasPriceIsLowerThanBaseFee,
->>>>>>> a1f9c3d8
 }
 
 pub enum OpcodeSuccess {
