--- conflicted
+++ resolved
@@ -61,11 +61,7 @@
     #[error("Gas limit price product overflow")]
     GasLimitPriceProductOverflow,
     #[error("Internal error: {0}")]
-<<<<<<< HEAD
-    Internal(InternalError),
-=======
     Internal(#[from] InternalError),
->>>>>>> b659e91d
     #[error("Data size overflow")]
     DataSizeOverflow,
     #[error("Gas cost overflow")]
@@ -80,7 +76,6 @@
 
 #[derive(Debug, Clone, PartialEq, Eq, thiserror::Error)]
 pub enum InternalError {
-<<<<<<< HEAD
     #[error("Tried to access last call frame but found none")]
     CouldNotAccessLastCallframe, // Last callframe before execution is the same as the first, but after execution the last callframe is actually the initial CF
     #[error("Tried to read from empty code")]
@@ -91,9 +86,6 @@
     CouldNotComputeCreate2Address,
     #[error("Tried to slice non-existing data")]
     SlicingError,
-=======
-    #[error("Could not access last callframe")]
-    CouldNotAccessLastCallframe,
     #[error("Could not pop callframe")]
     CouldNotPopCallframe,
     #[error("Account not found")]
@@ -102,7 +94,6 @@
     ExcessBlobGasShouldNotBeNone,
     #[error("Error in utils file")]
     UtilsError,
->>>>>>> b659e91d
     #[error("Accound should have been cached")]
     AccountShouldHaveBeenCached,
     #[error("Tried to convert one type to another")]
