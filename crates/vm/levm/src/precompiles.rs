use bytes::Bytes;
use ethrex_core::{Address, H160, U256};
use keccak_hash::keccak256;
use libsecp256k1::{self, Message, RecoveryId, Signature};
use num_bigint::BigUint;
use sha3::Digest;

use crate::{
    call_frame::CallFrame,
    errors::{InternalError, OutOfGasError, PrecompileError, VMError},
    gas_cost::{self, ECRECOVER_COST, MODEXP_STATIC_COST},
};

pub const ECRECOVER_ADDRESS: H160 = H160([
    0x00, 0x00, 0x00, 0x00, 0x00, 0x00, 0x00, 0x00, 0x00, 0x00, 0x00, 0x00, 0x00, 0x00, 0x00, 0x00,
    0x00, 0x00, 0x00, 0x01,
]);
pub const SHA2_256_ADDRESS: H160 = H160([
    0x00, 0x00, 0x00, 0x00, 0x00, 0x00, 0x00, 0x00, 0x00, 0x00, 0x00, 0x00, 0x00, 0x00, 0x00, 0x00,
    0x00, 0x00, 0x00, 0x02,
]);
pub const RIPEMD_160_ADDRESS: H160 = H160([
    0x00, 0x00, 0x00, 0x00, 0x00, 0x00, 0x00, 0x00, 0x00, 0x00, 0x00, 0x00, 0x00, 0x00, 0x00, 0x00,
    0x00, 0x00, 0x00, 0x03,
]);
pub const IDENTITY_ADDRESS: H160 = H160([
    0x00, 0x00, 0x00, 0x00, 0x00, 0x00, 0x00, 0x00, 0x00, 0x00, 0x00, 0x00, 0x00, 0x00, 0x00, 0x00,
    0x00, 0x00, 0x00, 0x04,
]);
pub const MODEXP_ADDRESS: H160 = H160([
    0x00, 0x00, 0x00, 0x00, 0x00, 0x00, 0x00, 0x00, 0x00, 0x00, 0x00, 0x00, 0x00, 0x00, 0x00, 0x00,
    0x00, 0x00, 0x00, 0x05,
]);
pub const ECADD_ADDRESS: H160 = H160([
    0x00, 0x00, 0x00, 0x00, 0x00, 0x00, 0x00, 0x00, 0x00, 0x00, 0x00, 0x00, 0x00, 0x00, 0x00, 0x00,
    0x00, 0x00, 0x00, 0x06,
]);
pub const ECMUL_ADDRESS: H160 = H160([
    0x00, 0x00, 0x00, 0x00, 0x00, 0x00, 0x00, 0x00, 0x00, 0x00, 0x00, 0x00, 0x00, 0x00, 0x00, 0x00,
    0x00, 0x00, 0x00, 0x07,
]);
pub const ECPAIRING_ADDRESS: H160 = H160([
    0x00, 0x00, 0x00, 0x00, 0x00, 0x00, 0x00, 0x00, 0x00, 0x00, 0x00, 0x00, 0x00, 0x00, 0x00, 0x00,
    0x00, 0x00, 0x00, 0x08,
]);
pub const BLAKE2F_ADDRESS: H160 = H160([
    0x00, 0x00, 0x00, 0x00, 0x00, 0x00, 0x00, 0x00, 0x00, 0x00, 0x00, 0x00, 0x00, 0x00, 0x00, 0x00,
    0x00, 0x00, 0x00, 0x09,
]);
pub const POINT_EVALUATION_ADDRESS: H160 = H160([
    0x00, 0x00, 0x00, 0x00, 0x00, 0x00, 0x00, 0x00, 0x00, 0x00, 0x00, 0x00, 0x00, 0x00, 0x00, 0x00,
    0x00, 0x00, 0x00, 0x0a,
]);

pub const PRECOMPILES: [H160; 10] = [
    ECRECOVER_ADDRESS,
    SHA2_256_ADDRESS,
    RIPEMD_160_ADDRESS,
    IDENTITY_ADDRESS,
    MODEXP_ADDRESS,
    ECADD_ADDRESS,
    ECMUL_ADDRESS,
    ECPAIRING_ADDRESS,
    BLAKE2F_ADDRESS,
    POINT_EVALUATION_ADDRESS,
];

pub fn is_precompile(callee_address: &Address) -> bool {
    PRECOMPILES.contains(callee_address)
}

pub fn execute_precompile(current_call_frame: &mut CallFrame) -> Result<Bytes, VMError> {
    let callee_address = current_call_frame.code_address;
    let calldata = current_call_frame.calldata.clone();
    let gas_for_call = current_call_frame.gas_limit;
    let consumed_gas = &mut current_call_frame.gas_used;

    let result = match callee_address {
        address if address == ECRECOVER_ADDRESS => {
            ecrecover(&calldata, gas_for_call, consumed_gas)?
        }
        address if address == IDENTITY_ADDRESS => identity(&calldata, gas_for_call, consumed_gas)?,
        address if address == SHA2_256_ADDRESS => sha2_256(&calldata, gas_for_call, consumed_gas)?,
        address if address == RIPEMD_160_ADDRESS => {
            ripemd_160(&calldata, gas_for_call, consumed_gas)?
        }
        address if address == MODEXP_ADDRESS => modexp(&calldata, gas_for_call, consumed_gas)?,
        address if address == ECADD_ADDRESS => ecadd(&calldata, gas_for_call, consumed_gas)?,
        address if address == ECMUL_ADDRESS => ecmul(&calldata, gas_for_call, consumed_gas)?,
        address if address == ECPAIRING_ADDRESS => {
            ecpairing(&calldata, gas_for_call, consumed_gas)?
        }
        address if address == BLAKE2F_ADDRESS => blake2f(&calldata, gas_for_call, consumed_gas)?,
        address if address == POINT_EVALUATION_ADDRESS => {
            point_evaluation(&calldata, gas_for_call, consumed_gas)?
        }
        _ => return Err(VMError::Internal(InternalError::InvalidPrecompileAddress)),
    };

    Ok(result)
}

/// Verifies if the gas cost is higher than the gas limit and consumes the gas cost if it is not
fn increase_precompile_consumed_gas(
    gas_for_call: u64,
    gas_cost: u64,
    consumed_gas: &mut u64,
) -> Result<(), VMError> {
    if gas_for_call < gas_cost {
        return Err(VMError::PrecompileError(PrecompileError::NotEnoughGas));
    }

    *consumed_gas = consumed_gas
        .checked_add(gas_cost)
        .ok_or(PrecompileError::GasConsumedOverflow)?;

    Ok(())
}

/// When slice length is less than 128, the rest is filled with zeros. If slice length is
/// more than 128 the excess bytes are discarded.
fn fill_with_zeros(calldata: &Bytes, target_len: usize) -> Result<Bytes, VMError> {
    let mut padded_calldata = calldata.to_vec();
    if padded_calldata.len() < target_len {
        let size_diff = target_len
            .checked_sub(padded_calldata.len())
            .ok_or(InternalError::ArithmeticOperationUnderflow)?;
        padded_calldata.extend(vec![0u8; size_diff]);
    }
    Ok(padded_calldata.into())
}

/// ECDSA (Elliptic curve digital signature algorithm) public key recovery function.
/// Given a hash, a Signature and a recovery Id, returns the public key recovered by secp256k1
pub fn ecrecover(
    calldata: &Bytes,
    gas_for_call: u64,
    consumed_gas: &mut u64,
) -> Result<Bytes, VMError> {
    let gas_cost = ECRECOVER_COST;

    increase_precompile_consumed_gas(gas_for_call, gas_cost, consumed_gas)?;

    // If calldata does not reach the required length, we should fill the rest with zeros
    let calldata = fill_with_zeros(calldata, 128)?;

    // Parse the input elements, first as a slice of bytes and then as an specific type of the crate
    let hash = calldata.get(0..32).ok_or(InternalError::SlicingError)?;
    let message = Message::parse_slice(hash).map_err(|_| PrecompileError::ParsingInputError)?;

    let v: U256 = calldata
        .get(32..64)
        .ok_or(InternalError::SlicingError)?
        .into();

    // The Recovery identifier is expected to be 27 or 28, any other value is invalid
    if !(v == U256::from(27) || v == U256::from(28)) {
        return Ok(Bytes::new());
    }

    let v = u8::try_from(v).map_err(|_| InternalError::ConversionError)?;
    let recovery_id = match RecoveryId::parse_rpc(v) {
        Ok(id) => id,
        Err(_) => {
            return Ok(Bytes::new());
        }
    };

    // signature is made up of the parameters r and s
    let sig = calldata.get(64..128).ok_or(InternalError::SlicingError)?;
    let signature =
        Signature::parse_standard_slice(sig).map_err(|_| PrecompileError::ParsingInputError)?;

    // Recover the address using secp256k1
    let mut public_key = match libsecp256k1::recover(&message, &signature, &recovery_id) {
        Ok(id) => id,
        Err(_) => {
            return Ok(Bytes::new());
        }
    }
    .serialize();

    // We need to take the 64 bytes from the public key (discarding the first pos of the slice)
    keccak256(&mut public_key[1..65]);

    // The output is 32 bytes: the initial 12 bytes with 0s, and the remaining 20 with the recovered address
    let mut output = vec![0u8; 12];
    output.extend_from_slice(public_key.get(13..33).ok_or(InternalError::SlicingError)?);

    Ok(Bytes::from(output.to_vec()))
}

<<<<<<< HEAD
/// Returns the receivred input
pub fn identity(
    calldata: &Bytes,
    gas_for_call: U256,
    consumed_gas: &mut U256,
=======
fn identity(
    _calldata: &Bytes,
    _gas_for_call: u64,
    _consumed_gas: &mut u64,
>>>>>>> 2bb8fa9b
) -> Result<Bytes, VMError> {
    let gas_cost = gas_cost::identity(calldata.len())?;

    increase_precompile_consumed_gas(gas_for_call, gas_cost, consumed_gas)?;

    Ok(calldata.clone())
}

/// Returns the calldata hashed by sha2-256 algorithm
pub fn sha2_256(
    calldata: &Bytes,
    gas_for_call: u64,
    consumed_gas: &mut u64,
) -> Result<Bytes, VMError> {
    let gas_cost = gas_cost::sha2_256(calldata.len())?;

    increase_precompile_consumed_gas(gas_for_call, gas_cost, consumed_gas)?;

    let result = sha2::Sha256::digest(calldata).to_vec();

    Ok(Bytes::from(result))
}

/// Returns the calldata hashed by ripemd-160 algorithm, padded by zeros at left
pub fn ripemd_160(
    calldata: &Bytes,
    gas_for_call: u64,
    consumed_gas: &mut u64,
) -> Result<Bytes, VMError> {
    let gas_cost = gas_cost::ripemd_160(calldata.len())?;

    increase_precompile_consumed_gas(gas_for_call, gas_cost, consumed_gas)?;

    let mut hasher = ripemd::Ripemd160::new();
    hasher.update(calldata);
    let result = hasher.finalize();

    let mut output = vec![0; 12];
    output.extend_from_slice(&result);

    Ok(Bytes::from(output))
}

<<<<<<< HEAD
/// Returns the result of the modexp operation given the input parameters
pub fn modexp(
    calldata: &Bytes,
    gas_for_call: U256,
    consumed_gas: &mut U256,
=======
fn modexp(
    _calldata: &Bytes,
    _gas_for_call: u64,
    _consumed_gas: &mut u64,
>>>>>>> 2bb8fa9b
) -> Result<Bytes, VMError> {
    // If calldata does not reach the required length, we should fill the rest with zeros
    let calldata = fill_with_zeros(calldata, 96)?;

    let b_size: U256 = calldata
        .get(0..32)
        .ok_or(PrecompileError::ParsingInputError)?
        .into();

    let e_size: U256 = calldata
        .get(32..64)
        .ok_or(PrecompileError::ParsingInputError)?
        .into();

    let m_size: U256 = calldata
        .get(64..96)
        .ok_or(PrecompileError::ParsingInputError)?
        .into();

    if b_size == U256::zero() && m_size == U256::zero() {
        *consumed_gas = consumed_gas
            .checked_add(U256::from(MODEXP_STATIC_COST))
            .ok_or(OutOfGasError::ConsumedGasOverflow)?;
        return Ok(Bytes::new());
    }

    // Because on some cases conversions to usize exploded before the check of the zero value could be done
    let b_size = usize::try_from(b_size).map_err(|_| PrecompileError::ParsingInputError)?;
    let e_size = usize::try_from(e_size).map_err(|_| PrecompileError::ParsingInputError)?;
    let m_size = usize::try_from(m_size).map_err(|_| PrecompileError::ParsingInputError)?;

    let base_limit = b_size
        .checked_add(96)
        .ok_or(InternalError::ArithmeticOperationOverflow)?;

    let exponent_limit = e_size
        .checked_add(base_limit)
        .ok_or(InternalError::ArithmeticOperationOverflow)?;

    // The reason I use unwrap_or_default is to cover the case where calldata does not reach the required
    // length, so then we should fill the rest with zeros. The same is done in modulus parsing
    let b = get_slice_or_default(&calldata, 96, base_limit, b_size)?;
    let base = BigUint::from_bytes_be(&b);

    let e = get_slice_or_default(&calldata, base_limit, exponent_limit, e_size)?;
    let exponent = BigUint::from_bytes_be(&e);

    let m = match calldata.get(exponent_limit..) {
        Some(m) => {
            let m_extended = fill_with_zeros(&Bytes::from(m.to_vec()), m_size)?;
            m_extended.get(..m_size).unwrap_or_default().to_vec()
        }
        None => Default::default(),
    };
    let modulus = BigUint::from_bytes_be(&m);

    let gas_cost = gas_cost::modexp(&exponent, b_size, e_size, m_size)?;
    increase_precompile_consumed_gas(gas_for_call, gas_cost, consumed_gas)?;

    let result = mod_exp(base, exponent, modulus);

    let res_bytes = result.to_bytes_be();
    let res_bytes = increase_left_pad(&Bytes::from(res_bytes), m_size)?;

    Ok(res_bytes.slice(..m_size))
}

fn get_slice_or_default(
    calldata: &Bytes,
    lower_limit: usize,
    upper_limit: usize,
    size_to_expand: usize,
) -> Result<Vec<u8>, VMError> {
    match calldata.get(lower_limit..upper_limit) {
        Some(e) => {
            let e_extended = fill_with_zeros(&Bytes::from(e.to_vec()), size_to_expand)?;
            Ok(e_extended
                .get(..size_to_expand)
                .unwrap_or_default()
                .to_vec())
        }
        None => Ok(Default::default()),
    }
}

/// I allow this clippy alert because in the code modulus could never be
///  zero because that case is covered in the if above that line
#[allow(clippy::arithmetic_side_effects)]
fn mod_exp(base: BigUint, exponent: BigUint, modulus: BigUint) -> BigUint {
    if modulus == BigUint::ZERO {
        BigUint::ZERO
    } else if exponent == BigUint::ZERO {
        BigUint::from(1_u8) % modulus
    } else {
        base.modpow(&exponent, &modulus)
    }
}

pub fn increase_left_pad(result: &Bytes, m_size: usize) -> Result<Bytes, VMError> {
    let mut padded_result = vec![0u8; m_size];
    if result.len() < m_size {
        let size_diff = m_size
            .checked_sub(result.len())
            .ok_or(InternalError::ArithmeticOperationUnderflow)?;
        padded_result
            .get_mut(size_diff..)
            .ok_or(InternalError::SlicingError)?
            .copy_from_slice(result);

        Ok(padded_result.into())
    } else {
        Ok(result.clone())
    }
}

fn ecadd(_calldata: &Bytes, _gas_for_call: u64, _consumed_gas: &mut u64) -> Result<Bytes, VMError> {
    Ok(Bytes::new())
}

fn ecmul(_calldata: &Bytes, _gas_for_call: u64, _consumed_gas: &mut u64) -> Result<Bytes, VMError> {
    Ok(Bytes::new())
}

fn ecpairing(
    _calldata: &Bytes,
    _gas_for_call: u64,
    _consumed_gas: &mut u64,
) -> Result<Bytes, VMError> {
    Ok(Bytes::new())
}

fn blake2f(
    _calldata: &Bytes,
    _gas_for_call: u64,
    _consumed_gas: &mut u64,
) -> Result<Bytes, VMError> {
    Ok(Bytes::new())
}

fn point_evaluation(
    _calldata: &Bytes,
    _gas_for_call: u64,
    _consumed_gas: &mut u64,
) -> Result<Bytes, VMError> {
    Ok(Bytes::new())
}<|MERGE_RESOLUTION|>--- conflicted
+++ resolved
@@ -190,18 +190,10 @@
     Ok(Bytes::from(output.to_vec()))
 }
 
-<<<<<<< HEAD
-/// Returns the receivred input
 pub fn identity(
     calldata: &Bytes,
-    gas_for_call: U256,
-    consumed_gas: &mut U256,
-=======
-fn identity(
-    _calldata: &Bytes,
-    _gas_for_call: u64,
-    _consumed_gas: &mut u64,
->>>>>>> 2bb8fa9b
+    gas_for_call: u64,
+    consumed_gas: &mut u64,
 ) -> Result<Bytes, VMError> {
     let gas_cost = gas_cost::identity(calldata.len())?;
 
@@ -245,18 +237,10 @@
     Ok(Bytes::from(output))
 }
 
-<<<<<<< HEAD
-/// Returns the result of the modexp operation given the input parameters
 pub fn modexp(
     calldata: &Bytes,
-    gas_for_call: U256,
-    consumed_gas: &mut U256,
-=======
-fn modexp(
-    _calldata: &Bytes,
-    _gas_for_call: u64,
-    _consumed_gas: &mut u64,
->>>>>>> 2bb8fa9b
+    gas_for_call: u64,
+    consumed_gas: &mut u64,
 ) -> Result<Bytes, VMError> {
     // If calldata does not reach the required length, we should fill the rest with zeros
     let calldata = fill_with_zeros(calldata, 96)?;
@@ -278,7 +262,7 @@
 
     if b_size == U256::zero() && m_size == U256::zero() {
         *consumed_gas = consumed_gas
-            .checked_add(U256::from(MODEXP_STATIC_COST))
+            .checked_add(MODEXP_STATIC_COST)
             .ok_or(OutOfGasError::ConsumedGasOverflow)?;
         return Ok(Bytes::new());
     }
