use bls12_381::{G1Affine, G1Projective, G2Affine, G2Projective, Scalar};

use bytes::Bytes;
use ethrex_core::{serde_utils::bool, Address, H160, H256, U256};
use keccak_hash::keccak256;
use kzg_rs::{Bytes32, Bytes48, KzgSettings};
use lambdaworks_math::{
    cyclic_group::IsGroup,
    elliptic_curve::{
        short_weierstrass::{
            curves::bn_254::{
                curve::{BN254Curve, BN254FieldElement, BN254TwistCurveFieldElement},
                field_extension::{
                    BN254FieldModulus, Degree12ExtensionField, Degree2ExtensionField,
                },
                pairing::BN254AtePairing,
                twist::BN254TwistCurve,
            },
            point::ShortWeierstrassProjectivePoint,
        },
        traits::{IsEllipticCurve, IsPairing},
    },
    field::{
        element::FieldElement, extensions::quadratic::QuadraticExtensionFieldElement,
        fields::montgomery_backed_prime_fields::MontgomeryBackendPrimeField,
    },
    traits::ByteConversion,
    unsigned_integer::element,
};
use libsecp256k1::{self, Message, RecoveryId, Signature};
use num_bigint::BigUint;
use revm_primitives::SpecId;
use sha3::Digest;
use std::ops::Mul;

use crate::{
    call_frame::CallFrame,
    constants::VERSIONED_HASH_VERSION_KZG,
    errors::{InternalError, PrecompileError, VMError},
    gas_cost::{
        self, BLAKE2F_ROUND_COST, BLS12_381_G1ADD_COST, BLS12_381_G1_K_DISCOUNT,
        BLS12_381_G2ADD_COST, BLS12_381_G2_K_DISCOUNT, ECADD_COST, ECMUL_COST, ECRECOVER_COST,
        G1_MUL_COST, G2_MUL_COST, MODEXP_STATIC_COST, POINT_EVALUATION_COST,
    },
};

pub const ECRECOVER_ADDRESS: H160 = H160([
    0x00, 0x00, 0x00, 0x00, 0x00, 0x00, 0x00, 0x00, 0x00, 0x00, 0x00, 0x00, 0x00, 0x00, 0x00, 0x00,
    0x00, 0x00, 0x00, 0x01,
]);
pub const SHA2_256_ADDRESS: H160 = H160([
    0x00, 0x00, 0x00, 0x00, 0x00, 0x00, 0x00, 0x00, 0x00, 0x00, 0x00, 0x00, 0x00, 0x00, 0x00, 0x00,
    0x00, 0x00, 0x00, 0x02,
]);
pub const RIPEMD_160_ADDRESS: H160 = H160([
    0x00, 0x00, 0x00, 0x00, 0x00, 0x00, 0x00, 0x00, 0x00, 0x00, 0x00, 0x00, 0x00, 0x00, 0x00, 0x00,
    0x00, 0x00, 0x00, 0x03,
]);
pub const IDENTITY_ADDRESS: H160 = H160([
    0x00, 0x00, 0x00, 0x00, 0x00, 0x00, 0x00, 0x00, 0x00, 0x00, 0x00, 0x00, 0x00, 0x00, 0x00, 0x00,
    0x00, 0x00, 0x00, 0x04,
]);
pub const MODEXP_ADDRESS: H160 = H160([
    0x00, 0x00, 0x00, 0x00, 0x00, 0x00, 0x00, 0x00, 0x00, 0x00, 0x00, 0x00, 0x00, 0x00, 0x00, 0x00,
    0x00, 0x00, 0x00, 0x05,
]);
pub const ECADD_ADDRESS: H160 = H160([
    0x00, 0x00, 0x00, 0x00, 0x00, 0x00, 0x00, 0x00, 0x00, 0x00, 0x00, 0x00, 0x00, 0x00, 0x00, 0x00,
    0x00, 0x00, 0x00, 0x06,
]);
pub const ECMUL_ADDRESS: H160 = H160([
    0x00, 0x00, 0x00, 0x00, 0x00, 0x00, 0x00, 0x00, 0x00, 0x00, 0x00, 0x00, 0x00, 0x00, 0x00, 0x00,
    0x00, 0x00, 0x00, 0x07,
]);
pub const ECPAIRING_ADDRESS: H160 = H160([
    0x00, 0x00, 0x00, 0x00, 0x00, 0x00, 0x00, 0x00, 0x00, 0x00, 0x00, 0x00, 0x00, 0x00, 0x00, 0x00,
    0x00, 0x00, 0x00, 0x08,
]);
pub const BLAKE2F_ADDRESS: H160 = H160([
    0x00, 0x00, 0x00, 0x00, 0x00, 0x00, 0x00, 0x00, 0x00, 0x00, 0x00, 0x00, 0x00, 0x00, 0x00, 0x00,
    0x00, 0x00, 0x00, 0x09,
]);
pub const POINT_EVALUATION_ADDRESS: H160 = H160([
    0x00, 0x00, 0x00, 0x00, 0x00, 0x00, 0x00, 0x00, 0x00, 0x00, 0x00, 0x00, 0x00, 0x00, 0x00, 0x00,
    0x00, 0x00, 0x00, 0x0a,
]);
pub const BLS12_G1ADD_ADDRESS: H160 = H160([
    0x00, 0x00, 0x00, 0x00, 0x00, 0x00, 0x00, 0x00, 0x00, 0x00, 0x00, 0x00, 0x00, 0x00, 0x00, 0x00,
    0x00, 0x00, 0x00, 0x0b,
]);
pub const BLS12_G1MSM_ADDRESS: H160 = H160([
    0x00, 0x00, 0x00, 0x00, 0x00, 0x00, 0x00, 0x00, 0x00, 0x00, 0x00, 0x00, 0x00, 0x00, 0x00, 0x00,
    0x00, 0x00, 0x00, 0x0c,
]);
pub const BLS12_G2ADD_ADDRESS: H160 = H160([
    0x00, 0x00, 0x00, 0x00, 0x00, 0x00, 0x00, 0x00, 0x00, 0x00, 0x00, 0x00, 0x00, 0x00, 0x00, 0x00,
    0x00, 0x00, 0x00, 0x0d,
]);
pub const BLS12_G2MSM_ADDRESS: H160 = H160([
    0x00, 0x00, 0x00, 0x00, 0x00, 0x00, 0x00, 0x00, 0x00, 0x00, 0x00, 0x00, 0x00, 0x00, 0x00, 0x00,
    0x00, 0x00, 0x00, 0x0e,
]);
pub const BLS12_PAIRING_CHECK_ADDRESS: H160 = H160([
    0x00, 0x00, 0x00, 0x00, 0x00, 0x00, 0x00, 0x00, 0x00, 0x00, 0x00, 0x00, 0x00, 0x00, 0x00, 0x00,
    0x00, 0x00, 0x00, 0x0f,
]);
pub const BLS12_MAP_FP_TO_G1_ADDRESS: H160 = H160([
    0x00, 0x00, 0x00, 0x00, 0x00, 0x00, 0x00, 0x00, 0x00, 0x00, 0x00, 0x00, 0x00, 0x00, 0x00, 0x00,
    0x00, 0x00, 0x00, 0x10,
]);
pub const BLS12_MAP_FP2_TO_G2_ADDRESS: H160 = H160([
    0x00, 0x00, 0x00, 0x00, 0x00, 0x00, 0x00, 0x00, 0x00, 0x00, 0x00, 0x00, 0x00, 0x00, 0x00, 0x00,
    0x00, 0x00, 0x00, 0x11,
]);

pub const PRECOMPILES: [H160; 10] = [
    ECRECOVER_ADDRESS,
    SHA2_256_ADDRESS,
    RIPEMD_160_ADDRESS,
    IDENTITY_ADDRESS,
    MODEXP_ADDRESS,
    ECADD_ADDRESS,
    ECMUL_ADDRESS,
    ECPAIRING_ADDRESS,
    BLAKE2F_ADDRESS,
    POINT_EVALUATION_ADDRESS,
];

pub const PRECOMPILES_POST_CANCUN: [H160; 7] = [
    BLS12_G1ADD_ADDRESS,
    BLS12_G1MSM_ADDRESS,
    BLS12_G2ADD_ADDRESS,
    BLS12_G2MSM_ADDRESS,
    BLS12_PAIRING_CHECK_ADDRESS,
    BLS12_MAP_FP_TO_G1_ADDRESS,
    BLS12_MAP_FP2_TO_G2_ADDRESS,
];

pub const BLAKE2F_ELEMENT_SIZE: usize = 8;

pub const SIZE_PRECOMPILES_PRE_CANCUN: u64 = 9;
pub const SIZE_PRECOMPILES_CANCUN: u64 = 10;
pub const SIZE_PRECOMPILES_PRAGUE: u64 = 17;

pub const BLS12_381_G1_MSM_PAIR_LENGTH: usize = 160;
pub const BLS12_381_G2_MSM_PAIR_LENGTH: usize = 288;

const BLS12_381_G1ADD_VALID_INPUT_LENGTH: usize = 256;
const BLS12_381_G2ADD_VALID_INPUT_LENGTH: usize = 512;

pub const FIELD_ELEMENT_WITHOUT_PADDING_LENGTH: usize = 48;
pub const PADDED_FIELD_ELEMENT_SIZE_IN_BYTES: usize = 64;

pub fn is_precompile(callee_address: &Address, spec_id: SpecId) -> bool {
    // Cancun specs is the only one that allows point evaluation precompile
    if *callee_address == POINT_EVALUATION_ADDRESS && spec_id < SpecId::CANCUN {
        return false;
    }
    // Prague or newers forks should only use this precompiles
    // https://eips.ethereum.org/EIPS/eip-2537
    if PRECOMPILES_POST_CANCUN.contains(callee_address) && spec_id < SpecId::PRAGUE {
        return false;
    }

    PRECOMPILES.contains(callee_address) || PRECOMPILES_POST_CANCUN.contains(callee_address)
}

pub fn execute_precompile(
    current_call_frame: &mut CallFrame,
    spec_id: SpecId,
) -> Result<Bytes, VMError> {
    let callee_address = current_call_frame.code_address;
    let gas_for_call = current_call_frame
        .gas_limit
        .checked_sub(current_call_frame.gas_used)
        .ok_or(InternalError::ArithmeticOperationUnderflow)?;
    let consumed_gas = &mut current_call_frame.gas_used;

    let result = match callee_address {
        address if address == ECRECOVER_ADDRESS => {
            ecrecover(&current_call_frame.calldata, gas_for_call, consumed_gas)?
        }
        address if address == IDENTITY_ADDRESS => {
            identity(&current_call_frame.calldata, gas_for_call, consumed_gas)?
        }
        address if address == SHA2_256_ADDRESS => {
            sha2_256(&current_call_frame.calldata, gas_for_call, consumed_gas)?
        }
        address if address == RIPEMD_160_ADDRESS => {
            ripemd_160(&current_call_frame.calldata, gas_for_call, consumed_gas)?
        }
        address if address == MODEXP_ADDRESS => modexp(
            &current_call_frame.calldata,
            gas_for_call,
            consumed_gas,
            spec_id,
        )?,
        address if address == ECADD_ADDRESS => {
            ecadd(&current_call_frame.calldata, gas_for_call, consumed_gas)?
        }
        address if address == ECMUL_ADDRESS => {
            ecmul(&current_call_frame.calldata, gas_for_call, consumed_gas)?
        }
        address if address == ECPAIRING_ADDRESS => {
            ecpairing(&current_call_frame.calldata, gas_for_call, consumed_gas)?
        }
        address if address == BLAKE2F_ADDRESS => {
            blake2f(&current_call_frame.calldata, gas_for_call, consumed_gas)?
        }
        address if address == POINT_EVALUATION_ADDRESS => {
            point_evaluation(&current_call_frame.calldata, gas_for_call, consumed_gas)?
        }
        address if address == BLS12_G1ADD_ADDRESS => {
            bls12_g1add(&current_call_frame.calldata, gas_for_call, consumed_gas)?
        }
        address if address == BLS12_G1MSM_ADDRESS => {
            bls12_g1msm(&current_call_frame.calldata, gas_for_call, consumed_gas)?
        }
        address if address == BLS12_G2ADD_ADDRESS => {
            bls12_g2add(&current_call_frame.calldata, gas_for_call, consumed_gas)?
        }
        address if address == BLS12_G2MSM_ADDRESS => {
            bls12_g2msm(&current_call_frame.calldata, gas_for_call, consumed_gas)?
        }
        address if address == BLS12_PAIRING_CHECK_ADDRESS => {
            bls12_pairing_check(&current_call_frame.calldata, gas_for_call, consumed_gas)?
        }
        address if address == BLS12_MAP_FP_TO_G1_ADDRESS => {
            bls12_map_fp_to_g1(&current_call_frame.calldata, gas_for_call, consumed_gas)?
        }
        address if address == BLS12_MAP_FP2_TO_G2_ADDRESS => {
            bls12_map_fp2_tp_g2(&current_call_frame.calldata, gas_for_call, consumed_gas)?
        }
        _ => return Err(VMError::Internal(InternalError::InvalidPrecompileAddress)),
    };

    Ok(result)
}

/// Verifies if the gas cost is higher than the gas limit and consumes the gas cost if it is not
fn increase_precompile_consumed_gas(
    gas_for_call: u64,
    gas_cost: u64,
    consumed_gas: &mut u64,
) -> Result<(), VMError> {
    if gas_for_call < gas_cost {
        return Err(VMError::PrecompileError(PrecompileError::NotEnoughGas));
    }

    *consumed_gas = consumed_gas
        .checked_add(gas_cost)
        .ok_or(PrecompileError::GasConsumedOverflow)?;

    Ok(())
}

/// When slice length is less than 128, the rest is filled with zeros. If slice length is
/// more than 128 the excess bytes are discarded.
fn fill_with_zeros(calldata: &Bytes, target_len: usize) -> Result<Bytes, VMError> {
    let mut padded_calldata = calldata.to_vec();
    if padded_calldata.len() < target_len {
        let size_diff = target_len
            .checked_sub(padded_calldata.len())
            .ok_or(InternalError::ArithmeticOperationUnderflow)?;
        padded_calldata.extend(vec![0u8; size_diff]);
    }
    Ok(padded_calldata.into())
}

/// ECDSA (Elliptic curve digital signature algorithm) public key recovery function.
/// Given a hash, a Signature and a recovery Id, returns the public key recovered by secp256k1
pub fn ecrecover(
    calldata: &Bytes,
    gas_for_call: u64,
    consumed_gas: &mut u64,
) -> Result<Bytes, VMError> {
    let gas_cost = ECRECOVER_COST;

    increase_precompile_consumed_gas(gas_for_call, gas_cost, consumed_gas)?;

    // If calldata does not reach the required length, we should fill the rest with zeros
    let calldata = fill_with_zeros(calldata, 128)?;

    // Parse the input elements, first as a slice of bytes and then as an specific type of the crate
    let hash = calldata.get(0..32).ok_or(InternalError::SlicingError)?;
    let Ok(message) = Message::parse_slice(hash) else {
        return Ok(Bytes::new());
    };

    let v = U256::from_big_endian(calldata.get(32..64).ok_or(InternalError::SlicingError)?);

    // The Recovery identifier is expected to be 27 or 28, any other value is invalid
    if !(v == U256::from(27) || v == U256::from(28)) {
        return Ok(Bytes::new());
    }

    let v = u8::try_from(v).map_err(|_| InternalError::ConversionError)?;
    let Ok(recovery_id) = RecoveryId::parse_rpc(v) else {
        return Ok(Bytes::new());
    };

    // signature is made up of the parameters r and s
    let sig = calldata.get(64..128).ok_or(InternalError::SlicingError)?;
    let Ok(signature) = Signature::parse_standard_slice(sig) else {
        return Ok(Bytes::new());
    };

    // Recover the address using secp256k1
    let Ok(public_key) = libsecp256k1::recover(&message, &signature, &recovery_id) else {
        return Ok(Bytes::new());
    };

    let mut public_key = public_key.serialize();

    // We need to take the 64 bytes from the public key (discarding the first pos of the slice)
    keccak256(&mut public_key[1..65]);

    // The output is 32 bytes: the initial 12 bytes with 0s, and the remaining 20 with the recovered address
    let mut output = vec![0u8; 12];
    output.extend_from_slice(public_key.get(13..33).ok_or(InternalError::SlicingError)?);

    Ok(Bytes::from(output.to_vec()))
}

/// Returns the calldata received
pub fn identity(
    calldata: &Bytes,
    gas_for_call: u64,
    consumed_gas: &mut u64,
) -> Result<Bytes, VMError> {
    let gas_cost = gas_cost::identity(calldata.len())?;

    increase_precompile_consumed_gas(gas_for_call, gas_cost, consumed_gas)?;

    Ok(calldata.clone())
}

/// Returns the calldata hashed by sha2-256 algorithm
pub fn sha2_256(
    calldata: &Bytes,
    gas_for_call: u64,
    consumed_gas: &mut u64,
) -> Result<Bytes, VMError> {
    let gas_cost = gas_cost::sha2_256(calldata.len())?;

    increase_precompile_consumed_gas(gas_for_call, gas_cost, consumed_gas)?;

    let result = sha2::Sha256::digest(calldata).to_vec();

    Ok(Bytes::from(result))
}

/// Returns the calldata hashed by ripemd-160 algorithm, padded by zeros at left
pub fn ripemd_160(
    calldata: &Bytes,
    gas_for_call: u64,
    consumed_gas: &mut u64,
) -> Result<Bytes, VMError> {
    let gas_cost = gas_cost::ripemd_160(calldata.len())?;

    increase_precompile_consumed_gas(gas_for_call, gas_cost, consumed_gas)?;

    let mut hasher = ripemd::Ripemd160::new();
    hasher.update(calldata);
    let result = hasher.finalize();

    let mut output = vec![0; 12];
    output.extend_from_slice(&result);

    Ok(Bytes::from(output))
}

/// Returns the result of the module-exponentiation operation
pub fn modexp(
    calldata: &Bytes,
    gas_for_call: u64,
    consumed_gas: &mut u64,
    spec_id: SpecId,
) -> Result<Bytes, VMError> {
    // If calldata does not reach the required length, we should fill the rest with zeros
    let calldata = fill_with_zeros(calldata, 96)?;

    let base_size = U256::from_big_endian(
        calldata
            .get(0..32)
            .ok_or(PrecompileError::ParsingInputError)?,
    );

    let exponent_size = U256::from_big_endian(
        calldata
            .get(32..64)
            .ok_or(PrecompileError::ParsingInputError)?,
    );

    let modulus_size = U256::from_big_endian(
        calldata
            .get(64..96)
            .ok_or(PrecompileError::ParsingInputError)?,
    );

    if base_size == U256::zero() && modulus_size == U256::zero() {
        // On Berlin or newer there is a floor cost for the modexp precompile
        // On older versions in this return there is no cost added, see more https://eips.ethereum.org/EIPS/eip-2565
        if spec_id >= SpecId::BERLIN {
            increase_precompile_consumed_gas(gas_for_call, MODEXP_STATIC_COST, consumed_gas)?;
        }
        return Ok(Bytes::new());
    }

    // Because on some cases conversions to usize exploded before the check of the zero value could be done
    let base_size = usize::try_from(base_size).map_err(|_| PrecompileError::ParsingInputError)?;
    let exponent_size =
        usize::try_from(exponent_size).map_err(|_| PrecompileError::ParsingInputError)?;
    let modulus_size =
        usize::try_from(modulus_size).map_err(|_| PrecompileError::ParsingInputError)?;

    let base_limit = base_size
        .checked_add(96)
        .ok_or(InternalError::ArithmeticOperationOverflow)?;

    let exponent_limit = exponent_size
        .checked_add(base_limit)
        .ok_or(InternalError::ArithmeticOperationOverflow)?;

    let modulus_limit = modulus_size
        .checked_add(exponent_limit)
        .ok_or(InternalError::ArithmeticOperationOverflow)?;

    let b = get_slice_or_default(&calldata, 96, base_limit, base_size)?;
    let base = BigUint::from_bytes_be(&b);

    let e = get_slice_or_default(&calldata, base_limit, exponent_limit, exponent_size)?;
    let exponent = BigUint::from_bytes_be(&e);

    let m = get_slice_or_default(&calldata, exponent_limit, modulus_limit, modulus_size)?;
    let modulus = BigUint::from_bytes_be(&m);

    // First 32 bytes of exponent or exponent if e_size < 32
    let bytes_to_take = 32.min(exponent_size);
    // Use of unwrap_or_default because if e == 0 get_slice_or_default returns an empty vec
    let exp_first_32 = BigUint::from_bytes_be(e.get(0..bytes_to_take).unwrap_or_default());

    let gas_cost = gas_cost::modexp(
        &exp_first_32,
        base_size,
        exponent_size,
        modulus_size,
        spec_id,
    )?;

    increase_precompile_consumed_gas(gas_for_call, gas_cost, consumed_gas)?;

    let result = mod_exp(base, exponent, modulus);

    let res_bytes = result.to_bytes_be();
    let res_bytes = increase_left_pad(&Bytes::from(res_bytes), modulus_size)?;

    Ok(res_bytes.slice(..modulus_size))
}

/// This function returns the slice between the lower and upper limit of the calldata (as a vector),
/// padding with zeros at the end if necessary.
fn get_slice_or_default(
    calldata: &Bytes,
    lower_limit: usize,
    upper_limit: usize,
    size_to_expand: usize,
) -> Result<Vec<u8>, VMError> {
    let upper_limit = calldata.len().min(upper_limit);
    if let Some(data) = calldata.get(lower_limit..upper_limit) {
        if !data.is_empty() {
            let mut extended = vec![0u8; size_to_expand];
            for (dest, data) in extended.iter_mut().zip(data.iter()) {
                *dest = *data;
            }
            return Ok(extended);
        }
    }
    Ok(Default::default())
}

/// I allow this clippy alert because in the code modulus could never be
///  zero because that case is covered in the if above that line
#[allow(clippy::arithmetic_side_effects)]
fn mod_exp(base: BigUint, exponent: BigUint, modulus: BigUint) -> BigUint {
    if modulus == BigUint::ZERO {
        BigUint::ZERO
    } else if exponent == BigUint::ZERO {
        BigUint::from(1_u8) % modulus
    } else {
        base.modpow(&exponent, &modulus)
    }
}

/// If the result size is less than needed, pads left with zeros.
pub fn increase_left_pad(result: &Bytes, m_size: usize) -> Result<Bytes, VMError> {
    let mut padded_result = vec![0u8; m_size];
    if result.len() < m_size {
        let size_diff = m_size
            .checked_sub(result.len())
            .ok_or(InternalError::ArithmeticOperationUnderflow)?;
        padded_result
            .get_mut(size_diff..)
            .ok_or(InternalError::SlicingError)?
            .copy_from_slice(result);

        Ok(padded_result.into())
    } else {
        Ok(result.clone())
    }
}

/// Makes a point addition on the elliptic curve 'alt_bn128'
pub fn ecadd(
    calldata: &Bytes,
    gas_for_call: u64,
    consumed_gas: &mut u64,
) -> Result<Bytes, VMError> {
    // If calldata does not reach the required length, we should fill the rest with zeros
    let calldata = fill_with_zeros(calldata, 128)?;
    increase_precompile_consumed_gas(gas_for_call, ECADD_COST, consumed_gas)?;
    let first_point_x = calldata
        .get(0..32)
        .ok_or(PrecompileError::ParsingInputError)?;

    let first_point_y = calldata
        .get(32..64)
        .ok_or(PrecompileError::ParsingInputError)?;

    let second_point_x = calldata
        .get(64..96)
        .ok_or(PrecompileError::ParsingInputError)?;

    let second_point_y = calldata
        .get(96..128)
        .ok_or(PrecompileError::ParsingInputError)?;

    // If points are zero the precompile should not fail, but the conversion in
    // BN254Curve::create_point_from_affine will, so we verify it before the conversion
    let first_point_is_zero = U256::from_big_endian(first_point_x).is_zero()
        && U256::from_big_endian(first_point_y).is_zero();
    let second_point_is_zero = U256::from_big_endian(second_point_x).is_zero()
        && U256::from_big_endian(second_point_y).is_zero();

    let first_point_x = BN254FieldElement::from_bytes_be(first_point_x)
        .map_err(|_| PrecompileError::ParsingInputError)?;
    let first_point_y = BN254FieldElement::from_bytes_be(first_point_y)
        .map_err(|_| PrecompileError::ParsingInputError)?;
    let second_point_x = BN254FieldElement::from_bytes_be(second_point_x)
        .map_err(|_| PrecompileError::ParsingInputError)?;
    let second_point_y = BN254FieldElement::from_bytes_be(second_point_y)
        .map_err(|_| PrecompileError::ParsingInputError)?;

    if first_point_is_zero && second_point_is_zero {
        // If both points are zero, return is zero
        Ok(Bytes::from([0u8; 64].to_vec()))
    } else if first_point_is_zero {
        // If first point is zero, return is second point
        let second_point = BN254Curve::create_point_from_affine(second_point_x, second_point_y)
            .map_err(|_| PrecompileError::ParsingInputError)?;
        let res = [
            second_point.x().to_bytes_be(),
            second_point.y().to_bytes_be(),
        ]
        .concat();
        Ok(Bytes::from(res))
    } else if second_point_is_zero {
        // If second point is zero, return is first point
        let first_point = BN254Curve::create_point_from_affine(first_point_x, first_point_y)
            .map_err(|_| PrecompileError::ParsingInputError)?;
        let res = [first_point.x().to_bytes_be(), first_point.y().to_bytes_be()].concat();
        Ok(Bytes::from(res))
    } else {
        // If none of the points is zero, return is the sum of both in the EC
        let first_point = BN254Curve::create_point_from_affine(first_point_x, first_point_y)
            .map_err(|_| PrecompileError::ParsingInputError)?;
        let second_point = BN254Curve::create_point_from_affine(second_point_x, second_point_y)
            .map_err(|_| PrecompileError::ParsingInputError)?;
        let sum = first_point.operate_with(&second_point).to_affine();

        if U256::from_big_endian(&sum.x().to_bytes_be()) == U256::zero()
            || U256::from_big_endian(&sum.y().to_bytes_be()) == U256::zero()
        {
            Ok(Bytes::from([0u8; 64].to_vec()))
        } else {
            let res = [sum.x().to_bytes_be(), sum.y().to_bytes_be()].concat();
            Ok(Bytes::from(res))
        }
    }
}

/// Makes a scalar multiplication on the elliptic curve 'alt_bn128'
pub fn ecmul(
    calldata: &Bytes,
    gas_for_call: u64,
    consumed_gas: &mut u64,
) -> Result<Bytes, VMError> {
    // If calldata does not reach the required length, we should fill the rest with zeros
    let calldata = fill_with_zeros(calldata, 96)?;

    increase_precompile_consumed_gas(gas_for_call, ECMUL_COST, consumed_gas)?;

    let point_x = calldata
        .get(0..32)
        .ok_or(PrecompileError::ParsingInputError)?;

    let point_y = calldata
        .get(32..64)
        .ok_or(PrecompileError::ParsingInputError)?;

    let scalar = calldata
        .get(64..96)
        .ok_or(PrecompileError::ParsingInputError)?;
    let scalar =
        element::U256::from_bytes_be(scalar).map_err(|_| PrecompileError::ParsingInputError)?;

    // If point is zero the precompile should not fail, but the conversion in
    // BN254Curve::create_point_from_affine will, so we verify it before the conversion
    let point_is_zero =
        U256::from_big_endian(point_x).is_zero() && U256::from_big_endian(point_y).is_zero();
    if point_is_zero {
        return Ok(Bytes::from([0u8; 64].to_vec()));
    }

    let point_x = BN254FieldElement::from_bytes_be(point_x)
        .map_err(|_| PrecompileError::ParsingInputError)?;
    let point_y = BN254FieldElement::from_bytes_be(point_y)
        .map_err(|_| PrecompileError::ParsingInputError)?;

    let point = BN254Curve::create_point_from_affine(point_x, point_y)
        .map_err(|_| PrecompileError::ParsingInputError)?;

    let zero_u256 = element::U256::from(0_u16);
    if scalar.eq(&zero_u256) {
        Ok(Bytes::from([0u8; 64].to_vec()))
    } else {
        let mul = point.operate_with_self(scalar).to_affine();
        if U256::from_big_endian(&mul.x().to_bytes_be()) == U256::zero()
            || U256::from_big_endian(&mul.y().to_bytes_be()) == U256::zero()
        {
            Ok(Bytes::from([0u8; 64].to_vec()))
        } else {
            let res = [mul.x().to_bytes_be(), mul.y().to_bytes_be()].concat();
            Ok(Bytes::from(res))
        }
    }
}

const ALT_BN128_PRIME: U256 = U256([
    0x3c208c16d87cfd47,
    0x97816a916871ca8d,
    0xb85045b68181585d,
    0x30644e72e131a029,
]);

type FirstPointCoordinates = (
    FieldElement<MontgomeryBackendPrimeField<BN254FieldModulus, 4>>,
    FieldElement<MontgomeryBackendPrimeField<BN254FieldModulus, 4>>,
);

/// Parses first point coordinates and makes verification of invalid infinite
fn parse_first_point_coordinates(input_data: &[u8]) -> Result<FirstPointCoordinates, VMError> {
    let first_point_x = input_data.get(..32).ok_or(InternalError::SlicingError)?;
    let first_point_y = input_data.get(32..64).ok_or(InternalError::SlicingError)?;

    // Infinite is defined by (0,0). Any other zero-combination is invalid
    if (U256::from_big_endian(first_point_x) == U256::zero())
        ^ (U256::from_big_endian(first_point_y) == U256::zero())
    {
        return Err(VMError::PrecompileError(PrecompileError::DefaultError));
    }

    let first_point_y = BN254FieldElement::from_bytes_be(first_point_y)
        .map_err(|_| PrecompileError::DefaultError)?;
    let first_point_x = BN254FieldElement::from_bytes_be(first_point_x)
        .map_err(|_| PrecompileError::DefaultError)?;

    Ok((first_point_x, first_point_y))
}

/// Parses second point coordinates and makes verification of invalid infinite and curve belonging.
fn parse_second_point_coordinates(
    input_data: &[u8],
) -> Result<
    (
        FieldElement<Degree2ExtensionField>,
        FieldElement<Degree2ExtensionField>,
    ),
    VMError,
> {
    let second_point_x_first_part = input_data.get(96..128).ok_or(InternalError::SlicingError)?;
    let second_point_x_second_part = input_data.get(64..96).ok_or(InternalError::SlicingError)?;

    // Infinite is defined by (0,0). Any other zero-combination is invalid
    if (U256::from_big_endian(second_point_x_first_part) == U256::zero())
        ^ (U256::from_big_endian(second_point_x_second_part) == U256::zero())
    {
        return Err(VMError::PrecompileError(PrecompileError::DefaultError));
    }

    let second_point_y_first_part = input_data
        .get(160..192)
        .ok_or(InternalError::SlicingError)?;
    let second_point_y_second_part = input_data
        .get(128..160)
        .ok_or(InternalError::SlicingError)?;

    // Infinite is defined by (0,0). Any other zero-combination is invalid
    if (U256::from_big_endian(second_point_y_first_part) == U256::zero())
        ^ (U256::from_big_endian(second_point_y_second_part) == U256::zero())
    {
        return Err(VMError::PrecompileError(PrecompileError::DefaultError));
    }

    // Check if the second point belongs to the curve (this happens if it's lower than the prime)
    if U256::from_big_endian(second_point_x_first_part) >= ALT_BN128_PRIME
        || U256::from_big_endian(second_point_x_second_part) >= ALT_BN128_PRIME
        || U256::from_big_endian(second_point_y_first_part) >= ALT_BN128_PRIME
        || U256::from_big_endian(second_point_y_second_part) >= ALT_BN128_PRIME
    {
        return Err(VMError::PrecompileError(PrecompileError::DefaultError));
    }

    let second_point_x_bytes = [second_point_x_first_part, second_point_x_second_part].concat();
    let second_point_y_bytes = [second_point_y_first_part, second_point_y_second_part].concat();

    let second_point_x = BN254TwistCurveFieldElement::from_bytes_be(&second_point_x_bytes)
        .map_err(|_| PrecompileError::DefaultError)?;
    let second_point_y = BN254TwistCurveFieldElement::from_bytes_be(&second_point_y_bytes)
        .map_err(|_| PrecompileError::DefaultError)?;

    Ok((second_point_x, second_point_y))
}

/// Handles pairing given a certain elements, and depending on if elements represent infinity, then
/// continues, verifies errors on the other point or calculates the pairing
fn handle_pairing_from_coordinates(
    first_point_x: FieldElement<MontgomeryBackendPrimeField<BN254FieldModulus, 4>>,
    first_point_y: FieldElement<MontgomeryBackendPrimeField<BN254FieldModulus, 4>>,
    second_point_x: FieldElement<Degree2ExtensionField>,
    second_point_y: FieldElement<Degree2ExtensionField>,
    mul: &mut FieldElement<Degree12ExtensionField>,
) -> Result<bool, VMError> {
    let zero_element = BN254FieldElement::from(0);
    let twcurve_zero_element = BN254TwistCurveFieldElement::from(0);
    let first_point_is_infinity =
        first_point_x.eq(&zero_element) && first_point_y.eq(&zero_element);
    let second_point_is_infinity =
        second_point_x.eq(&twcurve_zero_element) && second_point_y.eq(&twcurve_zero_element);

    match (first_point_is_infinity, second_point_is_infinity) {
        (true, true) => {
            // If both points are infinity, then continue to the next input
            Ok(true)
        }
        (true, false) => {
            // If the first point is infinity, then do the checks for the second
            if let Ok(p2) = BN254TwistCurve::create_point_from_affine(
                second_point_x.clone(),
                second_point_y.clone(),
            ) {
                if !p2.is_in_subgroup() {
                    Err(VMError::PrecompileError(PrecompileError::DefaultError))
                } else {
                    Ok(true)
                }
            } else {
                Err(VMError::PrecompileError(PrecompileError::DefaultError))
            }
        }
        (false, true) => {
            // If the second point is infinity, then do the checks for the first
            if BN254Curve::create_point_from_affine(first_point_x.clone(), first_point_y.clone())
                .is_err()
            {
                Err(VMError::PrecompileError(PrecompileError::DefaultError))
            } else {
                Ok(true)
            }
        }
        (false, false) => {
            // Define the pairing points
            let first_point = BN254Curve::create_point_from_affine(first_point_x, first_point_y)
                .map_err(|_| PrecompileError::DefaultError)?;

            let second_point =
                BN254TwistCurve::create_point_from_affine(second_point_x, second_point_y)
                    .map_err(|_| PrecompileError::DefaultError)?;
            if !second_point.is_in_subgroup() {
                return Err(VMError::PrecompileError(PrecompileError::DefaultError));
            }

            // Get the result of the pairing and affect the mul value with it
            update_pairing_result(mul, first_point, second_point)?;
            Ok(false)
        }
    }
}

/// Performs a bilinear pairing on points on the elliptic curve 'alt_bn128', returns 1 on success and 0 on failure
pub fn ecpairing(
    calldata: &Bytes,
    gas_for_call: u64,
    consumed_gas: &mut u64,
) -> Result<Bytes, VMError> {
    // The input must always be a multiple of 192 (6 32-byte values)
    if calldata.len() % 192 != 0 {
        return Err(VMError::PrecompileError(PrecompileError::ParsingInputError));
    }

    let inputs_amount = calldata.len() / 192;

    // Consume gas
    let gas_cost = gas_cost::ecpairing(inputs_amount)?;
    increase_precompile_consumed_gas(gas_for_call, gas_cost, consumed_gas)?;

    let mut mul: FieldElement<Degree12ExtensionField> = QuadraticExtensionFieldElement::one();
    for input_index in 0..inputs_amount {
        // Define the input indexes and slice calldata to get the input data
        let input_start = input_index
            .checked_mul(192)
            .ok_or(InternalError::ArithmeticOperationOverflow)?;
        let input_end = input_start
            .checked_add(192)
            .ok_or(InternalError::ArithmeticOperationOverflow)?;

        let input_data = calldata
            .get(input_start..input_end)
            .ok_or(InternalError::SlicingError)?;

        let (first_point_x, first_point_y) = parse_first_point_coordinates(input_data)?;

        let (second_point_x, second_point_y) = parse_second_point_coordinates(input_data)?;

        if handle_pairing_from_coordinates(
            first_point_x,
            first_point_y,
            second_point_x,
            second_point_y,
            &mut mul,
        )? {
            continue;
        }
    }

    // Generate the result from the variable mul
    let success = mul.eq(&QuadraticExtensionFieldElement::one());
    let mut result = [0; 32];
    result[31] = u8::from(success);
    Ok(Bytes::from(result.to_vec()))
}

/// Updates the success variable with the pairing result. I allow this clippy alert because lib handles
/// mul for the type and will not panic in case of overflow
#[allow(clippy::arithmetic_side_effects)]
fn update_pairing_result(
    mul: &mut FieldElement<Degree12ExtensionField>,
    first_point: ShortWeierstrassProjectivePoint<BN254Curve>,
    second_point: ShortWeierstrassProjectivePoint<BN254TwistCurve>,
) -> Result<(), VMError> {
    let pairing_result = BN254AtePairing::compute_batch(&[(&first_point, &second_point)])
        .map_err(|_| PrecompileError::DefaultError)?;

    *mul *= pairing_result;

    Ok(())
}

// Message word schedule permutations for each round are defined by SIGMA constant.
// Extracted from https://datatracker.ietf.org/doc/html/rfc7693#section-2.7
pub const SIGMA: [[usize; 16]; 10] = [
    [0, 1, 2, 3, 4, 5, 6, 7, 8, 9, 10, 11, 12, 13, 14, 15],
    [14, 10, 4, 8, 9, 15, 13, 6, 1, 12, 0, 2, 11, 7, 5, 3],
    [11, 8, 12, 0, 5, 2, 15, 13, 10, 14, 3, 6, 7, 1, 9, 4],
    [7, 9, 3, 1, 13, 12, 11, 14, 2, 6, 5, 10, 4, 0, 15, 8],
    [9, 0, 5, 7, 2, 4, 10, 15, 14, 1, 11, 12, 6, 8, 3, 13],
    [2, 12, 6, 10, 0, 11, 8, 3, 4, 13, 7, 5, 15, 14, 1, 9],
    [12, 5, 1, 15, 14, 13, 4, 10, 0, 7, 6, 3, 9, 2, 8, 11],
    [13, 11, 7, 14, 12, 1, 3, 9, 5, 0, 15, 4, 8, 6, 2, 10],
    [6, 15, 14, 9, 11, 3, 0, 8, 12, 2, 13, 7, 1, 4, 10, 5],
    [10, 2, 8, 4, 7, 6, 1, 5, 15, 11, 9, 14, 3, 12, 13, 0],
];

// Initialization vector, used to initialize the work vector
// Extracted from https://datatracker.ietf.org/doc/html/rfc7693#appendix-C.2
pub const IV: [u64; 8] = [
    0x6a09e667f3bcc908,
    0xbb67ae8584caa73b,
    0x3c6ef372fe94f82b,
    0xa54ff53a5f1d36f1,
    0x510e527fade682d1,
    0x9b05688c2b3e6c1f,
    0x1f83d9abfb41bd6b,
    0x5be0cd19137e2179,
];

// Rotation constants, used in g
// Extracted from https://datatracker.ietf.org/doc/html/rfc7693#section-2.1
const R1: u32 = 32;
const R2: u32 = 24;
const R3: u32 = 16;
const R4: u32 = 63;

/// The G primitive function mixes two input words, "x" and "y", into
/// four words indexed by "a", "b", "c", and "d" in the working vector
/// v[0..15].  The full modified vector is returned.
/// Based on https://datatracker.ietf.org/doc/html/rfc7693#section-3.1
#[allow(clippy::indexing_slicing)]
fn g(v: [u64; 16], a: usize, b: usize, c: usize, d: usize, x: u64, y: u64) -> [u64; 16] {
    let mut ret = v;
    ret[a] = v[a].wrapping_add(v[b]).wrapping_add(x);
    ret[d] = (ret[d] ^ ret[a]).rotate_right(R1);
    ret[c] = ret[c].wrapping_add(ret[d]);
    ret[b] = (ret[b] ^ ret[c]).rotate_right(R2);
    ret[a] = ret[a].wrapping_add(ret[b]).wrapping_add(y);
    ret[d] = (ret[d] ^ ret[a]).rotate_right(R3);
    ret[c] = ret[c].wrapping_add(ret[d]);
    ret[b] = (ret[b] ^ ret[c]).rotate_right(R4);

    ret
}

/// Perform the permutations on the work vector given the rounds to permute and the message block
#[allow(clippy::indexing_slicing)]
fn word_permutation(rounds_to_permute: usize, v: [u64; 16], m: &[u64; 16]) -> [u64; 16] {
    let mut ret = v;

    for i in 0..rounds_to_permute {
        // Message word selection permutation for each round.

        let s: &[usize; 16] = &SIGMA[i % 10];

        ret = g(ret, 0, 4, 8, 12, m[s[0]], m[s[1]]);
        ret = g(ret, 1, 5, 9, 13, m[s[2]], m[s[3]]);
        ret = g(ret, 2, 6, 10, 14, m[s[4]], m[s[5]]);
        ret = g(ret, 3, 7, 11, 15, m[s[6]], m[s[7]]);

        ret = g(ret, 0, 5, 10, 15, m[s[8]], m[s[9]]);
        ret = g(ret, 1, 6, 11, 12, m[s[10]], m[s[11]]);
        ret = g(ret, 2, 7, 8, 13, m[s[12]], m[s[13]]);
        ret = g(ret, 3, 4, 9, 14, m[s[14]], m[s[15]]);
    }

    ret
}

/// Based on https://datatracker.ietf.org/doc/html/rfc7693#section-3.2
fn blake2f_compress_f(
    rounds: usize, // Specifies the rounds to permute
    h: [u64; 8],   // State vector, defines the work vector (v) and affects the XOR process
    m: &[u64; 16], // The message block to compress
    t: &[u64; 2],  // Affects the work vector (v) before permutations
    f: bool,       // If set as true, inverts all bits
) -> Result<[u64; 8], InternalError> {
    // Initialize local work vector v[0..15], takes first half from state and second half from IV.
    let mut v: [u64; 16] = [0; 16];
    v[0..8].copy_from_slice(&h);
    v[8..16].copy_from_slice(&IV);

    v[12] ^= t[0]; // Low word of the offset
    v[13] ^= t[1]; // High word of the offset

    // If final block flag is true, invert all bits
    if f {
        v[14] = !v[14];
    }

    v = word_permutation(rounds, v, m);

    let mut output = [0; 8];

    // XOR the two halves, put the results in the output slice
    for (i, pos) in output.iter_mut().enumerate() {
        *pos = h.get(i).ok_or(InternalError::SlicingError)?
            ^ v.get(i).ok_or(InternalError::SlicingError)?
            ^ v.get(i.overflowing_add(8).0)
                .ok_or(InternalError::SlicingError)?;
    }

    Ok(output)
}

/// Reads part of the calldata and returns what is read as u64 or an error
/// in the case where the calculated indexes don't match the calldata
fn read_bytes_from_offset(calldata: &Bytes, offset: usize, index: usize) -> Result<u64, VMError> {
    let index_start = (index
        .checked_mul(BLAKE2F_ELEMENT_SIZE)
        .ok_or(PrecompileError::ParsingInputError)?)
    .checked_add(offset)
    .ok_or(PrecompileError::ParsingInputError)?;
    let index_end = index_start
        .checked_add(BLAKE2F_ELEMENT_SIZE)
        .ok_or(PrecompileError::ParsingInputError)?;

    Ok(u64::from_le_bytes(
        calldata
            .get(index_start..index_end)
            .ok_or(InternalError::SlicingError)?
            .try_into()
            .map_err(|_| PrecompileError::ParsingInputError)?,
    ))
}

type SliceArguments = ([u64; 8], [u64; 16], [u64; 2]);

fn parse_slice_arguments(calldata: &Bytes) -> Result<SliceArguments, VMError> {
    let mut h = [0; 8];
    for i in 0..8_usize {
        let data_read = read_bytes_from_offset(calldata, 4, i)?;

        let read_slice = h.get_mut(i).ok_or(InternalError::SlicingError)?;
        *read_slice = data_read;
    }

    let mut m = [0; 16];
    for i in 0..16_usize {
        let data_read = read_bytes_from_offset(calldata, 68, i)?;

        let read_slice = m.get_mut(i).ok_or(InternalError::SlicingError)?;
        *read_slice = data_read;
    }

    let mut t = [0; 2];
    for i in 0..2_usize {
        let data_read = read_bytes_from_offset(calldata, 196, i)?;

        let read_slice = t.get_mut(i).ok_or(InternalError::SlicingError)?;
        *read_slice = data_read;
    }

    Ok((h, m, t))
}

/// Returns the result of Blake2 hashing algorithm given a certain parameters from the calldata.
pub fn blake2f(
    calldata: &Bytes,
    gas_for_call: u64,
    consumed_gas: &mut u64,
) -> Result<Bytes, VMError> {
    if calldata.len() != 213 {
        return Err(VMError::PrecompileError(PrecompileError::ParsingInputError));
    }

    let rounds = U256::from_big_endian(calldata.get(0..4).ok_or(InternalError::SlicingError)?);

    let rounds: usize = rounds
        .try_into()
        .map_err(|_| PrecompileError::ParsingInputError)?;

    let gas_cost =
        u64::try_from(rounds).map_err(|_| InternalError::ConversionError)? * BLAKE2F_ROUND_COST;
    increase_precompile_consumed_gas(gas_for_call, gas_cost, consumed_gas)?;

    let (h, m, t) = parse_slice_arguments(calldata)?;

    let f = calldata.get(212).ok_or(InternalError::SlicingError)?;
    if *f != 0 && *f != 1 {
        return Err(VMError::PrecompileError(PrecompileError::ParsingInputError));
    }
    let f = *f == 1;

    let result = blake2f_compress_f(rounds, h, &m, &t, f)?;

    // map the result to the output format (from a u64 slice to a u8 one)
    let output: Vec<u8> = result.iter().flat_map(|num| num.to_le_bytes()).collect();

    Ok(Bytes::from(output))
}

/// Converts the provided commitment to match the provided versioned_hash.
/// Taken from the same name function from crates/common/types/blobs_bundle.rs
fn kzg_commitment_to_versioned_hash(commitment_bytes: &[u8; 48]) -> H256 {
    use k256::sha2::Digest;
    let mut versioned_hash: [u8; 32] = k256::sha2::Sha256::digest(commitment_bytes).into();
    versioned_hash[0] = VERSIONED_HASH_VERSION_KZG;
    versioned_hash.into()
}

/// Verifies that p(z) = y given a commitment that corresponds to the polynomial p(x) and a KZG proof
fn verify_kzg_proof(
    commitment_bytes: &[u8; 48],
    z: &[u8; 32],
    y: &[u8; 32],
    proof_bytes: &[u8; 48],
) -> Result<bool, VMError> {
    let commitment_bytes =
        Bytes48::from_slice(commitment_bytes).map_err(|_| PrecompileError::EvaluationError)?; // Could be ParsingInputError
    let z_bytes = Bytes32::from_slice(z).map_err(|_| PrecompileError::EvaluationError)?;
    let y_bytes = Bytes32::from_slice(y).map_err(|_| PrecompileError::EvaluationError)?;
    let proof_bytes =
        Bytes48::from_slice(proof_bytes).map_err(|_| PrecompileError::EvaluationError)?;

    let settings =
        KzgSettings::load_trusted_setup_file().map_err(|_| PrecompileError::EvaluationError)?;

    kzg_rs::kzg_proof::KzgProof::verify_kzg_proof(
        &commitment_bytes,
        &z_bytes,
        &y_bytes,
        &proof_bytes,
        &settings,
    )
    .map_err(|_| VMError::PrecompileError(PrecompileError::EvaluationError))
}

const POINT_EVALUATION_OUTPUT_BYTES: [u8; 64] = [
    // Big endian FIELD_ELEMENTS_PER_BLOB bytes
    0x00, 0x00, 0x00, 0x00, 0x00, 0x00, 0x00, 0x00, 0x00, 0x00, 0x00, 0x00, 0x00, 0x00, 0x00, 0x00,
    0x00, 0x00, 0x00, 0x00, 0x00, 0x00, 0x00, 0x00, 0x00, 0x00, 0x00, 0x00, 0x00, 0x00, 0x10, 0x00,
    // Big endian BLS_MODULUS bytes
    0x73, 0xED, 0xA7, 0x53, 0x29, 0x9D, 0x7D, 0x48, 0x33, 0x39, 0xD8, 0x08, 0x09, 0xA1, 0xD8, 0x05,
    0x53, 0xBD, 0xA4, 0x02, 0xFF, 0xFE, 0x5B, 0xFE, 0xFF, 0xFF, 0xFF, 0xFF, 0x00, 0x00, 0x00, 0x01,
];

/// Makes verifications on the received point, proof and commitment, if true returns a constant value
fn point_evaluation(
    calldata: &Bytes,
    gas_for_call: u64,
    consumed_gas: &mut u64,
) -> Result<Bytes, VMError> {
    if calldata.len() != 192 {
        return Err(VMError::PrecompileError(PrecompileError::ParsingInputError));
    }

    // Consume gas
    let gas_cost = POINT_EVALUATION_COST;
    increase_precompile_consumed_gas(gas_for_call, gas_cost, consumed_gas)?;

    // Parse inputs
    let versioned_hash: [u8; 32] = calldata
        .get(..32)
        .ok_or(PrecompileError::ParsingInputError)?
        .try_into()
        .map_err(|_| PrecompileError::ParsingInputError)?;

    let x: [u8; 32] = calldata
        .get(32..64)
        .ok_or(PrecompileError::ParsingInputError)?
        .try_into()
        .map_err(|_| PrecompileError::ParsingInputError)?;

    let y: [u8; 32] = calldata
        .get(64..96)
        .ok_or(PrecompileError::ParsingInputError)?
        .try_into()
        .map_err(|_| PrecompileError::ParsingInputError)?;

    let commitment: [u8; 48] = calldata
        .get(96..144)
        .ok_or(PrecompileError::ParsingInputError)?
        .try_into()
        .map_err(|_| PrecompileError::ParsingInputError)?;

    let proof: [u8; 48] = calldata
        .get(144..192)
        .ok_or(PrecompileError::ParsingInputError)?
        .try_into()
        .map_err(|_| PrecompileError::ParsingInputError)?;

    // Perform the evaluation

    // This checks if the commitment is equal to the versioned hash
    if kzg_commitment_to_versioned_hash(&commitment) != H256::from(versioned_hash) {
        return Err(VMError::PrecompileError(PrecompileError::ParsingInputError));
    }

    // This verifies the proof from a point (x, y) and a commitment
    if !verify_kzg_proof(&commitment, &x, &y, &proof).unwrap_or(false) {
        return Err(VMError::PrecompileError(PrecompileError::ParsingInputError));
    }

    // The first 32 bytes consist of the number of field elements in the blob, and the
    // other 32 bytes consist of the modulus used in the BLS signature scheme.
    let output = POINT_EVALUATION_OUTPUT_BYTES.to_vec();

    Ok(Bytes::from(output))
}

pub fn bls12_g1add(
    calldata: &Bytes,
    gas_for_call: u64,
    consumed_gas: &mut u64,
) -> Result<Bytes, VMError> {
    // Two inputs of 128 bytes are requiered
    if calldata.len() != BLS12_381_G1ADD_VALID_INPUT_LENGTH {
        return Err(VMError::PrecompileError(PrecompileError::ParsingInputError));
    }

    // GAS
    increase_precompile_consumed_gas(gas_for_call, BLS12_381_G1ADD_COST, consumed_gas)
        .map_err(|_| VMError::PrecompileError(PrecompileError::NotEnoughGas))?;

    // Each coordinate is 64 bytes
    let first_point_x = parse_coordinate(calldata.get(0..64))?;
    let first_point_y = parse_coordinate(calldata.get(64..128))?;
    let second_point_x = parse_coordinate(calldata.get(128..192))?;
    let second_point_y = parse_coordinate(calldata.get(192..256))?;

    let first_g1_point = parse_g1_point(first_point_x, first_point_y, true)?;

    let second_g1_point = parse_g1_point(second_point_x, second_point_y, true)?;

    let result_of_addition = G1Affine::from(first_g1_point.add(&second_g1_point));

    let result_bytes = if result_of_addition.is_identity().into() {
        return Ok(Bytes::copy_from_slice(&[0_u8; 128]));
    } else {
        result_of_addition.to_uncompressed()
    };

    let mut padded_result = Vec::new();
    add_padded_coordinate(&mut padded_result, result_bytes.get(0..48))?;
    add_padded_coordinate(&mut padded_result, result_bytes.get(48..96))?;

    Ok(Bytes::from(padded_result))
}

pub fn bls12_g1msm(
    calldata: &Bytes,
    gas_for_call: u64,
    consumed_gas: &mut u64,
) -> Result<Bytes, VMError> {
    if calldata.is_empty() || calldata.len() % BLS12_381_G1_MSM_PAIR_LENGTH != 0 {
        return Err(VMError::PrecompileError(PrecompileError::ParsingInputError));
    }

    let k = calldata.len() / BLS12_381_G1_MSM_PAIR_LENGTH;
    let required_gas = gas_cost::bls12_msm(k, &BLS12_381_G1_K_DISCOUNT, G1_MUL_COST)?;
    increase_precompile_consumed_gas(gas_for_call, required_gas, consumed_gas)?;

    let mut result = G1Projective::identity();
    // R = s_P_1 + s_P_2 + ... + s_P_k
    // Where:
    // s_i are scalars (numbers)
    // P_i are points in the group (in this case, points in G1)
    for i in 0..k {
        let x_offset = i
            .checked_mul(BLS12_381_G1_MSM_PAIR_LENGTH)
            .ok_or(InternalError::ArithmeticOperationOverflow)?;
        let y_offset = x_offset
            .checked_add(64)
            .ok_or(InternalError::ArithmeticOperationOverflow)?;
        let scalar_offset = y_offset
            .checked_add(64)
            .ok_or(InternalError::ArithmeticOperationOverflow)?;
        let pair_end = scalar_offset
            .checked_add(32)
            .ok_or(InternalError::ArithmeticOperationOverflow)?;

        let x = parse_coordinate(calldata.get(x_offset..y_offset))?;
        let y = parse_coordinate(calldata.get(y_offset..scalar_offset))?;
        let g1 = parse_g1_point(x, y, false)?;

        let scalar = parse_scalar(calldata.get(scalar_offset..pair_end))?;

        let scaled_point = G1Projective::mul(g1, scalar);
        result = result.add(&scaled_point);
    }
    let mut output = [0u8; 128];

    if result.is_identity().into() {
        return Ok(Bytes::copy_from_slice(&output));
    }
    let result_bytes = G1Affine::from(result).to_uncompressed();
    let (x_bytes, y_bytes) = result_bytes
        .split_at_checked(FIELD_ELEMENT_WITHOUT_PADDING_LENGTH)
        .ok_or(InternalError::SlicingError)?;
    output[16..64].copy_from_slice(x_bytes);
    output[80..128].copy_from_slice(y_bytes);

    Ok(Bytes::copy_from_slice(&output))
}

pub fn bls12_g2add(
    calldata: &Bytes,
    gas_for_call: u64,
    consumed_gas: &mut u64,
) -> Result<Bytes, VMError> {
    if calldata.len() != BLS12_381_G2ADD_VALID_INPUT_LENGTH {
        return Err(VMError::PrecompileError(PrecompileError::ParsingInputError));
    }

    // GAS
    increase_precompile_consumed_gas(gas_for_call, BLS12_381_G2ADD_COST, consumed_gas)
        .map_err(|_| VMError::PrecompileError(PrecompileError::NotEnoughGas))?;

    // Each coordinate is 64 bytes
    // There are 4 coordinates per G2 point
    let first_x_1 = parse_coordinate(calldata.get(0..64))?;
    let first_x_2 = parse_coordinate(calldata.get(64..128))?;
    let first_y_1 = parse_coordinate(calldata.get(128..192))?;
    let first_y_2 = parse_coordinate(calldata.get(192..256))?;
    let second_x_1 = parse_coordinate(calldata.get(256..320))?;
    let second_x_2 = parse_coordinate(calldata.get(320..384))?;
    let second_y_1 = parse_coordinate(calldata.get(384..448))?;
    let second_y_2 = parse_coordinate(calldata.get(448..512))?;

    let first_g2_point = parse_g2_point(first_x_1, first_x_2, first_y_1, first_y_2, true)?;
    let second_g2_point = parse_g2_point(second_x_1, second_x_2, second_y_1, second_y_2, true)?;

    let result_of_addition = G2Affine::from(first_g2_point.add(&second_g2_point));

    let result_bytes = if result_of_addition.is_identity().into() {
        return Ok(Bytes::copy_from_slice(&[0_u8; 256]));
    } else {
        result_of_addition.to_uncompressed()
    };

    let mut padded_result = Vec::new();
    // The crate bls12_381 deserialize the G2 point as x_2 || x_1 || y_2 || y_1
    // https://docs.rs/bls12_381/0.8.0/src/bls12_381/g2.rs.html#284-299
    add_padded_coordinate(&mut padded_result, result_bytes.get(48..96))?;
    add_padded_coordinate(&mut padded_result, result_bytes.get(0..48))?;
    add_padded_coordinate(&mut padded_result, result_bytes.get(144..192))?;
    add_padded_coordinate(&mut padded_result, result_bytes.get(96..144))?;

    Ok(Bytes::from(padded_result))
}

pub fn bls12_g2msm(
    calldata: &Bytes,
    gas_for_call: u64,
    consumed_gas: &mut u64,
) -> Result<Bytes, VMError> {
    if calldata.is_empty() || calldata.len() % BLS12_381_G2_MSM_PAIR_LENGTH != 0 {
        return Err(VMError::PrecompileError(PrecompileError::ParsingInputError));
    }

    let k = calldata.len() / BLS12_381_G2_MSM_PAIR_LENGTH;
    let required_gas = gas_cost::bls12_msm(k, &BLS12_381_G2_K_DISCOUNT, G2_MUL_COST)?;
    increase_precompile_consumed_gas(gas_for_call, required_gas, consumed_gas)?;

    let mut result = G2Projective::identity();
    for i in 0..k {
        let x_0_offset = i
            .checked_mul(BLS12_381_G2_MSM_PAIR_LENGTH)
            .ok_or(InternalError::ArithmeticOperationOverflow)?;
        let x_1_offset = x_0_offset
            .checked_add(64)
            .ok_or(InternalError::ArithmeticOperationOverflow)?;
        let y_0_offset = x_1_offset
            .checked_add(64)
            .ok_or(InternalError::ArithmeticOperationOverflow)?;
        let y_1_offset = y_0_offset
            .checked_add(64)
            .ok_or(InternalError::ArithmeticOperationOverflow)?;
        let scalar_offset = y_1_offset
            .checked_add(64)
            .ok_or(InternalError::ArithmeticOperationOverflow)?;
        let pair_end = scalar_offset
            .checked_add(32)
            .ok_or(InternalError::ArithmeticOperationOverflow)?;

        let x_0 = parse_coordinate(calldata.get(x_0_offset..x_1_offset))?;
        let x_1 = parse_coordinate(calldata.get(x_1_offset..y_0_offset))?;
        let y_0 = parse_coordinate(calldata.get(y_0_offset..y_1_offset))?;
        let y_1 = parse_coordinate(calldata.get(y_1_offset..scalar_offset))?;
        let g2 = parse_g2_point(x_0, x_1, y_0, y_1, false)?;

        let scalar = parse_scalar(calldata.get(scalar_offset..pair_end))?;

        let scaled_point = G2Projective::mul(g2, scalar);
        result = result.add(&scaled_point);
    }

    let result_bytes = if result.is_identity().into() {
        return Ok(Bytes::copy_from_slice(&[0_u8; 256]));
    } else {
        G2Affine::from(result).to_uncompressed()
    };

    let mut padded_result = Vec::new();
    // The crate bls12_381 deserialize the G2 point as x_2 || x_1 || y_2 || y_1
    // https://docs.rs/bls12_381/0.8.0/src/bls12_381/g2.rs.html#284-299
    add_padded_coordinate(&mut padded_result, result_bytes.get(48..96))?;
    add_padded_coordinate(&mut padded_result, result_bytes.get(0..48))?;
    add_padded_coordinate(&mut padded_result, result_bytes.get(144..192))?;
    add_padded_coordinate(&mut padded_result, result_bytes.get(96..144))?;

    Ok(Bytes::from(padded_result))
}

pub fn bls12_pairing_check(
    _calldata: &Bytes,
    _gas_for_call: u64,
    _consumed_gas: &mut u64,
) -> Result<Bytes, VMError> {
    Ok(Bytes::new())
}

pub fn bls12_map_fp_to_g1(
    _calldata: &Bytes,
    _gas_for_call: u64,
    _consumed_gas: &mut u64,
) -> Result<Bytes, VMError> {
    Ok(Bytes::new())
}

pub fn bls12_map_fp2_tp_g2(
    _calldata: &Bytes,
    _gas_for_call: u64,
    _consumed_gas: &mut u64,
) -> Result<Bytes, VMError> {
    Ok(Bytes::new())
}

fn parse_coordinate(coordinate_raw_bytes: Option<&[u8]>) -> Result<[u8; 48], VMError> {
    let sixteen_zeroes: [u8; 16] = [0_u8; 16];
    let padded_coordinate =
        coordinate_raw_bytes.ok_or(VMError::PrecompileError(PrecompileError::ParsingInputError))?;
    if !matches!(padded_coordinate.get(0..16), Some(prefix) if prefix == sixteen_zeroes) {
        return Err(VMError::PrecompileError(PrecompileError::ParsingInputError));
    }
    let unpadded_coordinate = padded_coordinate
        .get(16..64)
        .ok_or(VMError::PrecompileError(PrecompileError::ParsingInputError))?;
    unpadded_coordinate
        .try_into()
        .map_err(|_| VMError::PrecompileError(PrecompileError::ParsingInputError))
}

fn parse_g1_point(x: [u8; 48], y: [u8; 48], unchecked: bool) -> Result<G1Projective, VMError> {
    // if a g1 point decode to (0,0) by convention it is interpreted as a point to infinity
    let g1_point: G1Projective = if x.iter().all(|e| *e == 0) && y.iter().all(|e| *e == 0) {
        G1Projective::identity()
    } else {
        let g1_bytes: [u8; 96] = [x, y]
            .concat()
            .try_into()
            .map_err(|_| VMError::Internal(InternalError::ConversionError))?;

        if unchecked {
            // We use unchecked because in the https://github.com/ethereum/EIPs/blob/master/EIPS/eip-2537.md?plain=1#L141
            // note that there is no subgroup check for the G1 addition precompile
            let g1_affine = G1Affine::from_uncompressed_unchecked(&g1_bytes)
                .into_option()
                .ok_or(VMError::PrecompileError(PrecompileError::ParsingInputError))?;

            // We still need to check if the point is on the curve
            if !bool::from(g1_affine.is_on_curve()) {
                return Err(VMError::PrecompileError(
                    PrecompileError::BLS12381G1PointNotInCurve,
                ));
            }

            G1Projective::from(g1_affine)
        } else {
            let g1_affine = G1Affine::from_uncompressed(&g1_bytes)
                .into_option()
                .ok_or(VMError::PrecompileError(PrecompileError::ParsingInputError))?;

            G1Projective::from(g1_affine)
        }
    };
    Ok(g1_point)
}

fn parse_g2_point(
    x_1: [u8; 48],
    x_2: [u8; 48],
    y_1: [u8; 48],
    y_2: [u8; 48],
    unchecked: bool,
) -> Result<G2Projective, VMError> {
    // if a g1 point decode to (0,0) by convention it is interpreted as a point to infinity
    let g2_point: G2Projective = if x_1.iter().all(|e| *e == 0)
        && x_2.iter().all(|e| *e == 0)
        && y_1.iter().all(|e| *e == 0)
        && y_2.iter().all(|e| *e == 0)
    {
        G2Projective::identity()
    } else {
        // The crate serialize the coordinates in a reverse order
        // https://docs.rs/bls12_381/0.8.0/src/bls12_381/g2.rs.html#401-464
        let g2_bytes: [u8; 192] = [x_2, x_1, y_2, y_1]
            .concat()
            .try_into()
            .map_err(|_| VMError::Internal(InternalError::ConversionError))?;

<<<<<<< HEAD
        if unchecked {
            // We use unchecked because in the https://github.com/ethereum/EIPs/blob/master/EIPS/eip-2537.md?plain=1#L141
            // note that there is no subgroup check for the G1 addition precompile
            let g2_affine = G2Affine::from_uncompressed_unchecked(&g2_bytes);
            if g2_affine.is_some().into() {
                let g2_affine = g2_affine.unwrap();
                if g2_affine.is_on_curve().into() {
                    g2_affine.into()
                } else {
                    return Err(VMError::PrecompileError(PrecompileError::ParsingInputError));
                }
            } else {
                return Err(VMError::PrecompileError(PrecompileError::ParsingInputError));
            }
        } else {
            let g2_affine = G2Affine::from_uncompressed(&g2_bytes);

            if g2_affine.is_some().into() {
                g2_affine.unwrap().into()
            } else {
                return Err(VMError::PrecompileError(PrecompileError::ParsingInputError));
            }
=======
        // We use unchecked because in the https://github.com/ethereum/EIPs/blob/master/EIPS/eip-2537.md?plain=1#L141
        // note that there is no subgroup check for the G1 addition precompile
        let g2_affine = G2Affine::from_uncompressed_unchecked(&g2_bytes)
            .into_option()
            .ok_or(VMError::PrecompileError(PrecompileError::ParsingInputError))?;

        if !bool::from(g2_affine.is_on_curve()) {
            return Err(VMError::PrecompileError(
                PrecompileError::BLS12381G2PointNotInCurve,
            ));
>>>>>>> f485868e
        }

        G2Projective::from(g2_affine)
    };
    Ok(g2_point)
}

fn add_padded_coordinate(
    result: &mut Vec<u8>,
    coordinate_raw_bytes: Option<&[u8]>,
) -> Result<(), VMError> {
    // add the padding to satisfy the convention of encoding
    // https://eips.ethereum.org/EIPS/eip-2537
    let sixteen_zeroes: [u8; 16] = [0_u8; 16];
    result.extend_from_slice(&sixteen_zeroes);
    result.extend_from_slice(
        coordinate_raw_bytes.ok_or(VMError::Internal(InternalError::SlicingError))?,
    );
    Ok(())
}

fn parse_scalar(scalar_raw_bytes: Option<&[u8]>) -> Result<Scalar, VMError> {
    let scalar_bytes: [u8; 32] = scalar_raw_bytes
        .ok_or(InternalError::SlicingError)?
        .try_into()
        .map_err(|_| PrecompileError::ParsingInputError)?;

    let mut scalar_le = [0u64; 4];
    for (j, chunk) in scalar_bytes.chunks(8).enumerate() {
        let bytes: [u8; 8] = chunk
            .try_into()
            .map_err(|_| PrecompileError::ParsingInputError)?;
        if let Some(value) = scalar_le.get_mut(j) {
            *value = u64::from_be_bytes(bytes);
        } else {
            return Err(VMError::Internal(InternalError::SlicingError));
        }
    }
    scalar_le.reverse();
    Ok(Scalar::from_raw(scalar_le))
}<|MERGE_RESOLUTION|>--- conflicted
+++ resolved
@@ -1477,44 +1477,27 @@
             .try_into()
             .map_err(|_| VMError::Internal(InternalError::ConversionError))?;
 
-<<<<<<< HEAD
         if unchecked {
             // We use unchecked because in the https://github.com/ethereum/EIPs/blob/master/EIPS/eip-2537.md?plain=1#L141
             // note that there is no subgroup check for the G1 addition precompile
-            let g2_affine = G2Affine::from_uncompressed_unchecked(&g2_bytes);
-            if g2_affine.is_some().into() {
-                let g2_affine = g2_affine.unwrap();
-                if g2_affine.is_on_curve().into() {
-                    g2_affine.into()
-                } else {
-                    return Err(VMError::PrecompileError(PrecompileError::ParsingInputError));
-                }
-            } else {
-                return Err(VMError::PrecompileError(PrecompileError::ParsingInputError));
+            let g2_affine = G2Affine::from_uncompressed_unchecked(&g2_bytes)
+                .into_option()
+                .ok_or(VMError::PrecompileError(PrecompileError::ParsingInputError))?;
+
+            // We still need to check if the point is on the curve
+            if !bool::from(g2_affine.is_on_curve()) {
+                return Err(VMError::PrecompileError(
+                    PrecompileError::BLS12381G2PointNotInCurve,
+                ));
             }
+          
+            G2Projective::from(g2_affine)
         } else {
-            let g2_affine = G2Affine::from_uncompressed(&g2_bytes);
-
-            if g2_affine.is_some().into() {
-                g2_affine.unwrap().into()
-            } else {
-                return Err(VMError::PrecompileError(PrecompileError::ParsingInputError));
-            }
-=======
-        // We use unchecked because in the https://github.com/ethereum/EIPs/blob/master/EIPS/eip-2537.md?plain=1#L141
-        // note that there is no subgroup check for the G1 addition precompile
-        let g2_affine = G2Affine::from_uncompressed_unchecked(&g2_bytes)
-            .into_option()
-            .ok_or(VMError::PrecompileError(PrecompileError::ParsingInputError))?;
-
-        if !bool::from(g2_affine.is_on_curve()) {
-            return Err(VMError::PrecompileError(
-                PrecompileError::BLS12381G2PointNotInCurve,
-            ));
->>>>>>> f485868e
-        }
-
-        G2Projective::from(g2_affine)
+            let g2_affine = G2Affine::from_uncompressed(&g2_bytes)
+                .into_option()
+                .ok_or(VMError::PrecompileError(PrecompileError::ParsingInputError))?;
+
+            G2Projective::from(g2_affine)
     };
     Ok(g2_point)
 }
