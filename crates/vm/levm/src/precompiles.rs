use bytes::Bytes;
use ethrex_core::{Address, H160, U256};
use keccak_hash::keccak256;
use libsecp256k1::{self, Message, RecoveryId, Signature};
use sha3::Digest;

use crate::{
    call_frame::CallFrame,
    errors::{InternalError, PrecompileError, VMError},
    gas_cost::{sha2_256 as sha2_256_cost, ECRECOVER_COST},
};

pub const ECRECOVER_ADDRESS: H160 = H160([
    0x00, 0x00, 0x00, 0x00, 0x00, 0x00, 0x00, 0x00, 0x00, 0x00, 0x00, 0x00, 0x00, 0x00, 0x00, 0x00,
    0x00, 0x00, 0x00, 0x01,
]);
pub const SHA2_256_ADDRESS: H160 = H160([
    0x00, 0x00, 0x00, 0x00, 0x00, 0x00, 0x00, 0x00, 0x00, 0x00, 0x00, 0x00, 0x00, 0x00, 0x00, 0x00,
    0x00, 0x00, 0x00, 0x02,
]);
pub const RIPEMD_160_ADDRESS: H160 = H160([
    0x00, 0x00, 0x00, 0x00, 0x00, 0x00, 0x00, 0x00, 0x00, 0x00, 0x00, 0x00, 0x00, 0x00, 0x00, 0x00,
    0x00, 0x00, 0x00, 0x03,
]);
pub const IDENTITY_ADDRESS: H160 = H160([
    0x00, 0x00, 0x00, 0x00, 0x00, 0x00, 0x00, 0x00, 0x00, 0x00, 0x00, 0x00, 0x00, 0x00, 0x00, 0x00,
    0x00, 0x00, 0x00, 0x04,
]);
pub const MODEXP_ADDRESS: H160 = H160([
    0x00, 0x00, 0x00, 0x00, 0x00, 0x00, 0x00, 0x00, 0x00, 0x00, 0x00, 0x00, 0x00, 0x00, 0x00, 0x00,
    0x00, 0x00, 0x00, 0x05,
]);
pub const ECADD_ADDRESS: H160 = H160([
    0x00, 0x00, 0x00, 0x00, 0x00, 0x00, 0x00, 0x00, 0x00, 0x00, 0x00, 0x00, 0x00, 0x00, 0x00, 0x00,
    0x00, 0x00, 0x00, 0x06,
]);
pub const ECMUL_ADDRESS: H160 = H160([
    0x00, 0x00, 0x00, 0x00, 0x00, 0x00, 0x00, 0x00, 0x00, 0x00, 0x00, 0x00, 0x00, 0x00, 0x00, 0x00,
    0x00, 0x00, 0x00, 0x07,
]);
pub const ECPAIRING_ADDRESS: H160 = H160([
    0x00, 0x00, 0x00, 0x00, 0x00, 0x00, 0x00, 0x00, 0x00, 0x00, 0x00, 0x00, 0x00, 0x00, 0x00, 0x00,
    0x00, 0x00, 0x00, 0x08,
]);
pub const BLAKE2F_ADDRESS: H160 = H160([
    0x00, 0x00, 0x00, 0x00, 0x00, 0x00, 0x00, 0x00, 0x00, 0x00, 0x00, 0x00, 0x00, 0x00, 0x00, 0x00,
    0x00, 0x00, 0x00, 0x09,
]);
pub const POINT_EVALUATION_ADDRESS: H160 = H160([
    0x00, 0x00, 0x00, 0x00, 0x00, 0x00, 0x00, 0x00, 0x00, 0x00, 0x00, 0x00, 0x00, 0x00, 0x00, 0x00,
    0x00, 0x00, 0x00, 0x0a,
]);

pub const PRECOMPILES: [H160; 10] = [
    ECRECOVER_ADDRESS,
    SHA2_256_ADDRESS,
    RIPEMD_160_ADDRESS,
    IDENTITY_ADDRESS,
    MODEXP_ADDRESS,
    ECADD_ADDRESS,
    ECMUL_ADDRESS,
    ECPAIRING_ADDRESS,
    BLAKE2F_ADDRESS,
    POINT_EVALUATION_ADDRESS,
];

pub fn is_precompile(callee_address: &Address) -> bool {
    PRECOMPILES.contains(callee_address)
}

pub fn execute_precompile(current_call_frame: &mut CallFrame) -> Result<Bytes, VMError> {
    let callee_address = current_call_frame.code_address;
    let calldata = current_call_frame.calldata.clone();
    let gas_for_call = current_call_frame.gas_limit;
    let consumed_gas = &mut current_call_frame.gas_used;

    let result = match callee_address {
        address if address == ECRECOVER_ADDRESS => {
            ecrecover(&calldata, gas_for_call, consumed_gas)?
        }
        address if address == IDENTITY_ADDRESS => identity(&calldata, gas_for_call, consumed_gas)?,
        address if address == SHA2_256_ADDRESS => sha2_256(&calldata, gas_for_call, consumed_gas)?,
        address if address == RIPEMD_160_ADDRESS => {
            ripemd_160(&calldata, gas_for_call, consumed_gas)?
        }
        address if address == MODEXP_ADDRESS => modexp(&calldata, gas_for_call, consumed_gas)?,
        address if address == ECADD_ADDRESS => ecadd(&calldata, gas_for_call, consumed_gas)?,
        address if address == ECMUL_ADDRESS => ecmul(&calldata, gas_for_call, consumed_gas)?,
        address if address == ECPAIRING_ADDRESS => {
            ecpairing(&calldata, gas_for_call, consumed_gas)?
        }
        address if address == BLAKE2F_ADDRESS => blake2f(&calldata, gas_for_call, consumed_gas)?,
        address if address == POINT_EVALUATION_ADDRESS => {
            point_evaluation(&calldata, gas_for_call, consumed_gas)?
        }
        _ => return Err(VMError::Internal(InternalError::InvalidPrecompileAddress)),
    };

    Ok(result)
}

<<<<<<< HEAD
fn increase_precompile_consumed_gas(
    gas_for_call: U256,
    gas_cost: U256,
    consumed_gas: &mut U256,
) -> Result<(), VMError> {
    if gas_for_call < gas_cost {
        return Err(VMError::PrecompileError(PrecompileError::NotEnoughGas));
    }

    *consumed_gas = consumed_gas
        .checked_add(gas_cost)
        .ok_or(PrecompileError::GasConsumedOverflow)?;

    Ok(())
}

=======
/// When slice length is less than 128, the rest is filled with zeros. If slice length is
/// more than 128 the excess bytes are discarded.
>>>>>>> 52e9e320
fn fill_with_zeros(slice: &[u8]) -> Result<[u8; 128], VMError> {
    let mut result = [0; 128];

    let n = slice.len().min(128);

    let trimmed_slice: &[u8] = slice.get(..n).unwrap_or_default();

    for i in 0..n {
        let byte: &mut u8 = result.get_mut(i).ok_or(InternalError::SlicingError)?;
        *byte = *trimmed_slice.get(i).ok_or(InternalError::SlicingError)?;
    }

    Ok(result)
}

pub fn ecrecover(
    calldata: &Bytes,
    gas_for_call: U256,
    consumed_gas: &mut U256,
) -> Result<Bytes, VMError> {
    let gas_cost = ECRECOVER_COST.into();

    increase_precompile_consumed_gas(gas_for_call, gas_cost, consumed_gas)?;

    // If calldata does not reach the required length, we should fill the rest with zeros
    let calldata = fill_with_zeros(calldata)?;

    // Parse the input elements, first as a slice of bytes and then as an specific type of the crate
    let hash = calldata.get(0..32).ok_or(InternalError::SlicingError)?;
    let message = Message::parse_slice(hash).map_err(|_| PrecompileError::ParsingInputError)?;

    let v: U256 = calldata
        .get(32..64)
        .ok_or(InternalError::SlicingError)?
        .into();

    // The Recovery identifier is expected to be 27 or 28, any other value is invalid
    if !(v == U256::from(27) || v == U256::from(28)) {
        return Ok(Bytes::new());
    }

    let v = u8::try_from(v).map_err(|_| InternalError::ConversionError)?;
    let recovery_id = match RecoveryId::parse_rpc(v) {
        Ok(id) => id,
        Err(_) => {
            return Ok(Bytes::new());
        }
    };

    // signature is made up of the parameters r and s
    let sig = calldata.get(64..128).ok_or(InternalError::SlicingError)?;
    let signature =
        Signature::parse_standard_slice(sig).map_err(|_| PrecompileError::ParsingInputError)?;

    // Recover the address using secp256k1
    let mut public_key = match libsecp256k1::recover(&message, &signature, &recovery_id) {
        Ok(id) => id,
        Err(_) => {
            return Ok(Bytes::new());
        }
    }
    .serialize();

    // We need to take the 64 bytes from the public key (discarding the first pos of the slice)
    keccak256(&mut public_key[1..65]);

    // The output is made up of 12 bytes set with 0s and 20 with the addres recovered
    let mut output = vec![0u8; 12];
    output.extend_from_slice(public_key.get(13..33).ok_or(InternalError::SlicingError)?);

    Ok(Bytes::from(output.to_vec()))
}

fn identity(
    _calldata: &Bytes,
    _gas_for_call: U256,
    _consumed_gas: &mut U256,
) -> Result<Bytes, VMError> {
    Ok(Bytes::new())
}

fn sha2_256(
    calldata: &Bytes,
    gas_for_call: U256,
    consumed_gas: &mut U256,
) -> Result<Bytes, VMError> {
    let gas_cost = sha2_256_cost(calldata.len())?;

    increase_precompile_consumed_gas(gas_for_call, gas_cost, consumed_gas)?;

    let result = sha2::Sha256::digest(calldata).to_vec();

    Ok(Bytes::from(result))
}

fn ripemd_160(
    _calldata: &Bytes,
    _gas_for_call: U256,
    _consumed_gas: &mut U256,
) -> Result<Bytes, VMError> {
    Ok(Bytes::new())
}

fn modexp(
    _calldata: &Bytes,
    _gas_for_call: U256,
    _consumed_gas: &mut U256,
) -> Result<Bytes, VMError> {
    Ok(Bytes::new())
}

fn ecadd(
    _calldata: &Bytes,
    _gas_for_call: U256,
    _consumed_gas: &mut U256,
) -> Result<Bytes, VMError> {
    Ok(Bytes::new())
}

fn ecmul(
    _calldata: &Bytes,
    _gas_for_call: U256,
    _consumed_gas: &mut U256,
) -> Result<Bytes, VMError> {
    Ok(Bytes::new())
}

fn ecpairing(
    _calldata: &Bytes,
    _gas_for_call: U256,
    _consumed_gas: &mut U256,
) -> Result<Bytes, VMError> {
    Ok(Bytes::new())
}

fn blake2f(
    _calldata: &Bytes,
    _gas_for_call: U256,
    _consumed_gas: &mut U256,
) -> Result<Bytes, VMError> {
    Ok(Bytes::new())
}

fn point_evaluation(
    _calldata: &Bytes,
    _gas_for_call: U256,
    _consumed_gas: &mut U256,
) -> Result<Bytes, VMError> {
    Ok(Bytes::new())
}<|MERGE_RESOLUTION|>--- conflicted
+++ resolved
@@ -99,7 +99,7 @@
     Ok(result)
 }
 
-<<<<<<< HEAD
+/// Verifies if the gas cost is higher than the gas limit and consumes the gas cost if it is not
 fn increase_precompile_consumed_gas(
     gas_for_call: U256,
     gas_cost: U256,
@@ -116,10 +116,8 @@
     Ok(())
 }
 
-=======
 /// When slice length is less than 128, the rest is filled with zeros. If slice length is
 /// more than 128 the excess bytes are discarded.
->>>>>>> 52e9e320
 fn fill_with_zeros(slice: &[u8]) -> Result<[u8; 128], VMError> {
     let mut result = [0; 128];
 
