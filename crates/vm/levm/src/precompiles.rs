--- conflicted
+++ resolved
@@ -1350,76 +1350,7 @@
     gas_for_call: u64,
     consumed_gas: &mut u64,
 ) -> Result<Bytes, VMError> {
-    if calldata.is_empty() || calldata.len() % BLS12_381_PAIRING_CHECK_PAIR_LENGTH != 0 {
-        return Err(VMError::PrecompileError(PrecompileError::ParsingInputError));
-    }
-
-    // GAS
-    let k = calldata.len() / BLS12_381_PAIRING_CHECK_PAIR_LENGTH;
-    let gas_cost = gas_cost::bls12_pairing_check(k)?;
-    increase_precompile_consumed_gas(gas_for_call, gas_cost, consumed_gas)?;
-
-    let mut points: Vec<(G1Affine, G2Prepared)> = Vec::new();
-    for i in 0..k {
-        let g1_offset = i
-            .checked_mul(BLS12_381_PAIRING_CHECK_PAIR_LENGTH)
-            .ok_or(InternalError::ArithmeticOperationOverflow)?;
-        let y_offset = g1_offset
-            .checked_add(64)
-            .ok_or(InternalError::ArithmeticOperationOverflow)?;
-        let g2_offset = y_offset
-            .checked_add(64)
-            .ok_or(InternalError::ArithmeticOperationOverflow)?;
-        let x_1_offset = g2_offset
-            .checked_add(64)
-            .ok_or(InternalError::ArithmeticOperationOverflow)?;
-        let y_0_offset = x_1_offset
-            .checked_add(64)
-            .ok_or(InternalError::ArithmeticOperationOverflow)?;
-        let y_1_offset = y_0_offset
-            .checked_add(64)
-            .ok_or(InternalError::ArithmeticOperationOverflow)?;
-        let pair_end = y_1_offset
-            .checked_add(64)
-            .ok_or(InternalError::ArithmeticOperationOverflow)?;
-
-<<<<<<< HEAD
-        // The check for the subgroup is required
-        // https://github.com/ethereum/EIPs/blob/master/EIPS/eip-2537.md?plain=1#L194
-        let g1 = G1Affine::from(parse_g1_point(calldata.get(g1_offset..g2_offset), false)?);
-        let g2 = G2Affine::from(parse_g2_point(calldata.get(g2_offset..pair_end), false)?);
-=======
-        let g1_x = parse_coordinate(calldata.get(g1_offset..y_offset))?;
-        let g1_y = parse_coordinate(calldata.get(y_offset..g2_offset))?;
-
-        let g2_x_0 = parse_coordinate(calldata.get(g2_offset..x_1_offset))?;
-        let g2_x_1 = parse_coordinate(calldata.get(x_1_offset..y_0_offset))?;
-        let g2_y_0 = parse_coordinate(calldata.get(y_0_offset..y_1_offset))?;
-        let g2_y_1 = parse_coordinate(calldata.get(y_1_offset..pair_end))?;
-
-        // The check for the subgroup is required
-        // https://github.com/ethereum/EIPs/blob/master/EIPS/eip-2537.md?plain=1#L194
-        let g1 = G1Affine::from(parse_g1_point(g1_x, g1_y, false)?);
-        let g2 = G2Affine::from(parse_g2_point(g2_x_0, g2_x_1, g2_y_0, g2_y_1, false)?);
->>>>>>> dbe0ffa6
-        points.push((g1, G2Prepared::from(g2)));
-    }
-
-    // The crate bls12_381 expects a reference to the points
-    let points: Vec<(&G1Affine, &G2Prepared)> = points.iter().map(|(g1, g2)| (g1, g2)).collect();
-
-    // perform the final exponentiation to get the result of the pairing check
-    // https://docs.rs/bls12_381/0.8.0/src/bls12_381/pairings.rs.html#43-48
-    let result: Gt = multi_miller_loop(&points).final_exponentiation();
-
-    // follows this https://github.com/ethereum/EIPs/blob/master/EIPS/eip-2537.md?plain=1#L188
-    if result == Gt::identity() {
-        let mut result = Vec::from([0_u8; 31]);
-        result.push(1);
-        Ok(Bytes::from(result))
-    } else {
-        Ok(Bytes::copy_from_slice(&[0_u8; 32]))
-    }
+    Ok(Bytes::new())
 }
 
 pub fn bls12_map_fp_to_g1(
