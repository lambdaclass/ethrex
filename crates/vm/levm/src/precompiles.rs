--- conflicted
+++ resolved
@@ -998,8 +998,95 @@
     Ok(Bytes::from(output))
 }
 
-<<<<<<< HEAD
-=======
+/// Signature verification in the “secp256r1” elliptic curve
+/// If the verification succeeds, returns 1 in a 32-bit big-endian format.
+/// If the verification fails, returns an empty `Bytes` object.
+/// Implemented following https://github.com/ethereum/EIPs/blob/master/EIPS/eip-7951.md
+pub fn p_256_verify(
+    calldata: &Bytes,
+    gas_remaining: &mut u64,
+    _fork: Fork,
+) -> Result<Bytes, VMError> {
+    increase_precompile_consumed_gas(P256_VERIFY_COST, gas_remaining)
+        .map_err(|_| PrecompileError::NotEnoughGas)?;
+
+    // Validate input data length is 160 bytes
+    if calldata.len() != 160 {
+        return Ok(Bytes::new());
+    }
+
+    // Parse parameters
+    #[expect(
+        clippy::indexing_slicing,
+        reason = "length of the calldata is checked before slicing"
+    )]
+    let (message_hash, r, s, x, y) = (
+        &calldata[0..32],
+        &calldata[32..64],
+        &calldata[64..96],
+        &calldata[96..128],
+        &calldata[128..160],
+    );
+
+    {
+        let [r, s, x, y] = [r, s, x, y].map(P256Uint::from_be_slice);
+
+        // Verify that the r and s values are in (0, n) (exclusive)
+        if r == P256Uint::ZERO || r >= P256_N || s == P256Uint::ZERO || s >= P256_N ||
+        // Verify that both x and y are in [0, p) (inclusive 0, exclusive p)
+        x >= P256_P || y >= P256_P ||
+        // Verify that the point (x,y) isn't at infinity
+        (x == P256Uint::ZERO && y == P256Uint::ZERO)
+        {
+            return Ok(Bytes::new());
+        }
+
+        // Verify that the point formed by (x, y) is on the curve
+        let x: Option<P256FieldElement> = P256FieldElement::from_uint(x).into();
+        let y: Option<P256FieldElement> = P256FieldElement::from_uint(y).into();
+
+        let (Some(x), Some(y)) = (x, y) else {
+            return Err(InternalError::Slicing.into());
+        };
+
+        // Curve equation: `y² = x³ + ax + b`
+        let a_x = P256_A.multiply(&x);
+        if y.square() != x.pow_vartime(&[3u64]).add(&a_x).add(&P256_B) {
+            return Ok(Bytes::new());
+        }
+    }
+
+    // Build verifier
+    let Ok(verifier) = p256::ecdsa::VerifyingKey::from_encoded_point(
+        &EncodedPoint::from_affine_coordinates(x.into(), y.into(), false),
+    ) else {
+        return Ok(Bytes::new());
+    };
+
+    // Build signature
+    let r: [u8; 32] = r.try_into()?;
+    let s: [u8; 32] = s.try_into()?;
+
+    let Ok(signature) = P256Signature::from_scalars(r, s) else {
+        return Ok(Bytes::new());
+    };
+
+    // Verify message signature
+    let success = verifier.verify_prehash(message_hash, &signature).is_ok();
+
+    // If the verification succeeds, returns 1 in a 32-bit big-endian format.
+    // If the verification fails, returns an empty `Bytes` object.
+    if success {
+        const RESULT: [u8; 32] = [
+            0, 0, 0, 0, 0, 0, 0, 0, 0, 0, 0, 0, 0, 0, 0, 0, 0, 0, 0, 0, 0, 0, 0, 0, 0, 0, 0, 0, 0,
+            0, 0, 1,
+        ];
+        Ok(Bytes::from_static(&RESULT))
+    } else {
+        Ok(Bytes::new())
+    }
+}
+
 #[expect(clippy::indexing_slicing, reason = "slicing bounds checked at start")]
 pub fn bls12_g1add(
     calldata: &Bytes,
@@ -1090,189 +1177,6 @@
     let buffer: [[u8; 8]; 16] = [
         [0; 8], [0; 8], x0, x1, x2, x3, x4, x5, // Padded x coordinate.
         [0; 8], [0; 8], y0, y1, y2, y3, y4, y5, // Padded y coordinate.
-    ];
-    Ok(Bytes::copy_from_slice(buffer.as_flattened()))
-}
-
->>>>>>> 241f79d9
-/// Signature verification in the “secp256r1” elliptic curve
-/// If the verification succeeds, returns 1 in a 32-bit big-endian format.
-/// If the verification fails, returns an empty `Bytes` object.
-/// Implemented following https://github.com/ethereum/EIPs/blob/master/EIPS/eip-7951.md
-pub fn p_256_verify(
-    calldata: &Bytes,
-    gas_remaining: &mut u64,
-    _fork: Fork,
-) -> Result<Bytes, VMError> {
-    increase_precompile_consumed_gas(P256_VERIFY_COST, gas_remaining)
-        .map_err(|_| PrecompileError::NotEnoughGas)?;
-
-    // Validate input data length is 160 bytes
-    if calldata.len() != 160 {
-        return Ok(Bytes::new());
-    }
-
-    // Parse parameters
-    #[expect(
-        clippy::indexing_slicing,
-        reason = "length of the calldata is checked before slicing"
-    )]
-    let (message_hash, r, s, x, y) = (
-        &calldata[0..32],
-        &calldata[32..64],
-        &calldata[64..96],
-        &calldata[96..128],
-        &calldata[128..160],
-    );
-
-    {
-        let [r, s, x, y] = [r, s, x, y].map(P256Uint::from_be_slice);
-
-        // Verify that the r and s values are in (0, n) (exclusive)
-        if r == P256Uint::ZERO || r >= P256_N || s == P256Uint::ZERO || s >= P256_N ||
-        // Verify that both x and y are in [0, p) (inclusive 0, exclusive p)
-        x >= P256_P || y >= P256_P ||
-        // Verify that the point (x,y) isn't at infinity
-        (x == P256Uint::ZERO && y == P256Uint::ZERO)
-        {
-            return Ok(Bytes::new());
-        }
-
-        // Verify that the point formed by (x, y) is on the curve
-        let x: Option<P256FieldElement> = P256FieldElement::from_uint(x).into();
-        let y: Option<P256FieldElement> = P256FieldElement::from_uint(y).into();
-
-        let (Some(x), Some(y)) = (x, y) else {
-            return Err(InternalError::Slicing.into());
-        };
-
-        // Curve equation: `y² = x³ + ax + b`
-        let a_x = P256_A.multiply(&x);
-        if y.square() != x.pow_vartime(&[3u64]).add(&a_x).add(&P256_B) {
-            return Ok(Bytes::new());
-        }
-    }
-
-    // Build verifier
-    let Ok(verifier) = p256::ecdsa::VerifyingKey::from_encoded_point(
-        &EncodedPoint::from_affine_coordinates(x.into(), y.into(), false),
-    ) else {
-        return Ok(Bytes::new());
-    };
-
-    // Build signature
-    let r: [u8; 32] = r.try_into()?;
-    let s: [u8; 32] = s.try_into()?;
-
-    let Ok(signature) = P256Signature::from_scalars(r, s) else {
-        return Ok(Bytes::new());
-    };
-
-    // Verify message signature
-    let success = verifier.verify_prehash(message_hash, &signature).is_ok();
-
-    // If the verification succeeds, returns 1 in a 32-bit big-endian format.
-    // If the verification fails, returns an empty `Bytes` object.
-    if success {
-        const RESULT: [u8; 32] = [
-            0, 0, 0, 0, 0, 0, 0, 0, 0, 0, 0, 0, 0, 0, 0, 0, 0, 0, 0, 0, 0, 0, 0, 0, 0, 0, 0, 0, 0,
-            0, 0, 1,
-        ];
-        Ok(Bytes::from_static(&RESULT))
-    } else {
-        Ok(Bytes::new())
-    }
-}
-
-pub fn bls12_g1add(
-    calldata: &Bytes,
-    gas_remaining: &mut u64,
-    _fork: Fork,
-) -> Result<Bytes, VMError> {
-    // TODO: Use `as_chunks` after upgrading to Rust 1.88.0.
-    let (x_data, calldata) = calldata
-        .split_first_chunk::<128>()
-        .ok_or(PrecompileError::ParsingInputError)?;
-    let (y_data, calldata) = calldata
-        .split_first_chunk::<128>()
-        .ok_or(PrecompileError::ParsingInputError)?;
-    if !calldata.is_empty() {
-        return Err(PrecompileError::ParsingInputError.into());
-    }
-
-    // Apply precompile gas cost.
-    increase_precompile_consumed_gas(BLS12_381_G1ADD_COST, gas_remaining)
-        .map_err(|_| PrecompileError::NotEnoughGas)?;
-
-    type FElem = BLS12381FieldElement;
-    type U384 = UnsignedInteger<6>;
-    fn parse_g1_point(data: &[u8; 128]) -> Result<Option<(FElem, FElem)>, PrecompileError> {
-        if data[0..16] != [0; 16] || data[64..80] != [0; 16] {
-            return Err(PrecompileError::ParsingInputError);
-        }
-
-        let x = U384::from_bytes_be(&data[16..64]).unwrap_or_default();
-        let y = U384::from_bytes_be(&data[80..128]).unwrap_or_default();
-        if x >= BLS12381FieldModulus::MODULUS || y >= BLS12381FieldModulus::MODULUS {
-            return Err(PrecompileError::ParsingInputError);
-        }
-
-        if x == U384::from_u64(0) && y == U384::from_u64(0) {
-            return Ok(None);
-        }
-
-        let x = FElem::new(x);
-        let y = FElem::new(y);
-        if BLS12381Curve::defining_equation(&x, &y) != FElem::zero() {
-            return Err(PrecompileError::BLS12381G1PointNotInCurve);
-        }
-
-        Ok(Some((x, y)))
-    }
-
-    let p0 = parse_g1_point(x_data)?;
-    let p1 = parse_g1_point(y_data)?;
-
-    #[expect(clippy::arithmetic_side_effects, reason = "modular arithmetic")]
-    let p2 = match (p0, p1) {
-        (None, None) => (FElem::zero(), FElem::zero()),
-        (None, Some(p1)) => p1,
-        (Some(p0), None) => p0,
-        (Some(p0), Some(p1)) => 'block: {
-            if p0.0 == p1.0 {
-                if p0.1 == p1.1 {
-                    // The division may panic only when `p0.1.double()` has no inverse. This can
-                    // only happen if `p0.1 == 0`, which is impossible as long as the defining
-                    // equation holds since it has no solutions for an `x` coordinate where `y` is
-                    // zero within the prime field space.
-                    let x_squared = p0.0.square();
-                    let s = (x_squared.double() + &x_squared + BLS12381Curve::a()) / p0.1.double();
-
-                    let x = s.square() - p0.0.double();
-                    let y = s * (p0.0 - &x) - p0.1;
-                    break 'block (x, y);
-                } else if &p0.1 + &p1.1 == FElem::zero() {
-                    break 'block (FElem::zero(), FElem::zero());
-                }
-            }
-
-            // The division may panic only when `t` has no inverse. This can only happen if
-            // `p0.0 == p1.0`, for which the defining equation gives us two possible values for
-            // `p0.1` and `p1.1`, which are 2 and -2. It is impossible to have any combination of
-            // those at this point.
-            let l = (&p0.1 - p1.1) / (&p0.0 - &p1.0);
-
-            let x = l.square() - &p0.0 - p1.0;
-            let y = l * (p0.0 - &x) - p0.1;
-            (x, y)
-        }
-    };
-
-    let x = p2.0.representative().limbs.map(|x| x.to_be_bytes());
-    let y = p2.1.representative().limbs.map(|x| x.to_be_bytes());
-    let buffer: [[u8; 8]; 16] = [
-        [0; 8], [0; 8], x[0], x[1], x[2], x[3], x[4], x[5], // Padded x coordinate.
-        [0; 8], [0; 8], y[0], y[1], y[2], y[3], y[4], y[5], // Padded y coordinate.
     ];
     Ok(Bytes::copy_from_slice(buffer.as_flattened()))
 }
@@ -1424,8 +1328,7 @@
 
             // The division may panic only when `t` has no inverse. This can only happen if
             // `p0.0 == p1.0`, for which the defining equation gives us two possible values for
-            // `p0.1` and `p1.1`, which are 2 and -2. It is impossible to have any combination of
-            // those at this point.
+            // `p0.1` and `p1.1`, which are 2 and -2. Both cases have already been handled before.
             let l = (&p0.1 - p1.1) / (&p0.0 - &p1.0);
 
             let x = l.square() - &p0.0 - p1.0;
