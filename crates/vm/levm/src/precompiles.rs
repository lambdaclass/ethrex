use bytes::Bytes;
use ethrex_core::{Address, H160, U256};
use keccak_hash::keccak256;
use lambdaworks_math::{
    cyclic_group::IsGroup,
    elliptic_curve::{
        short_weierstrass::curves::bn_254::curve::{BN254Curve, BN254FieldElement},
        traits::IsEllipticCurve,
    },
    traits::ByteConversion,
    unsigned_integer::element,
};
use libsecp256k1::{self, Message, RecoveryId, Signature};
use num_bigint::BigUint;
use sha3::Digest;

use crate::{
    call_frame::CallFrame,
    errors::{InternalError, OutOfGasError, PrecompileError, VMError},
<<<<<<< HEAD
    gas_cost::{
        identity as identity_cost, modexp as modexp_cost, ripemd_160 as ripemd_160_cost,
        sha2_256 as sha2_256_cost, ECADD_COST, ECMUL_COST, ECRECOVER_COST, MODEXP_STATIC_COST,
    },
=======
    gas_cost::{self, ECRECOVER_COST, MODEXP_STATIC_COST},
>>>>>>> 3465a1e8
};

pub const ECRECOVER_ADDRESS: H160 = H160([
    0x00, 0x00, 0x00, 0x00, 0x00, 0x00, 0x00, 0x00, 0x00, 0x00, 0x00, 0x00, 0x00, 0x00, 0x00, 0x00,
    0x00, 0x00, 0x00, 0x01,
]);
pub const SHA2_256_ADDRESS: H160 = H160([
    0x00, 0x00, 0x00, 0x00, 0x00, 0x00, 0x00, 0x00, 0x00, 0x00, 0x00, 0x00, 0x00, 0x00, 0x00, 0x00,
    0x00, 0x00, 0x00, 0x02,
]);
pub const RIPEMD_160_ADDRESS: H160 = H160([
    0x00, 0x00, 0x00, 0x00, 0x00, 0x00, 0x00, 0x00, 0x00, 0x00, 0x00, 0x00, 0x00, 0x00, 0x00, 0x00,
    0x00, 0x00, 0x00, 0x03,
]);
pub const IDENTITY_ADDRESS: H160 = H160([
    0x00, 0x00, 0x00, 0x00, 0x00, 0x00, 0x00, 0x00, 0x00, 0x00, 0x00, 0x00, 0x00, 0x00, 0x00, 0x00,
    0x00, 0x00, 0x00, 0x04,
]);
pub const MODEXP_ADDRESS: H160 = H160([
    0x00, 0x00, 0x00, 0x00, 0x00, 0x00, 0x00, 0x00, 0x00, 0x00, 0x00, 0x00, 0x00, 0x00, 0x00, 0x00,
    0x00, 0x00, 0x00, 0x05,
]);
pub const ECADD_ADDRESS: H160 = H160([
    0x00, 0x00, 0x00, 0x00, 0x00, 0x00, 0x00, 0x00, 0x00, 0x00, 0x00, 0x00, 0x00, 0x00, 0x00, 0x00,
    0x00, 0x00, 0x00, 0x06,
]);
pub const ECMUL_ADDRESS: H160 = H160([
    0x00, 0x00, 0x00, 0x00, 0x00, 0x00, 0x00, 0x00, 0x00, 0x00, 0x00, 0x00, 0x00, 0x00, 0x00, 0x00,
    0x00, 0x00, 0x00, 0x07,
]);
pub const ECPAIRING_ADDRESS: H160 = H160([
    0x00, 0x00, 0x00, 0x00, 0x00, 0x00, 0x00, 0x00, 0x00, 0x00, 0x00, 0x00, 0x00, 0x00, 0x00, 0x00,
    0x00, 0x00, 0x00, 0x08,
]);
pub const BLAKE2F_ADDRESS: H160 = H160([
    0x00, 0x00, 0x00, 0x00, 0x00, 0x00, 0x00, 0x00, 0x00, 0x00, 0x00, 0x00, 0x00, 0x00, 0x00, 0x00,
    0x00, 0x00, 0x00, 0x09,
]);
pub const POINT_EVALUATION_ADDRESS: H160 = H160([
    0x00, 0x00, 0x00, 0x00, 0x00, 0x00, 0x00, 0x00, 0x00, 0x00, 0x00, 0x00, 0x00, 0x00, 0x00, 0x00,
    0x00, 0x00, 0x00, 0x0a,
]);

pub const PRECOMPILES: [H160; 10] = [
    ECRECOVER_ADDRESS,
    SHA2_256_ADDRESS,
    RIPEMD_160_ADDRESS,
    IDENTITY_ADDRESS,
    MODEXP_ADDRESS,
    ECADD_ADDRESS,
    ECMUL_ADDRESS,
    ECPAIRING_ADDRESS,
    BLAKE2F_ADDRESS,
    POINT_EVALUATION_ADDRESS,
];

pub fn is_precompile(callee_address: &Address) -> bool {
    PRECOMPILES.contains(callee_address)
}

pub fn execute_precompile(current_call_frame: &mut CallFrame) -> Result<Bytes, VMError> {
    let callee_address = current_call_frame.code_address;
    let calldata = current_call_frame.calldata.clone();
    let gas_for_call = current_call_frame.gas_limit;
    let consumed_gas = &mut current_call_frame.gas_used;

    let result = match callee_address {
        address if address == ECRECOVER_ADDRESS => {
            ecrecover(&calldata, gas_for_call, consumed_gas)?
        }
        address if address == IDENTITY_ADDRESS => identity(&calldata, gas_for_call, consumed_gas)?,
        address if address == SHA2_256_ADDRESS => sha2_256(&calldata, gas_for_call, consumed_gas)?,
        address if address == RIPEMD_160_ADDRESS => {
            ripemd_160(&calldata, gas_for_call, consumed_gas)?
        }
        address if address == MODEXP_ADDRESS => modexp(&calldata, gas_for_call, consumed_gas)?,
        address if address == ECADD_ADDRESS => ecadd(&calldata, gas_for_call, consumed_gas)?,
        address if address == ECMUL_ADDRESS => ecmul(&calldata, gas_for_call, consumed_gas)?,
        address if address == ECPAIRING_ADDRESS => {
            ecpairing(&calldata, gas_for_call, consumed_gas)?
        }
        address if address == BLAKE2F_ADDRESS => blake2f(&calldata, gas_for_call, consumed_gas)?,
        address if address == POINT_EVALUATION_ADDRESS => {
            point_evaluation(&calldata, gas_for_call, consumed_gas)?
        }
        _ => return Err(VMError::Internal(InternalError::InvalidPrecompileAddress)),
    };

    Ok(result)
}

/// Verifies if the gas cost is higher than the gas limit and consumes the gas cost if it is not
fn increase_precompile_consumed_gas(
    gas_for_call: u64,
    gas_cost: u64,
    consumed_gas: &mut u64,
) -> Result<(), VMError> {
    if gas_for_call < gas_cost {
        return Err(VMError::PrecompileError(PrecompileError::NotEnoughGas));
    }

    *consumed_gas = consumed_gas
        .checked_add(gas_cost)
        .ok_or(PrecompileError::GasConsumedOverflow)?;

    Ok(())
}

/// When slice length is less than 128, the rest is filled with zeros. If slice length is
/// more than 128 the excess bytes are discarded.
fn fill_with_zeros(calldata: &Bytes, target_len: usize) -> Result<Bytes, VMError> {
    let mut padded_calldata = calldata.to_vec();
    if padded_calldata.len() < target_len {
        let size_diff = target_len
            .checked_sub(padded_calldata.len())
            .ok_or(InternalError::ArithmeticOperationUnderflow)?;
        padded_calldata.extend(vec![0u8; size_diff]);
    }
    Ok(padded_calldata.into())
}

/// ECDSA (Elliptic curve digital signature algorithm) public key recovery function.
/// Given a hash, a Signature and a recovery Id, returns the public key recovered by secp256k1
pub fn ecrecover(
    calldata: &Bytes,
    gas_for_call: u64,
    consumed_gas: &mut u64,
) -> Result<Bytes, VMError> {
    let gas_cost = ECRECOVER_COST;

    increase_precompile_consumed_gas(gas_for_call, gas_cost, consumed_gas)?;

    // If calldata does not reach the required length, we should fill the rest with zeros
    let calldata = fill_with_zeros(calldata, 128)?;

    // Parse the input elements, first as a slice of bytes and then as an specific type of the crate
    let hash = calldata.get(0..32).ok_or(InternalError::SlicingError)?;
    let message = Message::parse_slice(hash).map_err(|_| PrecompileError::ParsingInputError)?;

    let v: U256 = calldata
        .get(32..64)
        .ok_or(InternalError::SlicingError)?
        .into();

    // The Recovery identifier is expected to be 27 or 28, any other value is invalid
    if !(v == U256::from(27) || v == U256::from(28)) {
        return Ok(Bytes::new());
    }

    let v = u8::try_from(v).map_err(|_| InternalError::ConversionError)?;
    let recovery_id = match RecoveryId::parse_rpc(v) {
        Ok(id) => id,
        Err(_) => {
            return Ok(Bytes::new());
        }
    };

    // signature is made up of the parameters r and s
    let sig = calldata.get(64..128).ok_or(InternalError::SlicingError)?;
    let signature =
        Signature::parse_standard_slice(sig).map_err(|_| PrecompileError::ParsingInputError)?;

    // Recover the address using secp256k1
    let mut public_key = match libsecp256k1::recover(&message, &signature, &recovery_id) {
        Ok(id) => id,
        Err(_) => {
            return Ok(Bytes::new());
        }
    }
    .serialize();

    // We need to take the 64 bytes from the public key (discarding the first pos of the slice)
    keccak256(&mut public_key[1..65]);

    // The output is 32 bytes: the initial 12 bytes with 0s, and the remaining 20 with the recovered address
    let mut output = vec![0u8; 12];
    output.extend_from_slice(public_key.get(13..33).ok_or(InternalError::SlicingError)?);

    Ok(Bytes::from(output.to_vec()))
}

<<<<<<< HEAD
/// Returns the receivred input
pub fn identity(
    calldata: &Bytes,
    gas_for_call: U256,
    consumed_gas: &mut U256,
) -> Result<Bytes, VMError> {
    let gas_cost = identity_cost(calldata.len())?;
=======
pub fn identity(
    calldata: &Bytes,
    gas_for_call: u64,
    consumed_gas: &mut u64,
) -> Result<Bytes, VMError> {
    let gas_cost = gas_cost::identity(calldata.len())?;
>>>>>>> 3465a1e8

    increase_precompile_consumed_gas(gas_for_call, gas_cost, consumed_gas)?;

    Ok(calldata.clone())
}

/// Returns the calldata hashed by sha2-256 algorithm
pub fn sha2_256(
    calldata: &Bytes,
    gas_for_call: u64,
    consumed_gas: &mut u64,
) -> Result<Bytes, VMError> {
    let gas_cost = gas_cost::sha2_256(calldata.len())?;

    increase_precompile_consumed_gas(gas_for_call, gas_cost, consumed_gas)?;

    let result = sha2::Sha256::digest(calldata).to_vec();

    Ok(Bytes::from(result))
}

/// Returns the calldata hashed by ripemd-160 algorithm, padded by zeros at left
pub fn ripemd_160(
    calldata: &Bytes,
    gas_for_call: u64,
    consumed_gas: &mut u64,
) -> Result<Bytes, VMError> {
    let gas_cost = gas_cost::ripemd_160(calldata.len())?;

    increase_precompile_consumed_gas(gas_for_call, gas_cost, consumed_gas)?;

    let mut hasher = ripemd::Ripemd160::new();
    hasher.update(calldata);
    let result = hasher.finalize();

    let mut output = vec![0; 12];
    output.extend_from_slice(&result);

    Ok(Bytes::from(output))
}

<<<<<<< HEAD
/// Returns the result of the modexp operation given the input parameters
pub fn modexp(
    calldata: &Bytes,
    gas_for_call: U256,
    consumed_gas: &mut U256,
=======
pub fn modexp(
    calldata: &Bytes,
    gas_for_call: u64,
    consumed_gas: &mut u64,
>>>>>>> 3465a1e8
) -> Result<Bytes, VMError> {
    // If calldata does not reach the required length, we should fill the rest with zeros
    let calldata = fill_with_zeros(calldata, 96)?;

    let b_size: U256 = calldata
        .get(0..32)
        .ok_or(PrecompileError::ParsingInputError)?
        .into();

    let e_size: U256 = calldata
        .get(32..64)
        .ok_or(PrecompileError::ParsingInputError)?
        .into();

    let m_size: U256 = calldata
        .get(64..96)
        .ok_or(PrecompileError::ParsingInputError)?
        .into();

    if b_size == U256::zero() && m_size == U256::zero() {
        *consumed_gas = consumed_gas
<<<<<<< HEAD
            .checked_add(U256::from(MODEXP_STATIC_COST))
=======
            .checked_add(MODEXP_STATIC_COST)
>>>>>>> 3465a1e8
            .ok_or(OutOfGasError::ConsumedGasOverflow)?;
        return Ok(Bytes::new());
    }

<<<<<<< HEAD
    // Because on some cases conversions exploded before the if above
=======
    // Because on some cases conversions to usize exploded before the check of the zero value could be done
>>>>>>> 3465a1e8
    let b_size = usize::try_from(b_size).map_err(|_| PrecompileError::ParsingInputError)?;
    let e_size = usize::try_from(e_size).map_err(|_| PrecompileError::ParsingInputError)?;
    let m_size = usize::try_from(m_size).map_err(|_| PrecompileError::ParsingInputError)?;

    let base_limit = b_size
        .checked_add(96)
        .ok_or(InternalError::ArithmeticOperationOverflow)?;

    let exponent_limit = e_size
        .checked_add(base_limit)
        .ok_or(InternalError::ArithmeticOperationOverflow)?;

    // The reason I use unwrap_or_default is to cover the case where calldata does not reach the required
    // length, so then we should fill the rest with zeros. The same is done in modulus parsing
<<<<<<< HEAD
    let b = calldata.get(96..base_limit).unwrap_or_default();
    let base = BigUint::from_bytes_be(b);

    let e = calldata.get(base_limit..exponent_limit).unwrap_or_default();
    let exponent = BigUint::from_bytes_be(e);
=======
    let b = get_slice_or_default(&calldata, 96, base_limit, b_size)?;
    let base = BigUint::from_bytes_be(&b);

    let e = get_slice_or_default(&calldata, base_limit, exponent_limit, e_size)?;
    let exponent = BigUint::from_bytes_be(&e);
>>>>>>> 3465a1e8

    let m = match calldata.get(exponent_limit..) {
        Some(m) => {
            let m_extended = fill_with_zeros(&Bytes::from(m.to_vec()), m_size)?;
            m_extended.get(..m_size).unwrap_or_default().to_vec()
        }
        None => Default::default(),
    };
    let modulus = BigUint::from_bytes_be(&m);

<<<<<<< HEAD
    let gas_cost = modexp_cost(&exponent, b_size, e_size, m_size)?;
=======
    let gas_cost = gas_cost::modexp(&exponent, b_size, e_size, m_size)?;
>>>>>>> 3465a1e8
    increase_precompile_consumed_gas(gas_for_call, gas_cost, consumed_gas)?;

    let result = mod_exp(base, exponent, modulus);

    let res_bytes = result.to_bytes_be();
    let res_bytes = increase_left_pad(&Bytes::from(res_bytes), m_size)?;

    Ok(res_bytes.slice(..m_size))
}

<<<<<<< HEAD
=======
fn get_slice_or_default(
    calldata: &Bytes,
    lower_limit: usize,
    upper_limit: usize,
    size_to_expand: usize,
) -> Result<Vec<u8>, VMError> {
    match calldata.get(lower_limit..upper_limit) {
        Some(e) => {
            let e_extended = fill_with_zeros(&Bytes::from(e.to_vec()), size_to_expand)?;
            Ok(e_extended
                .get(..size_to_expand)
                .unwrap_or_default()
                .to_vec())
        }
        None => Ok(Default::default()),
    }
}

>>>>>>> 3465a1e8
/// I allow this clippy alert because in the code modulus could never be
///  zero because that case is covered in the if above that line
#[allow(clippy::arithmetic_side_effects)]
fn mod_exp(base: BigUint, exponent: BigUint, modulus: BigUint) -> BigUint {
    if modulus == BigUint::ZERO {
        BigUint::ZERO
    } else if exponent == BigUint::ZERO {
        BigUint::from(1_u8) % modulus
    } else {
        base.modpow(&exponent, &modulus)
    }
}

pub fn increase_left_pad(result: &Bytes, m_size: usize) -> Result<Bytes, VMError> {
    let mut padded_result = vec![0u8; m_size];
    if result.len() < m_size {
        let size_diff = m_size
            .checked_sub(result.len())
            .ok_or(InternalError::ArithmeticOperationUnderflow)?;
        padded_result
            .get_mut(size_diff..)
            .ok_or(InternalError::SlicingError)?
            .copy_from_slice(result);

        Ok(padded_result.into())
    } else {
        Ok(result.clone())
    }
}

<<<<<<< HEAD
pub fn ecadd(
    calldata: &Bytes,
    gas_for_call: U256,
    consumed_gas: &mut U256,
) -> Result<Bytes, VMError> {
    // If calldata does not reach the required length, we should fill the rest with zeros
    let calldata = fill_with_zeros(calldata, 128)?;

    increase_precompile_consumed_gas(gas_for_call, ECADD_COST.into(), consumed_gas)?;

    let first_point_x = calldata
        .get(0..32)
        .ok_or(PrecompileError::ParsingInputError)?;
    let first_point_x = BN254FieldElement::from_bytes_be(first_point_x)
        .map_err(|_| PrecompileError::ParsingInputError)?;

    let first_point_y = calldata
        .get(32..64)
        .ok_or(PrecompileError::ParsingInputError)?;
    let first_point_y = BN254FieldElement::from_bytes_be(first_point_y)
        .map_err(|_| PrecompileError::ParsingInputError)?;

    let second_point_x = calldata
        .get(64..96)
        .ok_or(PrecompileError::ParsingInputError)?;
    let second_point_x = BN254FieldElement::from_bytes_be(second_point_x)
        .map_err(|_| PrecompileError::ParsingInputError)?;

    let second_point_y = calldata
        .get(96..128)
        .ok_or(PrecompileError::ParsingInputError)?;
    let second_point_y = BN254FieldElement::from_bytes_be(second_point_y)
        .map_err(|_| PrecompileError::ParsingInputError)?;

    // If points are zero the precompile should not fail, but the conversion in
    // BN254Curve::create_point_from_affine will, so we verify it before the conversion
    let point_zero = BN254FieldElement::from(0);
    let first_point_is_zero = first_point_x.eq(&point_zero) && first_point_y.eq(&point_zero);
    let second_point_is_zero = second_point_x.eq(&point_zero) && second_point_y.eq(&point_zero);

    if first_point_is_zero && second_point_is_zero {
        // If both points are zero, return zero
        Ok(Bytes::from([0u8; 64].to_vec()))
    } else if first_point_is_zero {
        // If first point is zero, response is second point
        let second_point = BN254Curve::create_point_from_affine(second_point_x, second_point_y)
            .map_err(|_| PrecompileError::ParsingInputError)?;
        let res = [
            second_point.x().to_bytes_be(),
            second_point.y().to_bytes_be(),
        ]
        .concat();
        Ok(Bytes::from(res))
    } else if second_point_is_zero {
        // If second point is zero, response is first point
        let first_point = BN254Curve::create_point_from_affine(first_point_x, first_point_y)
            .map_err(|_| PrecompileError::ParsingInputError)?;
        let res = [first_point.x().to_bytes_be(), first_point.y().to_bytes_be()].concat();
        Ok(Bytes::from(res))
    } else {
        // If none of the points is zero, response is the sum of both in the EC
        let first_point = BN254Curve::create_point_from_affine(first_point_x, first_point_y)
            .map_err(|_| PrecompileError::ParsingInputError)?;
        let second_point = BN254Curve::create_point_from_affine(second_point_x, second_point_y)
            .map_err(|_| PrecompileError::ParsingInputError)?;
        let sum = first_point.operate_with(&second_point).to_affine();

        if U256::from_big_endian(&sum.x().to_bytes_be()) == U256::zero()
            || U256::from_big_endian(&sum.y().to_bytes_be()) == U256::zero()
        {
            Ok(Bytes::from([0u8; 64].to_vec()))
        } else {
            let res = [sum.x().to_bytes_be(), sum.y().to_bytes_be()].concat();
            Ok(Bytes::from(res))
        }
    }
}

pub fn ecmul(
    calldata: &Bytes,
    gas_for_call: U256,
    consumed_gas: &mut U256,
) -> Result<Bytes, VMError> {
    // If calldata does not reach the required length, we should fill the rest with zeros
    let calldata = fill_with_zeros(calldata, 96)?;

    increase_precompile_consumed_gas(gas_for_call, ECMUL_COST.into(), consumed_gas)?;

    let first_point_x = calldata
        .get(0..32)
        .ok_or(PrecompileError::ParsingInputError)?;
    let first_point_x = BN254FieldElement::from_bytes_be(first_point_x)
        .map_err(|_| PrecompileError::ParsingInputError)?;

    let first_point_y = calldata
        .get(32..64)
        .ok_or(PrecompileError::ParsingInputError)?;
    let first_point_y = BN254FieldElement::from_bytes_be(first_point_y)
        .map_err(|_| PrecompileError::ParsingInputError)?;

    let scalar = calldata
        .get(64..96)
        .ok_or(PrecompileError::ParsingInputError)?;
    let scalar =
        element::U256::from_bytes_be(scalar).map_err(|_| PrecompileError::ParsingInputError)?;

    // If point is zero the precompile should not fail, but the conversion in
    // BN254Curve::create_point_from_affine will, so we verify it before the conversion
    let point_zero = BN254FieldElement::from(0);
    let point_is_zero = first_point_x.eq(&point_zero) && first_point_y.eq(&point_zero);

    if point_is_zero {
        return Ok(Bytes::from([0u8; 64].to_vec()));
    }

    let first_point = BN254Curve::create_point_from_affine(first_point_x, first_point_y)
        .map_err(|_| PrecompileError::ParsingInputError)?;

    let zero_u256 = element::U256::from(0_u16);
    if scalar.eq(&zero_u256) {
        Ok(Bytes::from([0u8; 64].to_vec()))
    } else {
        let mul = first_point.operate_with_self(scalar).to_affine();
        if U256::from_big_endian(&mul.x().to_bytes_be()) == U256::zero()
            || U256::from_big_endian(&mul.y().to_bytes_be()) == U256::zero()
        {
            Ok(Bytes::from([0u8; 64].to_vec()))
        } else {
            let res = [mul.x().to_bytes_be(), mul.y().to_bytes_be()].concat();
            Ok(Bytes::from(res))
        }
    }
=======
fn ecadd(_calldata: &Bytes, _gas_for_call: u64, _consumed_gas: &mut u64) -> Result<Bytes, VMError> {
    Ok(Bytes::new())
}

fn ecmul(_calldata: &Bytes, _gas_for_call: u64, _consumed_gas: &mut u64) -> Result<Bytes, VMError> {
    Ok(Bytes::new())
>>>>>>> 3465a1e8
}

fn ecpairing(
    _calldata: &Bytes,
    _gas_for_call: u64,
    _consumed_gas: &mut u64,
) -> Result<Bytes, VMError> {
    Ok(Bytes::new())
}

fn blake2f(
    _calldata: &Bytes,
    _gas_for_call: u64,
    _consumed_gas: &mut u64,
) -> Result<Bytes, VMError> {
    Ok(Bytes::new())
}

fn point_evaluation(
    _calldata: &Bytes,
    _gas_for_call: u64,
    _consumed_gas: &mut u64,
) -> Result<Bytes, VMError> {
    Ok(Bytes::new())
}<|MERGE_RESOLUTION|>--- conflicted
+++ resolved
@@ -17,14 +17,7 @@
 use crate::{
     call_frame::CallFrame,
     errors::{InternalError, OutOfGasError, PrecompileError, VMError},
-<<<<<<< HEAD
-    gas_cost::{
-        identity as identity_cost, modexp as modexp_cost, ripemd_160 as ripemd_160_cost,
-        sha2_256 as sha2_256_cost, ECADD_COST, ECMUL_COST, ECRECOVER_COST, MODEXP_STATIC_COST,
-    },
-=======
-    gas_cost::{self, ECRECOVER_COST, MODEXP_STATIC_COST},
->>>>>>> 3465a1e8
+    gas_cost::{self, ECADD_COST, ECMUL_COST, ECRECOVER_COST, MODEXP_STATIC_COST},
 };
 
 pub const ECRECOVER_ADDRESS: H160 = H160([
@@ -206,22 +199,12 @@
     Ok(Bytes::from(output.to_vec()))
 }
 
-<<<<<<< HEAD
-/// Returns the receivred input
 pub fn identity(
     calldata: &Bytes,
-    gas_for_call: U256,
-    consumed_gas: &mut U256,
-) -> Result<Bytes, VMError> {
-    let gas_cost = identity_cost(calldata.len())?;
-=======
-pub fn identity(
-    calldata: &Bytes,
     gas_for_call: u64,
     consumed_gas: &mut u64,
 ) -> Result<Bytes, VMError> {
     let gas_cost = gas_cost::identity(calldata.len())?;
->>>>>>> 3465a1e8
 
     increase_precompile_consumed_gas(gas_for_call, gas_cost, consumed_gas)?;
 
@@ -263,18 +246,10 @@
     Ok(Bytes::from(output))
 }
 
-<<<<<<< HEAD
-/// Returns the result of the modexp operation given the input parameters
 pub fn modexp(
     calldata: &Bytes,
-    gas_for_call: U256,
-    consumed_gas: &mut U256,
-=======
-pub fn modexp(
-    calldata: &Bytes,
-    gas_for_call: u64,
-    consumed_gas: &mut u64,
->>>>>>> 3465a1e8
+    gas_for_call: u64,
+    consumed_gas: &mut u64,
 ) -> Result<Bytes, VMError> {
     // If calldata does not reach the required length, we should fill the rest with zeros
     let calldata = fill_with_zeros(calldata, 96)?;
@@ -296,20 +271,12 @@
 
     if b_size == U256::zero() && m_size == U256::zero() {
         *consumed_gas = consumed_gas
-<<<<<<< HEAD
-            .checked_add(U256::from(MODEXP_STATIC_COST))
-=======
             .checked_add(MODEXP_STATIC_COST)
->>>>>>> 3465a1e8
             .ok_or(OutOfGasError::ConsumedGasOverflow)?;
         return Ok(Bytes::new());
     }
 
-<<<<<<< HEAD
-    // Because on some cases conversions exploded before the if above
-=======
     // Because on some cases conversions to usize exploded before the check of the zero value could be done
->>>>>>> 3465a1e8
     let b_size = usize::try_from(b_size).map_err(|_| PrecompileError::ParsingInputError)?;
     let e_size = usize::try_from(e_size).map_err(|_| PrecompileError::ParsingInputError)?;
     let m_size = usize::try_from(m_size).map_err(|_| PrecompileError::ParsingInputError)?;
@@ -324,19 +291,11 @@
 
     // The reason I use unwrap_or_default is to cover the case where calldata does not reach the required
     // length, so then we should fill the rest with zeros. The same is done in modulus parsing
-<<<<<<< HEAD
-    let b = calldata.get(96..base_limit).unwrap_or_default();
-    let base = BigUint::from_bytes_be(b);
-
-    let e = calldata.get(base_limit..exponent_limit).unwrap_or_default();
-    let exponent = BigUint::from_bytes_be(e);
-=======
     let b = get_slice_or_default(&calldata, 96, base_limit, b_size)?;
     let base = BigUint::from_bytes_be(&b);
 
     let e = get_slice_or_default(&calldata, base_limit, exponent_limit, e_size)?;
     let exponent = BigUint::from_bytes_be(&e);
->>>>>>> 3465a1e8
 
     let m = match calldata.get(exponent_limit..) {
         Some(m) => {
@@ -347,11 +306,7 @@
     };
     let modulus = BigUint::from_bytes_be(&m);
 
-<<<<<<< HEAD
-    let gas_cost = modexp_cost(&exponent, b_size, e_size, m_size)?;
-=======
     let gas_cost = gas_cost::modexp(&exponent, b_size, e_size, m_size)?;
->>>>>>> 3465a1e8
     increase_precompile_consumed_gas(gas_for_call, gas_cost, consumed_gas)?;
 
     let result = mod_exp(base, exponent, modulus);
@@ -362,8 +317,6 @@
     Ok(res_bytes.slice(..m_size))
 }
 
-<<<<<<< HEAD
-=======
 fn get_slice_or_default(
     calldata: &Bytes,
     lower_limit: usize,
@@ -382,7 +335,6 @@
     }
 }
 
->>>>>>> 3465a1e8
 /// I allow this clippy alert because in the code modulus could never be
 ///  zero because that case is covered in the if above that line
 #[allow(clippy::arithmetic_side_effects)]
@@ -413,16 +365,15 @@
     }
 }
 
-<<<<<<< HEAD
 pub fn ecadd(
     calldata: &Bytes,
-    gas_for_call: U256,
-    consumed_gas: &mut U256,
+    gas_for_call: u64,
+    consumed_gas: &mut u64,
 ) -> Result<Bytes, VMError> {
     // If calldata does not reach the required length, we should fill the rest with zeros
     let calldata = fill_with_zeros(calldata, 128)?;
 
-    increase_precompile_consumed_gas(gas_for_call, ECADD_COST.into(), consumed_gas)?;
+    increase_precompile_consumed_gas(gas_for_call, ECADD_COST, consumed_gas)?;
 
     let first_point_x = calldata
         .get(0..32)
@@ -494,13 +445,13 @@
 
 pub fn ecmul(
     calldata: &Bytes,
-    gas_for_call: U256,
-    consumed_gas: &mut U256,
+    gas_for_call: u64,
+    consumed_gas: &mut u64,
 ) -> Result<Bytes, VMError> {
     // If calldata does not reach the required length, we should fill the rest with zeros
     let calldata = fill_with_zeros(calldata, 96)?;
 
-    increase_precompile_consumed_gas(gas_for_call, ECMUL_COST.into(), consumed_gas)?;
+    increase_precompile_consumed_gas(gas_for_call, ECMUL_COST, consumed_gas)?;
 
     let first_point_x = calldata
         .get(0..32)
@@ -546,14 +497,6 @@
             Ok(Bytes::from(res))
         }
     }
-=======
-fn ecadd(_calldata: &Bytes, _gas_for_call: u64, _consumed_gas: &mut u64) -> Result<Bytes, VMError> {
-    Ok(Bytes::new())
-}
-
-fn ecmul(_calldata: &Bytes, _gas_for_call: u64, _consumed_gas: &mut u64) -> Result<Bytes, VMError> {
-    Ok(Bytes::new())
->>>>>>> 3465a1e8
 }
 
 fn ecpairing(
