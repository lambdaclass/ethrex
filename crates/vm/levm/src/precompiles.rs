use ark_bn254::{Fr as FrArk, G1Affine as G1AffineArk};
use ark_ec::CurveGroup;
use ark_ff::{BigInteger, PrimeField as ArkPrimeField, Zero};
use bls12_381::{
    Fp, Fp2, G1Affine, G1Projective, G2Affine, G2Prepared, G2Projective, Gt, Scalar,
    hash_to_curve::MapToCurve, multi_miller_loop,
};
use bytes::{Buf, Bytes};
use ethrex_common::utils::{keccak, u256_from_big_endian_const};
use ethrex_common::{
    Address, H160, H256, U256, serde_utils::bool, types::Fork, utils::u256_from_big_endian,
};
<<<<<<< HEAD
use ethrex_crypto::{blake2f::blake2b_f, kzg::verify_kzg_proof};
use keccak_hash::keccak256;
=======
use ethrex_crypto::blake2f::blake2b_f;
use k256::ecdsa::{RecoveryId, Signature, VerifyingKey};
use k256::elliptic_curve::Field;
>>>>>>> dc20e3ef
use lambdaworks_math::{
    elliptic_curve::{
        short_weierstrass::{
            curves::{
                bls12_381::{curve::BLS12381TwistCurveFieldElement, twist::BLS12381TwistCurve},
                bn_254::{
                    curve::{BN254Curve, BN254FieldElement, BN254TwistCurveFieldElement},
                    field_extension::{
                        BN254_PRIME_FIELD_ORDER, BN254FieldModulus, Degree2ExtensionField,
                        Degree12ExtensionField,
                    },
                    pairing::BN254AtePairing,
                    twist::BN254TwistCurve,
                },
            },
            point::ShortWeierstrassProjectivePoint,
        },
        traits::{IsEllipticCurve, IsPairing},
    },
    field::{
        element::FieldElement, extensions::quadratic::QuadraticExtensionFieldElement,
        fields::montgomery_backed_prime_fields::MontgomeryBackendPrimeField,
    },
    traits::ByteConversion,
    unsigned_integer::element::UnsignedInteger,
};
use malachite::base::num::arithmetic::traits::ModPow as _;
use malachite::base::num::basic::traits::Zero as _;
use malachite::{Natural, base::num::conversion::traits::*};
use p256::{
    EncodedPoint, FieldElement as P256FieldElement,
    ecdsa::{Signature as P256Signature, signature::hazmat::PrehashVerifier},
    elliptic_curve::bigint::U256 as P256Uint,
};
use sha3::Digest;
use std::borrow::Cow;
use std::ops::Mul;

use crate::constants::{P256_A, P256_B, P256_N};
use crate::gas_cost::{MODEXP_STATIC_COST, P256_VERIFY_COST};
use crate::vm::VMType;
use crate::{
    constants::{P256_P, VERSIONED_HASH_VERSION_KZG},
    errors::{ExceptionalHalt, InternalError, PrecompileError, VMError},
    gas_cost::{
        self, BLAKE2F_ROUND_COST, BLS12_381_G1_K_DISCOUNT, BLS12_381_G1ADD_COST,
        BLS12_381_G2_K_DISCOUNT, BLS12_381_G2ADD_COST, BLS12_381_MAP_FP_TO_G1_COST,
        BLS12_381_MAP_FP2_TO_G2_COST, ECADD_COST, ECMUL_COST, ECRECOVER_COST, G1_MUL_COST,
        G2_MUL_COST, POINT_EVALUATION_COST,
    },
};
use lambdaworks_math::elliptic_curve::short_weierstrass::curves::bls12_381::curve::{
    BLS12381Curve, BLS12381FieldElement,
};
use lambdaworks_math::elliptic_curve::short_weierstrass::curves::bls12_381::field_extension::BLS12381FieldModulus;
use lambdaworks_math::elliptic_curve::short_weierstrass::traits::IsShortWeierstrass;
use lambdaworks_math::field::fields::montgomery_backed_prime_fields::IsModulus;

pub const ECRECOVER_ADDRESS: H160 = H160([
    0x00, 0x00, 0x00, 0x00, 0x00, 0x00, 0x00, 0x00, 0x00, 0x00, 0x00, 0x00, 0x00, 0x00, 0x00, 0x00,
    0x00, 0x00, 0x00, 0x01,
]);
pub const SHA2_256_ADDRESS: H160 = H160([
    0x00, 0x00, 0x00, 0x00, 0x00, 0x00, 0x00, 0x00, 0x00, 0x00, 0x00, 0x00, 0x00, 0x00, 0x00, 0x00,
    0x00, 0x00, 0x00, 0x02,
]);
pub const RIPEMD_160_ADDRESS: H160 = H160([
    0x00, 0x00, 0x00, 0x00, 0x00, 0x00, 0x00, 0x00, 0x00, 0x00, 0x00, 0x00, 0x00, 0x00, 0x00, 0x00,
    0x00, 0x00, 0x00, 0x03,
]);
pub const IDENTITY_ADDRESS: H160 = H160([
    0x00, 0x00, 0x00, 0x00, 0x00, 0x00, 0x00, 0x00, 0x00, 0x00, 0x00, 0x00, 0x00, 0x00, 0x00, 0x00,
    0x00, 0x00, 0x00, 0x04,
]);
pub const MODEXP_ADDRESS: H160 = H160([
    0x00, 0x00, 0x00, 0x00, 0x00, 0x00, 0x00, 0x00, 0x00, 0x00, 0x00, 0x00, 0x00, 0x00, 0x00, 0x00,
    0x00, 0x00, 0x00, 0x05,
]);
pub const ECADD_ADDRESS: H160 = H160([
    0x00, 0x00, 0x00, 0x00, 0x00, 0x00, 0x00, 0x00, 0x00, 0x00, 0x00, 0x00, 0x00, 0x00, 0x00, 0x00,
    0x00, 0x00, 0x00, 0x06,
]);
pub const ECMUL_ADDRESS: H160 = H160([
    0x00, 0x00, 0x00, 0x00, 0x00, 0x00, 0x00, 0x00, 0x00, 0x00, 0x00, 0x00, 0x00, 0x00, 0x00, 0x00,
    0x00, 0x00, 0x00, 0x07,
]);
pub const ECPAIRING_ADDRESS: H160 = H160([
    0x00, 0x00, 0x00, 0x00, 0x00, 0x00, 0x00, 0x00, 0x00, 0x00, 0x00, 0x00, 0x00, 0x00, 0x00, 0x00,
    0x00, 0x00, 0x00, 0x08,
]);
pub const BLAKE2F_ADDRESS: H160 = H160([
    0x00, 0x00, 0x00, 0x00, 0x00, 0x00, 0x00, 0x00, 0x00, 0x00, 0x00, 0x00, 0x00, 0x00, 0x00, 0x00,
    0x00, 0x00, 0x00, 0x09,
]);
pub const POINT_EVALUATION_ADDRESS: H160 = H160([
    0x00, 0x00, 0x00, 0x00, 0x00, 0x00, 0x00, 0x00, 0x00, 0x00, 0x00, 0x00, 0x00, 0x00, 0x00, 0x00,
    0x00, 0x00, 0x00, 0x0a,
]);
pub const BLS12_G1ADD_ADDRESS: H160 = H160([
    0x00, 0x00, 0x00, 0x00, 0x00, 0x00, 0x00, 0x00, 0x00, 0x00, 0x00, 0x00, 0x00, 0x00, 0x00, 0x00,
    0x00, 0x00, 0x00, 0x0b,
]);
pub const BLS12_G1MSM_ADDRESS: H160 = H160([
    0x00, 0x00, 0x00, 0x00, 0x00, 0x00, 0x00, 0x00, 0x00, 0x00, 0x00, 0x00, 0x00, 0x00, 0x00, 0x00,
    0x00, 0x00, 0x00, 0x0c,
]);
pub const BLS12_G2ADD_ADDRESS: H160 = H160([
    0x00, 0x00, 0x00, 0x00, 0x00, 0x00, 0x00, 0x00, 0x00, 0x00, 0x00, 0x00, 0x00, 0x00, 0x00, 0x00,
    0x00, 0x00, 0x00, 0x0d,
]);
pub const BLS12_G2MSM_ADDRESS: H160 = H160([
    0x00, 0x00, 0x00, 0x00, 0x00, 0x00, 0x00, 0x00, 0x00, 0x00, 0x00, 0x00, 0x00, 0x00, 0x00, 0x00,
    0x00, 0x00, 0x00, 0x0e,
]);
pub const BLS12_PAIRING_CHECK_ADDRESS: H160 = H160([
    0x00, 0x00, 0x00, 0x00, 0x00, 0x00, 0x00, 0x00, 0x00, 0x00, 0x00, 0x00, 0x00, 0x00, 0x00, 0x00,
    0x00, 0x00, 0x00, 0x0f,
]);
pub const BLS12_MAP_FP_TO_G1_ADDRESS: H160 = H160([
    0x00, 0x00, 0x00, 0x00, 0x00, 0x00, 0x00, 0x00, 0x00, 0x00, 0x00, 0x00, 0x00, 0x00, 0x00, 0x00,
    0x00, 0x00, 0x00, 0x10,
]);
pub const BLS12_MAP_FP2_TO_G2_ADDRESS: H160 = H160([
    0x00, 0x00, 0x00, 0x00, 0x00, 0x00, 0x00, 0x00, 0x00, 0x00, 0x00, 0x00, 0x00, 0x00, 0x00, 0x00,
    0x00, 0x00, 0x00, 0x11,
]);
pub const P256_VERIFICATION_ADDRESS: H160 = H160([
    0x00, 0x00, 0x00, 0x00, 0x00, 0x00, 0x00, 0x00, 0x00, 0x00, 0x00, 0x00, 0x00, 0x00, 0x00, 0x00,
    0x00, 0x00, 0x01, 0x00,
]);

pub const PRECOMPILES: [H160; 10] = [
    ECRECOVER_ADDRESS,
    SHA2_256_ADDRESS,
    RIPEMD_160_ADDRESS,
    IDENTITY_ADDRESS,
    MODEXP_ADDRESS,
    ECADD_ADDRESS,
    ECMUL_ADDRESS,
    ECPAIRING_ADDRESS,
    BLAKE2F_ADDRESS,
    POINT_EVALUATION_ADDRESS,
];

pub const PRECOMPILES_POST_CANCUN: [H160; 7] = [
    BLS12_G1ADD_ADDRESS,
    BLS12_G1MSM_ADDRESS,
    BLS12_G2ADD_ADDRESS,
    BLS12_G2MSM_ADDRESS,
    BLS12_PAIRING_CHECK_ADDRESS,
    BLS12_MAP_FP_TO_G1_ADDRESS,
    BLS12_MAP_FP2_TO_G2_ADDRESS,
];

pub const BLAKE2F_ELEMENT_SIZE: usize = 8;

pub const SIZE_PRECOMPILES_PRE_CANCUN: u64 = 9;
pub const SIZE_PRECOMPILES_CANCUN: u64 = 10;
pub const SIZE_PRECOMPILES_PRAGUE: u64 = 17;

pub const BLS12_381_G1_MSM_PAIR_LENGTH: usize = 160;
pub const BLS12_381_G2_MSM_PAIR_LENGTH: usize = 288;
pub const BLS12_381_PAIRING_CHECK_PAIR_LENGTH: usize = 384;

const BLS12_381_FP2_VALID_INPUT_LENGTH: usize = 128;
const BLS12_381_FP_VALID_INPUT_LENGTH: usize = 64;

pub const FIELD_ELEMENT_WITHOUT_PADDING_LENGTH: usize = 48;
pub const PADDED_FIELD_ELEMENT_SIZE_IN_BYTES: usize = 64;

const FP2_ZERO_MAPPED_TO_G2: [u8; 256] = [
    0, 0, 0, 0, 0, 0, 0, 0, 0, 0, 0, 0, 0, 0, 0, 0, 1, 131, 32, 137, 110, 201, 238, 249, 213, 230,
    25, 132, 141, 194, 156, 226, 102, 244, 19, 208, 45, 211, 29, 155, 157, 68, 236, 12, 121, 205,
    97, 241, 139, 7, 93, 219, 166, 215, 189, 32, 183, 255, 39, 164, 179, 36, 191, 206, 0, 0, 0, 0,
    0, 0, 0, 0, 0, 0, 0, 0, 0, 0, 0, 0, 10, 103, 209, 33, 24, 181, 163, 91, 176, 45, 46, 134, 179,
    235, 250, 126, 35, 65, 13, 185, 61, 227, 159, 176, 109, 112, 37, 250, 149, 233, 111, 250, 66,
    138, 122, 39, 195, 174, 77, 212, 180, 11, 210, 81, 172, 101, 136, 146, 0, 0, 0, 0, 0, 0, 0, 0,
    0, 0, 0, 0, 0, 0, 0, 0, 2, 96, 224, 54, 68, 209, 162, 195, 33, 37, 107, 50, 70, 186, 210, 184,
    149, 202, 209, 56, 144, 203, 230, 248, 93, 245, 81, 6, 160, 211, 52, 96, 79, 177, 67, 199, 160,
    66, 216, 120, 0, 98, 113, 134, 91, 195, 89, 65, 0, 0, 0, 0, 0, 0, 0, 0, 0, 0, 0, 0, 0, 0, 0, 0,
    4, 198, 151, 119, 164, 63, 11, 218, 7, 103, 157, 88, 5, 230, 63, 24, 207, 78, 14, 124, 97, 18,
    172, 127, 112, 38, 109, 25, 155, 79, 118, 174, 39, 198, 38, 154, 60, 238, 189, 174, 48, 128,
    110, 154, 118, 170, 223, 92,
];
pub const G1_POINT_AT_INFINITY: [u8; 128] = [0_u8; 128];
pub const G2_POINT_AT_INFINITY: [u8; 256] = [0_u8; 256];

pub fn is_precompile(address: &Address, fork: Fork, vm_type: VMType) -> bool {
    // Cancun specs is the only one that allows point evaluation precompile
    if *address == POINT_EVALUATION_ADDRESS && fork < Fork::Cancun {
        return false;
    }
    // Prague or newers forks should only use these precompiles
    // https://eips.ethereum.org/EIPS/eip-2537
    if PRECOMPILES_POST_CANCUN.contains(address) && fork < Fork::Prague {
        return false;
    }

    // P256 verify Precompile only existed on L2 before Osaka
    if fork < Fork::Osaka && matches!(vm_type, VMType::L1) && address == &P256_VERIFICATION_ADDRESS
    {
        return false;
    }

    PRECOMPILES.contains(address)
        || PRECOMPILES_POST_CANCUN.contains(address)
        || address == &P256_VERIFICATION_ADDRESS
}

#[expect(clippy::as_conversions, clippy::indexing_slicing)]
pub fn execute_precompile(
    address: Address,
    calldata: &Bytes,
    gas_remaining: &mut u64,
    fork: Fork,
) -> Result<Bytes, VMError> {
    type PrecompileFn = fn(&Bytes, &mut u64, Fork) -> Result<Bytes, VMError>;

    const PRECOMPILES: [Option<PrecompileFn>; 512] = const {
        let mut precompiles = [const { None }; 512];
        precompiles[ECRECOVER_ADDRESS.0[19] as usize] = Some(ecrecover as PrecompileFn);
        precompiles[IDENTITY_ADDRESS.0[19] as usize] = Some(identity as PrecompileFn);
        precompiles[SHA2_256_ADDRESS.0[19] as usize] = Some(sha2_256 as PrecompileFn);
        precompiles[RIPEMD_160_ADDRESS.0[19] as usize] = Some(ripemd_160 as PrecompileFn);
        precompiles[MODEXP_ADDRESS.0[19] as usize] = Some(modexp as PrecompileFn);
        precompiles[ECADD_ADDRESS.0[19] as usize] = Some(ecadd as PrecompileFn);
        precompiles[ECMUL_ADDRESS.0[19] as usize] = Some(ecmul as PrecompileFn);
        precompiles[ECPAIRING_ADDRESS.0[19] as usize] = Some(ecpairing as PrecompileFn);
        precompiles[BLAKE2F_ADDRESS.0[19] as usize] = Some(blake2f as PrecompileFn);
        precompiles[POINT_EVALUATION_ADDRESS.0[19] as usize] =
            Some(point_evaluation as PrecompileFn);
        precompiles[BLS12_G1ADD_ADDRESS.0[19] as usize] = Some(bls12_g1add as PrecompileFn);
        precompiles[BLS12_G1MSM_ADDRESS.0[19] as usize] = Some(bls12_g1msm as PrecompileFn);
        precompiles[BLS12_G2ADD_ADDRESS.0[19] as usize] = Some(bls12_g2add as PrecompileFn);
        precompiles[BLS12_G2MSM_ADDRESS.0[19] as usize] = Some(bls12_g2msm as PrecompileFn);
        precompiles[BLS12_PAIRING_CHECK_ADDRESS.0[19] as usize] =
            Some(bls12_pairing_check as PrecompileFn);
        precompiles[BLS12_MAP_FP_TO_G1_ADDRESS.0[19] as usize] =
            Some(bls12_map_fp_to_g1 as PrecompileFn);
        precompiles[BLS12_MAP_FP2_TO_G2_ADDRESS.0[19] as usize] =
            Some(bls12_map_fp2_tp_g2 as PrecompileFn);
        precompiles[u16::from_be_bytes([
            P256_VERIFICATION_ADDRESS.0[18],
            P256_VERIFICATION_ADDRESS.0[19],
        ]) as usize] = Some(p_256_verify as PrecompileFn);
        precompiles
    };

    if address[0..17] != [0u8; 17] {
        return Err(VMError::Internal(InternalError::InvalidPrecompileAddress));
    }
    let index = u16::from_be_bytes([address[18], address[19]]) as usize;

    let precompile = PRECOMPILES
        .get(index)
        .copied()
        .flatten()
        .ok_or(VMError::Internal(InternalError::InvalidPrecompileAddress))?;

    precompile(calldata, gas_remaining, fork)
}

/// Consumes gas and if it's higher than the gas limit returns an error.
pub(crate) fn increase_precompile_consumed_gas(
    gas_cost: u64,
    gas_remaining: &mut u64,
) -> Result<(), VMError> {
    *gas_remaining = gas_remaining
        .checked_sub(gas_cost)
        .ok_or(PrecompileError::NotEnoughGas)?;
    Ok(())
}

/// When slice length is less than `target_len`, the rest is filled with zeros. If slice length is
/// more than `target_len`, the excess bytes are kept.
#[inline(always)]
pub(crate) fn fill_with_zeros(calldata: &Bytes, target_len: usize) -> Bytes {
    if calldata.len() >= target_len {
        // this clone is cheap (Arc)
        return calldata.clone();
    }
    let mut padded_calldata = calldata.to_vec();
    padded_calldata.resize(target_len, 0);
    padded_calldata.into()
}

pub fn ecrecover(calldata: &Bytes, gas_remaining: &mut u64, _fork: Fork) -> Result<Bytes, VMError> {
    // Use the ethrex implementation of ecrecover or the sp1 implementation.
    // Switch to the sp1 implementation of ecrecover when we are in SP1 environment

    #[cfg(feature = "c-kzg")]
    {
        ecrecover_ethrex(calldata, gas_remaining, _fork)
    }

    #[cfg(feature = "kzg-rs")]
    {
        ecrecover_sp1(calldata, gas_remaining, _fork)
    }

    #[cfg(feature = "openvm-kzg")]
    {
        unimplemented!()
    }

    #[cfg(not(any(feature = "c-kzg", feature = "kzg-rs", feature = "openvm-kzg")))]
    {
        compile_error!(
            "Either feature `c-kzg`, `kzg-rs` or `openvm-kzg` must be enabled to compile this crate."
        );
    }
}

/// ECDSA (Elliptic curve digital signature algorithm) public key recovery function.
/// Given a hash, a Signature and a recovery Id, returns the public key recovered by secp256k1
pub fn ecrecover_ethrex(
    calldata: &Bytes,
    gas_remaining: &mut u64,
    _fork: Fork,
) -> Result<Bytes, VMError> {
    use secp256k1::{
        Message,
        ecdsa::{RecoverableSignature, RecoveryId},
    };
    let gas_cost = ECRECOVER_COST;

    increase_precompile_consumed_gas(gas_cost, gas_remaining)?;

    // If calldata does not reach the required length, we should fill the rest with zeros
    let calldata = fill_with_zeros(calldata, 128);

    // Parse the input elements, first as a slice of bytes and then as an specific type of the crate
    let hash = calldata.get(0..32).ok_or(InternalError::Slicing)?;
    let Ok(message) = Message::from_digest_slice(hash) else {
        return Ok(Bytes::new());
    };

    let raw_v = calldata.get(32..64).ok_or(InternalError::Slicing)?;

    // EVM expects v ∈ {27, 28}. Anything else is invalid → empty return.
    let recovery_id_from_rpc = match u8::try_from(u256_from_big_endian(raw_v)) {
        Ok(27) => 0,
        Ok(28) => 1,
        _ => return Ok(Bytes::new()),
    };

    let Ok(recovery_id) = RecoveryId::from_i32(recovery_id_from_rpc) else {
        return Ok(Bytes::new());
    };

    // signature is made up of the parameters r and s
    let sig = calldata.get(64..128).ok_or(InternalError::Slicing)?;
    let Ok(signature) = RecoverableSignature::from_compact(sig, recovery_id) else {
        return Ok(Bytes::new());
    };

    // Recover the address using secp256k1
    let Ok(public_key) = signature.recover(&message) else {
        return Ok(Bytes::new());
    };

    let mut public_key = public_key.serialize_uncompressed();

    // We need to take the 64 bytes from the public key (discarding the first pos of the slice)
    keccak256(&mut public_key[1..65]);

    // The output is 32 bytes: the initial 12 bytes with 0s, and the remaining 20 with the recovered address
    let mut output = vec![0u8; 12];
    output.extend_from_slice(public_key.get(13..33).ok_or(InternalError::Slicing)?);

    Ok(Bytes::from(output.to_vec()))
}

/// ## ECRECOVER precompile.
/// Elliptic curve digital signature algorithm (ECDSA) public key recovery function.
///
/// Input is 128 bytes (padded with zeros if shorter):
///   [0..32)  : keccak-256 hash (message digest)
///   [32..64) : v (27 or 28)
///   [64..128): r||s (64 bytes)
///
/// Returns the recovered address.
pub fn ecrecover_sp1(
    calldata: &Bytes,
    gas_remaining: &mut u64,
    _fork: Fork,
) -> Result<Bytes, VMError> {
    use k256::ecdsa::{RecoveryId, Signature, VerifyingKey};

    increase_precompile_consumed_gas(ECRECOVER_COST, gas_remaining)?;

    const INPUT_LEN: usize = 128;
    const WORD: usize = 32;

    let input = fill_with_zeros(calldata, INPUT_LEN);

    let (raw_hash, tail) = input.split_at(WORD);
    let (raw_v, raw_sig) = tail.split_at(WORD);

    // EVM expects v ∈ {27, 28}. Anything else is invalid → empty return.
    let mut recid_byte = match u8::try_from(u256_from_big_endian(raw_v)) {
        Ok(27) => 0,
        Ok(28) => 1,
        _ => return Ok(Bytes::new()),
    };

    // Parse signature (r||s). If malformed → empty return.
    let Ok(mut sig) = Signature::from_slice(raw_sig) else {
        return Ok(Bytes::new());
    };

    // k256 enforces canonical low-S for recovery.
    // If S is high, normalize s := n - s and flip the recovery parity bit.
    if let Some(low_s) = sig.normalize_s() {
        sig = low_s;
        recid_byte ^= 1;
    }

    // Recovery id from the adjusted byte.
    let Some(recid) = RecoveryId::from_byte(recid_byte) else {
        return Ok(Bytes::new());
    };

    // Recover the verifying key from the prehash (32-byte digest).
    let Ok(vk) = VerifyingKey::recover_from_prehash(raw_hash, &sig, recid) else {
        return Ok(Bytes::new());
    };

    // SEC1 uncompressed: 0x04 || X(32) || Y(32). We need X||Y (64 bytes).
    let uncompressed = vk.to_encoded_point(false);
    let mut uncompressed = uncompressed.to_bytes();
    #[allow(clippy::indexing_slicing)]
    let xy = &mut uncompressed[1..65];

    // keccak256(X||Y).
    let xy = keccak(xy);

    // Address is the last 20 bytes of the hash.
    let mut out = [0u8; 32];
    #[allow(clippy::indexing_slicing)]
    out[12..32].copy_from_slice(&xy[12..32]);

    Ok(Bytes::copy_from_slice(&out))
}

/// Returns the calldata received
pub fn identity(calldata: &Bytes, gas_remaining: &mut u64, _fork: Fork) -> Result<Bytes, VMError> {
    let gas_cost = gas_cost::identity(calldata.len())?;

    increase_precompile_consumed_gas(gas_cost, gas_remaining)?;

    Ok(calldata.clone())
}

/// Returns the calldata hashed by sha2-256 algorithm
pub fn sha2_256(calldata: &Bytes, gas_remaining: &mut u64, _fork: Fork) -> Result<Bytes, VMError> {
    let gas_cost = gas_cost::sha2_256(calldata.len())?;

    increase_precompile_consumed_gas(gas_cost, gas_remaining)?;

    let digest = sha2::Sha256::digest(calldata);
    let result = digest.as_slice();

    Ok(Bytes::copy_from_slice(result))
}

/// Returns the calldata hashed by ripemd-160 algorithm, padded by zeros at left
pub fn ripemd_160(
    calldata: &Bytes,
    gas_remaining: &mut u64,
    _fork: Fork,
) -> Result<Bytes, VMError> {
    let gas_cost = gas_cost::ripemd_160(calldata.len())?;

    increase_precompile_consumed_gas(gas_cost, gas_remaining)?;

    let mut hasher = ripemd::Ripemd160::new();
    hasher.update(calldata);
    let result = hasher.finalize();

    let mut output = vec![0; 12];
    output.extend_from_slice(&result);

    Ok(Bytes::from(output))
}

/// Returns the result of the module-exponentiation operation
#[expect(clippy::indexing_slicing, reason = "bounds checked at start")]
pub fn modexp(calldata: &Bytes, gas_remaining: &mut u64, fork: Fork) -> Result<Bytes, VMError> {
    // If calldata does not reach the required length, we should fill the rest with zeros
    let calldata = fill_with_zeros(calldata, 96);

    // Defer converting to a U256 after the zero check.
    if fork < Fork::Osaka {
        let base_size_bytes: [u8; 32] = calldata[0..32].try_into()?;
        let modulus_size_bytes: [u8; 32] = calldata[64..96].try_into()?;
        const ZERO_BYTES: [u8; 32] = [0u8; 32];

        if base_size_bytes == ZERO_BYTES && modulus_size_bytes == ZERO_BYTES {
            // On Berlin or newer there is a floor cost for the modexp precompile
            increase_precompile_consumed_gas(MODEXP_STATIC_COST, gas_remaining)?;
            return Ok(Bytes::new());
        }
    }

    // The try_into are infallible and the compiler optimizes them out, even without unsafe.
    // https://godbolt.org/z/h8rW8M3c4
    let base_size = u256_from_big_endian_const::<32>(calldata[0..32].try_into()?);
    let modulus_size = u256_from_big_endian_const::<32>(calldata[64..96].try_into()?);
    let exponent_size = u256_from_big_endian_const::<32>(calldata[32..64].try_into()?);

    if fork >= Fork::Osaka {
        if base_size > U256::from(1024) {
            return Err(PrecompileError::ModExpBaseTooLarge.into());
        }
        if exponent_size > U256::from(1024) {
            return Err(PrecompileError::ModExpExpTooLarge.into());
        }
        if modulus_size > U256::from(1024) {
            return Err(PrecompileError::ModExpModulusTooLarge.into());
        }
    }

    // Because on some cases conversions to usize exploded before the check of the zero value could be done
    let base_size = usize::try_from(base_size).map_err(|_| PrecompileError::ParsingInputError)?;
    let exponent_size =
        usize::try_from(exponent_size).map_err(|_| PrecompileError::ParsingInputError)?;
    let modulus_size =
        usize::try_from(modulus_size).map_err(|_| PrecompileError::ParsingInputError)?;

    let base_limit = base_size.checked_add(96).ok_or(InternalError::Overflow)?;

    let exponent_limit = exponent_size
        .checked_add(base_limit)
        .ok_or(InternalError::Overflow)?;

    let modulus_limit = modulus_size
        .checked_add(exponent_limit)
        .ok_or(InternalError::Overflow)?;

    let b = get_slice_or_default(&calldata, 96, base_limit, base_size);
    let e = get_slice_or_default(&calldata, base_limit, exponent_limit, exponent_size);
    let m = get_slice_or_default(&calldata, exponent_limit, modulus_limit, modulus_size);

    let base = Natural::from_power_of_2_digits_desc(8u64, b.iter().cloned())
        .ok_or(InternalError::TypeConversion)?;
    let exponent = Natural::from_power_of_2_digits_desc(8u64, e.iter().cloned())
        .ok_or(InternalError::TypeConversion)?;
    let modulus = Natural::from_power_of_2_digits_desc(8u64, m.iter().cloned())
        .ok_or(InternalError::TypeConversion)?;

    // First 32 bytes of exponent or exponent if e_size < 32
    let bytes_to_take = 32.min(exponent_size);
    // Use of unwrap_or_default because if e == 0 get_slice_or_default returns an empty vec
    let exp_first_32 = Natural::from_power_of_2_digits_desc(
        8u64,
        e.get(0..bytes_to_take).unwrap_or_default().iter().cloned(),
    )
    .ok_or(InternalError::TypeConversion)?;

    let gas_cost = gas_cost::modexp(&exp_first_32, base_size, exponent_size, modulus_size, fork)?;

    increase_precompile_consumed_gas(gas_cost, gas_remaining)?;

    if base_size == 0 && modulus_size == 0 {
        return Ok(Bytes::new());
    }

    let result = mod_exp(base, exponent, modulus);

    let res_bytes: Vec<u8> = result.to_power_of_2_digits_desc(8);
    let res_bytes = increase_left_pad(&Bytes::from(res_bytes), modulus_size);

    Ok(res_bytes.slice(..modulus_size))
}

/// This function returns the slice between the lower and upper limit of the calldata (as a vector),
/// padding with zeros at the end if necessary.
///
/// Uses Cow so that the best case of no resizing doesn't require an allocation.
#[expect(clippy::indexing_slicing, reason = "bounds checked")]
fn get_slice_or_default<'c>(
    calldata: &'c Bytes,
    lower_limit: usize,
    upper_limit: usize,
    size_to_expand: usize,
) -> Cow<'c, [u8]> {
    let upper_limit = calldata.len().min(upper_limit);
    if let Some(data) = calldata.get(lower_limit..upper_limit) {
        if !data.is_empty() {
            if data.len() == size_to_expand {
                return data.into();
            }
            let mut extended = vec![0u8; size_to_expand];
            let copy_size = size_to_expand.min(data.len());
            extended[..copy_size].copy_from_slice(&data[..copy_size]);
            return extended.into();
        }
    }
    Vec::new().into()
}

#[allow(clippy::arithmetic_side_effects)]
#[inline(always)]
fn mod_exp(base: Natural, exponent: Natural, modulus: Natural) -> Natural {
    if modulus == Natural::ZERO {
        Natural::ZERO
    } else if exponent == Natural::ZERO {
        Natural::from(1_u8) % modulus
    } else {
        let base_mod = base % &modulus; // malachite requires base to be reduced to modulus first
        base_mod.mod_pow(&exponent, &modulus)
    }
}

/// If the result size is less than needed, pads left with zeros.
#[inline(always)]
pub fn increase_left_pad(result: &Bytes, m_size: usize) -> Bytes {
    #[expect(
        clippy::arithmetic_side_effects,
        clippy::indexing_slicing,
        reason = "overflow checked with the if condition, bounds checked"
    )]
    if result.len() < m_size {
        let mut padded_result = vec![0u8; m_size];
        let size_diff = m_size - result.len();
        padded_result[size_diff..].copy_from_slice(result);

        padded_result.into()
    } else {
        // this clone is cheap (Arc)
        result.clone()
    }
}

/// Makes a point addition on the elliptic curve 'alt_bn128'
pub fn ecadd(calldata: &Bytes, gas_remaining: &mut u64, _fork: Fork) -> Result<Bytes, VMError> {
    // If calldata does not reach the required length, we should fill the rest with zeros
    let calldata = fill_with_zeros(calldata, 128);

    increase_precompile_consumed_gas(ECADD_COST, gas_remaining)?;

    let first_point_x = calldata.get(0..32).ok_or(InternalError::Slicing)?;
    let first_point_y = calldata.get(32..64).ok_or(InternalError::Slicing)?;
    let second_point_x = calldata.get(64..96).ok_or(InternalError::Slicing)?;
    let second_point_y = calldata.get(96..128).ok_or(InternalError::Slicing)?;

    if u256_from_big_endian(first_point_x) >= ALT_BN128_PRIME
        || u256_from_big_endian(first_point_y) >= ALT_BN128_PRIME
        || u256_from_big_endian(second_point_x) >= ALT_BN128_PRIME
        || u256_from_big_endian(second_point_y) >= ALT_BN128_PRIME
    {
        return Err(PrecompileError::InvalidPoint.into());
    }

    let first_point_x = ark_bn254::Fq::from_be_bytes_mod_order(first_point_x);
    let first_point_y = ark_bn254::Fq::from_be_bytes_mod_order(first_point_y);
    let second_point_x = ark_bn254::Fq::from_be_bytes_mod_order(second_point_x);
    let second_point_y = ark_bn254::Fq::from_be_bytes_mod_order(second_point_y);

    let first_point_is_zero = first_point_x.is_zero() && first_point_y.is_zero();
    let second_point_is_zero = second_point_x.is_zero() && second_point_y.is_zero();

    let result: G1AffineArk = match (first_point_is_zero, second_point_is_zero) {
        (true, true) => {
            return Ok(Bytes::from([0u8; 64].to_vec()));
        }
        (false, true) => {
            let first_point = G1AffineArk::new_unchecked(first_point_x, first_point_y);
            if !first_point.is_on_curve() {
                return Err(PrecompileError::InvalidPoint.into());
            }
            first_point
        }
        (true, false) => {
            let second_point = G1AffineArk::new_unchecked(second_point_x, second_point_y);
            if !second_point.is_on_curve() {
                return Err(PrecompileError::InvalidPoint.into());
            }
            second_point
        }
        (false, false) => {
            let first_point = G1AffineArk::new_unchecked(first_point_x, first_point_y);
            if !first_point.is_on_curve() {
                return Err(PrecompileError::InvalidPoint.into());
            }
            let second_point = G1AffineArk::new_unchecked(second_point_x, second_point_y);
            if !second_point.is_on_curve() {
                return Err(PrecompileError::InvalidPoint.into());
            }
            #[expect(
                clippy::arithmetic_side_effects,
                reason = "Valid operation between two elliptic curve points"
            )]
            let sum = first_point + second_point;
            sum.into_affine()
        }
    };

    let out = [
        result.x.into_bigint().to_bytes_be(),
        result.y.into_bigint().to_bytes_be(),
    ]
    .concat();

    Ok(Bytes::from(out))
}

/// Makes a scalar multiplication on the elliptic curve 'alt_bn128'
pub fn ecmul(calldata: &Bytes, gas_remaining: &mut u64, _fork: Fork) -> Result<Bytes, VMError> {
    // If calldata does not reach the required length, we should fill the rest with zeros
    let calldata = fill_with_zeros(calldata, 96);

    increase_precompile_consumed_gas(ECMUL_COST, gas_remaining)?;

    let point_x = calldata.get(0..32).ok_or(InternalError::Slicing)?;
    let point_y = calldata.get(32..64).ok_or(InternalError::Slicing)?;
    let scalar = calldata.get(64..96).ok_or(InternalError::Slicing)?;

    if u256_from_big_endian(point_x) >= ALT_BN128_PRIME
        || u256_from_big_endian(point_y) >= ALT_BN128_PRIME
    {
        return Err(PrecompileError::InvalidPoint.into());
    }

    let x = ark_bn254::Fq::from_be_bytes_mod_order(point_x);
    let y = ark_bn254::Fq::from_be_bytes_mod_order(point_y);

    if x.is_zero() && y.is_zero() {
        return Ok(Bytes::from([0u8; 64].to_vec()));
    }

    let point = G1AffineArk::new_unchecked(x, y);
    if !point.is_on_curve() {
        return Err(PrecompileError::InvalidPoint.into());
    }

    let scalar = FrArk::from_be_bytes_mod_order(scalar);
    if scalar.is_zero() {
        return Ok(Bytes::from([0u8; 64].to_vec()));
    }

    let result = point.mul(scalar).into_affine();

    let out = [
        result.x.into_bigint().to_bytes_be(),
        result.y.into_bigint().to_bytes_be(),
    ]
    .concat();

    Ok(Bytes::from(out))
}

const ALT_BN128_PRIME: U256 = U256([
    0x3c208c16d87cfd47,
    0x97816a916871ca8d,
    0xb85045b68181585d,
    0x30644e72e131a029,
]);

type FirstPointCoordinates = (
    FieldElement<MontgomeryBackendPrimeField<BN254FieldModulus, 4>>,
    FieldElement<MontgomeryBackendPrimeField<BN254FieldModulus, 4>>,
);

/// Parses first point coordinates and makes verification of invalid infinite
#[inline]
fn parse_first_point_coordinates(input_data: &[u8; 192]) -> Result<FirstPointCoordinates, VMError> {
    let first_point_x = UnsignedInteger::from_bytes_be(&input_data[..32])
        .map_err(|_| InternalError::msg("Failed to create BN254 element from bytes"))?;
    let first_point_y = UnsignedInteger::from_bytes_be(&input_data[32..64])
        .map_err(|_| InternalError::msg("Failed to create BN254 element from bytes"))?;
    // Infinite is defined by (0,0). Any other zero-combination is invalid
    if (first_point_x == UnsignedInteger::default()) ^ (first_point_y == UnsignedInteger::default())
    {
        return Err(PrecompileError::InvalidPoint.into());
    }

    if first_point_x > BN254_PRIME_FIELD_ORDER || first_point_y > BN254_PRIME_FIELD_ORDER {
        return Err(PrecompileError::CoordinateExceedsFieldModulus.into());
    }

    let first_point_x = BN254FieldElement::from(&first_point_x);
    let first_point_y = BN254FieldElement::from(&first_point_y);

    Ok((first_point_x, first_point_y))
}

/// Parses second point coordinates and makes verification of invalid infinite and curve belonging.
///
/// Slice must have len of 192. This function is only called from ecpairing which ensures that.
fn parse_second_point_coordinates(
    input_data: &[u8; 192],
) -> Result<
    (
        FieldElement<Degree2ExtensionField>,
        FieldElement<Degree2ExtensionField>,
    ),
    VMError,
> {
    let second_point_x_first_part = &input_data[96..128];
    let second_point_x_second_part = &input_data[64..96];

    // Infinite is defined by (0,0). Any other zero-combination is invalid
    if (u256_from_big_endian(second_point_x_first_part) == U256::zero())
        ^ (u256_from_big_endian(second_point_x_second_part) == U256::zero())
    {
        return Err(PrecompileError::InvalidPoint.into());
    }

    let second_point_y_first_part = &input_data[160..192];
    let second_point_y_second_part = &input_data[128..160];

    // Infinite is defined by (0,0). Any other zero-combination is invalid
    if (u256_from_big_endian(second_point_y_first_part) == U256::zero())
        ^ (u256_from_big_endian(second_point_y_second_part) == U256::zero())
    {
        return Err(PrecompileError::InvalidPoint.into());
    }

    // Check if the second point belongs to the curve (this happens if it's lower than the prime)
    if u256_from_big_endian(second_point_x_first_part) >= ALT_BN128_PRIME
        || u256_from_big_endian(second_point_x_second_part) >= ALT_BN128_PRIME
        || u256_from_big_endian(second_point_y_first_part) >= ALT_BN128_PRIME
        || u256_from_big_endian(second_point_y_second_part) >= ALT_BN128_PRIME
    {
        return Err(PrecompileError::PointNotInTheCurve.into());
    }

    let second_point_x_bytes = [second_point_x_first_part, second_point_x_second_part].concat();
    let second_point_y_bytes = [second_point_y_first_part, second_point_y_second_part].concat();

    let second_point_x = BN254TwistCurveFieldElement::from_bytes_be(&second_point_x_bytes)
        .map_err(|_| InternalError::msg("Failed to create BN254 element from bytes"))?;
    let second_point_y = BN254TwistCurveFieldElement::from_bytes_be(&second_point_y_bytes)
        .map_err(|_| InternalError::msg("Failed to create BN254 element from bytes"))?;

    Ok((second_point_x, second_point_y))
}

/// Handles pairing given a certain elements, and depending on if elements represent infinity, then
/// verifies errors on the other point returning None or returns the pairing
#[inline(always)] // called only from one place, so inlining always wont increase code size.
#[expect(clippy::type_complexity)]
fn validate_pairing(
    first_point_x: FieldElement<MontgomeryBackendPrimeField<BN254FieldModulus, 4>>,
    first_point_y: FieldElement<MontgomeryBackendPrimeField<BN254FieldModulus, 4>>,
    second_point_x: FieldElement<Degree2ExtensionField>,
    second_point_y: FieldElement<Degree2ExtensionField>,
) -> Result<
    Option<(
        ShortWeierstrassProjectivePoint<BN254Curve>,
        ShortWeierstrassProjectivePoint<BN254TwistCurve>,
    )>,
    VMError,
> {
    let zero_element = BN254FieldElement::zero();
    let twcurve_zero_element = BN254TwistCurveFieldElement::zero();
    let first_point_is_infinity =
        first_point_x.eq(&zero_element) && first_point_y.eq(&zero_element);
    let second_point_is_infinity =
        second_point_x.eq(&twcurve_zero_element) && second_point_y.eq(&twcurve_zero_element);

    match (first_point_is_infinity, second_point_is_infinity) {
        (true, true) => {
            // If both points are infinity, then continue to the next input
            Ok(None)
        }
        (true, false) => {
            // If the first point is infinity, then do the checks for the second
            let p2 = BN254TwistCurve::create_point_from_affine(second_point_x, second_point_y)
                .map_err(|_| PrecompileError::InvalidPoint)?;

            if !p2.is_in_subgroup() {
                return Err(PrecompileError::PointNotInSubgroup.into());
            }
            Ok(None)
        }
        (false, true) => {
            // If the second point is infinity, then do the checks for the first
            BN254Curve::create_point_from_affine(first_point_x, first_point_y)
                .map_err(|_| PrecompileError::InvalidPoint)?;
            Ok(None)
        }
        (false, false) => {
            // Define the pairing points
            let first_point = BN254Curve::create_point_from_affine(first_point_x, first_point_y)
                .map_err(|_| PrecompileError::InvalidPoint)?;

            let second_point =
                BN254TwistCurve::create_point_from_affine(second_point_x, second_point_y)
                    .map_err(|_| PrecompileError::InvalidPoint)?;
            if !second_point.is_in_subgroup() {
                return Err(PrecompileError::PointNotInSubgroup.into());
            }
            Ok(Some((first_point, second_point)))
        }
    }
}

/// Performs a bilinear pairing on points on the elliptic curve 'alt_bn128', returns 1 on success and 0 on failure
pub fn ecpairing(calldata: &Bytes, gas_remaining: &mut u64, _fork: Fork) -> Result<Bytes, VMError> {
    // The input must always be a multiple of 192 (6 32-byte values)
    if calldata.len() % 192 != 0 {
        return Err(PrecompileError::ParsingInputError.into());
    }

    let inputs_amount = calldata.len() / 192;

    // Consume gas
    let gas_cost = gas_cost::ecpairing(inputs_amount)?;
    increase_precompile_consumed_gas(gas_cost, gas_remaining)?;

    let mut valid_pairs = Vec::new();
    let mut mul: FieldElement<Degree12ExtensionField> = QuadraticExtensionFieldElement::one();

    for input in calldata.chunks_exact(192) {
        #[expect(unsafe_code, reason = "chunks_exact ensures the conversion is valid")]
        let input: [u8; 192] = unsafe { input.try_into().unwrap_unchecked() };

        let (first_point_x, first_point_y) = parse_first_point_coordinates(&input)?;

        let (second_point_x, second_point_y) = parse_second_point_coordinates(&input)?;

        if let Some(pair) =
            validate_pairing(first_point_x, first_point_y, second_point_x, second_point_y)?
        {
            valid_pairs.push(pair);
        }
    }

    #[allow(
        clippy::arithmetic_side_effects,
        reason = "library will not panic on mul overflow"
    )]
    if !valid_pairs.is_empty() {
        let batch: Vec<_> = valid_pairs.iter().map(|(p1, p2)| (p1, p2)).collect();
        let pairing_result = BN254AtePairing::compute_batch(&batch)
            .map_err(|_| PrecompileError::BN254AtePairingError)?;
        mul *= pairing_result;
    }

    // Generate the result from the variable mul
    let success = mul.eq(&QuadraticExtensionFieldElement::one());
    let mut result = [0; 32];
    result[31] = u8::from(success);
    Ok(Bytes::from(result.to_vec()))
}

/// Returns the result of Blake2 hashing algorithm given a certain parameters from the calldata.
pub fn blake2f(calldata: &Bytes, gas_remaining: &mut u64, _fork: Fork) -> Result<Bytes, VMError> {
    if calldata.len() != 213 {
        return Err(PrecompileError::ParsingInputError.into());
    }

    let mut calldata = calldata.slice(0..213);

    let rounds = calldata.get_u32();

    let gas_cost = u64::from(rounds) * BLAKE2F_ROUND_COST;
    increase_precompile_consumed_gas(gas_cost, gas_remaining)?;

    let mut h = [0; 8];

    h.copy_from_slice(&std::array::from_fn::<u64, 8, _>(|_| calldata.get_u64_le()));

    let mut m = [0; 16];

    m.copy_from_slice(&std::array::from_fn::<u64, 16, _>(|_| {
        calldata.get_u64_le()
    }));

    let mut t = [0; 2];
    t.copy_from_slice(&std::array::from_fn::<u64, 2, _>(|_| calldata.get_u64_le()));

    let f = calldata.get_u8();
    if f != 0 && f != 1 {
        return Err(PrecompileError::ParsingInputError.into());
    }
    let f = f == 1;

    #[expect(clippy::as_conversions)] // safe to convert a u32 to usize
    blake2b_f(rounds as usize, &mut h, &m, &t, f);

    Ok(Bytes::from_iter(
        h.into_iter().flat_map(|value| value.to_le_bytes()),
    ))
}

/// Converts the provided commitment to match the provided versioned_hash.
/// Taken from the same name function from crates/common/types/blobs_bundle.rs
fn kzg_commitment_to_versioned_hash(commitment_bytes: &[u8; 48]) -> H256 {
    use sha2::{Digest, Sha256};
    let mut versioned_hash: [u8; 32] = Sha256::digest(commitment_bytes).into();
    versioned_hash[0] = VERSIONED_HASH_VERSION_KZG;
    versioned_hash.into()
}

const POINT_EVALUATION_OUTPUT_BYTES: [u8; 64] = [
    // Big endian FIELD_ELEMENTS_PER_BLOB bytes
    0x00, 0x00, 0x00, 0x00, 0x00, 0x00, 0x00, 0x00, 0x00, 0x00, 0x00, 0x00, 0x00, 0x00, 0x00, 0x00,
    0x00, 0x00, 0x00, 0x00, 0x00, 0x00, 0x00, 0x00, 0x00, 0x00, 0x00, 0x00, 0x00, 0x00, 0x10, 0x00,
    // Big endian BLS_MODULUS bytes
    0x73, 0xED, 0xA7, 0x53, 0x29, 0x9D, 0x7D, 0x48, 0x33, 0x39, 0xD8, 0x08, 0x09, 0xA1, 0xD8, 0x05,
    0x53, 0xBD, 0xA4, 0x02, 0xFF, 0xFE, 0x5B, 0xFE, 0xFF, 0xFF, 0xFF, 0xFF, 0x00, 0x00, 0x00, 0x01,
];

/// Makes verifications on the received point, proof and commitment, if true returns a constant value
fn point_evaluation(
    calldata: &Bytes,
    gas_remaining: &mut u64,
    _fork: Fork,
) -> Result<Bytes, VMError> {
    if calldata.len() != 192 {
        return Err(PrecompileError::ParsingInputError.into());
    }

    // Consume gas
    let gas_cost = POINT_EVALUATION_COST;
    increase_precompile_consumed_gas(gas_cost, gas_remaining)?;

    // Parse inputs
    let versioned_hash: [u8; 32] = calldata
        .get(..32)
        .ok_or(InternalError::Slicing)?
        .try_into()
        .map_err(|_| InternalError::TypeConversion)?;

    let x: [u8; 32] = calldata
        .get(32..64)
        .ok_or(InternalError::Slicing)?
        .try_into()
        .map_err(|_| InternalError::TypeConversion)?;

    let y: [u8; 32] = calldata
        .get(64..96)
        .ok_or(InternalError::Slicing)?
        .try_into()
        .map_err(|_| InternalError::TypeConversion)?;

    let commitment: [u8; 48] = calldata
        .get(96..144)
        .ok_or(InternalError::Slicing)?
        .try_into()
        .map_err(|_| InternalError::TypeConversion)?;

    let proof: [u8; 48] = calldata
        .get(144..192)
        .ok_or(InternalError::Slicing)?
        .try_into()
        .map_err(|_| InternalError::TypeConversion)?;

    // Perform the evaluation

    // This checks if the commitment is equal to the versioned hash
    if kzg_commitment_to_versioned_hash(&commitment) != H256::from(versioned_hash) {
        return Err(PrecompileError::ParsingInputError.into());
    }

    // This verifies the proof from a point (x, y) and a commitment
    if !verify_kzg_proof(commitment, x, y, proof).unwrap_or(false) {
        return Err(PrecompileError::ParsingInputError.into());
    }

    // The first 32 bytes consist of the number of field elements in the blob, and the
    // other 32 bytes consist of the modulus used in the BLS signature scheme.
    let output = POINT_EVALUATION_OUTPUT_BYTES.to_vec();

    Ok(Bytes::from(output))
}

/// Signature verification in the “secp256r1” elliptic curve
/// If the verification succeeds, returns 1 in a 32-bit big-endian format.
/// If the verification fails, returns an empty `Bytes` object.
/// Implemented following https://github.com/ethereum/EIPs/blob/master/EIPS/eip-7951.md
pub fn p_256_verify(
    calldata: &Bytes,
    gas_remaining: &mut u64,
    _fork: Fork,
) -> Result<Bytes, VMError> {
    increase_precompile_consumed_gas(P256_VERIFY_COST, gas_remaining)
        .map_err(|_| PrecompileError::NotEnoughGas)?;

    // Validate input data length is 160 bytes
    if calldata.len() != 160 {
        return Ok(Bytes::new());
    }

    // Parse parameters
    #[expect(
        clippy::indexing_slicing,
        reason = "length of the calldata is checked before slicing"
    )]
    let (message_hash, r, s, x, y) = (
        &calldata[0..32],
        &calldata[32..64],
        &calldata[64..96],
        &calldata[96..128],
        &calldata[128..160],
    );

    {
        let [r, s, x, y] = [r, s, x, y].map(P256Uint::from_be_slice);

        // Verify that the r and s values are in (0, n) (exclusive)
        if r == P256Uint::ZERO || r >= P256_N || s == P256Uint::ZERO || s >= P256_N ||
        // Verify that both x and y are in [0, p) (inclusive 0, exclusive p)
        x >= P256_P || y >= P256_P ||
        // Verify that the point (x,y) isn't at infinity
        (x == P256Uint::ZERO && y == P256Uint::ZERO)
        {
            return Ok(Bytes::new());
        }

        // Verify that the point formed by (x, y) is on the curve
        let x: Option<P256FieldElement> = P256FieldElement::from_uint(x).into();
        let y: Option<P256FieldElement> = P256FieldElement::from_uint(y).into();

        let (Some(x), Some(y)) = (x, y) else {
            return Err(InternalError::Slicing.into());
        };

        // Curve equation: `y² = x³ + ax + b`
        let a_x = P256_A.multiply(&x);
        if y.square() != x.pow_vartime(&[3u64]).add(&a_x).add(&P256_B) {
            return Ok(Bytes::new());
        }
    }

    // Build verifier
    let Ok(verifier) = p256::ecdsa::VerifyingKey::from_encoded_point(
        &EncodedPoint::from_affine_coordinates(x.into(), y.into(), false),
    ) else {
        return Ok(Bytes::new());
    };

    // Build signature
    let r: [u8; 32] = r.try_into()?;
    let s: [u8; 32] = s.try_into()?;

    let Ok(signature) = P256Signature::from_scalars(r, s) else {
        return Ok(Bytes::new());
    };

    // Verify message signature
    let success = verifier.verify_prehash(message_hash, &signature).is_ok();

    // If the verification succeeds, returns 1 in a 32-bit big-endian format.
    // If the verification fails, returns an empty `Bytes` object.
    if success {
        const RESULT: [u8; 32] = [
            0, 0, 0, 0, 0, 0, 0, 0, 0, 0, 0, 0, 0, 0, 0, 0, 0, 0, 0, 0, 0, 0, 0, 0, 0, 0, 0, 0, 0,
            0, 0, 1,
        ];
        Ok(Bytes::from_static(&RESULT))
    } else {
        Ok(Bytes::new())
    }
}

pub fn bls12_g1add(
    calldata: &Bytes,
    gas_remaining: &mut u64,
    _fork: Fork,
) -> Result<Bytes, VMError> {
    // TODO: Use `as_chunks` after upgrading to Rust 1.88.0.
    let (x_data, calldata) = calldata
        .split_first_chunk::<128>()
        .ok_or(PrecompileError::ParsingInputError)?;
    let (y_data, calldata) = calldata
        .split_first_chunk::<128>()
        .ok_or(PrecompileError::ParsingInputError)?;
    if !calldata.is_empty() {
        return Err(PrecompileError::ParsingInputError.into());
    }

    // Apply precompile gas cost.
    increase_precompile_consumed_gas(BLS12_381_G1ADD_COST, gas_remaining)
        .map_err(|_| PrecompileError::NotEnoughGas)?;

    type FElem = BLS12381FieldElement;
    type U384 = UnsignedInteger<6>;
    fn parse_g1_point(data: &[u8; 128]) -> Result<Option<(FElem, FElem)>, PrecompileError> {
        if data[0..16] != [0; 16] || data[64..80] != [0; 16] {
            return Err(PrecompileError::ParsingInputError);
        }

        let x = U384::from_bytes_be(&data[16..64]).unwrap_or_default();
        let y = U384::from_bytes_be(&data[80..128]).unwrap_or_default();
        if x >= BLS12381FieldModulus::MODULUS || y >= BLS12381FieldModulus::MODULUS {
            return Err(PrecompileError::ParsingInputError);
        }

        if x == U384::from_u64(0) && y == U384::from_u64(0) {
            return Ok(None);
        }

        let x = FElem::new(x);
        let y = FElem::new(y);
        if BLS12381Curve::defining_equation(&x, &y) != FElem::zero() {
            return Err(PrecompileError::BLS12381G1PointNotInCurve);
        }

        Ok(Some((x, y)))
    }

    let p0 = parse_g1_point(x_data)?;
    let p1 = parse_g1_point(y_data)?;

    #[expect(clippy::arithmetic_side_effects, reason = "modular arithmetic")]
    let p2 = match (p0, p1) {
        (None, None) => (FElem::zero(), FElem::zero()),
        (None, Some(p1)) => p1,
        (Some(p0), None) => p0,
        (Some(p0), Some(p1)) => 'block: {
            if p0.0 == p1.0 {
                if p0.1 == p1.1 {
                    // The division may panic only when `p0.1.double()` has no inverse. This can
                    // only happen if `p0.1 == 0`, which is impossible as long as the defining
                    // equation holds since it has no solutions for an `x` coordinate where `y` is
                    // zero within the prime field space.
                    let x_squared = p0.0.square();
                    let s = (x_squared.double() + &x_squared + BLS12381Curve::a()) / p0.1.double();

                    let x = s.square() - p0.0.double();
                    let y = s * (p0.0 - &x) - p0.1;
                    break 'block (x, y);
                } else if &p0.1 + &p1.1 == FElem::zero() {
                    break 'block (FElem::zero(), FElem::zero());
                }
            }

            // The division may panic only when `t` has no inverse. This can only happen if
            // `p0.0 == p1.0`, for which the defining equation gives us two possible values for
            // `p0.1` and `p1.1`, which are 2 and -2. Both cases have already been handled before.
            let l = (&p0.1 - p1.1) / (&p0.0 - &p1.0);

            let x = l.square() - &p0.0 - p1.0;
            let y = l * (p0.0 - &x) - p0.1;
            (x, y)
        }
    };

    let x = p2.0.representative().limbs.map(|x| x.to_be_bytes());
    let y = p2.1.representative().limbs.map(|x| x.to_be_bytes());
    let buffer: [[u8; 8]; 16] = [
        [0; 8], [0; 8], x[0], x[1], x[2], x[3], x[4], x[5], // Padded x coordinate.
        [0; 8], [0; 8], y[0], y[1], y[2], y[3], y[4], y[5], // Padded y coordinate.
    ];
    Ok(Bytes::copy_from_slice(buffer.as_flattened()))
}

pub fn bls12_g1msm(
    calldata: &Bytes,
    gas_remaining: &mut u64,
    _fork: Fork,
) -> Result<Bytes, VMError> {
    use k256::elliptic_curve::Field;

    if calldata.is_empty() || calldata.len() % BLS12_381_G1_MSM_PAIR_LENGTH != 0 {
        return Err(PrecompileError::ParsingInputError.into());
    }

    let k = calldata.len() / BLS12_381_G1_MSM_PAIR_LENGTH;
    let required_gas = gas_cost::bls12_msm(k, &BLS12_381_G1_K_DISCOUNT, G1_MUL_COST)?;
    increase_precompile_consumed_gas(required_gas, gas_remaining)?;

    let mut result = G1Projective::identity();
    // R = s_P_1 + s_P_2 + ... + s_P_k
    // Where:
    // s_i are scalars (numbers)
    // P_i are points in the group (in this case, points in G1)
    #[expect(
        clippy::arithmetic_side_effects,
        clippy::indexing_slicing,
        reason = "bounds checked"
    )]
    for i in 0..k {
        // this operation can't overflow because i < k and  k * BLS12_381_G1_MSM_PAIR_LENGTH = calldata.len()
        let point_offset = i * BLS12_381_G1_MSM_PAIR_LENGTH;
        let scalar_offset = point_offset + 128;
        let pair_end = scalar_offset + 32;

        // slicing is ok because pair_end = point_offset + 160 = (k-1) * 160 + 160 = k * 160 = calldata.len()
        let point = parse_g1_point(&calldata[point_offset..scalar_offset], false)?;
        let scalar = parse_scalar(&calldata[scalar_offset..pair_end])?;

        if !bool::from(scalar.is_zero()) {
            let scaled_point: G1Projective = point * scalar;
            result += scaled_point;
        }
    }
    let mut output = [0u8; 128];

    if result.is_identity().into() {
        return Ok(Bytes::copy_from_slice(&output));
    }

    let result_bytes = G1Affine::from(result).to_uncompressed();
    let (x_bytes, y_bytes) = result_bytes
        .split_at_checked(FIELD_ELEMENT_WITHOUT_PADDING_LENGTH)
        .ok_or(InternalError::Slicing)?;
    output[16..64].copy_from_slice(x_bytes);
    output[80..128].copy_from_slice(y_bytes);

    Ok(Bytes::copy_from_slice(&output))
}

pub fn bls12_g2add(
    calldata: &Bytes,
    gas_remaining: &mut u64,
    _fork: Fork,
) -> Result<Bytes, VMError> {
    // TODO: Use `as_chunks` after upgrading to Rust 1.88.0.
    let (x_data, calldata) = calldata
        .split_first_chunk::<256>()
        .ok_or(PrecompileError::ParsingInputError)?;
    let (y_data, calldata) = calldata
        .split_first_chunk::<256>()
        .ok_or(PrecompileError::ParsingInputError)?;
    if !calldata.is_empty() {
        return Err(PrecompileError::ParsingInputError.into());
    }

    // Apply precompile gas cost.
    increase_precompile_consumed_gas(BLS12_381_G2ADD_COST, gas_remaining)
        .map_err(|_| PrecompileError::NotEnoughGas)?;

    type FElem = BLS12381TwistCurveFieldElement;
    type U384 = UnsignedInteger<6>;
    fn parse_g2_point(data: &[u8; 256]) -> Result<Option<(FElem, FElem)>, PrecompileError> {
        if data[0..16] != [0; 16]
            || data[64..80] != [0; 16]
            || data[128..144] != [0; 16]
            || data[192..208] != [0; 16]
        {
            return Err(PrecompileError::ParsingInputError);
        }

        let x = [
            U384::from_bytes_be(&data[16..64]).unwrap_or_default(),
            U384::from_bytes_be(&data[80..128]).unwrap_or_default(),
        ];
        let y = [
            U384::from_bytes_be(&data[144..192]).unwrap_or_default(),
            U384::from_bytes_be(&data[208..256]).unwrap_or_default(),
        ];
        if x[0] >= BLS12381FieldModulus::MODULUS
            || x[1] >= BLS12381FieldModulus::MODULUS
            || y[0] >= BLS12381FieldModulus::MODULUS
            || y[1] >= BLS12381FieldModulus::MODULUS
        {
            return Err(PrecompileError::ParsingInputError);
        }

        if x[0] == U384::from_u64(0)
            && x[1] == U384::from_u64(0)
            && y[0] == U384::from_u64(0)
            && y[1] == U384::from_u64(0)
        {
            return Ok(None);
        }

        let x = FElem::from_raw(x.map(BLS12381FieldElement::new));
        let y = FElem::from_raw(y.map(BLS12381FieldElement::new));
        if BLS12381TwistCurve::defining_equation(&x, &y) != FElem::zero() {
            return Err(PrecompileError::BLS12381G2PointNotInCurve);
        }

        Ok(Some((x, y)))
    }

    let p0 = parse_g2_point(x_data)?;
    let p1 = parse_g2_point(y_data)?;

    #[expect(clippy::arithmetic_side_effects, reason = "modular arithmetic")]
    let p2 = match (p0, p1) {
        (None, None) => (FElem::zero(), FElem::zero()),
        (None, Some(p1)) => p1,
        (Some(p0), None) => p0,
        (Some(p0), Some(p1)) => 'block: {
            if p0.0 == p1.0 {
                if p0.1 == p1.1 {
                    // The division may panic only when `p0.1.double()` has no inverse. This can
                    // only happen if `p0.1 == 0`, which is impossible as long as the defining
                    // equation holds since it has no solutions for an `x` coordinate where `y` is
                    // zero within the prime field space.
                    let x_squared = p0.0.square();
                    let s =
                        (x_squared.double() + &x_squared + BLS12381TwistCurve::a()) / p0.1.double();

                    let x = s.square() - p0.0.double();
                    let y = s * (p0.0 - &x) - p0.1;
                    break 'block (x, y);
                } else if &p0.1 + &p1.1 == FElem::zero() {
                    break 'block (FElem::zero(), FElem::zero());
                }
            }

            // The division may panic only when `t` has no inverse. This can only happen if
            // `p0.0 == p1.0`, for which the defining equation gives us two possible values for
            // `p0.1` and `p1.1`, which are 2 and -2. Both cases have already been handled before.
            let l = (&p0.1 - p1.1) / (&p0.0 - &p1.0);

            let x = l.square() - &p0.0 - p1.0;
            let y = l * (p0.0 - &x) - p0.1;
            (x, y)
        }
    };

    let p2 = (p2.0.to_raw(), p2.1.to_raw());
    let x = (
        p2.0[0].representative().limbs.map(|x| x.to_be_bytes()),
        p2.0[1].representative().limbs.map(|x| x.to_be_bytes()),
    );
    let y = (
        p2.1[0].representative().limbs.map(|x| x.to_be_bytes()),
        p2.1[1].representative().limbs.map(|x| x.to_be_bytes()),
    );
    let buffer: [[u8; 8]; 32] = [
        [0; 8], [0; 8], x.0[0], x.0[1], x.0[2], x.0[3], x.0[4], x.0[5], //
        [0; 8], [0; 8], x.1[0], x.1[1], x.1[2], x.1[3], x.1[4], x.1[5], //
        [0; 8], [0; 8], y.0[0], y.0[1], y.0[2], y.0[3], y.0[4], y.0[5], //
        [0; 8], [0; 8], y.1[0], y.1[1], y.1[2], y.1[3], y.1[4], y.1[5], //
    ];
    Ok(Bytes::copy_from_slice(buffer.as_flattened()))
}

pub fn bls12_g2msm(
    calldata: &Bytes,
    gas_remaining: &mut u64,
    _fork: Fork,
) -> Result<Bytes, VMError> {
    if calldata.is_empty() || calldata.len() % BLS12_381_G2_MSM_PAIR_LENGTH != 0 {
        return Err(PrecompileError::ParsingInputError.into());
    }

    let k = calldata.len() / BLS12_381_G2_MSM_PAIR_LENGTH;
    let required_gas = gas_cost::bls12_msm(k, &BLS12_381_G2_K_DISCOUNT, G2_MUL_COST)?;
    increase_precompile_consumed_gas(required_gas, gas_remaining)?;

    let mut result = G2Projective::identity();

    #[expect(
        clippy::indexing_slicing,
        clippy::arithmetic_side_effects,
        reason = "bounds checked"
    )]
    for i in 0..k {
        // this operation can't overflow because i < k and  k * BLS12_381_G2_MSM_PAIR_LENGTH = calldata.len()
        let point_offset = i * BLS12_381_G2_MSM_PAIR_LENGTH;
        let scalar_offset = point_offset + 256;
        let pair_end = scalar_offset + 32;

        // slicing is ok because at the max value of i,
        // (k-1) * BLS12_381_G2_MSM_PAIR_LENGTH + 256 ≤ k * BLS12_381_G2_MSM_PAIR_LENGTH
        let point = parse_g2_point(&calldata[point_offset..scalar_offset], false)?;
        let scalar = parse_scalar(&calldata[scalar_offset..pair_end])?;

        // skip zero scalars
        if scalar != Scalar::zero() {
            let scaled_point: G2Projective = point * scalar;
            result += scaled_point;
        }
    }

    let result_bytes = if result.is_identity().into() {
        return Ok(Bytes::copy_from_slice(&G2_POINT_AT_INFINITY));
    } else {
        G2Affine::from(result).to_uncompressed()
    };

    let mut padded_result = Vec::with_capacity(256);
    // The crate bls12_381 deserialize the G2 point as x_1 || x_0 || y_1 || y_0
    // https://docs.rs/bls12_381/0.8.0/src/bls12_381/g2.rs.html#284-299
    add_padded_coordinate(&mut padded_result, &result_bytes[48..96]);
    add_padded_coordinate(&mut padded_result, &result_bytes[0..48]);
    add_padded_coordinate(&mut padded_result, &result_bytes[144..192]);
    add_padded_coordinate(&mut padded_result, &result_bytes[96..144]);

    Ok(Bytes::from(padded_result))
}

pub fn bls12_pairing_check(
    calldata: &Bytes,
    gas_remaining: &mut u64,
    _fork: Fork,
) -> Result<Bytes, VMError> {
    if calldata.is_empty() || calldata.len() % BLS12_381_PAIRING_CHECK_PAIR_LENGTH != 0 {
        return Err(PrecompileError::ParsingInputError.into());
    }

    // GAS
    let k = calldata.len() / BLS12_381_PAIRING_CHECK_PAIR_LENGTH;
    let gas_cost = gas_cost::bls12_pairing_check(k)?;
    increase_precompile_consumed_gas(gas_cost, gas_remaining)?;

    let mut points: Vec<(G1Affine, G2Prepared)> = Vec::new();
    #[expect(
        clippy::indexing_slicing,
        clippy::arithmetic_side_effects,
        reason = "bounds checked"
    )]
    for i in 0..k {
        let g1_point_offset = i * BLS12_381_PAIRING_CHECK_PAIR_LENGTH;
        let g2_point_offset = g1_point_offset + 128;
        let pair_end = g2_point_offset + 256;

        // The check for the subgroup is required
        // https://github.com/ethereum/EIPs/blob/master/EIPS/eip-2537.md?plain=1#L194
        let g1 = G1Affine::from(parse_g1_point(
            &calldata[g1_point_offset..g2_point_offset],
            false,
        )?);
        let g2 = G2Affine::from(parse_g2_point(&calldata[g2_point_offset..pair_end], false)?);
        points.push((g1, G2Prepared::from(g2)));
    }

    // The crate bls12_381 expects a reference to the points
    let points: Vec<(&G1Affine, &G2Prepared)> = points.iter().map(|(g1, g2)| (g1, g2)).collect();

    // perform the final exponentiation to get the result of the pairing check
    // https://docs.rs/bls12_381/0.8.0/src/bls12_381/pairings.rs.html#43-48
    let result: Gt = multi_miller_loop(&points).final_exponentiation();

    // follows this https://github.com/ethereum/EIPs/blob/master/EIPS/eip-2537.md?plain=1#L188
    if result == Gt::identity() {
        let mut result = vec![0_u8; 31];
        result.push(1);
        Ok(Bytes::from(result))
    } else {
        Ok(Bytes::copy_from_slice(&[0_u8; 32]))
    }
}

pub fn bls12_map_fp_to_g1(
    calldata: &Bytes,
    gas_remaining: &mut u64,
    _fork: Fork,
) -> Result<Bytes, VMError> {
    if calldata.len() != BLS12_381_FP_VALID_INPUT_LENGTH {
        return Err(PrecompileError::ParsingInputError.into());
    }

    // GAS
    increase_precompile_consumed_gas(BLS12_381_MAP_FP_TO_G1_COST, gas_remaining)?;

    // PADDED_FIELD_ELEMENT_SIZE_IN_BYTES == BLS12_381_FP_VALID_INPUT_LENGTH, so this slice is ok.
    #[expect(clippy::indexing_slicing, reason = "bounds checked")]
    let coordinate_bytes = parse_coordinate(&calldata[0..PADDED_FIELD_ELEMENT_SIZE_IN_BYTES])?;
    let fp = Fp::from_bytes(&coordinate_bytes)
        .into_option()
        .ok_or(ExceptionalHalt::Precompile(
            PrecompileError::ParsingInputError,
        ))?;

    // following https://github.com/ethereum/EIPs/blob/master/assets/eip-2537/field_to_curve.md?plain=1#L3-L6, we do:
    // map_to_curve: map a field element to a another curve, then isogeny is applied to map to the curve bls12_381
    // clear_h: clears the cofactor
    let point = G1Projective::map_to_curve(&fp).clear_h();

    let result_bytes = if point.is_identity().into() {
        return Ok(Bytes::copy_from_slice(&G1_POINT_AT_INFINITY));
    } else {
        G1Affine::from(point).to_uncompressed()
    };

    let mut padded_result = Vec::with_capacity(128);
    add_padded_coordinate(&mut padded_result, &result_bytes[0..48]);
    add_padded_coordinate(&mut padded_result, &result_bytes[48..96]);

    Ok(Bytes::from(padded_result))
}

pub fn bls12_map_fp2_tp_g2(
    calldata: &Bytes,
    gas_remaining: &mut u64,
    _fork: Fork,
) -> Result<Bytes, VMError> {
    if calldata.len() != BLS12_381_FP2_VALID_INPUT_LENGTH {
        return Err(PrecompileError::ParsingInputError.into());
    }

    // GAS
    increase_precompile_consumed_gas(BLS12_381_MAP_FP2_TO_G2_COST, gas_remaining)?;

    // slices are ok because of the previous len check.
    // Parse the input to two Fp and create a Fp2
    #[expect(clippy::indexing_slicing, reason = "bounds checked")]
    let c0 = parse_coordinate(&calldata[0..PADDED_FIELD_ELEMENT_SIZE_IN_BYTES])?;
    #[expect(clippy::indexing_slicing, reason = "bounds checked")]
    let c1 = parse_coordinate(
        &calldata[PADDED_FIELD_ELEMENT_SIZE_IN_BYTES..BLS12_381_FP2_VALID_INPUT_LENGTH],
    )?;
    let fp_0 = Fp::from_bytes(&c0)
        .into_option()
        .ok_or(ExceptionalHalt::Precompile(
            PrecompileError::ParsingInputError,
        ))?;
    let fp_1 = Fp::from_bytes(&c1)
        .into_option()
        .ok_or(ExceptionalHalt::Precompile(
            PrecompileError::ParsingInputError,
        ))?;
    if fp_0 == Fp::zero() && fp_1 == Fp::zero() {
        return Ok(Bytes::copy_from_slice(&FP2_ZERO_MAPPED_TO_G2));
    }

    let fp2 = Fp2 { c0: fp_0, c1: fp_1 };

    // following https://github.com/ethereum/EIPs/blob/master/assets/eip-2537/field_to_curve.md?plain=1#L3-L6, we do:
    // map_to_curve: map a field element to a another curve, then isogeny is applied to map to the curve bls12_381
    // clear_h: clears the cofactor
    let point = G2Projective::map_to_curve(&fp2).clear_h();
    let result_bytes = if point.is_identity().into() {
        return Ok(Bytes::copy_from_slice(&G2_POINT_AT_INFINITY));
    } else {
        G2Affine::from(point).to_uncompressed()
    };

    let mut padded_result = Vec::with_capacity(256);
    // The crate bls12_381 deserialize the G2 point as x_1 || x_0 || y_1 || y_0
    // https://docs.rs/bls12_381/0.8.0/src/bls12_381/g2.rs.html#284-299
    add_padded_coordinate(&mut padded_result, &result_bytes[48..96]);
    add_padded_coordinate(&mut padded_result, &result_bytes[0..48]);
    add_padded_coordinate(&mut padded_result, &result_bytes[144..192]);
    add_padded_coordinate(&mut padded_result, &result_bytes[96..144]);

    Ok(Bytes::from(padded_result))
}

/// coordinate raw bytes should have a len of 64
#[expect(clippy::indexing_slicing, reason = "bounds checked at start")]
#[inline]
fn parse_coordinate(coordinate_raw_bytes: &[u8]) -> Result<[u8; 48], VMError> {
    const SIXTEEN_ZEROES: [u8; 16] = [0; 16];

    if coordinate_raw_bytes.len() != 64 {
        return Err(PrecompileError::ParsingInputError.into());
    }

    if coordinate_raw_bytes[0..16] != SIXTEEN_ZEROES {
        return Err(PrecompileError::ParsingInputError.into());
    }

    #[expect(
        unsafe_code,
        reason = "The bounds are confirmed to be correct due to the previous checks."
    )]
    unsafe {
        Ok(coordinate_raw_bytes[16..64].try_into().unwrap_unchecked())
    }
}

/// point_bytes must have atleast 128 bytes.
#[expect(clippy::indexing_slicing, reason = "slice bounds checked at start")]
fn parse_g1_point(point_bytes: &[u8], unchecked: bool) -> Result<G1Projective, VMError> {
    if point_bytes.len() != 128 {
        return Err(PrecompileError::ParsingInputError.into());
    }

    let x = parse_coordinate(&point_bytes[0..64])?;
    let y = parse_coordinate(&point_bytes[64..128])?;

    const ALL_ZERO: [u8; 48] = [0; 48];

    // if a g1 point decode to (0,0) by convention it is interpreted as a point to infinity
    let g1_point: G1Projective = if x == ALL_ZERO && y == ALL_ZERO {
        G1Projective::identity()
    } else {
        let g1_bytes: [u8; 96] = [x, y]
            .concat()
            .try_into()
            .map_err(|_| InternalError::TypeConversion)?;

        if unchecked {
            // We use unchecked because in the https://github.com/ethereum/EIPs/blob/master/EIPS/eip-2537.md?plain=1#L141
            // note that there is no subgroup check for the G1 addition precompile
            let g1_affine = G1Affine::from_uncompressed_unchecked(&g1_bytes)
                .into_option()
                .ok_or(ExceptionalHalt::Precompile(
                    PrecompileError::ParsingInputError,
                ))?;

            // We still need to check if the point is on the curve
            if !bool::from(g1_affine.is_on_curve()) {
                return Err(ExceptionalHalt::Precompile(
                    PrecompileError::BLS12381G1PointNotInCurve,
                )
                .into());
            }

            G1Projective::from(g1_affine)
        } else {
            let g1_affine = G1Affine::from_uncompressed(&g1_bytes)
                .into_option()
                .ok_or(PrecompileError::ParsingInputError)?;

            G1Projective::from(g1_affine)
        }
    };
    Ok(g1_point)
}

/// point_bytes always has atleast 256 bytes
#[expect(clippy::indexing_slicing, reason = "slice bounds checked at start")]
fn parse_g2_point(point_bytes: &[u8], unchecked: bool) -> Result<G2Projective, VMError> {
    if point_bytes.len() != 256 {
        return Err(PrecompileError::ParsingInputError.into());
    }

    const ALL_ZERO: [u8; 48] = [0; 48];

    let x_0 = parse_coordinate(&point_bytes[0..64])?;
    let x_1 = parse_coordinate(&point_bytes[64..128])?;
    let y_0 = parse_coordinate(&point_bytes[128..192])?;
    let y_1 = parse_coordinate(&point_bytes[192..256])?;

    // if a g1 point decode to (0,0) by convention it is interpreted as a point to infinity
    let g2_point: G2Projective =
        if x_0 == ALL_ZERO && x_1 == ALL_ZERO && y_0 == ALL_ZERO && y_1 == ALL_ZERO {
            G2Projective::identity()
        } else {
            // The crate serialize the coordinates in a reverse order
            // https://docs.rs/bls12_381/0.8.0/src/bls12_381/g2.rs.html#401-464
            let mut g2_bytes: [u8; 192] = [0; 192];
            g2_bytes[0..48].copy_from_slice(&x_1);
            g2_bytes[48..96].copy_from_slice(&x_0);
            g2_bytes[96..144].copy_from_slice(&y_1);
            g2_bytes[144..192].copy_from_slice(&y_0);

            if unchecked {
                // We use unchecked because in the https://github.com/ethereum/EIPs/blob/master/EIPS/eip-2537.md?plain=1#L141
                // note that there is no subgroup check for the G1 addition precompile
                let g2_affine = G2Affine::from_uncompressed_unchecked(&g2_bytes)
                    .into_option()
                    .ok_or(ExceptionalHalt::Precompile(
                        PrecompileError::ParsingInputError,
                    ))?;

                // We still need to check if the point is on the curve
                if !bool::from(g2_affine.is_on_curve()) {
                    return Err(ExceptionalHalt::Precompile(
                        PrecompileError::BLS12381G2PointNotInCurve,
                    )
                    .into());
                }

                G2Projective::from(g2_affine)
            } else {
                let g2_affine = G2Affine::from_uncompressed(&g2_bytes)
                    .into_option()
                    .ok_or(PrecompileError::ParsingInputError)?;

                G2Projective::from(g2_affine)
            }
        };
    Ok(g2_point)
}

// coordinate_raw_bytes usually has 48 bytes
#[inline]
fn add_padded_coordinate(result: &mut Vec<u8>, coordinate_raw_bytes: &[u8]) {
    // add the padding to satisfy the convention of encoding
    // https://eips.ethereum.org/EIPS/eip-2537
    const SIXTEEN_ZEROES: [u8; 16] = [0; 16];
    result.reserve(16 + 48);
    result.extend_from_slice(&SIXTEEN_ZEROES);
    result.extend_from_slice(coordinate_raw_bytes);
}

#[allow(clippy::indexing_slicing, reason = "bounds checked at start")]
#[inline]
fn parse_scalar(scalar_bytes: &[u8]) -> Result<Scalar, VMError> {
    if scalar_bytes.len() != 32 {
        return Err(PrecompileError::ParsingInputError.into());
    }

    let scalar_le = [
        u64::from_be_bytes([
            scalar_bytes[24],
            scalar_bytes[25],
            scalar_bytes[26],
            scalar_bytes[27],
            scalar_bytes[28],
            scalar_bytes[29],
            scalar_bytes[30],
            scalar_bytes[31],
        ]),
        u64::from_be_bytes([
            scalar_bytes[16],
            scalar_bytes[17],
            scalar_bytes[18],
            scalar_bytes[19],
            scalar_bytes[20],
            scalar_bytes[21],
            scalar_bytes[22],
            scalar_bytes[23],
        ]),
        u64::from_be_bytes([
            scalar_bytes[8],
            scalar_bytes[9],
            scalar_bytes[10],
            scalar_bytes[11],
            scalar_bytes[12],
            scalar_bytes[13],
            scalar_bytes[14],
            scalar_bytes[15],
        ]),
        u64::from_be_bytes([
            scalar_bytes[0],
            scalar_bytes[1],
            scalar_bytes[2],
            scalar_bytes[3],
            scalar_bytes[4],
            scalar_bytes[5],
            scalar_bytes[6],
            scalar_bytes[7],
        ]),
    ];
    Ok(Scalar::from_raw(scalar_le))
}

#[cfg(test)]
mod tests {
    use super::*;

    fn test_ec_pairing(calldata: &str, expected_output: &str, mut gas: u64) {
        let calldata = Bytes::from(hex::decode(calldata).unwrap());
        let expected_output = Bytes::from(hex::decode(expected_output).unwrap());
        let output = ecpairing(&calldata, &mut gas, Fork::Cancun).unwrap();
        assert_eq!(output, expected_output);
        assert!(gas.is_zero());
    }

    // ec pairing precompile test data taken from https://github.com/ethereum/go-ethereum/blob/master/core/vm/testdata/precompiles/bn256Pairing.json

    #[test]
    fn test_ec_pairing_a() {
        test_ec_pairing(
            "1c76476f4def4bb94541d57ebba1193381ffa7aa76ada664dd31c16024c43f593034dd2920f673e204fee2811c678745fc819b55d3e9d294e45c9b03a76aef41209dd15ebff5d46c4bd888e51a93cf99a7329636c63514396b4a452003a35bf704bf11ca01483bfa8b34b43561848d28905960114c8ac04049af4b6315a416782bb8324af6cfc93537a2ad1a445cfd0ca2a71acd7ac41fadbf933c2a51be344d120a2a4cf30c1bf9845f20c6fe39e07ea2cce61f0c9bb048165fe5e4de877550111e129f1cf1097710d41c4ac70fcdfa5ba2023c6ff1cbeac322de49d1b6df7c2032c61a830e3c17286de9462bf242fca2883585b93870a73853face6a6bf411198e9393920d483a7260bfb731fb5d25f1aa493335a9e71297e485b7aef312c21800deef121f1e76426a00665e5c4479674322d4f75edadd46debd5cd992f6ed090689d0585ff075ec9e99ad690c3395bc4b313370b38ef355acdadcd122975b12c85ea5db8c6deb4aab71808dcb408fe3d1e7690c43d37b4ce6cc0166fa7daa",
            "0000000000000000000000000000000000000000000000000000000000000001",
            113000,
        );
    }

    #[test]
    fn test_ec_pairing_b() {
        test_ec_pairing(
            "2eca0c7238bf16e83e7a1e6c5d49540685ff51380f309842a98561558019fc0203d3260361bb8451de5ff5ecd17f010ff22f5c31cdf184e9020b06fa5997db841213d2149b006137fcfb23036606f848d638d576a120ca981b5b1a5f9300b3ee2276cf730cf493cd95d64677bbb75fc42db72513a4c1e387b476d056f80aa75f21ee6226d31426322afcda621464d0611d226783262e21bb3bc86b537e986237096df1f82dff337dd5972e32a8ad43e28a78a96a823ef1cd4debe12b6552ea5f06967a1237ebfeca9aaae0d6d0bab8e28c198c5a339ef8a2407e31cdac516db922160fa257a5fd5b280642ff47b65eca77e626cb685c84fa6d3b6882a283ddd1198e9393920d483a7260bfb731fb5d25f1aa493335a9e71297e485b7aef312c21800deef121f1e76426a00665e5c4479674322d4f75edadd46debd5cd992f6ed090689d0585ff075ec9e99ad690c3395bc4b313370b38ef355acdadcd122975b12c85ea5db8c6deb4aab71808dcb408fe3d1e7690c43d37b4ce6cc0166fa7daa",
            "0000000000000000000000000000000000000000000000000000000000000001",
            113000,
        );
    }
    #[test]
    fn test_ec_pairing_c() {
        test_ec_pairing(
            "0f25929bcb43d5a57391564615c9e70a992b10eafa4db109709649cf48c50dd216da2f5cb6be7a0aa72c440c53c9bbdfec6c36c7d515536431b3a865468acbba2e89718ad33c8bed92e210e81d1853435399a271913a6520736a4729cf0d51eb01a9e2ffa2e92599b68e44de5bcf354fa2642bd4f26b259daa6f7ce3ed57aeb314a9a87b789a58af499b314e13c3d65bede56c07ea2d418d6874857b70763713178fb49a2d6cd347dc58973ff49613a20757d0fcc22079f9abd10c3baee245901b9e027bd5cfc2cb5db82d4dc9677ac795ec500ecd47deee3b5da006d6d049b811d7511c78158de484232fc68daf8a45cf217d1c2fae693ff5871e8752d73b21198e9393920d483a7260bfb731fb5d25f1aa493335a9e71297e485b7aef312c21800deef121f1e76426a00665e5c4479674322d4f75edadd46debd5cd992f6ed090689d0585ff075ec9e99ad690c3395bc4b313370b38ef355acdadcd122975b12c85ea5db8c6deb4aab71808dcb408fe3d1e7690c43d37b4ce6cc0166fa7daa",
            "0000000000000000000000000000000000000000000000000000000000000001",
            113000,
        )
    }

    #[test]
    fn test_ec_pairing_d() {
        test_ec_pairing(
            "2f2ea0b3da1e8ef11914acf8b2e1b32d99df51f5f4f206fc6b947eae860eddb6068134ddb33dc888ef446b648d72338684d678d2eb2371c61a50734d78da4b7225f83c8b6ab9de74e7da488ef02645c5a16a6652c3c71a15dc37fe3a5dcb7cb122acdedd6308e3bb230d226d16a105295f523a8a02bfc5e8bd2da135ac4c245d065bbad92e7c4e31bf3757f1fe7362a63fbfee50e7dc68da116e67d600d9bf6806d302580dc0661002994e7cd3a7f224e7ddc27802777486bf80f40e4ca3cfdb186bac5188a98c45e6016873d107f5cd131f3a3e339d0375e58bd6219347b008122ae2b09e539e152ec5364e7e2204b03d11d3caa038bfc7cd499f8176aacbee1f39e4e4afc4bc74790a4a028aff2c3d2538731fb755edefd8cb48d6ea589b5e283f150794b6736f670d6a1033f9b46c6f5204f50813eb85c8dc4b59db1c5d39140d97ee4d2b36d99bc49974d18ecca3e7ad51011956051b464d9e27d46cc25e0764bb98575bd466d32db7b15f582b2d5c452b36aa394b789366e5e3ca5aabd415794ab061441e51d01e94640b7e3084a07e02c78cf3103c542bc5b298669f211b88da1679b0b64a63b7e0e7bfe52aae524f73a55be7fe70c7e9bfc94b4cf0da1213d2149b006137fcfb23036606f848d638d576a120ca981b5b1a5f9300b3ee2276cf730cf493cd95d64677bbb75fc42db72513a4c1e387b476d056f80aa75f21ee6226d31426322afcda621464d0611d226783262e21bb3bc86b537e986237096df1f82dff337dd5972e32a8ad43e28a78a96a823ef1cd4debe12b6552ea5f",
            "0000000000000000000000000000000000000000000000000000000000000001",
            147000,
        )
    }

    #[test]
    fn test_ec_pairing_e() {
        test_ec_pairing(
            "20a754d2071d4d53903e3b31a7e98ad6882d58aec240ef981fdf0a9d22c5926a29c853fcea789887315916bbeb89ca37edb355b4f980c9a12a94f30deeed30211213d2149b006137fcfb23036606f848d638d576a120ca981b5b1a5f9300b3ee2276cf730cf493cd95d64677bbb75fc42db72513a4c1e387b476d056f80aa75f21ee6226d31426322afcda621464d0611d226783262e21bb3bc86b537e986237096df1f82dff337dd5972e32a8ad43e28a78a96a823ef1cd4debe12b6552ea5f1abb4a25eb9379ae96c84fff9f0540abcfc0a0d11aeda02d4f37e4baf74cb0c11073b3ff2cdbb38755f8691ea59e9606696b3ff278acfc098fa8226470d03869217cee0a9ad79a4493b5253e2e4e3a39fc2df38419f230d341f60cb064a0ac290a3d76f140db8418ba512272381446eb73958670f00cf46f1d9e64cba057b53c26f64a8ec70387a13e41430ed3ee4a7db2059cc5fc13c067194bcc0cb49a98552fd72bd9edb657346127da132e5b82ab908f5816c826acb499e22f2412d1a2d70f25929bcb43d5a57391564615c9e70a992b10eafa4db109709649cf48c50dd2198a1f162a73261f112401aa2db79c7dab1533c9935c77290a6ce3b191f2318d198e9393920d483a7260bfb731fb5d25f1aa493335a9e71297e485b7aef312c21800deef121f1e76426a00665e5c4479674322d4f75edadd46debd5cd992f6ed090689d0585ff075ec9e99ad690c3395bc4b313370b38ef355acdadcd122975b12c85ea5db8c6deb4aab71808dcb408fe3d1e7690c43d37b4ce6cc0166fa7daa",
            "0000000000000000000000000000000000000000000000000000000000000001",
            147000,
        )
    }

    #[test]
    fn test_ec_pairing_f() {
        test_ec_pairing(
            "1c76476f4def4bb94541d57ebba1193381ffa7aa76ada664dd31c16024c43f593034dd2920f673e204fee2811c678745fc819b55d3e9d294e45c9b03a76aef41209dd15ebff5d46c4bd888e51a93cf99a7329636c63514396b4a452003a35bf704bf11ca01483bfa8b34b43561848d28905960114c8ac04049af4b6315a416782bb8324af6cfc93537a2ad1a445cfd0ca2a71acd7ac41fadbf933c2a51be344d120a2a4cf30c1bf9845f20c6fe39e07ea2cce61f0c9bb048165fe5e4de877550111e129f1cf1097710d41c4ac70fcdfa5ba2023c6ff1cbeac322de49d1b6df7c103188585e2364128fe25c70558f1560f4f9350baf3959e603cc91486e110936198e9393920d483a7260bfb731fb5d25f1aa493335a9e71297e485b7aef312c21800deef121f1e76426a00665e5c4479674322d4f75edadd46debd5cd992f6ed090689d0585ff075ec9e99ad690c3395bc4b313370b38ef355acdadcd122975b12c85ea5db8c6deb4aab71808dcb408fe3d1e7690c43d37b4ce6cc0166fa7daa",
            "0000000000000000000000000000000000000000000000000000000000000000",
            113000,
        )
    }

    #[test]
    fn test_ec_pairing_g() {
        test_ec_pairing(
            "",
            "0000000000000000000000000000000000000000000000000000000000000001",
            45000,
        )
    }

    #[test]
    fn test_ec_pairing_h() {
        test_ec_pairing(
            "00000000000000000000000000000000000000000000000000000000000000010000000000000000000000000000000000000000000000000000000000000002198e9393920d483a7260bfb731fb5d25f1aa493335a9e71297e485b7aef312c21800deef121f1e76426a00665e5c4479674322d4f75edadd46debd5cd992f6ed090689d0585ff075ec9e99ad690c3395bc4b313370b38ef355acdadcd122975b12c85ea5db8c6deb4aab71808dcb408fe3d1e7690c43d37b4ce6cc0166fa7daa",
            "0000000000000000000000000000000000000000000000000000000000000000",
            79000,
        )
    }

    #[test]
    fn test_ec_pairing_i() {
        test_ec_pairing(
            "00000000000000000000000000000000000000000000000000000000000000010000000000000000000000000000000000000000000000000000000000000002198e9393920d483a7260bfb731fb5d25f1aa493335a9e71297e485b7aef312c21800deef121f1e76426a00665e5c4479674322d4f75edadd46debd5cd992f6ed090689d0585ff075ec9e99ad690c3395bc4b313370b38ef355acdadcd122975b12c85ea5db8c6deb4aab71808dcb408fe3d1e7690c43d37b4ce6cc0166fa7daa00000000000000000000000000000000000000000000000000000000000000010000000000000000000000000000000000000000000000000000000000000002198e9393920d483a7260bfb731fb5d25f1aa493335a9e71297e485b7aef312c21800deef121f1e76426a00665e5c4479674322d4f75edadd46debd5cd992f6ed275dc4a288d1afb3cbb1ac09187524c7db36395df7be3b99e673b13a075a65ec1d9befcd05a5323e6da4d435f3b617cdb3af83285c2df711ef39c01571827f9d",
            "0000000000000000000000000000000000000000000000000000000000000001",
            113000,
        )
    }

    #[test]
    fn test_ec_pairing_j() {
        test_ec_pairing(
            "00000000000000000000000000000000000000000000000000000000000000010000000000000000000000000000000000000000000000000000000000000002203e205db4f19b37b60121b83a7333706db86431c6d835849957ed8c3928ad7927dc7234fd11d3e8c36c59277c3e6f149d5cd3cfa9a62aee49f8130962b4b3b9195e8aa5b7827463722b8c153931579d3505566b4edf48d498e185f0509de15204bb53b8977e5f92a0bc372742c4830944a59b4fe6b1c0466e2a6dad122b5d2e030644e72e131a029b85045b68181585d97816a916871ca8d3c208c16d87cfd31a76dae6d3272396d0cbe61fced2bc532edac647851e3ac53ce1cc9c7e645a83198e9393920d483a7260bfb731fb5d25f1aa493335a9e71297e485b7aef312c21800deef121f1e76426a00665e5c4479674322d4f75edadd46debd5cd992f6ed090689d0585ff075ec9e99ad690c3395bc4b313370b38ef355acdadcd122975b12c85ea5db8c6deb4aab71808dcb408fe3d1e7690c43d37b4ce6cc0166fa7daa",
            "0000000000000000000000000000000000000000000000000000000000000001",
            113000,
        )
    }

    #[test]
    fn test_ec_pairing_k() {
        test_ec_pairing(
            "105456a333e6d636854f987ea7bb713dfd0ae8371a72aea313ae0c32c0bf10160cf031d41b41557f3e7e3ba0c51bebe5da8e6ecd855ec50fc87efcdeac168bcc0476be093a6d2b4bbf907172049874af11e1b6267606e00804d3ff0037ec57fd3010c68cb50161b7d1d96bb71edfec9880171954e56871abf3d93cc94d745fa114c059d74e5b6c4ec14ae5864ebe23a71781d86c29fb8fb6cce94f70d3de7a2101b33461f39d9e887dbb100f170a2345dde3c07e256d1dfa2b657ba5cd030427000000000000000000000000000000000000000000000000000000000000000100000000000000000000000000000000000000000000000000000000000000021a2c3013d2ea92e13c800cde68ef56a294b883f6ac35d25f587c09b1b3c635f7290158a80cd3d66530f74dc94c94adb88f5cdb481acca997b6e60071f08a115f2f997f3dbd66a7afe07fe7862ce239edba9e05c5afff7f8a1259c9733b2dfbb929d1691530ca701b4a106054688728c9972c8512e9789e9567aae23e302ccd75",
            "0000000000000000000000000000000000000000000000000000000000000001",
            113000,
        )
    }

    #[test]
    fn test_ec_pairing_l() {
        test_ec_pairing(
            "00000000000000000000000000000000000000000000000000000000000000010000000000000000000000000000000000000000000000000000000000000002198e9393920d483a7260bfb731fb5d25f1aa493335a9e71297e485b7aef312c21800deef121f1e76426a00665e5c4479674322d4f75edadd46debd5cd992f6ed090689d0585ff075ec9e99ad690c3395bc4b313370b38ef355acdadcd122975b12c85ea5db8c6deb4aab71808dcb408fe3d1e7690c43d37b4ce6cc0166fa7daa00000000000000000000000000000000000000000000000000000000000000010000000000000000000000000000000000000000000000000000000000000002198e9393920d483a7260bfb731fb5d25f1aa493335a9e71297e485b7aef312c21800deef121f1e76426a00665e5c4479674322d4f75edadd46debd5cd992f6ed275dc4a288d1afb3cbb1ac09187524c7db36395df7be3b99e673b13a075a65ec1d9befcd05a5323e6da4d435f3b617cdb3af83285c2df711ef39c01571827f9d00000000000000000000000000000000000000000000000000000000000000010000000000000000000000000000000000000000000000000000000000000002198e9393920d483a7260bfb731fb5d25f1aa493335a9e71297e485b7aef312c21800deef121f1e76426a00665e5c4479674322d4f75edadd46debd5cd992f6ed090689d0585ff075ec9e99ad690c3395bc4b313370b38ef355acdadcd122975b12c85ea5db8c6deb4aab71808dcb408fe3d1e7690c43d37b4ce6cc0166fa7daa00000000000000000000000000000000000000000000000000000000000000010000000000000000000000000000000000000000000000000000000000000002198e9393920d483a7260bfb731fb5d25f1aa493335a9e71297e485b7aef312c21800deef121f1e76426a00665e5c4479674322d4f75edadd46debd5cd992f6ed275dc4a288d1afb3cbb1ac09187524c7db36395df7be3b99e673b13a075a65ec1d9befcd05a5323e6da4d435f3b617cdb3af83285c2df711ef39c01571827f9d00000000000000000000000000000000000000000000000000000000000000010000000000000000000000000000000000000000000000000000000000000002198e9393920d483a7260bfb731fb5d25f1aa493335a9e71297e485b7aef312c21800deef121f1e76426a00665e5c4479674322d4f75edadd46debd5cd992f6ed090689d0585ff075ec9e99ad690c3395bc4b313370b38ef355acdadcd122975b12c85ea5db8c6deb4aab71808dcb408fe3d1e7690c43d37b4ce6cc0166fa7daa00000000000000000000000000000000000000000000000000000000000000010000000000000000000000000000000000000000000000000000000000000002198e9393920d483a7260bfb731fb5d25f1aa493335a9e71297e485b7aef312c21800deef121f1e76426a00665e5c4479674322d4f75edadd46debd5cd992f6ed275dc4a288d1afb3cbb1ac09187524c7db36395df7be3b99e673b13a075a65ec1d9befcd05a5323e6da4d435f3b617cdb3af83285c2df711ef39c01571827f9d00000000000000000000000000000000000000000000000000000000000000010000000000000000000000000000000000000000000000000000000000000002198e9393920d483a7260bfb731fb5d25f1aa493335a9e71297e485b7aef312c21800deef121f1e76426a00665e5c4479674322d4f75edadd46debd5cd992f6ed090689d0585ff075ec9e99ad690c3395bc4b313370b38ef355acdadcd122975b12c85ea5db8c6deb4aab71808dcb408fe3d1e7690c43d37b4ce6cc0166fa7daa00000000000000000000000000000000000000000000000000000000000000010000000000000000000000000000000000000000000000000000000000000002198e9393920d483a7260bfb731fb5d25f1aa493335a9e71297e485b7aef312c21800deef121f1e76426a00665e5c4479674322d4f75edadd46debd5cd992f6ed275dc4a288d1afb3cbb1ac09187524c7db36395df7be3b99e673b13a075a65ec1d9befcd05a5323e6da4d435f3b617cdb3af83285c2df711ef39c01571827f9d00000000000000000000000000000000000000000000000000000000000000010000000000000000000000000000000000000000000000000000000000000002198e9393920d483a7260bfb731fb5d25f1aa493335a9e71297e485b7aef312c21800deef121f1e76426a00665e5c4479674322d4f75edadd46debd5cd992f6ed090689d0585ff075ec9e99ad690c3395bc4b313370b38ef355acdadcd122975b12c85ea5db8c6deb4aab71808dcb408fe3d1e7690c43d37b4ce6cc0166fa7daa00000000000000000000000000000000000000000000000000000000000000010000000000000000000000000000000000000000000000000000000000000002198e9393920d483a7260bfb731fb5d25f1aa493335a9e71297e485b7aef312c21800deef121f1e76426a00665e5c4479674322d4f75edadd46debd5cd992f6ed275dc4a288d1afb3cbb1ac09187524c7db36395df7be3b99e673b13a075a65ec1d9befcd05a5323e6da4d435f3b617cdb3af83285c2df711ef39c01571827f9d",
            "0000000000000000000000000000000000000000000000000000000000000001",
            385000,
        )
    }

    #[test]
    fn test_ec_pairing_m() {
        test_ec_pairing(
            "00000000000000000000000000000000000000000000000000000000000000010000000000000000000000000000000000000000000000000000000000000002203e205db4f19b37b60121b83a7333706db86431c6d835849957ed8c3928ad7927dc7234fd11d3e8c36c59277c3e6f149d5cd3cfa9a62aee49f8130962b4b3b9195e8aa5b7827463722b8c153931579d3505566b4edf48d498e185f0509de15204bb53b8977e5f92a0bc372742c4830944a59b4fe6b1c0466e2a6dad122b5d2e030644e72e131a029b85045b68181585d97816a916871ca8d3c208c16d87cfd31a76dae6d3272396d0cbe61fced2bc532edac647851e3ac53ce1cc9c7e645a83198e9393920d483a7260bfb731fb5d25f1aa493335a9e71297e485b7aef312c21800deef121f1e76426a00665e5c4479674322d4f75edadd46debd5cd992f6ed090689d0585ff075ec9e99ad690c3395bc4b313370b38ef355acdadcd122975b12c85ea5db8c6deb4aab71808dcb408fe3d1e7690c43d37b4ce6cc0166fa7daa00000000000000000000000000000000000000000000000000000000000000010000000000000000000000000000000000000000000000000000000000000002203e205db4f19b37b60121b83a7333706db86431c6d835849957ed8c3928ad7927dc7234fd11d3e8c36c59277c3e6f149d5cd3cfa9a62aee49f8130962b4b3b9195e8aa5b7827463722b8c153931579d3505566b4edf48d498e185f0509de15204bb53b8977e5f92a0bc372742c4830944a59b4fe6b1c0466e2a6dad122b5d2e030644e72e131a029b85045b68181585d97816a916871ca8d3c208c16d87cfd31a76dae6d3272396d0cbe61fced2bc532edac647851e3ac53ce1cc9c7e645a83198e9393920d483a7260bfb731fb5d25f1aa493335a9e71297e485b7aef312c21800deef121f1e76426a00665e5c4479674322d4f75edadd46debd5cd992f6ed090689d0585ff075ec9e99ad690c3395bc4b313370b38ef355acdadcd122975b12c85ea5db8c6deb4aab71808dcb408fe3d1e7690c43d37b4ce6cc0166fa7daa00000000000000000000000000000000000000000000000000000000000000010000000000000000000000000000000000000000000000000000000000000002203e205db4f19b37b60121b83a7333706db86431c6d835849957ed8c3928ad7927dc7234fd11d3e8c36c59277c3e6f149d5cd3cfa9a62aee49f8130962b4b3b9195e8aa5b7827463722b8c153931579d3505566b4edf48d498e185f0509de15204bb53b8977e5f92a0bc372742c4830944a59b4fe6b1c0466e2a6dad122b5d2e030644e72e131a029b85045b68181585d97816a916871ca8d3c208c16d87cfd31a76dae6d3272396d0cbe61fced2bc532edac647851e3ac53ce1cc9c7e645a83198e9393920d483a7260bfb731fb5d25f1aa493335a9e71297e485b7aef312c21800deef121f1e76426a00665e5c4479674322d4f75edadd46debd5cd992f6ed090689d0585ff075ec9e99ad690c3395bc4b313370b38ef355acdadcd122975b12c85ea5db8c6deb4aab71808dcb408fe3d1e7690c43d37b4ce6cc0166fa7daa00000000000000000000000000000000000000000000000000000000000000010000000000000000000000000000000000000000000000000000000000000002203e205db4f19b37b60121b83a7333706db86431c6d835849957ed8c3928ad7927dc7234fd11d3e8c36c59277c3e6f149d5cd3cfa9a62aee49f8130962b4b3b9195e8aa5b7827463722b8c153931579d3505566b4edf48d498e185f0509de15204bb53b8977e5f92a0bc372742c4830944a59b4fe6b1c0466e2a6dad122b5d2e030644e72e131a029b85045b68181585d97816a916871ca8d3c208c16d87cfd31a76dae6d3272396d0cbe61fced2bc532edac647851e3ac53ce1cc9c7e645a83198e9393920d483a7260bfb731fb5d25f1aa493335a9e71297e485b7aef312c21800deef121f1e76426a00665e5c4479674322d4f75edadd46debd5cd992f6ed090689d0585ff075ec9e99ad690c3395bc4b313370b38ef355acdadcd122975b12c85ea5db8c6deb4aab71808dcb408fe3d1e7690c43d37b4ce6cc0166fa7daa00000000000000000000000000000000000000000000000000000000000000010000000000000000000000000000000000000000000000000000000000000002203e205db4f19b37b60121b83a7333706db86431c6d835849957ed8c3928ad7927dc7234fd11d3e8c36c59277c3e6f149d5cd3cfa9a62aee49f8130962b4b3b9195e8aa5b7827463722b8c153931579d3505566b4edf48d498e185f0509de15204bb53b8977e5f92a0bc372742c4830944a59b4fe6b1c0466e2a6dad122b5d2e030644e72e131a029b85045b68181585d97816a916871ca8d3c208c16d87cfd31a76dae6d3272396d0cbe61fced2bc532edac647851e3ac53ce1cc9c7e645a83198e9393920d483a7260bfb731fb5d25f1aa493335a9e71297e485b7aef312c21800deef121f1e76426a00665e5c4479674322d4f75edadd46debd5cd992f6ed090689d0585ff075ec9e99ad690c3395bc4b313370b38ef355acdadcd122975b12c85ea5db8c6deb4aab71808dcb408fe3d1e7690c43d37b4ce6cc0166fa7daa",
            "0000000000000000000000000000000000000000000000000000000000000001",
            385000,
        )
    }

    #[test]
    fn test_ec_pairing_n() {
        test_ec_pairing(
            "105456a333e6d636854f987ea7bb713dfd0ae8371a72aea313ae0c32c0bf10160cf031d41b41557f3e7e3ba0c51bebe5da8e6ecd855ec50fc87efcdeac168bcc0476be093a6d2b4bbf907172049874af11e1b6267606e00804d3ff0037ec57fd3010c68cb50161b7d1d96bb71edfec9880171954e56871abf3d93cc94d745fa114c059d74e5b6c4ec14ae5864ebe23a71781d86c29fb8fb6cce94f70d3de7a2101b33461f39d9e887dbb100f170a2345dde3c07e256d1dfa2b657ba5cd030427000000000000000000000000000000000000000000000000000000000000000100000000000000000000000000000000000000000000000000000000000000021a2c3013d2ea92e13c800cde68ef56a294b883f6ac35d25f587c09b1b3c635f7290158a80cd3d66530f74dc94c94adb88f5cdb481acca997b6e60071f08a115f2f997f3dbd66a7afe07fe7862ce239edba9e05c5afff7f8a1259c9733b2dfbb929d1691530ca701b4a106054688728c9972c8512e9789e9567aae23e302ccd75",
            "0000000000000000000000000000000000000000000000000000000000000001",
            113000,
        )
    }

    #[test]
    // Calldata taken from failed transaction https://sepolia.etherscan.io/tx/0x4355d49be46e61a53c71f45a128ebefb52cb38df08ed55833c2c162d26396819
    fn test_ec_pairing_coordinate_out_of_bounds() {
        let calldata = Bytes::from(hex::decode("30644e72e131a029b85045b68181585d97816a916871ca8d3c208c16d87cfd4830644e72e131a029b85045b68181585d97816a916871ca8d3c208c16d87cfd49198e9393920d483a7260bfb731fb5d25f1aa493335a9e71297e485b7aef312c21800deef121f1e76426a00665e5c4479674322d4f75edadd46debd5cd992f6ed090689d0585ff075ec9e99ad690c3395bc4b313370b38ef355acdadcd122975b12c85ea5db8c6deb4aab71808dcb408fe3d1e7690c43d37b4ce6cc0166fa7daa").unwrap());
        let mut gas_remaining = u64::MAX;
        assert_eq!(
            ecpairing(&calldata, &mut gas_remaining, Fork::Cancun),
            Err(PrecompileError::CoordinateExceedsFieldModulus.into())
        );
    }
}<|MERGE_RESOLUTION|>--- conflicted
+++ resolved
@@ -10,14 +10,8 @@
 use ethrex_common::{
     Address, H160, H256, U256, serde_utils::bool, types::Fork, utils::u256_from_big_endian,
 };
-<<<<<<< HEAD
 use ethrex_crypto::{blake2f::blake2b_f, kzg::verify_kzg_proof};
 use keccak_hash::keccak256;
-=======
-use ethrex_crypto::blake2f::blake2b_f;
-use k256::ecdsa::{RecoveryId, Signature, VerifyingKey};
-use k256::elliptic_curve::Field;
->>>>>>> dc20e3ef
 use lambdaworks_math::{
     elliptic_curve::{
         short_weierstrass::{
