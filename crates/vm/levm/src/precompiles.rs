--- conflicted
+++ resolved
@@ -25,12 +25,8 @@
 
 use crate::{
     call_frame::CallFrame,
-<<<<<<< HEAD
     constants::VERSIONED_HASH_VERSION_KZG,
-    errors::{InternalError, OutOfGasError, PrecompileError, VMError},
-=======
     errors::{InternalError, PrecompileError, VMError},
->>>>>>> bc8152f4
     gas_cost::{self, ECADD_COST, ECMUL_COST, ECRECOVER_COST, MODEXP_STATIC_COST},
 };
 
