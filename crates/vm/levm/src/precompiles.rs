use ark_bn254::{Fr as FrArk, G1Affine as G1AffineArk};
use ark_ec::CurveGroup;
use ark_ff::{BigInteger, PrimeField as ArkPrimeField, Zero};
use bls12_381::{
    Fp, Fp2, G1Affine, G1Projective, G2Affine, G2Prepared, G2Projective, Gt, Scalar,
    hash_to_curve::MapToCurve, multi_miller_loop,
};
use bytes::{Buf, Bytes};
use ethrex_common::H160;
use ethrex_common::utils::{keccak, u256_from_big_endian_const};
use ethrex_common::{
    Address, H256, U256, serde_utils::bool, types::Fork, types::Fork::*,
    utils::u256_from_big_endian,
};
use ethrex_crypto::{blake2f::blake2b_f, kzg::verify_kzg_proof};
use k256::ecdsa::{RecoveryId, Signature, VerifyingKey};
use k256::elliptic_curve::Field;
use lambdaworks_math::cyclic_group::IsGroup;
use lambdaworks_math::{
    elliptic_curve::{
<<<<<<< HEAD
        short_weierstrass::curves::{
            bls12_381::{curve::BLS12381TwistCurveFieldElement, twist::BLS12381TwistCurve},
            bn_254::{
                curve::BN254Curve,
                field_extension::{BN254FieldModulus, Degree2ExtensionField},
                pairing::BN254AtePairing,
                twist::BN254TwistCurve,
=======
        short_weierstrass::{
            curves::{
                bls12_381::{curve::BLS12381TwistCurveFieldElement, twist::BLS12381TwistCurve},
                bn_254::{
                    curve::{BN254Curve, BN254FieldElement, BN254TwistCurveFieldElement},
                    field_extension::{
                        BN254_PRIME_FIELD_ORDER, BN254FieldModulus, Degree2ExtensionField,
                    },
                    pairing::BN254AtePairing,
                    twist::BN254TwistCurve,
                },
>>>>>>> f09eb245
            },
        },
        traits::{IsEllipticCurve, IsPairing},
    },
    field::{
        element::FieldElement, extensions::quadratic::QuadraticExtensionFieldElement,
        fields::montgomery_backed_prime_fields::MontgomeryBackendPrimeField,
    },
    traits::ByteConversion,
    unsigned_integer::element::UnsignedInteger,
};
use malachite::base::num::arithmetic::traits::ModPow as _;
use malachite::base::num::basic::traits::Zero as _;
use malachite::{Natural, base::num::conversion::traits::*};
use p256::{
    EncodedPoint, FieldElement as P256FieldElement,
    ecdsa::{Signature as P256Signature, signature::hazmat::PrehashVerifier},
    elliptic_curve::bigint::U256 as P256Uint,
};
use sha3::Digest;
use std::borrow::Cow;
use std::ops::Mul;

use crate::constants::{P256_A, P256_B, P256_N};
use crate::gas_cost::{MODEXP_STATIC_COST, P256_VERIFY_COST};
use crate::vm::VMType;
use crate::{
    constants::{P256_P, VERSIONED_HASH_VERSION_KZG},
    errors::{ExceptionalHalt, InternalError, PrecompileError, VMError},
    gas_cost::{
        self, BLAKE2F_ROUND_COST, BLS12_381_G1_K_DISCOUNT, BLS12_381_G1ADD_COST,
        BLS12_381_G2_K_DISCOUNT, BLS12_381_G2ADD_COST, BLS12_381_MAP_FP_TO_G1_COST,
        BLS12_381_MAP_FP2_TO_G2_COST, ECADD_COST, ECMUL_COST, ECRECOVER_COST, G1_MUL_COST,
        G2_MUL_COST, POINT_EVALUATION_COST,
    },
};
use lambdaworks_math::elliptic_curve::short_weierstrass::curves::bls12_381::curve::{
    BLS12381Curve, BLS12381FieldElement,
};
use lambdaworks_math::elliptic_curve::short_weierstrass::curves::bls12_381::field_extension::BLS12381FieldModulus;
use lambdaworks_math::elliptic_curve::short_weierstrass::traits::IsShortWeierstrass;
use lambdaworks_math::field::fields::montgomery_backed_prime_fields::IsModulus;

pub const BLAKE2F_ELEMENT_SIZE: usize = 8;

pub const SIZE_PRECOMPILES_PRE_CANCUN: u64 = 9;
pub const SIZE_PRECOMPILES_CANCUN: u64 = 10;
pub const SIZE_PRECOMPILES_PRAGUE: u64 = 17;

pub const BLS12_381_G1_MSM_PAIR_LENGTH: usize = 160;
pub const BLS12_381_G2_MSM_PAIR_LENGTH: usize = 288;
pub const BLS12_381_PAIRING_CHECK_PAIR_LENGTH: usize = 384;

const BLS12_381_FP2_VALID_INPUT_LENGTH: usize = 128;
const BLS12_381_FP_VALID_INPUT_LENGTH: usize = 64;

pub const FIELD_ELEMENT_WITHOUT_PADDING_LENGTH: usize = 48;
pub const PADDED_FIELD_ELEMENT_SIZE_IN_BYTES: usize = 64;

const FP2_ZERO_MAPPED_TO_G2: [u8; 256] = [
    0, 0, 0, 0, 0, 0, 0, 0, 0, 0, 0, 0, 0, 0, 0, 0, 1, 131, 32, 137, 110, 201, 238, 249, 213, 230,
    25, 132, 141, 194, 156, 226, 102, 244, 19, 208, 45, 211, 29, 155, 157, 68, 236, 12, 121, 205,
    97, 241, 139, 7, 93, 219, 166, 215, 189, 32, 183, 255, 39, 164, 179, 36, 191, 206, 0, 0, 0, 0,
    0, 0, 0, 0, 0, 0, 0, 0, 0, 0, 0, 0, 10, 103, 209, 33, 24, 181, 163, 91, 176, 45, 46, 134, 179,
    235, 250, 126, 35, 65, 13, 185, 61, 227, 159, 176, 109, 112, 37, 250, 149, 233, 111, 250, 66,
    138, 122, 39, 195, 174, 77, 212, 180, 11, 210, 81, 172, 101, 136, 146, 0, 0, 0, 0, 0, 0, 0, 0,
    0, 0, 0, 0, 0, 0, 0, 0, 2, 96, 224, 54, 68, 209, 162, 195, 33, 37, 107, 50, 70, 186, 210, 184,
    149, 202, 209, 56, 144, 203, 230, 248, 93, 245, 81, 6, 160, 211, 52, 96, 79, 177, 67, 199, 160,
    66, 216, 120, 0, 98, 113, 134, 91, 195, 89, 65, 0, 0, 0, 0, 0, 0, 0, 0, 0, 0, 0, 0, 0, 0, 0, 0,
    4, 198, 151, 119, 164, 63, 11, 218, 7, 103, 157, 88, 5, 230, 63, 24, 207, 78, 14, 124, 97, 18,
    172, 127, 112, 38, 109, 25, 155, 79, 118, 174, 39, 198, 38, 154, 60, 238, 189, 174, 48, 128,
    110, 154, 118, 170, 223, 92,
];
pub const G1_POINT_AT_INFINITY: [u8; 128] = [0_u8; 128];
pub const G2_POINT_AT_INFINITY: [u8; 256] = [0_u8; 256];

pub struct Precompile {
    pub address: H160,
    pub name: &'static str,
    pub active_since_fork: Fork,
}

pub const ECRECOVER: Precompile = Precompile {
    address: H160([
        0x00, 0x00, 0x00, 0x00, 0x00, 0x00, 0x00, 0x00, 0x00, 0x00, 0x00, 0x00, 0x00, 0x00, 0x00,
        0x00, 0x00, 0x00, 0x00, 0x01,
    ]),
    name: "ECREC",
    active_since_fork: Paris,
};

pub const SHA2_256: Precompile = Precompile {
    address: H160([
        0x00, 0x00, 0x00, 0x00, 0x00, 0x00, 0x00, 0x00, 0x00, 0x00, 0x00, 0x00, 0x00, 0x00, 0x00,
        0x00, 0x00, 0x00, 0x00, 0x02,
    ]),
    name: "SHA256",
    active_since_fork: Paris,
};

pub const RIPEMD_160: Precompile = Precompile {
    address: H160([
        0x00, 0x00, 0x00, 0x00, 0x00, 0x00, 0x00, 0x00, 0x00, 0x00, 0x00, 0x00, 0x00, 0x00, 0x00,
        0x00, 0x00, 0x00, 0x00, 0x03,
    ]),
    name: "RIPEMD160",
    active_since_fork: Paris,
};

pub const IDENTITY: Precompile = Precompile {
    address: H160([
        0x00, 0x00, 0x00, 0x00, 0x00, 0x00, 0x00, 0x00, 0x00, 0x00, 0x00, 0x00, 0x00, 0x00, 0x00,
        0x00, 0x00, 0x00, 0x00, 0x04,
    ]),
    name: "ID",
    active_since_fork: Paris,
};

pub const MODEXP: Precompile = Precompile {
    address: H160([
        0x00, 0x00, 0x00, 0x00, 0x00, 0x00, 0x00, 0x00, 0x00, 0x00, 0x00, 0x00, 0x00, 0x00, 0x00,
        0x00, 0x00, 0x00, 0x00, 0x05,
    ]),
    name: "MODEXP",
    active_since_fork: Paris,
};

pub const ECADD: Precompile = Precompile {
    address: H160([
        0x00, 0x00, 0x00, 0x00, 0x00, 0x00, 0x00, 0x00, 0x00, 0x00, 0x00, 0x00, 0x00, 0x00, 0x00,
        0x00, 0x00, 0x00, 0x00, 0x06,
    ]),
    name: "BN254_ADD",
    active_since_fork: Paris,
};

pub const ECMUL: Precompile = Precompile {
    address: H160([
        0x00, 0x00, 0x00, 0x00, 0x00, 0x00, 0x00, 0x00, 0x00, 0x00, 0x00, 0x00, 0x00, 0x00, 0x00,
        0x00, 0x00, 0x00, 0x00, 0x07,
    ]),
    name: "BN254_MUL",
    active_since_fork: Paris,
};

pub const ECPAIRING: Precompile = Precompile {
    address: H160([
        0x00, 0x00, 0x00, 0x00, 0x00, 0x00, 0x00, 0x00, 0x00, 0x00, 0x00, 0x00, 0x00, 0x00, 0x00,
        0x00, 0x00, 0x00, 0x00, 0x08,
    ]),
    name: "BN254_PAIRING",
    active_since_fork: Paris,
};

pub const BLAKE2F: Precompile = Precompile {
    address: H160([
        0x00, 0x00, 0x00, 0x00, 0x00, 0x00, 0x00, 0x00, 0x00, 0x00, 0x00, 0x00, 0x00, 0x00, 0x00,
        0x00, 0x00, 0x00, 0x00, 0x09,
    ]),
    name: "BLAKE2F",
    active_since_fork: Paris,
};

pub const POINT_EVALUATION: Precompile = Precompile {
    address: H160([
        0x00, 0x00, 0x00, 0x00, 0x00, 0x00, 0x00, 0x00, 0x00, 0x00, 0x00, 0x00, 0x00, 0x00, 0x00,
        0x00, 0x00, 0x00, 0x00, 0x0a,
    ]),
    name: "KZG_POINT_EVALUATION",
    active_since_fork: Cancun,
};

pub const BLS12_G1ADD: Precompile = Precompile {
    address: H160([
        0x00, 0x00, 0x00, 0x00, 0x00, 0x00, 0x00, 0x00, 0x00, 0x00, 0x00, 0x00, 0x00, 0x00, 0x00,
        0x00, 0x00, 0x00, 0x00, 0x0b,
    ]),
    name: "BLS12_G1ADD",
    active_since_fork: Prague,
};

pub const BLS12_G1MSM: Precompile = Precompile {
    address: H160([
        0x00, 0x00, 0x00, 0x00, 0x00, 0x00, 0x00, 0x00, 0x00, 0x00, 0x00, 0x00, 0x00, 0x00, 0x00,
        0x00, 0x00, 0x00, 0x00, 0x0c,
    ]),
    name: "BLS12_G1MSM",
    active_since_fork: Prague,
};

pub const BLS12_G2ADD: Precompile = Precompile {
    address: H160([
        0x00, 0x00, 0x00, 0x00, 0x00, 0x00, 0x00, 0x00, 0x00, 0x00, 0x00, 0x00, 0x00, 0x00, 0x00,
        0x00, 0x00, 0x00, 0x00, 0x0d,
    ]),
    name: "BLS12_G2ADD",
    active_since_fork: Prague,
};

pub const BLS12_G2MSM: Precompile = Precompile {
    address: H160([
        0x00, 0x00, 0x00, 0x00, 0x00, 0x00, 0x00, 0x00, 0x00, 0x00, 0x00, 0x00, 0x00, 0x00, 0x00,
        0x00, 0x00, 0x00, 0x00, 0x0e,
    ]),
    name: "BLS12_G2MSM",
    active_since_fork: Prague,
};

pub const BLS12_PAIRING_CHECK: Precompile = Precompile {
    address: H160([
        0x00, 0x00, 0x00, 0x00, 0x00, 0x00, 0x00, 0x00, 0x00, 0x00, 0x00, 0x00, 0x00, 0x00, 0x00,
        0x00, 0x00, 0x00, 0x00, 0x0f,
    ]),
    name: "BLS12_PAIRING_CHECK",
    active_since_fork: Prague,
};

pub const BLS12_MAP_FP_TO_G1: Precompile = Precompile {
    address: H160([
        0x00, 0x00, 0x00, 0x00, 0x00, 0x00, 0x00, 0x00, 0x00, 0x00, 0x00, 0x00, 0x00, 0x00, 0x00,
        0x00, 0x00, 0x00, 0x00, 0x10,
    ]),
    name: "BLS12_MAP_FP_TO_G1",
    active_since_fork: Prague,
};

pub const BLS12_MAP_FP2_TO_G2: Precompile = Precompile {
    address: H160([
        0x00, 0x00, 0x00, 0x00, 0x00, 0x00, 0x00, 0x00, 0x00, 0x00, 0x00, 0x00, 0x00, 0x00, 0x00,
        0x00, 0x00, 0x00, 0x00, 0x11,
    ]),
    name: "BLS12_MAP_FP2_TO_G2",
    active_since_fork: Prague,
};

pub const P256_VERIFICATION: Precompile = Precompile {
    address: H160([
        0x00, 0x00, 0x00, 0x00, 0x00, 0x00, 0x00, 0x00, 0x00, 0x00, 0x00, 0x00, 0x00, 0x00, 0x00,
        0x00, 0x00, 0x00, 0x01, 0x00,
    ]),
    name: "P256_VERIFICATION",
    active_since_fork: Osaka,
};

pub const PRECOMPILES: [Precompile; 19] = [
    ECRECOVER,
    SHA2_256,
    RIPEMD_160,
    IDENTITY,
    MODEXP,
    ECADD,
    ECMUL,
    ECPAIRING,
    BLAKE2F,
    POINT_EVALUATION,
    BLS12_G1ADD,
    BLS12_G1MSM,
    BLS12_G2ADD,
    BLS12_G2MSM,
    BLS12_MAP_FP_TO_G1,
    BLS12_MAP_FP2_TO_G2,
    BLS12_MAP_FP_TO_G1,
    BLS12_PAIRING_CHECK,
    P256_VERIFICATION,
];

pub fn precompiles_for_fork(fork: Fork) -> impl Iterator<Item = Precompile> {
    PRECOMPILES
        .into_iter()
        .filter(move |precompile| precompile.active_since_fork <= fork)
}

pub fn is_precompile(address: &Address, fork: Fork, vm_type: VMType) -> bool {
    (matches!(vm_type, VMType::L2(_)) && *address == P256_VERIFICATION.address)
        || precompiles_for_fork(fork).any(|precompile| precompile.address == *address)
}

#[expect(clippy::as_conversions, clippy::indexing_slicing)]
pub fn execute_precompile(
    address: Address,
    calldata: &Bytes,
    gas_remaining: &mut u64,
    fork: Fork,
) -> Result<Bytes, VMError> {
    type PrecompileFn = fn(&Bytes, &mut u64, Fork) -> Result<Bytes, VMError>;

    const PRECOMPILES: [Option<PrecompileFn>; 512] = const {
        let mut precompiles = [const { None }; 512];
        precompiles[ECRECOVER.address.0[19] as usize] = Some(ecrecover as PrecompileFn);
        precompiles[IDENTITY.address.0[19] as usize] = Some(identity as PrecompileFn);
        precompiles[SHA2_256.address.0[19] as usize] = Some(sha2_256 as PrecompileFn);
        precompiles[RIPEMD_160.address.0[19] as usize] = Some(ripemd_160 as PrecompileFn);
        precompiles[MODEXP.address.0[19] as usize] = Some(modexp as PrecompileFn);
        precompiles[ECADD.address.0[19] as usize] = Some(ecadd as PrecompileFn);
        precompiles[ECMUL.address.0[19] as usize] = Some(ecmul as PrecompileFn);
        precompiles[ECPAIRING.address.0[19] as usize] = Some(ecpairing as PrecompileFn);
        precompiles[BLAKE2F.address.0[19] as usize] = Some(blake2f as PrecompileFn);
        precompiles[POINT_EVALUATION.address.0[19] as usize] =
            Some(point_evaluation as PrecompileFn);
        precompiles[BLS12_G1ADD.address.0[19] as usize] = Some(bls12_g1add as PrecompileFn);
        precompiles[BLS12_G1MSM.address.0[19] as usize] = Some(bls12_g1msm as PrecompileFn);
        precompiles[BLS12_G2ADD.address.0[19] as usize] = Some(bls12_g2add as PrecompileFn);
        precompiles[BLS12_G2MSM.address.0[19] as usize] = Some(bls12_g2msm as PrecompileFn);
        precompiles[BLS12_PAIRING_CHECK.address.0[19] as usize] =
            Some(bls12_pairing_check as PrecompileFn);
        precompiles[BLS12_MAP_FP_TO_G1.address.0[19] as usize] =
            Some(bls12_map_fp_to_g1 as PrecompileFn);
        precompiles[BLS12_MAP_FP2_TO_G2.address.0[19] as usize] =
            Some(bls12_map_fp2_tp_g2 as PrecompileFn);
        precompiles[u16::from_be_bytes([
            P256_VERIFICATION.address.0[18],
            P256_VERIFICATION.address.0[19],
        ]) as usize] = Some(p_256_verify as PrecompileFn);
        precompiles
    };

    if address[0..18] != [0u8; 18] {
        return Err(VMError::Internal(InternalError::InvalidPrecompileAddress));
    }
    let index = u16::from_be_bytes([address[18], address[19]]) as usize;

    let precompile = PRECOMPILES
        .get(index)
        .copied()
        .flatten()
        .ok_or(VMError::Internal(InternalError::InvalidPrecompileAddress))?;

    precompile(calldata, gas_remaining, fork)
}

/// Consumes gas and if it's higher than the gas limit returns an error.
pub(crate) fn increase_precompile_consumed_gas(
    gas_cost: u64,
    gas_remaining: &mut u64,
) -> Result<(), VMError> {
    *gas_remaining = gas_remaining
        .checked_sub(gas_cost)
        .ok_or(PrecompileError::NotEnoughGas)?;
    Ok(())
}

/// When slice length is less than `target_len`, the rest is filled with zeros. If slice length is
/// more than `target_len`, the excess bytes are kept.
#[inline(always)]
pub(crate) fn fill_with_zeros(calldata: &Bytes, target_len: usize) -> Bytes {
    if calldata.len() >= target_len {
        // this clone is cheap (Arc)
        return calldata.clone();
    }
    let mut padded_calldata = calldata.to_vec();
    padded_calldata.resize(target_len, 0);
    padded_calldata.into()
}

/// ## ECRECOVER precompile.
/// Elliptic curve digital signature algorithm (ECDSA) public key recovery function.
///
/// Input is 128 bytes (padded with zeros if shorter):
///   [0..32)  : keccak-256 hash (message digest)
///   [32..64) : v (27 or 28)
///   [64..128): r||s (64 bytes)
///
/// Returns the recovered address.
pub fn ecrecover(calldata: &Bytes, gas_remaining: &mut u64, _fork: Fork) -> Result<Bytes, VMError> {
    increase_precompile_consumed_gas(ECRECOVER_COST, gas_remaining)?;

    const INPUT_LEN: usize = 128;
    const WORD: usize = 32;

    let input = fill_with_zeros(calldata, INPUT_LEN);

    let (raw_hash, tail) = input.split_at(WORD);
    let (raw_v, raw_sig) = tail.split_at(WORD);

    // EVM expects v ∈ {27, 28}. Anything else is invalid → empty return.
    let mut recid_byte = match u8::try_from(u256_from_big_endian(raw_v)) {
        Ok(27) => 0,
        Ok(28) => 1,
        _ => return Ok(Bytes::new()),
    };

    // Parse signature (r||s). If malformed → empty return.
    let Ok(mut sig) = Signature::from_slice(raw_sig) else {
        return Ok(Bytes::new());
    };

    // k256 enforces canonical low-S for recovery.
    // If S is high, normalize s := n - s and flip the recovery parity bit.
    if let Some(low_s) = sig.normalize_s() {
        sig = low_s;
        recid_byte ^= 1;
    }

    // Recovery id from the adjusted byte.
    let Some(recid) = RecoveryId::from_byte(recid_byte) else {
        return Ok(Bytes::new());
    };

    // Recover the verifying key from the prehash (32-byte digest).
    let Ok(vk) = VerifyingKey::recover_from_prehash(raw_hash, &sig, recid) else {
        return Ok(Bytes::new());
    };

    // SEC1 uncompressed: 0x04 || X(32) || Y(32). We need X||Y (64 bytes).
    let uncompressed = vk.to_encoded_point(false);
    let mut uncompressed = uncompressed.to_bytes();
    #[allow(clippy::indexing_slicing)]
    let xy = &mut uncompressed[1..65];

    // keccak256(X||Y).
    let xy = keccak(xy);

    // Address is the last 20 bytes of the hash.
    let mut out = [0u8; 32];
    #[allow(clippy::indexing_slicing)]
    out[12..32].copy_from_slice(&xy[12..32]);

    Ok(Bytes::copy_from_slice(&out))
}

/// Returns the calldata received
pub fn identity(calldata: &Bytes, gas_remaining: &mut u64, _fork: Fork) -> Result<Bytes, VMError> {
    let gas_cost = gas_cost::identity(calldata.len())?;

    increase_precompile_consumed_gas(gas_cost, gas_remaining)?;

    Ok(calldata.clone())
}

/// Returns the calldata hashed by sha2-256 algorithm
pub fn sha2_256(calldata: &Bytes, gas_remaining: &mut u64, _fork: Fork) -> Result<Bytes, VMError> {
    let gas_cost = gas_cost::sha2_256(calldata.len())?;

    increase_precompile_consumed_gas(gas_cost, gas_remaining)?;

    let digest = sha2::Sha256::digest(calldata);
    let result = digest.as_slice();

    Ok(Bytes::copy_from_slice(result))
}

/// Returns the calldata hashed by ripemd-160 algorithm, padded by zeros at left
pub fn ripemd_160(
    calldata: &Bytes,
    gas_remaining: &mut u64,
    _fork: Fork,
) -> Result<Bytes, VMError> {
    let gas_cost = gas_cost::ripemd_160(calldata.len())?;

    increase_precompile_consumed_gas(gas_cost, gas_remaining)?;

    let mut hasher = ripemd::Ripemd160::new();
    hasher.update(calldata);
    let result = hasher.finalize();

    let mut output = vec![0; 12];
    output.extend_from_slice(&result);

    Ok(Bytes::from(output))
}

/// Returns the result of the module-exponentiation operation
#[expect(clippy::indexing_slicing, reason = "bounds checked at start")]
pub fn modexp(calldata: &Bytes, gas_remaining: &mut u64, fork: Fork) -> Result<Bytes, VMError> {
    // If calldata does not reach the required length, we should fill the rest with zeros
    let calldata = fill_with_zeros(calldata, 96);

    // Defer converting to a U256 after the zero check.
    if fork < Fork::Osaka {
        let base_size_bytes: [u8; 32] = calldata[0..32].try_into()?;
        let modulus_size_bytes: [u8; 32] = calldata[64..96].try_into()?;
        const ZERO_BYTES: [u8; 32] = [0u8; 32];

        if base_size_bytes == ZERO_BYTES && modulus_size_bytes == ZERO_BYTES {
            // On Berlin or newer there is a floor cost for the modexp precompile
            increase_precompile_consumed_gas(MODEXP_STATIC_COST, gas_remaining)?;
            return Ok(Bytes::new());
        }
    }

    // The try_into are infallible and the compiler optimizes them out, even without unsafe.
    // https://godbolt.org/z/h8rW8M3c4
    let base_size = u256_from_big_endian_const::<32>(calldata[0..32].try_into()?);
    let modulus_size = u256_from_big_endian_const::<32>(calldata[64..96].try_into()?);
    let exponent_size = u256_from_big_endian_const::<32>(calldata[32..64].try_into()?);

    if fork >= Fork::Osaka {
        if base_size > U256::from(1024) {
            return Err(PrecompileError::ModExpBaseTooLarge.into());
        }
        if exponent_size > U256::from(1024) {
            return Err(PrecompileError::ModExpExpTooLarge.into());
        }
        if modulus_size > U256::from(1024) {
            return Err(PrecompileError::ModExpModulusTooLarge.into());
        }
    }

    // Because on some cases conversions to usize exploded before the check of the zero value could be done
    let base_size = usize::try_from(base_size).map_err(|_| PrecompileError::ParsingInputError)?;
    let exponent_size =
        usize::try_from(exponent_size).map_err(|_| PrecompileError::ParsingInputError)?;
    let modulus_size =
        usize::try_from(modulus_size).map_err(|_| PrecompileError::ParsingInputError)?;

    let base_limit = base_size.checked_add(96).ok_or(InternalError::Overflow)?;

    let exponent_limit = exponent_size
        .checked_add(base_limit)
        .ok_or(InternalError::Overflow)?;

    let modulus_limit = modulus_size
        .checked_add(exponent_limit)
        .ok_or(InternalError::Overflow)?;

    let b = get_slice_or_default(&calldata, 96, base_limit, base_size);
    let e = get_slice_or_default(&calldata, base_limit, exponent_limit, exponent_size);
    let m = get_slice_or_default(&calldata, exponent_limit, modulus_limit, modulus_size);

    let base = Natural::from_power_of_2_digits_desc(8u64, b.iter().cloned())
        .ok_or(InternalError::TypeConversion)?;
    let exponent = Natural::from_power_of_2_digits_desc(8u64, e.iter().cloned())
        .ok_or(InternalError::TypeConversion)?;
    let modulus = Natural::from_power_of_2_digits_desc(8u64, m.iter().cloned())
        .ok_or(InternalError::TypeConversion)?;

    // First 32 bytes of exponent or exponent if e_size < 32
    let bytes_to_take = 32.min(exponent_size);
    // Use of unwrap_or_default because if e == 0 get_slice_or_default returns an empty vec
    let exp_first_32 = Natural::from_power_of_2_digits_desc(
        8u64,
        e.get(0..bytes_to_take).unwrap_or_default().iter().cloned(),
    )
    .ok_or(InternalError::TypeConversion)?;

    let gas_cost = gas_cost::modexp(&exp_first_32, base_size, exponent_size, modulus_size, fork)?;

    increase_precompile_consumed_gas(gas_cost, gas_remaining)?;

    if base_size == 0 && modulus_size == 0 {
        return Ok(Bytes::new());
    }

    let result = mod_exp(base, exponent, modulus);

    let res_bytes: Vec<u8> = result.to_power_of_2_digits_desc(8);
    let res_bytes = increase_left_pad(&Bytes::from(res_bytes), modulus_size);

    Ok(res_bytes.slice(..modulus_size))
}

/// This function returns the slice between the lower and upper limit of the calldata (as a vector),
/// padding with zeros at the end if necessary.
///
/// Uses Cow so that the best case of no resizing doesn't require an allocation.
#[expect(clippy::indexing_slicing, reason = "bounds checked")]
fn get_slice_or_default<'c>(
    calldata: &'c Bytes,
    lower_limit: usize,
    upper_limit: usize,
    size_to_expand: usize,
) -> Cow<'c, [u8]> {
    let upper_limit = calldata.len().min(upper_limit);
    if let Some(data) = calldata.get(lower_limit..upper_limit)
        && !data.is_empty()
    {
        if data.len() == size_to_expand {
            return data.into();
        }
        let mut extended = vec![0u8; size_to_expand];
        let copy_size = size_to_expand.min(data.len());
        extended[..copy_size].copy_from_slice(&data[..copy_size]);
        return extended.into();
    }
    Vec::new().into()
}

#[allow(clippy::arithmetic_side_effects)]
#[inline(always)]
fn mod_exp(base: Natural, exponent: Natural, modulus: Natural) -> Natural {
    if modulus == Natural::ZERO {
        Natural::ZERO
    } else if exponent == Natural::ZERO {
        Natural::from(1_u8) % modulus
    } else {
        let base_mod = base % &modulus; // malachite requires base to be reduced to modulus first
        base_mod.mod_pow(&exponent, &modulus)
    }
}

/// If the result size is less than needed, pads left with zeros.
#[inline(always)]
pub fn increase_left_pad(result: &Bytes, m_size: usize) -> Bytes {
    #[expect(
        clippy::arithmetic_side_effects,
        clippy::indexing_slicing,
        reason = "overflow checked with the if condition, bounds checked"
    )]
    if result.len() < m_size {
        let mut padded_result = vec![0u8; m_size];
        let size_diff = m_size - result.len();
        padded_result[size_diff..].copy_from_slice(result);

        padded_result.into()
    } else {
        // this clone is cheap (Arc)
        result.clone()
    }
}

/// Makes a point addition on the elliptic curve 'alt_bn128'
pub fn ecadd(calldata: &Bytes, gas_remaining: &mut u64, _fork: Fork) -> Result<Bytes, VMError> {
    // If calldata does not reach the required length, we should fill the rest with zeros
    let calldata = fill_with_zeros(calldata, 128);

    increase_precompile_consumed_gas(ECADD_COST, gas_remaining)?;

    let first_point_x = calldata.get(0..32).ok_or(InternalError::Slicing)?;
    let first_point_y = calldata.get(32..64).ok_or(InternalError::Slicing)?;
    let second_point_x = calldata.get(64..96).ok_or(InternalError::Slicing)?;
    let second_point_y = calldata.get(96..128).ok_or(InternalError::Slicing)?;

    if u256_from_big_endian(first_point_x) >= ALT_BN128_PRIME
        || u256_from_big_endian(first_point_y) >= ALT_BN128_PRIME
        || u256_from_big_endian(second_point_x) >= ALT_BN128_PRIME
        || u256_from_big_endian(second_point_y) >= ALT_BN128_PRIME
    {
        return Err(PrecompileError::InvalidPoint.into());
    }

    let first_point_x = ark_bn254::Fq::from_be_bytes_mod_order(first_point_x);
    let first_point_y = ark_bn254::Fq::from_be_bytes_mod_order(first_point_y);
    let second_point_x = ark_bn254::Fq::from_be_bytes_mod_order(second_point_x);
    let second_point_y = ark_bn254::Fq::from_be_bytes_mod_order(second_point_y);

    let first_point_is_zero = first_point_x.is_zero() && first_point_y.is_zero();
    let second_point_is_zero = second_point_x.is_zero() && second_point_y.is_zero();

    let result: G1AffineArk = match (first_point_is_zero, second_point_is_zero) {
        (true, true) => {
            return Ok(Bytes::from([0u8; 64].to_vec()));
        }
        (false, true) => {
            let first_point = G1AffineArk::new_unchecked(first_point_x, first_point_y);
            if !first_point.is_on_curve() {
                return Err(PrecompileError::InvalidPoint.into());
            }
            first_point
        }
        (true, false) => {
            let second_point = G1AffineArk::new_unchecked(second_point_x, second_point_y);
            if !second_point.is_on_curve() {
                return Err(PrecompileError::InvalidPoint.into());
            }
            second_point
        }
        (false, false) => {
            let first_point = G1AffineArk::new_unchecked(first_point_x, first_point_y);
            if !first_point.is_on_curve() {
                return Err(PrecompileError::InvalidPoint.into());
            }
            let second_point = G1AffineArk::new_unchecked(second_point_x, second_point_y);
            if !second_point.is_on_curve() {
                return Err(PrecompileError::InvalidPoint.into());
            }
            #[expect(
                clippy::arithmetic_side_effects,
                reason = "Valid operation between two elliptic curve points"
            )]
            let sum = first_point + second_point;
            sum.into_affine()
        }
    };

    let out = [
        result.x.into_bigint().to_bytes_be(),
        result.y.into_bigint().to_bytes_be(),
    ]
    .concat();

    Ok(Bytes::from(out))
}

/// Makes a scalar multiplication on the elliptic curve 'alt_bn128'
pub fn ecmul(calldata: &Bytes, gas_remaining: &mut u64, _fork: Fork) -> Result<Bytes, VMError> {
    // If calldata does not reach the required length, we should fill the rest with zeros
    let calldata = fill_with_zeros(calldata, 96);

    increase_precompile_consumed_gas(ECMUL_COST, gas_remaining)?;

    let point_x = calldata.get(0..32).ok_or(InternalError::Slicing)?;
    let point_y = calldata.get(32..64).ok_or(InternalError::Slicing)?;
    let scalar = calldata.get(64..96).ok_or(InternalError::Slicing)?;

    if u256_from_big_endian(point_x) >= ALT_BN128_PRIME
        || u256_from_big_endian(point_y) >= ALT_BN128_PRIME
    {
        return Err(PrecompileError::InvalidPoint.into());
    }

    let x = ark_bn254::Fq::from_be_bytes_mod_order(point_x);
    let y = ark_bn254::Fq::from_be_bytes_mod_order(point_y);

    if x.is_zero() && y.is_zero() {
        return Ok(Bytes::from([0u8; 64].to_vec()));
    }

    let point = G1AffineArk::new_unchecked(x, y);
    if !point.is_on_curve() {
        return Err(PrecompileError::InvalidPoint.into());
    }

    let scalar = FrArk::from_be_bytes_mod_order(scalar);
    if scalar.is_zero() {
        return Ok(Bytes::from([0u8; 64].to_vec()));
    }

    let result = point.mul(scalar).into_affine();

    let out = [
        result.x.into_bigint().to_bytes_be(),
        result.y.into_bigint().to_bytes_be(),
    ]
    .concat();

    Ok(Bytes::from(out))
}

const ALT_BN128_PRIME: U256 = U256([
    0x3c208c16d87cfd47,
    0x97816a916871ca8d,
    0xb85045b68181585d,
    0x30644e72e131a029,
]);

pub type G1 = (U256, U256);
pub type G2 = (U256, U256, U256, U256);

#[inline]
fn parse_bn254_coords(buf: &[u8; 192]) -> (G1, G2) {
    let (g1_x, g1_y) = (
        u256_from_big_endian(&buf[..32]),
        u256_from_big_endian(&buf[32..64]),
    );
    let (g2_xy, g2_xx, g2_yy, g2_yx) = (
        u256_from_big_endian(&buf[64..96]),
        u256_from_big_endian(&buf[96..128]),
        u256_from_big_endian(&buf[128..160]),
        u256_from_big_endian(&buf[160..]),
    );

    ((g1_x, g1_y), (g2_xx, g2_xy, g2_yx, g2_yy))
}

#[inline]
fn validate_bn254_coords(g1: &G1, g2: &G2) -> Result<(), VMError> {
    // check each element is in field
    if g1.0 >= ALT_BN128_PRIME || g1.1 >= ALT_BN128_PRIME {
        return Err(PrecompileError::CoordinateExceedsFieldModulus.into());
    }

    if g2.0 >= ALT_BN128_PRIME
        || g2.1 >= ALT_BN128_PRIME
        || g2.2 >= ALT_BN128_PRIME
        || g2.3 >= ALT_BN128_PRIME
    {
        return Err(PrecompileError::CoordinateExceedsFieldModulus.into());
    }

    Ok(())
}

/// Performs a bilinear pairing on points on the elliptic curve 'alt_bn128', returns 1 on success and 0 on failure
pub fn ecpairing(calldata: &Bytes, gas_remaining: &mut u64, _fork: Fork) -> Result<Bytes, VMError> {
    // The input must always be a multiple of 192 (6 32-byte values)
    if !calldata.len().is_multiple_of(192) {
        return Err(PrecompileError::ParsingInputError.into());
    }

    let inputs_amount = calldata.len() / 192;
    let gas_cost = gas_cost::ecpairing(inputs_amount)?;
    increase_precompile_consumed_gas(gas_cost, gas_remaining)?;

<<<<<<< HEAD
    let mut batch = Vec::new();
=======
    let mut valid_pairs = Vec::new();

>>>>>>> f09eb245
    for input in calldata.chunks_exact(192) {
        #[expect(unsafe_code, reason = "chunks_exact ensures the conversion is valid")]
        let input: [u8; 192] = unsafe { input.try_into().unwrap_unchecked() };
        let (g1, g2) = parse_bn254_coords(&input);
        validate_bn254_coords(&g1, &g2).inspect(|_| batch.push((g1, g2)))?;
    }

    #[allow(unreachable_code)]
    let pairing_check = 'inner: {
        if batch.is_empty() {
            break 'inner true;
        }

        #[cfg(feature = "sp1")]
        break 'inner pairing_substrate(&batch)?;

        // default
        break 'inner pairing_lambdaworks(&batch)?;
    };

    let mut result = vec![0; 31];
    result.push(u8::from(pairing_check));
    Ok(Bytes::from(result))
}

#[cfg(feature = "sp1")]
#[inline]
pub fn pairing_substrate(batch: &[(G1, G2)]) -> Result<bool, VMError> {
    use substrate_bn::{AffineG1, AffineG2, Fq, Fq2, G1 as SubstrateG1, G2 as SubstrateG2, Group};

    let result = if batch.is_empty() {
        substrate_bn::Gt::one()
    } else {
        let mut valid_batch = Vec::with_capacity(batch.len());
        for (g1, g2) in batch {
            let (g1_x, g1_y) = (
                Fq::from_slice(&g1.0.to_big_endian())
                    .map_err(|_| PrecompileError::ParsingInputError)?,
                Fq::from_slice(&g1.1.to_big_endian())
                    .map_err(|_| PrecompileError::ParsingInputError)?,
            );
            let (g2_x, g2_y) = (
                Fq2::new(
                    Fq::from_slice(&g2.0.to_big_endian())
                        .map_err(|_| PrecompileError::ParsingInputError)?,
                    Fq::from_slice(&g2.1.to_big_endian())
                        .map_err(|_| PrecompileError::ParsingInputError)?,
                ),
                Fq2::new(
                    Fq::from_slice(&g2.2.to_big_endian())
                        .map_err(|_| PrecompileError::ParsingInputError)?,
                    Fq::from_slice(&g2.3.to_big_endian())
                        .map_err(|_| PrecompileError::ParsingInputError)?,
                ),
            );
            let g1: SubstrateG1 = AffineG1::new(g1_x, g1_y)
                .map_err(|_| PrecompileError::InvalidPoint)?
                .into();
            let g2: SubstrateG2 = AffineG2::new(g2_x, g2_y)
                .map_err(|_| PrecompileError::InvalidPoint)?
                .into();

            if g1.is_zero() || g2.is_zero() {
                continue;
            }
            valid_batch.push((g1, g2));
        }

<<<<<<< HEAD
        substrate_bn::pairing_batch(&valid_batch)
    };

    Ok(result == substrate_bn::Gt::one())
}

#[inline]
pub fn pairing_lambdaworks(batch: &[(G1, G2)]) -> Result<bool, VMError> {
    type Fq = FieldElement<MontgomeryBackendPrimeField<BN254FieldModulus, 4>>;
    type Fq2 = FieldElement<Degree2ExtensionField>;
    type LambdaworksG1 = BN254Curve;
    type LambdaworksG2 = BN254TwistCurve;

    let result = if batch.is_empty() {
        QuadraticExtensionFieldElement::one()
    } else {
        let mut valid_batch = Vec::with_capacity(batch.len());
        for (g1, g2) in batch {
            let (g1_x, g1_y) = (
                Fq::from_bytes_be(&g1.0.to_big_endian())
                    .map_err(|_| PrecompileError::ParsingInputError)?,
                Fq::from_bytes_be(&g1.1.to_big_endian())
                    .map_err(|_| PrecompileError::ParsingInputError)?,
            );
            let (g2_x, g2_y) = {
                let x_bytes = [g2.0.to_big_endian(), g2.1.to_big_endian()].concat();
                let y_bytes = [g2.2.to_big_endian(), g2.3.to_big_endian()].concat();
                let (x, y) = (
                    Fq2::from_bytes_be(&x_bytes).map_err(|_| PrecompileError::ParsingInputError)?,
                    Fq2::from_bytes_be(&y_bytes).map_err(|_| PrecompileError::ParsingInputError)?,
                );
                (x, y)
            };
            let g1 = LambdaworksG1::create_point_from_affine(g1_x, g1_y)
                .map_err(|_| PrecompileError::InvalidPoint)?;
            let g2 = LambdaworksG2::create_point_from_affine(g2_x, g2_y)
                .map_err(|_| PrecompileError::InvalidPoint)?;
            if !g2.is_in_subgroup() {
                return Err(PrecompileError::PointNotInSubgroup.into());
            }

            if g1.is_neutral_element() || g2.is_neutral_element() {
                continue;
            }
            valid_batch.push((g1, g2));
        }
        let valid_batch_refs: Vec<_> = valid_batch.iter().map(|(p1, p2)| (p1, p2)).collect();
        BN254AtePairing::compute_batch(&valid_batch_refs)
            .map_err(|_| PrecompileError::BN254AtePairingError)?
    };

    Ok(result == QuadraticExtensionFieldElement::one())
=======
    let success = if valid_pairs.is_empty() {
        true
    } else {
        let batch: Vec<_> = valid_pairs.iter().map(|(p1, p2)| (p1, p2)).collect();
        let pairing_result = BN254AtePairing::compute_batch(&batch)
            .map_err(|_| PrecompileError::BN254AtePairingError)?;
        pairing_result.eq(&QuadraticExtensionFieldElement::one())
    };

    // Generate the result from the variable mul
    let mut result = [0; 32];
    result[31] = u8::from(success);
    Ok(Bytes::from_owner(result))
>>>>>>> f09eb245
}

/// Returns the result of Blake2 hashing algorithm given a certain parameters from the calldata.
pub fn blake2f(calldata: &Bytes, gas_remaining: &mut u64, _fork: Fork) -> Result<Bytes, VMError> {
    if calldata.len() != 213 {
        return Err(PrecompileError::ParsingInputError.into());
    }

    let mut calldata = calldata.slice(0..213);

    let rounds = calldata.get_u32();

    let gas_cost = u64::from(rounds) * BLAKE2F_ROUND_COST;
    increase_precompile_consumed_gas(gas_cost, gas_remaining)?;

    let mut h = [0; 8];

    h.copy_from_slice(&std::array::from_fn::<u64, 8, _>(|_| calldata.get_u64_le()));

    let mut m = [0; 16];

    m.copy_from_slice(&std::array::from_fn::<u64, 16, _>(|_| {
        calldata.get_u64_le()
    }));

    let mut t = [0; 2];
    t.copy_from_slice(&std::array::from_fn::<u64, 2, _>(|_| calldata.get_u64_le()));

    let f = calldata.get_u8();
    if f != 0 && f != 1 {
        return Err(PrecompileError::ParsingInputError.into());
    }
    let f = f == 1;

    #[expect(clippy::as_conversions)] // safe to convert a u32 to usize
    blake2b_f(rounds as usize, &mut h, &m, &t, f);

    Ok(Bytes::from_iter(
        h.into_iter().flat_map(|value| value.to_le_bytes()),
    ))
}

/// Converts the provided commitment to match the provided versioned_hash.
/// Taken from the same name function from crates/common/types/blobs_bundle.rs
fn kzg_commitment_to_versioned_hash(commitment_bytes: &[u8; 48]) -> H256 {
    use sha2::{Digest, Sha256};
    let mut versioned_hash: [u8; 32] = Sha256::digest(commitment_bytes).into();
    versioned_hash[0] = VERSIONED_HASH_VERSION_KZG;
    versioned_hash.into()
}

const POINT_EVALUATION_OUTPUT_BYTES: [u8; 64] = [
    // Big endian FIELD_ELEMENTS_PER_BLOB bytes
    0x00, 0x00, 0x00, 0x00, 0x00, 0x00, 0x00, 0x00, 0x00, 0x00, 0x00, 0x00, 0x00, 0x00, 0x00, 0x00,
    0x00, 0x00, 0x00, 0x00, 0x00, 0x00, 0x00, 0x00, 0x00, 0x00, 0x00, 0x00, 0x00, 0x00, 0x10, 0x00,
    // Big endian BLS_MODULUS bytes
    0x73, 0xED, 0xA7, 0x53, 0x29, 0x9D, 0x7D, 0x48, 0x33, 0x39, 0xD8, 0x08, 0x09, 0xA1, 0xD8, 0x05,
    0x53, 0xBD, 0xA4, 0x02, 0xFF, 0xFE, 0x5B, 0xFE, 0xFF, 0xFF, 0xFF, 0xFF, 0x00, 0x00, 0x00, 0x01,
];

/// Makes verifications on the received point, proof and commitment, if true returns a constant value
fn point_evaluation(
    calldata: &Bytes,
    gas_remaining: &mut u64,
    _fork: Fork,
) -> Result<Bytes, VMError> {
    if calldata.len() != 192 {
        return Err(PrecompileError::ParsingInputError.into());
    }

    // Consume gas
    let gas_cost = POINT_EVALUATION_COST;
    increase_precompile_consumed_gas(gas_cost, gas_remaining)?;

    // Parse inputs
    let versioned_hash: [u8; 32] = calldata
        .get(..32)
        .ok_or(InternalError::Slicing)?
        .try_into()
        .map_err(|_| InternalError::TypeConversion)?;

    let x: [u8; 32] = calldata
        .get(32..64)
        .ok_or(InternalError::Slicing)?
        .try_into()
        .map_err(|_| InternalError::TypeConversion)?;

    let y: [u8; 32] = calldata
        .get(64..96)
        .ok_or(InternalError::Slicing)?
        .try_into()
        .map_err(|_| InternalError::TypeConversion)?;

    let commitment: [u8; 48] = calldata
        .get(96..144)
        .ok_or(InternalError::Slicing)?
        .try_into()
        .map_err(|_| InternalError::TypeConversion)?;

    let proof: [u8; 48] = calldata
        .get(144..192)
        .ok_or(InternalError::Slicing)?
        .try_into()
        .map_err(|_| InternalError::TypeConversion)?;

    // Perform the evaluation

    // This checks if the commitment is equal to the versioned hash
    if kzg_commitment_to_versioned_hash(&commitment) != H256::from(versioned_hash) {
        return Err(PrecompileError::ParsingInputError.into());
    }

    // This verifies the proof from a point (x, y) and a commitment
    if !verify_kzg_proof(commitment, x, y, proof).unwrap_or(false) {
        return Err(PrecompileError::ParsingInputError.into());
    }

    // The first 32 bytes consist of the number of field elements in the blob, and the
    // other 32 bytes consist of the modulus used in the BLS signature scheme.
    let output = POINT_EVALUATION_OUTPUT_BYTES.to_vec();

    Ok(Bytes::from(output))
}

/// Signature verification in the “secp256r1” elliptic curve
/// If the verification succeeds, returns 1 in a 32-bit big-endian format.
/// If the verification fails, returns an empty `Bytes` object.
/// Implemented following https://github.com/ethereum/EIPs/blob/master/EIPS/eip-7951.md
pub fn p_256_verify(
    calldata: &Bytes,
    gas_remaining: &mut u64,
    _fork: Fork,
) -> Result<Bytes, VMError> {
    increase_precompile_consumed_gas(P256_VERIFY_COST, gas_remaining)
        .map_err(|_| PrecompileError::NotEnoughGas)?;

    // Validate input data length is 160 bytes
    if calldata.len() != 160 {
        return Ok(Bytes::new());
    }

    // Parse parameters
    #[expect(
        clippy::indexing_slicing,
        reason = "length of the calldata is checked before slicing"
    )]
    let (message_hash, r, s, x, y) = (
        &calldata[0..32],
        &calldata[32..64],
        &calldata[64..96],
        &calldata[96..128],
        &calldata[128..160],
    );

    {
        let [r, s, x, y] = [r, s, x, y].map(P256Uint::from_be_slice);

        // Verify that the r and s values are in (0, n) (exclusive)
        if r == P256Uint::ZERO || r >= P256_N || s == P256Uint::ZERO || s >= P256_N ||
        // Verify that both x and y are in [0, p) (inclusive 0, exclusive p)
        x >= P256_P || y >= P256_P ||
        // Verify that the point (x,y) isn't at infinity
        (x == P256Uint::ZERO && y == P256Uint::ZERO)
        {
            return Ok(Bytes::new());
        }

        // Verify that the point formed by (x, y) is on the curve
        let x: Option<P256FieldElement> = P256FieldElement::from_uint(x).into();
        let y: Option<P256FieldElement> = P256FieldElement::from_uint(y).into();

        let (Some(x), Some(y)) = (x, y) else {
            return Err(InternalError::Slicing.into());
        };

        // Curve equation: `y² = x³ + ax + b`
        let a_x = P256_A.multiply(&x);
        if y.square() != x.pow_vartime(&[3u64]).add(&a_x).add(&P256_B) {
            return Ok(Bytes::new());
        }
    }

    // Build verifier
    let Ok(verifier) = p256::ecdsa::VerifyingKey::from_encoded_point(
        &EncodedPoint::from_affine_coordinates(x.into(), y.into(), false),
    ) else {
        return Ok(Bytes::new());
    };

    // Build signature
    let r: [u8; 32] = r.try_into()?;
    let s: [u8; 32] = s.try_into()?;

    let Ok(signature) = P256Signature::from_scalars(r, s) else {
        return Ok(Bytes::new());
    };

    // Verify message signature
    let success = verifier.verify_prehash(message_hash, &signature).is_ok();

    // If the verification succeeds, returns 1 in a 32-bit big-endian format.
    // If the verification fails, returns an empty `Bytes` object.
    if success {
        const RESULT: [u8; 32] = [
            0, 0, 0, 0, 0, 0, 0, 0, 0, 0, 0, 0, 0, 0, 0, 0, 0, 0, 0, 0, 0, 0, 0, 0, 0, 0, 0, 0, 0,
            0, 0, 1,
        ];
        Ok(Bytes::from_static(&RESULT))
    } else {
        Ok(Bytes::new())
    }
}

pub fn bls12_g1add(
    calldata: &Bytes,
    gas_remaining: &mut u64,
    _fork: Fork,
) -> Result<Bytes, VMError> {
    // TODO: Use `as_chunks` after upgrading to Rust 1.88.0.
    let (x_data, calldata) = calldata
        .split_first_chunk::<128>()
        .ok_or(PrecompileError::ParsingInputError)?;
    let (y_data, calldata) = calldata
        .split_first_chunk::<128>()
        .ok_or(PrecompileError::ParsingInputError)?;
    if !calldata.is_empty() {
        return Err(PrecompileError::ParsingInputError.into());
    }

    // Apply precompile gas cost.
    increase_precompile_consumed_gas(BLS12_381_G1ADD_COST, gas_remaining)
        .map_err(|_| PrecompileError::NotEnoughGas)?;

    type FElem = BLS12381FieldElement;
    type U384 = UnsignedInteger<6>;
    fn parse_g1_point(data: &[u8; 128]) -> Result<Option<(FElem, FElem)>, PrecompileError> {
        if data[0..16] != [0; 16] || data[64..80] != [0; 16] {
            return Err(PrecompileError::ParsingInputError);
        }

        let x = U384::from_bytes_be(&data[16..64]).unwrap_or_default();
        let y = U384::from_bytes_be(&data[80..128]).unwrap_or_default();
        if x >= BLS12381FieldModulus::MODULUS || y >= BLS12381FieldModulus::MODULUS {
            return Err(PrecompileError::ParsingInputError);
        }

        if x == U384::from_u64(0) && y == U384::from_u64(0) {
            return Ok(None);
        }

        let x = FElem::new(x);
        let y = FElem::new(y);
        if BLS12381Curve::defining_equation(&x, &y) != FElem::zero() {
            return Err(PrecompileError::BLS12381G1PointNotInCurve);
        }

        Ok(Some((x, y)))
    }

    let p0 = parse_g1_point(x_data)?;
    let p1 = parse_g1_point(y_data)?;

    #[expect(clippy::arithmetic_side_effects, reason = "modular arithmetic")]
    let p2 = match (p0, p1) {
        (None, None) => (FElem::zero(), FElem::zero()),
        (None, Some(p1)) => p1,
        (Some(p0), None) => p0,
        (Some(p0), Some(p1)) => 'block: {
            if p0.0 == p1.0 {
                if p0.1 == p1.1 {
                    // The division may panic only when `p0.1.double()` has no inverse. This can
                    // only happen if `p0.1 == 0`, which is impossible as long as the defining
                    // equation holds since it has no solutions for an `x` coordinate where `y` is
                    // zero within the prime field space.
                    let x_squared = p0.0.square();
                    let s = (x_squared.double() + &x_squared + BLS12381Curve::a()) / p0.1.double();

                    let x = s.square() - p0.0.double();
                    let y = s * (p0.0 - &x) - p0.1;
                    break 'block (x, y);
                } else if &p0.1 + &p1.1 == FElem::zero() {
                    break 'block (FElem::zero(), FElem::zero());
                }
            }

            // The division may panic only when `t` has no inverse. This can only happen if
            // `p0.0 == p1.0`, for which the defining equation gives us two possible values for
            // `p0.1` and `p1.1`, which are 2 and -2. Both cases have already been handled before.
            let l = (&p0.1 - p1.1) / (&p0.0 - &p1.0);

            let x = l.square() - &p0.0 - p1.0;
            let y = l * (p0.0 - &x) - p0.1;
            (x, y)
        }
    };

    let x = p2.0.representative().limbs.map(|x| x.to_be_bytes());
    let y = p2.1.representative().limbs.map(|x| x.to_be_bytes());
    let buffer: [[u8; 8]; 16] = [
        [0; 8], [0; 8], x[0], x[1], x[2], x[3], x[4], x[5], // Padded x coordinate.
        [0; 8], [0; 8], y[0], y[1], y[2], y[3], y[4], y[5], // Padded y coordinate.
    ];
    Ok(Bytes::copy_from_slice(buffer.as_flattened()))
}

pub fn bls12_g1msm(
    calldata: &Bytes,
    gas_remaining: &mut u64,
    _fork: Fork,
) -> Result<Bytes, VMError> {
    if calldata.is_empty() || !calldata.len().is_multiple_of(BLS12_381_G1_MSM_PAIR_LENGTH) {
        return Err(PrecompileError::ParsingInputError.into());
    }

    let k = calldata.len() / BLS12_381_G1_MSM_PAIR_LENGTH;
    let required_gas = gas_cost::bls12_msm(k, &BLS12_381_G1_K_DISCOUNT, G1_MUL_COST)?;
    increase_precompile_consumed_gas(required_gas, gas_remaining)?;

    let mut result = G1Projective::identity();
    // R = s_P_1 + s_P_2 + ... + s_P_k
    // Where:
    // s_i are scalars (numbers)
    // P_i are points in the group (in this case, points in G1)
    #[expect(
        clippy::arithmetic_side_effects,
        clippy::indexing_slicing,
        reason = "bounds checked"
    )]
    for i in 0..k {
        // this operation can't overflow because i < k and  k * BLS12_381_G1_MSM_PAIR_LENGTH = calldata.len()
        let point_offset = i * BLS12_381_G1_MSM_PAIR_LENGTH;
        let scalar_offset = point_offset + 128;
        let pair_end = scalar_offset + 32;

        // slicing is ok because pair_end = point_offset + 160 = (k-1) * 160 + 160 = k * 160 = calldata.len()
        let point = parse_g1_point(&calldata[point_offset..scalar_offset], false)?;
        let scalar = parse_scalar(&calldata[scalar_offset..pair_end])?;

        if !bool::from(scalar.is_zero()) {
            let scaled_point: G1Projective = point * scalar;
            result += scaled_point;
        }
    }
    let mut output = [0u8; 128];

    if result.is_identity().into() {
        return Ok(Bytes::copy_from_slice(&output));
    }

    let result_bytes = G1Affine::from(result).to_uncompressed();
    let (x_bytes, y_bytes) = result_bytes
        .split_at_checked(FIELD_ELEMENT_WITHOUT_PADDING_LENGTH)
        .ok_or(InternalError::Slicing)?;
    output[16..64].copy_from_slice(x_bytes);
    output[80..128].copy_from_slice(y_bytes);

    Ok(Bytes::copy_from_slice(&output))
}

pub fn bls12_g2add(
    calldata: &Bytes,
    gas_remaining: &mut u64,
    _fork: Fork,
) -> Result<Bytes, VMError> {
    // TODO: Use `as_chunks` after upgrading to Rust 1.88.0.
    let (x_data, calldata) = calldata
        .split_first_chunk::<256>()
        .ok_or(PrecompileError::ParsingInputError)?;
    let (y_data, calldata) = calldata
        .split_first_chunk::<256>()
        .ok_or(PrecompileError::ParsingInputError)?;
    if !calldata.is_empty() {
        return Err(PrecompileError::ParsingInputError.into());
    }

    // Apply precompile gas cost.
    increase_precompile_consumed_gas(BLS12_381_G2ADD_COST, gas_remaining)
        .map_err(|_| PrecompileError::NotEnoughGas)?;

    type FElem = BLS12381TwistCurveFieldElement;
    type U384 = UnsignedInteger<6>;
    fn parse_g2_point(data: &[u8; 256]) -> Result<Option<(FElem, FElem)>, PrecompileError> {
        if data[0..16] != [0; 16]
            || data[64..80] != [0; 16]
            || data[128..144] != [0; 16]
            || data[192..208] != [0; 16]
        {
            return Err(PrecompileError::ParsingInputError);
        }

        let x = [
            U384::from_bytes_be(&data[16..64]).unwrap_or_default(),
            U384::from_bytes_be(&data[80..128]).unwrap_or_default(),
        ];
        let y = [
            U384::from_bytes_be(&data[144..192]).unwrap_or_default(),
            U384::from_bytes_be(&data[208..256]).unwrap_or_default(),
        ];
        if x[0] >= BLS12381FieldModulus::MODULUS
            || x[1] >= BLS12381FieldModulus::MODULUS
            || y[0] >= BLS12381FieldModulus::MODULUS
            || y[1] >= BLS12381FieldModulus::MODULUS
        {
            return Err(PrecompileError::ParsingInputError);
        }

        if x[0] == U384::from_u64(0)
            && x[1] == U384::from_u64(0)
            && y[0] == U384::from_u64(0)
            && y[1] == U384::from_u64(0)
        {
            return Ok(None);
        }

        let x = FElem::from_raw(x.map(BLS12381FieldElement::new));
        let y = FElem::from_raw(y.map(BLS12381FieldElement::new));
        if BLS12381TwistCurve::defining_equation(&x, &y) != FElem::zero() {
            return Err(PrecompileError::BLS12381G2PointNotInCurve);
        }

        Ok(Some((x, y)))
    }

    let p0 = parse_g2_point(x_data)?;
    let p1 = parse_g2_point(y_data)?;

    #[expect(clippy::arithmetic_side_effects, reason = "modular arithmetic")]
    let p2 = match (p0, p1) {
        (None, None) => (FElem::zero(), FElem::zero()),
        (None, Some(p1)) => p1,
        (Some(p0), None) => p0,
        (Some(p0), Some(p1)) => 'block: {
            if p0.0 == p1.0 {
                if p0.1 == p1.1 {
                    // The division may panic only when `p0.1.double()` has no inverse. This can
                    // only happen if `p0.1 == 0`, which is impossible as long as the defining
                    // equation holds since it has no solutions for an `x` coordinate where `y` is
                    // zero within the prime field space.
                    let x_squared = p0.0.square();
                    let s =
                        (x_squared.double() + &x_squared + BLS12381TwistCurve::a()) / p0.1.double();

                    let x = s.square() - p0.0.double();
                    let y = s * (p0.0 - &x) - p0.1;
                    break 'block (x, y);
                } else if &p0.1 + &p1.1 == FElem::zero() {
                    break 'block (FElem::zero(), FElem::zero());
                }
            }

            // The division may panic only when `t` has no inverse. This can only happen if
            // `p0.0 == p1.0`, for which the defining equation gives us two possible values for
            // `p0.1` and `p1.1`, which are 2 and -2. Both cases have already been handled before.
            let l = (&p0.1 - p1.1) / (&p0.0 - &p1.0);

            let x = l.square() - &p0.0 - p1.0;
            let y = l * (p0.0 - &x) - p0.1;
            (x, y)
        }
    };

    let p2 = (p2.0.to_raw(), p2.1.to_raw());
    let x = (
        p2.0[0].representative().limbs.map(|x| x.to_be_bytes()),
        p2.0[1].representative().limbs.map(|x| x.to_be_bytes()),
    );
    let y = (
        p2.1[0].representative().limbs.map(|x| x.to_be_bytes()),
        p2.1[1].representative().limbs.map(|x| x.to_be_bytes()),
    );
    let buffer: [[u8; 8]; 32] = [
        [0; 8], [0; 8], x.0[0], x.0[1], x.0[2], x.0[3], x.0[4], x.0[5], //
        [0; 8], [0; 8], x.1[0], x.1[1], x.1[2], x.1[3], x.1[4], x.1[5], //
        [0; 8], [0; 8], y.0[0], y.0[1], y.0[2], y.0[3], y.0[4], y.0[5], //
        [0; 8], [0; 8], y.1[0], y.1[1], y.1[2], y.1[3], y.1[4], y.1[5], //
    ];
    Ok(Bytes::copy_from_slice(buffer.as_flattened()))
}

pub fn bls12_g2msm(
    calldata: &Bytes,
    gas_remaining: &mut u64,
    _fork: Fork,
) -> Result<Bytes, VMError> {
    if calldata.is_empty() || !calldata.len().is_multiple_of(BLS12_381_G2_MSM_PAIR_LENGTH) {
        return Err(PrecompileError::ParsingInputError.into());
    }

    let k = calldata.len() / BLS12_381_G2_MSM_PAIR_LENGTH;
    let required_gas = gas_cost::bls12_msm(k, &BLS12_381_G2_K_DISCOUNT, G2_MUL_COST)?;
    increase_precompile_consumed_gas(required_gas, gas_remaining)?;

    let mut result = G2Projective::identity();

    #[expect(
        clippy::indexing_slicing,
        clippy::arithmetic_side_effects,
        reason = "bounds checked"
    )]
    for i in 0..k {
        // this operation can't overflow because i < k and  k * BLS12_381_G2_MSM_PAIR_LENGTH = calldata.len()
        let point_offset = i * BLS12_381_G2_MSM_PAIR_LENGTH;
        let scalar_offset = point_offset + 256;
        let pair_end = scalar_offset + 32;

        // slicing is ok because at the max value of i,
        // (k-1) * BLS12_381_G2_MSM_PAIR_LENGTH + 256 ≤ k * BLS12_381_G2_MSM_PAIR_LENGTH
        let point = parse_g2_point(&calldata[point_offset..scalar_offset], false)?;
        let scalar = parse_scalar(&calldata[scalar_offset..pair_end])?;

        // skip zero scalars
        if scalar != Scalar::zero() {
            let scaled_point: G2Projective = point * scalar;
            result += scaled_point;
        }
    }

    let result_bytes = if result.is_identity().into() {
        return Ok(Bytes::copy_from_slice(&G2_POINT_AT_INFINITY));
    } else {
        G2Affine::from(result).to_uncompressed()
    };

    let mut padded_result = Vec::with_capacity(256);
    // The crate bls12_381 deserialize the G2 point as x_1 || x_0 || y_1 || y_0
    // https://docs.rs/bls12_381/0.8.0/src/bls12_381/g2.rs.html#284-299
    add_padded_coordinate(&mut padded_result, &result_bytes[48..96]);
    add_padded_coordinate(&mut padded_result, &result_bytes[0..48]);
    add_padded_coordinate(&mut padded_result, &result_bytes[144..192]);
    add_padded_coordinate(&mut padded_result, &result_bytes[96..144]);

    Ok(Bytes::from(padded_result))
}

pub fn bls12_pairing_check(
    calldata: &Bytes,
    gas_remaining: &mut u64,
    _fork: Fork,
) -> Result<Bytes, VMError> {
    if calldata.is_empty()
        || !calldata
            .len()
            .is_multiple_of(BLS12_381_PAIRING_CHECK_PAIR_LENGTH)
    {
        return Err(PrecompileError::ParsingInputError.into());
    }

    // GAS
    let k = calldata.len() / BLS12_381_PAIRING_CHECK_PAIR_LENGTH;
    let gas_cost = gas_cost::bls12_pairing_check(k)?;
    increase_precompile_consumed_gas(gas_cost, gas_remaining)?;

    let mut points: Vec<(G1Affine, G2Prepared)> = Vec::new();
    #[expect(
        clippy::indexing_slicing,
        clippy::arithmetic_side_effects,
        reason = "bounds checked"
    )]
    for i in 0..k {
        let g1_point_offset = i * BLS12_381_PAIRING_CHECK_PAIR_LENGTH;
        let g2_point_offset = g1_point_offset + 128;
        let pair_end = g2_point_offset + 256;

        // The check for the subgroup is required
        // https://github.com/ethereum/EIPs/blob/master/EIPS/eip-2537.md?plain=1#L194
        let g1 = G1Affine::from(parse_g1_point(
            &calldata[g1_point_offset..g2_point_offset],
            false,
        )?);
        let g2 = G2Affine::from(parse_g2_point(&calldata[g2_point_offset..pair_end], false)?);
        points.push((g1, G2Prepared::from(g2)));
    }

    // The crate bls12_381 expects a reference to the points
    let points: Vec<(&G1Affine, &G2Prepared)> = points.iter().map(|(g1, g2)| (g1, g2)).collect();

    // perform the final exponentiation to get the result of the pairing check
    // https://docs.rs/bls12_381/0.8.0/src/bls12_381/pairings.rs.html#43-48
    let result: Gt = multi_miller_loop(&points).final_exponentiation();

    // follows this https://github.com/ethereum/EIPs/blob/master/EIPS/eip-2537.md?plain=1#L188
    if result == Gt::identity() {
        let mut result = vec![0_u8; 31];
        result.push(1);
        Ok(Bytes::from(result))
    } else {
        Ok(Bytes::copy_from_slice(&[0_u8; 32]))
    }
}

pub fn bls12_map_fp_to_g1(
    calldata: &Bytes,
    gas_remaining: &mut u64,
    _fork: Fork,
) -> Result<Bytes, VMError> {
    if calldata.len() != BLS12_381_FP_VALID_INPUT_LENGTH {
        return Err(PrecompileError::ParsingInputError.into());
    }

    // GAS
    increase_precompile_consumed_gas(BLS12_381_MAP_FP_TO_G1_COST, gas_remaining)?;

    // PADDED_FIELD_ELEMENT_SIZE_IN_BYTES == BLS12_381_FP_VALID_INPUT_LENGTH, so this slice is ok.
    #[expect(clippy::indexing_slicing, reason = "bounds checked")]
    let coordinate_bytes = parse_coordinate(&calldata[0..PADDED_FIELD_ELEMENT_SIZE_IN_BYTES])?;
    let fp = Fp::from_bytes(&coordinate_bytes)
        .into_option()
        .ok_or(ExceptionalHalt::Precompile(
            PrecompileError::ParsingInputError,
        ))?;

    // following https://github.com/ethereum/EIPs/blob/master/assets/eip-2537/field_to_curve.md?plain=1#L3-L6, we do:
    // map_to_curve: map a field element to a another curve, then isogeny is applied to map to the curve bls12_381
    // clear_h: clears the cofactor
    let point = G1Projective::map_to_curve(&fp).clear_h();

    let result_bytes = if point.is_identity().into() {
        return Ok(Bytes::copy_from_slice(&G1_POINT_AT_INFINITY));
    } else {
        G1Affine::from(point).to_uncompressed()
    };

    let mut padded_result = Vec::with_capacity(128);
    add_padded_coordinate(&mut padded_result, &result_bytes[0..48]);
    add_padded_coordinate(&mut padded_result, &result_bytes[48..96]);

    Ok(Bytes::from(padded_result))
}

pub fn bls12_map_fp2_tp_g2(
    calldata: &Bytes,
    gas_remaining: &mut u64,
    _fork: Fork,
) -> Result<Bytes, VMError> {
    if calldata.len() != BLS12_381_FP2_VALID_INPUT_LENGTH {
        return Err(PrecompileError::ParsingInputError.into());
    }

    // GAS
    increase_precompile_consumed_gas(BLS12_381_MAP_FP2_TO_G2_COST, gas_remaining)?;

    // slices are ok because of the previous len check.
    // Parse the input to two Fp and create a Fp2
    #[expect(clippy::indexing_slicing, reason = "bounds checked")]
    let c0 = parse_coordinate(&calldata[0..PADDED_FIELD_ELEMENT_SIZE_IN_BYTES])?;
    #[expect(clippy::indexing_slicing, reason = "bounds checked")]
    let c1 = parse_coordinate(
        &calldata[PADDED_FIELD_ELEMENT_SIZE_IN_BYTES..BLS12_381_FP2_VALID_INPUT_LENGTH],
    )?;
    let fp_0 = Fp::from_bytes(&c0)
        .into_option()
        .ok_or(ExceptionalHalt::Precompile(
            PrecompileError::ParsingInputError,
        ))?;
    let fp_1 = Fp::from_bytes(&c1)
        .into_option()
        .ok_or(ExceptionalHalt::Precompile(
            PrecompileError::ParsingInputError,
        ))?;
    if fp_0 == Fp::zero() && fp_1 == Fp::zero() {
        return Ok(Bytes::copy_from_slice(&FP2_ZERO_MAPPED_TO_G2));
    }

    let fp2 = Fp2 { c0: fp_0, c1: fp_1 };

    // following https://github.com/ethereum/EIPs/blob/master/assets/eip-2537/field_to_curve.md?plain=1#L3-L6, we do:
    // map_to_curve: map a field element to a another curve, then isogeny is applied to map to the curve bls12_381
    // clear_h: clears the cofactor
    let point = G2Projective::map_to_curve(&fp2).clear_h();
    let result_bytes = if point.is_identity().into() {
        return Ok(Bytes::copy_from_slice(&G2_POINT_AT_INFINITY));
    } else {
        G2Affine::from(point).to_uncompressed()
    };

    let mut padded_result = Vec::with_capacity(256);
    // The crate bls12_381 deserialize the G2 point as x_1 || x_0 || y_1 || y_0
    // https://docs.rs/bls12_381/0.8.0/src/bls12_381/g2.rs.html#284-299
    add_padded_coordinate(&mut padded_result, &result_bytes[48..96]);
    add_padded_coordinate(&mut padded_result, &result_bytes[0..48]);
    add_padded_coordinate(&mut padded_result, &result_bytes[144..192]);
    add_padded_coordinate(&mut padded_result, &result_bytes[96..144]);

    Ok(Bytes::from(padded_result))
}

/// coordinate raw bytes should have a len of 64
#[expect(clippy::indexing_slicing, reason = "bounds checked at start")]
#[inline]
fn parse_coordinate(coordinate_raw_bytes: &[u8]) -> Result<[u8; 48], VMError> {
    const SIXTEEN_ZEROES: [u8; 16] = [0; 16];

    if coordinate_raw_bytes.len() != 64 {
        return Err(PrecompileError::ParsingInputError.into());
    }

    if coordinate_raw_bytes[0..16] != SIXTEEN_ZEROES {
        return Err(PrecompileError::ParsingInputError.into());
    }

    #[expect(
        unsafe_code,
        reason = "The bounds are confirmed to be correct due to the previous checks."
    )]
    unsafe {
        Ok(coordinate_raw_bytes[16..64].try_into().unwrap_unchecked())
    }
}

/// point_bytes must have atleast 128 bytes.
#[expect(clippy::indexing_slicing, reason = "slice bounds checked at start")]
fn parse_g1_point(point_bytes: &[u8], unchecked: bool) -> Result<G1Projective, VMError> {
    if point_bytes.len() != 128 {
        return Err(PrecompileError::ParsingInputError.into());
    }

    let x = parse_coordinate(&point_bytes[0..64])?;
    let y = parse_coordinate(&point_bytes[64..128])?;

    const ALL_ZERO: [u8; 48] = [0; 48];

    // if a g1 point decode to (0,0) by convention it is interpreted as a point to infinity
    let g1_point: G1Projective = if x == ALL_ZERO && y == ALL_ZERO {
        G1Projective::identity()
    } else {
        let g1_bytes: [u8; 96] = [x, y]
            .concat()
            .try_into()
            .map_err(|_| InternalError::TypeConversion)?;

        if unchecked {
            // We use unchecked because in the https://github.com/ethereum/EIPs/blob/master/EIPS/eip-2537.md?plain=1#L141
            // note that there is no subgroup check for the G1 addition precompile
            let g1_affine = G1Affine::from_uncompressed_unchecked(&g1_bytes)
                .into_option()
                .ok_or(ExceptionalHalt::Precompile(
                    PrecompileError::ParsingInputError,
                ))?;

            // We still need to check if the point is on the curve
            if !bool::from(g1_affine.is_on_curve()) {
                return Err(ExceptionalHalt::Precompile(
                    PrecompileError::BLS12381G1PointNotInCurve,
                )
                .into());
            }

            G1Projective::from(g1_affine)
        } else {
            let g1_affine = G1Affine::from_uncompressed(&g1_bytes)
                .into_option()
                .ok_or(PrecompileError::ParsingInputError)?;

            G1Projective::from(g1_affine)
        }
    };
    Ok(g1_point)
}

/// point_bytes always has atleast 256 bytes
#[expect(clippy::indexing_slicing, reason = "slice bounds checked at start")]
fn parse_g2_point(point_bytes: &[u8], unchecked: bool) -> Result<G2Projective, VMError> {
    if point_bytes.len() != 256 {
        return Err(PrecompileError::ParsingInputError.into());
    }

    const ALL_ZERO: [u8; 48] = [0; 48];

    let x_0 = parse_coordinate(&point_bytes[0..64])?;
    let x_1 = parse_coordinate(&point_bytes[64..128])?;
    let y_0 = parse_coordinate(&point_bytes[128..192])?;
    let y_1 = parse_coordinate(&point_bytes[192..256])?;

    // if a g1 point decode to (0,0) by convention it is interpreted as a point to infinity
    let g2_point: G2Projective =
        if x_0 == ALL_ZERO && x_1 == ALL_ZERO && y_0 == ALL_ZERO && y_1 == ALL_ZERO {
            G2Projective::identity()
        } else {
            // The crate serialize the coordinates in a reverse order
            // https://docs.rs/bls12_381/0.8.0/src/bls12_381/g2.rs.html#401-464
            let mut g2_bytes: [u8; 192] = [0; 192];
            g2_bytes[0..48].copy_from_slice(&x_1);
            g2_bytes[48..96].copy_from_slice(&x_0);
            g2_bytes[96..144].copy_from_slice(&y_1);
            g2_bytes[144..192].copy_from_slice(&y_0);

            if unchecked {
                // We use unchecked because in the https://github.com/ethereum/EIPs/blob/master/EIPS/eip-2537.md?plain=1#L141
                // note that there is no subgroup check for the G1 addition precompile
                let g2_affine = G2Affine::from_uncompressed_unchecked(&g2_bytes)
                    .into_option()
                    .ok_or(ExceptionalHalt::Precompile(
                        PrecompileError::ParsingInputError,
                    ))?;

                // We still need to check if the point is on the curve
                if !bool::from(g2_affine.is_on_curve()) {
                    return Err(ExceptionalHalt::Precompile(
                        PrecompileError::BLS12381G2PointNotInCurve,
                    )
                    .into());
                }

                G2Projective::from(g2_affine)
            } else {
                let g2_affine = G2Affine::from_uncompressed(&g2_bytes)
                    .into_option()
                    .ok_or(PrecompileError::ParsingInputError)?;

                G2Projective::from(g2_affine)
            }
        };
    Ok(g2_point)
}

// coordinate_raw_bytes usually has 48 bytes
#[inline]
fn add_padded_coordinate(result: &mut Vec<u8>, coordinate_raw_bytes: &[u8]) {
    // add the padding to satisfy the convention of encoding
    // https://eips.ethereum.org/EIPS/eip-2537
    const SIXTEEN_ZEROES: [u8; 16] = [0; 16];
    result.reserve(16 + 48);
    result.extend_from_slice(&SIXTEEN_ZEROES);
    result.extend_from_slice(coordinate_raw_bytes);
}

#[allow(clippy::indexing_slicing, reason = "bounds checked at start")]
#[inline]
fn parse_scalar(scalar_bytes: &[u8]) -> Result<Scalar, VMError> {
    if scalar_bytes.len() != 32 {
        return Err(PrecompileError::ParsingInputError.into());
    }

    let scalar_le = [
        u64::from_be_bytes([
            scalar_bytes[24],
            scalar_bytes[25],
            scalar_bytes[26],
            scalar_bytes[27],
            scalar_bytes[28],
            scalar_bytes[29],
            scalar_bytes[30],
            scalar_bytes[31],
        ]),
        u64::from_be_bytes([
            scalar_bytes[16],
            scalar_bytes[17],
            scalar_bytes[18],
            scalar_bytes[19],
            scalar_bytes[20],
            scalar_bytes[21],
            scalar_bytes[22],
            scalar_bytes[23],
        ]),
        u64::from_be_bytes([
            scalar_bytes[8],
            scalar_bytes[9],
            scalar_bytes[10],
            scalar_bytes[11],
            scalar_bytes[12],
            scalar_bytes[13],
            scalar_bytes[14],
            scalar_bytes[15],
        ]),
        u64::from_be_bytes([
            scalar_bytes[0],
            scalar_bytes[1],
            scalar_bytes[2],
            scalar_bytes[3],
            scalar_bytes[4],
            scalar_bytes[5],
            scalar_bytes[6],
            scalar_bytes[7],
        ]),
    ];
    Ok(Scalar::from_raw(scalar_le))
}

#[cfg(test)]
mod tests {
    use super::*;

    fn test_ec_pairing(calldata: &str, expected_output: &str, mut gas: u64) {
        let calldata = Bytes::from(hex::decode(calldata).unwrap());
        let expected_output = Bytes::from(hex::decode(expected_output).unwrap());
        let output = ecpairing(&calldata, &mut gas, Fork::Cancun).unwrap();
        assert_eq!(output, expected_output);
        assert!(gas.is_zero());
    }

    // ec pairing precompile test data taken from https://github.com/ethereum/go-ethereum/blob/master/core/vm/testdata/precompiles/bn256Pairing.json

    #[test]
    fn test_ec_pairing_a() {
        test_ec_pairing(
            "1c76476f4def4bb94541d57ebba1193381ffa7aa76ada664dd31c16024c43f593034dd2920f673e204fee2811c678745fc819b55d3e9d294e45c9b03a76aef41209dd15ebff5d46c4bd888e51a93cf99a7329636c63514396b4a452003a35bf704bf11ca01483bfa8b34b43561848d28905960114c8ac04049af4b6315a416782bb8324af6cfc93537a2ad1a445cfd0ca2a71acd7ac41fadbf933c2a51be344d120a2a4cf30c1bf9845f20c6fe39e07ea2cce61f0c9bb048165fe5e4de877550111e129f1cf1097710d41c4ac70fcdfa5ba2023c6ff1cbeac322de49d1b6df7c2032c61a830e3c17286de9462bf242fca2883585b93870a73853face6a6bf411198e9393920d483a7260bfb731fb5d25f1aa493335a9e71297e485b7aef312c21800deef121f1e76426a00665e5c4479674322d4f75edadd46debd5cd992f6ed090689d0585ff075ec9e99ad690c3395bc4b313370b38ef355acdadcd122975b12c85ea5db8c6deb4aab71808dcb408fe3d1e7690c43d37b4ce6cc0166fa7daa",
            "0000000000000000000000000000000000000000000000000000000000000001",
            113000,
        );
    }

    #[test]
    fn test_ec_pairing_b() {
        test_ec_pairing(
            "2eca0c7238bf16e83e7a1e6c5d49540685ff51380f309842a98561558019fc0203d3260361bb8451de5ff5ecd17f010ff22f5c31cdf184e9020b06fa5997db841213d2149b006137fcfb23036606f848d638d576a120ca981b5b1a5f9300b3ee2276cf730cf493cd95d64677bbb75fc42db72513a4c1e387b476d056f80aa75f21ee6226d31426322afcda621464d0611d226783262e21bb3bc86b537e986237096df1f82dff337dd5972e32a8ad43e28a78a96a823ef1cd4debe12b6552ea5f06967a1237ebfeca9aaae0d6d0bab8e28c198c5a339ef8a2407e31cdac516db922160fa257a5fd5b280642ff47b65eca77e626cb685c84fa6d3b6882a283ddd1198e9393920d483a7260bfb731fb5d25f1aa493335a9e71297e485b7aef312c21800deef121f1e76426a00665e5c4479674322d4f75edadd46debd5cd992f6ed090689d0585ff075ec9e99ad690c3395bc4b313370b38ef355acdadcd122975b12c85ea5db8c6deb4aab71808dcb408fe3d1e7690c43d37b4ce6cc0166fa7daa",
            "0000000000000000000000000000000000000000000000000000000000000001",
            113000,
        );
    }
    #[test]
    fn test_ec_pairing_c() {
        test_ec_pairing(
            "0f25929bcb43d5a57391564615c9e70a992b10eafa4db109709649cf48c50dd216da2f5cb6be7a0aa72c440c53c9bbdfec6c36c7d515536431b3a865468acbba2e89718ad33c8bed92e210e81d1853435399a271913a6520736a4729cf0d51eb01a9e2ffa2e92599b68e44de5bcf354fa2642bd4f26b259daa6f7ce3ed57aeb314a9a87b789a58af499b314e13c3d65bede56c07ea2d418d6874857b70763713178fb49a2d6cd347dc58973ff49613a20757d0fcc22079f9abd10c3baee245901b9e027bd5cfc2cb5db82d4dc9677ac795ec500ecd47deee3b5da006d6d049b811d7511c78158de484232fc68daf8a45cf217d1c2fae693ff5871e8752d73b21198e9393920d483a7260bfb731fb5d25f1aa493335a9e71297e485b7aef312c21800deef121f1e76426a00665e5c4479674322d4f75edadd46debd5cd992f6ed090689d0585ff075ec9e99ad690c3395bc4b313370b38ef355acdadcd122975b12c85ea5db8c6deb4aab71808dcb408fe3d1e7690c43d37b4ce6cc0166fa7daa",
            "0000000000000000000000000000000000000000000000000000000000000001",
            113000,
        )
    }

    #[test]
    fn test_ec_pairing_d() {
        test_ec_pairing(
            "2f2ea0b3da1e8ef11914acf8b2e1b32d99df51f5f4f206fc6b947eae860eddb6068134ddb33dc888ef446b648d72338684d678d2eb2371c61a50734d78da4b7225f83c8b6ab9de74e7da488ef02645c5a16a6652c3c71a15dc37fe3a5dcb7cb122acdedd6308e3bb230d226d16a105295f523a8a02bfc5e8bd2da135ac4c245d065bbad92e7c4e31bf3757f1fe7362a63fbfee50e7dc68da116e67d600d9bf6806d302580dc0661002994e7cd3a7f224e7ddc27802777486bf80f40e4ca3cfdb186bac5188a98c45e6016873d107f5cd131f3a3e339d0375e58bd6219347b008122ae2b09e539e152ec5364e7e2204b03d11d3caa038bfc7cd499f8176aacbee1f39e4e4afc4bc74790a4a028aff2c3d2538731fb755edefd8cb48d6ea589b5e283f150794b6736f670d6a1033f9b46c6f5204f50813eb85c8dc4b59db1c5d39140d97ee4d2b36d99bc49974d18ecca3e7ad51011956051b464d9e27d46cc25e0764bb98575bd466d32db7b15f582b2d5c452b36aa394b789366e5e3ca5aabd415794ab061441e51d01e94640b7e3084a07e02c78cf3103c542bc5b298669f211b88da1679b0b64a63b7e0e7bfe52aae524f73a55be7fe70c7e9bfc94b4cf0da1213d2149b006137fcfb23036606f848d638d576a120ca981b5b1a5f9300b3ee2276cf730cf493cd95d64677bbb75fc42db72513a4c1e387b476d056f80aa75f21ee6226d31426322afcda621464d0611d226783262e21bb3bc86b537e986237096df1f82dff337dd5972e32a8ad43e28a78a96a823ef1cd4debe12b6552ea5f",
            "0000000000000000000000000000000000000000000000000000000000000001",
            147000,
        )
    }

    #[test]
    fn test_ec_pairing_e() {
        test_ec_pairing(
            "20a754d2071d4d53903e3b31a7e98ad6882d58aec240ef981fdf0a9d22c5926a29c853fcea789887315916bbeb89ca37edb355b4f980c9a12a94f30deeed30211213d2149b006137fcfb23036606f848d638d576a120ca981b5b1a5f9300b3ee2276cf730cf493cd95d64677bbb75fc42db72513a4c1e387b476d056f80aa75f21ee6226d31426322afcda621464d0611d226783262e21bb3bc86b537e986237096df1f82dff337dd5972e32a8ad43e28a78a96a823ef1cd4debe12b6552ea5f1abb4a25eb9379ae96c84fff9f0540abcfc0a0d11aeda02d4f37e4baf74cb0c11073b3ff2cdbb38755f8691ea59e9606696b3ff278acfc098fa8226470d03869217cee0a9ad79a4493b5253e2e4e3a39fc2df38419f230d341f60cb064a0ac290a3d76f140db8418ba512272381446eb73958670f00cf46f1d9e64cba057b53c26f64a8ec70387a13e41430ed3ee4a7db2059cc5fc13c067194bcc0cb49a98552fd72bd9edb657346127da132e5b82ab908f5816c826acb499e22f2412d1a2d70f25929bcb43d5a57391564615c9e70a992b10eafa4db109709649cf48c50dd2198a1f162a73261f112401aa2db79c7dab1533c9935c77290a6ce3b191f2318d198e9393920d483a7260bfb731fb5d25f1aa493335a9e71297e485b7aef312c21800deef121f1e76426a00665e5c4479674322d4f75edadd46debd5cd992f6ed090689d0585ff075ec9e99ad690c3395bc4b313370b38ef355acdadcd122975b12c85ea5db8c6deb4aab71808dcb408fe3d1e7690c43d37b4ce6cc0166fa7daa",
            "0000000000000000000000000000000000000000000000000000000000000001",
            147000,
        )
    }

    #[test]
    fn test_ec_pairing_f() {
        test_ec_pairing(
            "1c76476f4def4bb94541d57ebba1193381ffa7aa76ada664dd31c16024c43f593034dd2920f673e204fee2811c678745fc819b55d3e9d294e45c9b03a76aef41209dd15ebff5d46c4bd888e51a93cf99a7329636c63514396b4a452003a35bf704bf11ca01483bfa8b34b43561848d28905960114c8ac04049af4b6315a416782bb8324af6cfc93537a2ad1a445cfd0ca2a71acd7ac41fadbf933c2a51be344d120a2a4cf30c1bf9845f20c6fe39e07ea2cce61f0c9bb048165fe5e4de877550111e129f1cf1097710d41c4ac70fcdfa5ba2023c6ff1cbeac322de49d1b6df7c103188585e2364128fe25c70558f1560f4f9350baf3959e603cc91486e110936198e9393920d483a7260bfb731fb5d25f1aa493335a9e71297e485b7aef312c21800deef121f1e76426a00665e5c4479674322d4f75edadd46debd5cd992f6ed090689d0585ff075ec9e99ad690c3395bc4b313370b38ef355acdadcd122975b12c85ea5db8c6deb4aab71808dcb408fe3d1e7690c43d37b4ce6cc0166fa7daa",
            "0000000000000000000000000000000000000000000000000000000000000000",
            113000,
        )
    }

    #[test]
    fn test_ec_pairing_g() {
        test_ec_pairing(
            "",
            "0000000000000000000000000000000000000000000000000000000000000001",
            45000,
        )
    }

    #[test]
    fn test_ec_pairing_h() {
        test_ec_pairing(
            "00000000000000000000000000000000000000000000000000000000000000010000000000000000000000000000000000000000000000000000000000000002198e9393920d483a7260bfb731fb5d25f1aa493335a9e71297e485b7aef312c21800deef121f1e76426a00665e5c4479674322d4f75edadd46debd5cd992f6ed090689d0585ff075ec9e99ad690c3395bc4b313370b38ef355acdadcd122975b12c85ea5db8c6deb4aab71808dcb408fe3d1e7690c43d37b4ce6cc0166fa7daa",
            "0000000000000000000000000000000000000000000000000000000000000000",
            79000,
        )
    }

    #[test]
    fn test_ec_pairing_i() {
        test_ec_pairing(
            "00000000000000000000000000000000000000000000000000000000000000010000000000000000000000000000000000000000000000000000000000000002198e9393920d483a7260bfb731fb5d25f1aa493335a9e71297e485b7aef312c21800deef121f1e76426a00665e5c4479674322d4f75edadd46debd5cd992f6ed090689d0585ff075ec9e99ad690c3395bc4b313370b38ef355acdadcd122975b12c85ea5db8c6deb4aab71808dcb408fe3d1e7690c43d37b4ce6cc0166fa7daa00000000000000000000000000000000000000000000000000000000000000010000000000000000000000000000000000000000000000000000000000000002198e9393920d483a7260bfb731fb5d25f1aa493335a9e71297e485b7aef312c21800deef121f1e76426a00665e5c4479674322d4f75edadd46debd5cd992f6ed275dc4a288d1afb3cbb1ac09187524c7db36395df7be3b99e673b13a075a65ec1d9befcd05a5323e6da4d435f3b617cdb3af83285c2df711ef39c01571827f9d",
            "0000000000000000000000000000000000000000000000000000000000000001",
            113000,
        )
    }

    #[test]
    fn test_ec_pairing_j() {
        test_ec_pairing(
            "00000000000000000000000000000000000000000000000000000000000000010000000000000000000000000000000000000000000000000000000000000002203e205db4f19b37b60121b83a7333706db86431c6d835849957ed8c3928ad7927dc7234fd11d3e8c36c59277c3e6f149d5cd3cfa9a62aee49f8130962b4b3b9195e8aa5b7827463722b8c153931579d3505566b4edf48d498e185f0509de15204bb53b8977e5f92a0bc372742c4830944a59b4fe6b1c0466e2a6dad122b5d2e030644e72e131a029b85045b68181585d97816a916871ca8d3c208c16d87cfd31a76dae6d3272396d0cbe61fced2bc532edac647851e3ac53ce1cc9c7e645a83198e9393920d483a7260bfb731fb5d25f1aa493335a9e71297e485b7aef312c21800deef121f1e76426a00665e5c4479674322d4f75edadd46debd5cd992f6ed090689d0585ff075ec9e99ad690c3395bc4b313370b38ef355acdadcd122975b12c85ea5db8c6deb4aab71808dcb408fe3d1e7690c43d37b4ce6cc0166fa7daa",
            "0000000000000000000000000000000000000000000000000000000000000001",
            113000,
        )
    }

    #[test]
    fn test_ec_pairing_k() {
        test_ec_pairing(
            "105456a333e6d636854f987ea7bb713dfd0ae8371a72aea313ae0c32c0bf10160cf031d41b41557f3e7e3ba0c51bebe5da8e6ecd855ec50fc87efcdeac168bcc0476be093a6d2b4bbf907172049874af11e1b6267606e00804d3ff0037ec57fd3010c68cb50161b7d1d96bb71edfec9880171954e56871abf3d93cc94d745fa114c059d74e5b6c4ec14ae5864ebe23a71781d86c29fb8fb6cce94f70d3de7a2101b33461f39d9e887dbb100f170a2345dde3c07e256d1dfa2b657ba5cd030427000000000000000000000000000000000000000000000000000000000000000100000000000000000000000000000000000000000000000000000000000000021a2c3013d2ea92e13c800cde68ef56a294b883f6ac35d25f587c09b1b3c635f7290158a80cd3d66530f74dc94c94adb88f5cdb481acca997b6e60071f08a115f2f997f3dbd66a7afe07fe7862ce239edba9e05c5afff7f8a1259c9733b2dfbb929d1691530ca701b4a106054688728c9972c8512e9789e9567aae23e302ccd75",
            "0000000000000000000000000000000000000000000000000000000000000001",
            113000,
        )
    }

    #[test]
    fn test_ec_pairing_l() {
        test_ec_pairing(
            "00000000000000000000000000000000000000000000000000000000000000010000000000000000000000000000000000000000000000000000000000000002198e9393920d483a7260bfb731fb5d25f1aa493335a9e71297e485b7aef312c21800deef121f1e76426a00665e5c4479674322d4f75edadd46debd5cd992f6ed090689d0585ff075ec9e99ad690c3395bc4b313370b38ef355acdadcd122975b12c85ea5db8c6deb4aab71808dcb408fe3d1e7690c43d37b4ce6cc0166fa7daa00000000000000000000000000000000000000000000000000000000000000010000000000000000000000000000000000000000000000000000000000000002198e9393920d483a7260bfb731fb5d25f1aa493335a9e71297e485b7aef312c21800deef121f1e76426a00665e5c4479674322d4f75edadd46debd5cd992f6ed275dc4a288d1afb3cbb1ac09187524c7db36395df7be3b99e673b13a075a65ec1d9befcd05a5323e6da4d435f3b617cdb3af83285c2df711ef39c01571827f9d00000000000000000000000000000000000000000000000000000000000000010000000000000000000000000000000000000000000000000000000000000002198e9393920d483a7260bfb731fb5d25f1aa493335a9e71297e485b7aef312c21800deef121f1e76426a00665e5c4479674322d4f75edadd46debd5cd992f6ed090689d0585ff075ec9e99ad690c3395bc4b313370b38ef355acdadcd122975b12c85ea5db8c6deb4aab71808dcb408fe3d1e7690c43d37b4ce6cc0166fa7daa00000000000000000000000000000000000000000000000000000000000000010000000000000000000000000000000000000000000000000000000000000002198e9393920d483a7260bfb731fb5d25f1aa493335a9e71297e485b7aef312c21800deef121f1e76426a00665e5c4479674322d4f75edadd46debd5cd992f6ed275dc4a288d1afb3cbb1ac09187524c7db36395df7be3b99e673b13a075a65ec1d9befcd05a5323e6da4d435f3b617cdb3af83285c2df711ef39c01571827f9d00000000000000000000000000000000000000000000000000000000000000010000000000000000000000000000000000000000000000000000000000000002198e9393920d483a7260bfb731fb5d25f1aa493335a9e71297e485b7aef312c21800deef121f1e76426a00665e5c4479674322d4f75edadd46debd5cd992f6ed090689d0585ff075ec9e99ad690c3395bc4b313370b38ef355acdadcd122975b12c85ea5db8c6deb4aab71808dcb408fe3d1e7690c43d37b4ce6cc0166fa7daa00000000000000000000000000000000000000000000000000000000000000010000000000000000000000000000000000000000000000000000000000000002198e9393920d483a7260bfb731fb5d25f1aa493335a9e71297e485b7aef312c21800deef121f1e76426a00665e5c4479674322d4f75edadd46debd5cd992f6ed275dc4a288d1afb3cbb1ac09187524c7db36395df7be3b99e673b13a075a65ec1d9befcd05a5323e6da4d435f3b617cdb3af83285c2df711ef39c01571827f9d00000000000000000000000000000000000000000000000000000000000000010000000000000000000000000000000000000000000000000000000000000002198e9393920d483a7260bfb731fb5d25f1aa493335a9e71297e485b7aef312c21800deef121f1e76426a00665e5c4479674322d4f75edadd46debd5cd992f6ed090689d0585ff075ec9e99ad690c3395bc4b313370b38ef355acdadcd122975b12c85ea5db8c6deb4aab71808dcb408fe3d1e7690c43d37b4ce6cc0166fa7daa00000000000000000000000000000000000000000000000000000000000000010000000000000000000000000000000000000000000000000000000000000002198e9393920d483a7260bfb731fb5d25f1aa493335a9e71297e485b7aef312c21800deef121f1e76426a00665e5c4479674322d4f75edadd46debd5cd992f6ed275dc4a288d1afb3cbb1ac09187524c7db36395df7be3b99e673b13a075a65ec1d9befcd05a5323e6da4d435f3b617cdb3af83285c2df711ef39c01571827f9d00000000000000000000000000000000000000000000000000000000000000010000000000000000000000000000000000000000000000000000000000000002198e9393920d483a7260bfb731fb5d25f1aa493335a9e71297e485b7aef312c21800deef121f1e76426a00665e5c4479674322d4f75edadd46debd5cd992f6ed090689d0585ff075ec9e99ad690c3395bc4b313370b38ef355acdadcd122975b12c85ea5db8c6deb4aab71808dcb408fe3d1e7690c43d37b4ce6cc0166fa7daa00000000000000000000000000000000000000000000000000000000000000010000000000000000000000000000000000000000000000000000000000000002198e9393920d483a7260bfb731fb5d25f1aa493335a9e71297e485b7aef312c21800deef121f1e76426a00665e5c4479674322d4f75edadd46debd5cd992f6ed275dc4a288d1afb3cbb1ac09187524c7db36395df7be3b99e673b13a075a65ec1d9befcd05a5323e6da4d435f3b617cdb3af83285c2df711ef39c01571827f9d",
            "0000000000000000000000000000000000000000000000000000000000000001",
            385000,
        )
    }

    #[test]
    fn test_ec_pairing_m() {
        test_ec_pairing(
            "00000000000000000000000000000000000000000000000000000000000000010000000000000000000000000000000000000000000000000000000000000002203e205db4f19b37b60121b83a7333706db86431c6d835849957ed8c3928ad7927dc7234fd11d3e8c36c59277c3e6f149d5cd3cfa9a62aee49f8130962b4b3b9195e8aa5b7827463722b8c153931579d3505566b4edf48d498e185f0509de15204bb53b8977e5f92a0bc372742c4830944a59b4fe6b1c0466e2a6dad122b5d2e030644e72e131a029b85045b68181585d97816a916871ca8d3c208c16d87cfd31a76dae6d3272396d0cbe61fced2bc532edac647851e3ac53ce1cc9c7e645a83198e9393920d483a7260bfb731fb5d25f1aa493335a9e71297e485b7aef312c21800deef121f1e76426a00665e5c4479674322d4f75edadd46debd5cd992f6ed090689d0585ff075ec9e99ad690c3395bc4b313370b38ef355acdadcd122975b12c85ea5db8c6deb4aab71808dcb408fe3d1e7690c43d37b4ce6cc0166fa7daa00000000000000000000000000000000000000000000000000000000000000010000000000000000000000000000000000000000000000000000000000000002203e205db4f19b37b60121b83a7333706db86431c6d835849957ed8c3928ad7927dc7234fd11d3e8c36c59277c3e6f149d5cd3cfa9a62aee49f8130962b4b3b9195e8aa5b7827463722b8c153931579d3505566b4edf48d498e185f0509de15204bb53b8977e5f92a0bc372742c4830944a59b4fe6b1c0466e2a6dad122b5d2e030644e72e131a029b85045b68181585d97816a916871ca8d3c208c16d87cfd31a76dae6d3272396d0cbe61fced2bc532edac647851e3ac53ce1cc9c7e645a83198e9393920d483a7260bfb731fb5d25f1aa493335a9e71297e485b7aef312c21800deef121f1e76426a00665e5c4479674322d4f75edadd46debd5cd992f6ed090689d0585ff075ec9e99ad690c3395bc4b313370b38ef355acdadcd122975b12c85ea5db8c6deb4aab71808dcb408fe3d1e7690c43d37b4ce6cc0166fa7daa00000000000000000000000000000000000000000000000000000000000000010000000000000000000000000000000000000000000000000000000000000002203e205db4f19b37b60121b83a7333706db86431c6d835849957ed8c3928ad7927dc7234fd11d3e8c36c59277c3e6f149d5cd3cfa9a62aee49f8130962b4b3b9195e8aa5b7827463722b8c153931579d3505566b4edf48d498e185f0509de15204bb53b8977e5f92a0bc372742c4830944a59b4fe6b1c0466e2a6dad122b5d2e030644e72e131a029b85045b68181585d97816a916871ca8d3c208c16d87cfd31a76dae6d3272396d0cbe61fced2bc532edac647851e3ac53ce1cc9c7e645a83198e9393920d483a7260bfb731fb5d25f1aa493335a9e71297e485b7aef312c21800deef121f1e76426a00665e5c4479674322d4f75edadd46debd5cd992f6ed090689d0585ff075ec9e99ad690c3395bc4b313370b38ef355acdadcd122975b12c85ea5db8c6deb4aab71808dcb408fe3d1e7690c43d37b4ce6cc0166fa7daa00000000000000000000000000000000000000000000000000000000000000010000000000000000000000000000000000000000000000000000000000000002203e205db4f19b37b60121b83a7333706db86431c6d835849957ed8c3928ad7927dc7234fd11d3e8c36c59277c3e6f149d5cd3cfa9a62aee49f8130962b4b3b9195e8aa5b7827463722b8c153931579d3505566b4edf48d498e185f0509de15204bb53b8977e5f92a0bc372742c4830944a59b4fe6b1c0466e2a6dad122b5d2e030644e72e131a029b85045b68181585d97816a916871ca8d3c208c16d87cfd31a76dae6d3272396d0cbe61fced2bc532edac647851e3ac53ce1cc9c7e645a83198e9393920d483a7260bfb731fb5d25f1aa493335a9e71297e485b7aef312c21800deef121f1e76426a00665e5c4479674322d4f75edadd46debd5cd992f6ed090689d0585ff075ec9e99ad690c3395bc4b313370b38ef355acdadcd122975b12c85ea5db8c6deb4aab71808dcb408fe3d1e7690c43d37b4ce6cc0166fa7daa00000000000000000000000000000000000000000000000000000000000000010000000000000000000000000000000000000000000000000000000000000002203e205db4f19b37b60121b83a7333706db86431c6d835849957ed8c3928ad7927dc7234fd11d3e8c36c59277c3e6f149d5cd3cfa9a62aee49f8130962b4b3b9195e8aa5b7827463722b8c153931579d3505566b4edf48d498e185f0509de15204bb53b8977e5f92a0bc372742c4830944a59b4fe6b1c0466e2a6dad122b5d2e030644e72e131a029b85045b68181585d97816a916871ca8d3c208c16d87cfd31a76dae6d3272396d0cbe61fced2bc532edac647851e3ac53ce1cc9c7e645a83198e9393920d483a7260bfb731fb5d25f1aa493335a9e71297e485b7aef312c21800deef121f1e76426a00665e5c4479674322d4f75edadd46debd5cd992f6ed090689d0585ff075ec9e99ad690c3395bc4b313370b38ef355acdadcd122975b12c85ea5db8c6deb4aab71808dcb408fe3d1e7690c43d37b4ce6cc0166fa7daa",
            "0000000000000000000000000000000000000000000000000000000000000001",
            385000,
        )
    }

    #[test]
    fn test_ec_pairing_n() {
        test_ec_pairing(
            "105456a333e6d636854f987ea7bb713dfd0ae8371a72aea313ae0c32c0bf10160cf031d41b41557f3e7e3ba0c51bebe5da8e6ecd855ec50fc87efcdeac168bcc0476be093a6d2b4bbf907172049874af11e1b6267606e00804d3ff0037ec57fd3010c68cb50161b7d1d96bb71edfec9880171954e56871abf3d93cc94d745fa114c059d74e5b6c4ec14ae5864ebe23a71781d86c29fb8fb6cce94f70d3de7a2101b33461f39d9e887dbb100f170a2345dde3c07e256d1dfa2b657ba5cd030427000000000000000000000000000000000000000000000000000000000000000100000000000000000000000000000000000000000000000000000000000000021a2c3013d2ea92e13c800cde68ef56a294b883f6ac35d25f587c09b1b3c635f7290158a80cd3d66530f74dc94c94adb88f5cdb481acca997b6e60071f08a115f2f997f3dbd66a7afe07fe7862ce239edba9e05c5afff7f8a1259c9733b2dfbb929d1691530ca701b4a106054688728c9972c8512e9789e9567aae23e302ccd75",
            "0000000000000000000000000000000000000000000000000000000000000001",
            113000,
        )
    }

    #[test]
    // Calldata taken from failed transaction https://sepolia.etherscan.io/tx/0x4355d49be46e61a53c71f45a128ebefb52cb38df08ed55833c2c162d26396819
    fn test_ec_pairing_coordinate_out_of_bounds() {
        let calldata = Bytes::from(hex::decode("30644e72e131a029b85045b68181585d97816a916871ca8d3c208c16d87cfd4830644e72e131a029b85045b68181585d97816a916871ca8d3c208c16d87cfd49198e9393920d483a7260bfb731fb5d25f1aa493335a9e71297e485b7aef312c21800deef121f1e76426a00665e5c4479674322d4f75edadd46debd5cd992f6ed090689d0585ff075ec9e99ad690c3395bc4b313370b38ef355acdadcd122975b12c85ea5db8c6deb4aab71808dcb408fe3d1e7690c43d37b4ce6cc0166fa7daa").unwrap());
        let mut gas_remaining = u64::MAX;
        assert_eq!(
            ecpairing(&calldata, &mut gas_remaining, Fork::Cancun),
            Err(PrecompileError::CoordinateExceedsFieldModulus.into())
        );
    }
}<|MERGE_RESOLUTION|>--- conflicted
+++ resolved
@@ -18,7 +18,6 @@
 use lambdaworks_math::cyclic_group::IsGroup;
 use lambdaworks_math::{
     elliptic_curve::{
-<<<<<<< HEAD
         short_weierstrass::curves::{
             bls12_381::{curve::BLS12381TwistCurveFieldElement, twist::BLS12381TwistCurve},
             bn_254::{
@@ -26,19 +25,6 @@
                 field_extension::{BN254FieldModulus, Degree2ExtensionField},
                 pairing::BN254AtePairing,
                 twist::BN254TwistCurve,
-=======
-        short_weierstrass::{
-            curves::{
-                bls12_381::{curve::BLS12381TwistCurveFieldElement, twist::BLS12381TwistCurve},
-                bn_254::{
-                    curve::{BN254Curve, BN254FieldElement, BN254TwistCurveFieldElement},
-                    field_extension::{
-                        BN254_PRIME_FIELD_ORDER, BN254FieldModulus, Degree2ExtensionField,
-                    },
-                    pairing::BN254AtePairing,
-                    twist::BN254TwistCurve,
-                },
->>>>>>> f09eb245
             },
         },
         traits::{IsEllipticCurve, IsPairing},
@@ -822,12 +808,7 @@
     let gas_cost = gas_cost::ecpairing(inputs_amount)?;
     increase_precompile_consumed_gas(gas_cost, gas_remaining)?;
 
-<<<<<<< HEAD
     let mut batch = Vec::new();
-=======
-    let mut valid_pairs = Vec::new();
-
->>>>>>> f09eb245
     for input in calldata.chunks_exact(192) {
         #[expect(unsafe_code, reason = "chunks_exact ensures the conversion is valid")]
         let input: [u8; 192] = unsafe { input.try_into().unwrap_unchecked() };
@@ -848,9 +829,9 @@
         break 'inner pairing_lambdaworks(&batch)?;
     };
 
-    let mut result = vec![0; 31];
-    result.push(u8::from(pairing_check));
-    Ok(Bytes::from(result))
+    let mut result = [0; 32];
+    result[31] = u8::from(pairing_check);
+    Ok(Bytes::from_owner(result))
 }
 
 #[cfg(feature = "sp1")]
@@ -896,7 +877,6 @@
             valid_batch.push((g1, g2));
         }
 
-<<<<<<< HEAD
         substrate_bn::pairing_batch(&valid_batch)
     };
 
@@ -949,21 +929,6 @@
     };
 
     Ok(result == QuadraticExtensionFieldElement::one())
-=======
-    let success = if valid_pairs.is_empty() {
-        true
-    } else {
-        let batch: Vec<_> = valid_pairs.iter().map(|(p1, p2)| (p1, p2)).collect();
-        let pairing_result = BN254AtePairing::compute_batch(&batch)
-            .map_err(|_| PrecompileError::BN254AtePairingError)?;
-        pairing_result.eq(&QuadraticExtensionFieldElement::one())
-    };
-
-    // Generate the result from the variable mul
-    let mut result = [0; 32];
-    result[31] = u8::from(success);
-    Ok(Bytes::from_owner(result))
->>>>>>> f09eb245
 }
 
 /// Returns the result of Blake2 hashing algorithm given a certain parameters from the calldata.
