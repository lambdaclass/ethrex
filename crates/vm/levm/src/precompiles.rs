use bls12_381::{
    Fp, Fp2, G1Affine, G1Projective, G2Affine, G2Prepared, G2Projective, Gt, Scalar,
    hash_to_curve::MapToCurve, multi_miller_loop,
};

use bytes::Bytes;
use ethrex_common::{
    Address, H160, H256, U256, serde_utils::bool, types::Fork, utils::u256_from_big_endian,
};
use keccak_hash::keccak256;
use kzg_rs::{Bytes32, Bytes48, KzgSettings};
use lambdaworks_math::{
    cyclic_group::IsGroup,
    elliptic_curve::{
        short_weierstrass::{
            curves::bn_254::{
                curve::{BN254Curve, BN254FieldElement, BN254TwistCurveFieldElement},
                field_extension::{
                    BN254FieldModulus, Degree2ExtensionField, Degree12ExtensionField,
                },
                pairing::BN254AtePairing,
                twist::BN254TwistCurve,
            },
            point::ShortWeierstrassProjectivePoint,
        },
        traits::{IsEllipticCurve, IsPairing},
    },
    field::{
        element::FieldElement, extensions::quadratic::QuadraticExtensionFieldElement,
        fields::montgomery_backed_prime_fields::MontgomeryBackendPrimeField,
    },
    traits::ByteConversion,
    unsigned_integer::element,
};
use num_bigint::BigUint;
#[cfg(feature = "l2")]
use p256::{
    EncodedPoint, FieldElement as P256FieldElement, NistP256,
    ecdsa::{Signature as P256Signature, VerifyingKey, signature::hazmat::PrehashVerifier},
    elliptic_curve::{Curve, bigint::U256 as P256Uint, ff::PrimeField},
};
use secp256k1::{
    Message,
    ecdsa::{RecoverableSignature, RecoveryId},
};

// Secp256r1 curve parameters
// See https://neuromancer.sk/std/secg/secp256r1
#[cfg(feature = "l2")]
const P256_P: P256Uint = P256Uint::from_be_hex(P256FieldElement::MODULUS);
#[cfg(feature = "l2")]
const P256_N: P256Uint = NistP256::ORDER;
#[cfg(feature = "l2")]
const P256_A: P256FieldElement = P256FieldElement::from_u64(3).neg();
#[cfg(feature = "l2")]
const P256_B_UINT: P256Uint =
    P256Uint::from_be_hex("5ac635d8aa3a93e7b3ebbd55769886bc651d06b0cc53b0f63bce3c3e27d2604b");
#[cfg(feature = "l2")]
lazy_static::lazy_static! {
    static ref P256_B: P256FieldElement = P256FieldElement::from_uint(P256_B_UINT).unwrap();
}

use sha3::Digest;
use std::ops::Mul;

#[cfg(feature = "l2")]
use crate::gas_cost::P256VERIFY_COST;
use crate::{
    constants::VERSIONED_HASH_VERSION_KZG,
    errors::{ExceptionalHalt, InternalError, PrecompileError, VMError},
    gas_cost::{
        self, BLAKE2F_ROUND_COST, BLS12_381_G1_K_DISCOUNT, BLS12_381_G1ADD_COST,
        BLS12_381_G2_K_DISCOUNT, BLS12_381_G2ADD_COST, BLS12_381_MAP_FP_TO_G1_COST,
        BLS12_381_MAP_FP2_TO_G2_COST, ECADD_COST, ECMUL_COST, ECRECOVER_COST, G1_MUL_COST,
        G2_MUL_COST, MODEXP_STATIC_COST, POINT_EVALUATION_COST,
    },
};

pub const ECRECOVER_ADDRESS: H160 = H160([
    0x00, 0x00, 0x00, 0x00, 0x00, 0x00, 0x00, 0x00, 0x00, 0x00, 0x00, 0x00, 0x00, 0x00, 0x00, 0x00,
    0x00, 0x00, 0x00, 0x01,
]);
pub const SHA2_256_ADDRESS: H160 = H160([
    0x00, 0x00, 0x00, 0x00, 0x00, 0x00, 0x00, 0x00, 0x00, 0x00, 0x00, 0x00, 0x00, 0x00, 0x00, 0x00,
    0x00, 0x00, 0x00, 0x02,
]);
pub const RIPEMD_160_ADDRESS: H160 = H160([
    0x00, 0x00, 0x00, 0x00, 0x00, 0x00, 0x00, 0x00, 0x00, 0x00, 0x00, 0x00, 0x00, 0x00, 0x00, 0x00,
    0x00, 0x00, 0x00, 0x03,
]);
pub const IDENTITY_ADDRESS: H160 = H160([
    0x00, 0x00, 0x00, 0x00, 0x00, 0x00, 0x00, 0x00, 0x00, 0x00, 0x00, 0x00, 0x00, 0x00, 0x00, 0x00,
    0x00, 0x00, 0x00, 0x04,
]);
pub const MODEXP_ADDRESS: H160 = H160([
    0x00, 0x00, 0x00, 0x00, 0x00, 0x00, 0x00, 0x00, 0x00, 0x00, 0x00, 0x00, 0x00, 0x00, 0x00, 0x00,
    0x00, 0x00, 0x00, 0x05,
]);
pub const ECADD_ADDRESS: H160 = H160([
    0x00, 0x00, 0x00, 0x00, 0x00, 0x00, 0x00, 0x00, 0x00, 0x00, 0x00, 0x00, 0x00, 0x00, 0x00, 0x00,
    0x00, 0x00, 0x00, 0x06,
]);
pub const ECMUL_ADDRESS: H160 = H160([
    0x00, 0x00, 0x00, 0x00, 0x00, 0x00, 0x00, 0x00, 0x00, 0x00, 0x00, 0x00, 0x00, 0x00, 0x00, 0x00,
    0x00, 0x00, 0x00, 0x07,
]);
pub const ECPAIRING_ADDRESS: H160 = H160([
    0x00, 0x00, 0x00, 0x00, 0x00, 0x00, 0x00, 0x00, 0x00, 0x00, 0x00, 0x00, 0x00, 0x00, 0x00, 0x00,
    0x00, 0x00, 0x00, 0x08,
]);
pub const BLAKE2F_ADDRESS: H160 = H160([
    0x00, 0x00, 0x00, 0x00, 0x00, 0x00, 0x00, 0x00, 0x00, 0x00, 0x00, 0x00, 0x00, 0x00, 0x00, 0x00,
    0x00, 0x00, 0x00, 0x09,
]);
pub const POINT_EVALUATION_ADDRESS: H160 = H160([
    0x00, 0x00, 0x00, 0x00, 0x00, 0x00, 0x00, 0x00, 0x00, 0x00, 0x00, 0x00, 0x00, 0x00, 0x00, 0x00,
    0x00, 0x00, 0x00, 0x0a,
]);
pub const BLS12_G1ADD_ADDRESS: H160 = H160([
    0x00, 0x00, 0x00, 0x00, 0x00, 0x00, 0x00, 0x00, 0x00, 0x00, 0x00, 0x00, 0x00, 0x00, 0x00, 0x00,
    0x00, 0x00, 0x00, 0x0b,
]);
pub const BLS12_G1MSM_ADDRESS: H160 = H160([
    0x00, 0x00, 0x00, 0x00, 0x00, 0x00, 0x00, 0x00, 0x00, 0x00, 0x00, 0x00, 0x00, 0x00, 0x00, 0x00,
    0x00, 0x00, 0x00, 0x0c,
]);
pub const BLS12_G2ADD_ADDRESS: H160 = H160([
    0x00, 0x00, 0x00, 0x00, 0x00, 0x00, 0x00, 0x00, 0x00, 0x00, 0x00, 0x00, 0x00, 0x00, 0x00, 0x00,
    0x00, 0x00, 0x00, 0x0d,
]);
pub const BLS12_G2MSM_ADDRESS: H160 = H160([
    0x00, 0x00, 0x00, 0x00, 0x00, 0x00, 0x00, 0x00, 0x00, 0x00, 0x00, 0x00, 0x00, 0x00, 0x00, 0x00,
    0x00, 0x00, 0x00, 0x0e,
]);
pub const BLS12_PAIRING_CHECK_ADDRESS: H160 = H160([
    0x00, 0x00, 0x00, 0x00, 0x00, 0x00, 0x00, 0x00, 0x00, 0x00, 0x00, 0x00, 0x00, 0x00, 0x00, 0x00,
    0x00, 0x00, 0x00, 0x0f,
]);
pub const BLS12_MAP_FP_TO_G1_ADDRESS: H160 = H160([
    0x00, 0x00, 0x00, 0x00, 0x00, 0x00, 0x00, 0x00, 0x00, 0x00, 0x00, 0x00, 0x00, 0x00, 0x00, 0x00,
    0x00, 0x00, 0x00, 0x10,
]);
pub const BLS12_MAP_FP2_TO_G2_ADDRESS: H160 = H160([
    0x00, 0x00, 0x00, 0x00, 0x00, 0x00, 0x00, 0x00, 0x00, 0x00, 0x00, 0x00, 0x00, 0x00, 0x00, 0x00,
    0x00, 0x00, 0x00, 0x11,
]);

#[cfg(feature = "l2")]
pub const P256VERIFY_ADDRESS: H160 = H160([
    0x00, 0x00, 0x00, 0x00, 0x00, 0x00, 0x00, 0x00, 0x00, 0x00, 0x00, 0x00, 0x00, 0x00, 0x00, 0x00,
    0x00, 0x00, 0x01, 0x00,
]);

pub const PRECOMPILES: [H160; 10] = [
    ECRECOVER_ADDRESS,
    SHA2_256_ADDRESS,
    RIPEMD_160_ADDRESS,
    IDENTITY_ADDRESS,
    MODEXP_ADDRESS,
    ECADD_ADDRESS,
    ECMUL_ADDRESS,
    ECPAIRING_ADDRESS,
    BLAKE2F_ADDRESS,
    POINT_EVALUATION_ADDRESS,
];

pub const PRECOMPILES_POST_CANCUN: [H160; 7] = [
    BLS12_G1ADD_ADDRESS,
    BLS12_G1MSM_ADDRESS,
    BLS12_G2ADD_ADDRESS,
    BLS12_G2MSM_ADDRESS,
    BLS12_PAIRING_CHECK_ADDRESS,
    BLS12_MAP_FP_TO_G1_ADDRESS,
    BLS12_MAP_FP2_TO_G2_ADDRESS,
];

#[cfg(feature = "l2")]
pub const RIP_PRECOMPILES: [H160; 1] = [P256VERIFY_ADDRESS];

pub const BLAKE2F_ELEMENT_SIZE: usize = 8;

pub const SIZE_PRECOMPILES_PRE_CANCUN: u64 = 9;
pub const SIZE_PRECOMPILES_CANCUN: u64 = 10;
pub const SIZE_PRECOMPILES_PRAGUE: u64 = 17;

pub const BLS12_381_G1_MSM_PAIR_LENGTH: usize = 160;
pub const BLS12_381_G2_MSM_PAIR_LENGTH: usize = 288;
pub const BLS12_381_PAIRING_CHECK_PAIR_LENGTH: usize = 384;

const BLS12_381_G1ADD_VALID_INPUT_LENGTH: usize = 256;
const BLS12_381_G2ADD_VALID_INPUT_LENGTH: usize = 512;

const BLS12_381_FP2_VALID_INPUT_LENGTH: usize = 128;
const BLS12_381_FP_VALID_INPUT_LENGTH: usize = 64;

pub const FIELD_ELEMENT_WITHOUT_PADDING_LENGTH: usize = 48;
pub const PADDED_FIELD_ELEMENT_SIZE_IN_BYTES: usize = 64;

const FP2_ZERO_MAPPED_TO_G2: [u8; 256] = [
    0, 0, 0, 0, 0, 0, 0, 0, 0, 0, 0, 0, 0, 0, 0, 0, 1, 131, 32, 137, 110, 201, 238, 249, 213, 230,
    25, 132, 141, 194, 156, 226, 102, 244, 19, 208, 45, 211, 29, 155, 157, 68, 236, 12, 121, 205,
    97, 241, 139, 7, 93, 219, 166, 215, 189, 32, 183, 255, 39, 164, 179, 36, 191, 206, 0, 0, 0, 0,
    0, 0, 0, 0, 0, 0, 0, 0, 0, 0, 0, 0, 10, 103, 209, 33, 24, 181, 163, 91, 176, 45, 46, 134, 179,
    235, 250, 126, 35, 65, 13, 185, 61, 227, 159, 176, 109, 112, 37, 250, 149, 233, 111, 250, 66,
    138, 122, 39, 195, 174, 77, 212, 180, 11, 210, 81, 172, 101, 136, 146, 0, 0, 0, 0, 0, 0, 0, 0,
    0, 0, 0, 0, 0, 0, 0, 0, 2, 96, 224, 54, 68, 209, 162, 195, 33, 37, 107, 50, 70, 186, 210, 184,
    149, 202, 209, 56, 144, 203, 230, 248, 93, 245, 81, 6, 160, 211, 52, 96, 79, 177, 67, 199, 160,
    66, 216, 120, 0, 98, 113, 134, 91, 195, 89, 65, 0, 0, 0, 0, 0, 0, 0, 0, 0, 0, 0, 0, 0, 0, 0, 0,
    4, 198, 151, 119, 164, 63, 11, 218, 7, 103, 157, 88, 5, 230, 63, 24, 207, 78, 14, 124, 97, 18,
    172, 127, 112, 38, 109, 25, 155, 79, 118, 174, 39, 198, 38, 154, 60, 238, 189, 174, 48, 128,
    110, 154, 118, 170, 223, 92,
];
pub const G1_POINT_AT_INFINITY: [u8; 128] = [0_u8; 128];
pub const G2_POINT_AT_INFINITY: [u8; 256] = [0_u8; 256];

pub fn is_precompile(address: &Address, fork: Fork) -> bool {
    // Cancun specs is the only one that allows point evaluation precompile
    if *address == POINT_EVALUATION_ADDRESS && fork < Fork::Cancun {
        return false;
    }
    // Prague or newers forks should only use this precompiles
    // https://eips.ethereum.org/EIPS/eip-2537
    if PRECOMPILES_POST_CANCUN.contains(address) && fork < Fork::Prague {
        return false;
    }

    #[cfg(feature = "l2")]
    if RIP_PRECOMPILES.contains(address) {
        return true;
    }

    PRECOMPILES.contains(address) || PRECOMPILES_POST_CANCUN.contains(address)
}

pub fn execute_precompile(
    address: Address,
    calldata: &Bytes,
    gas_remaining: &mut u64,
) -> Result<Bytes, VMError> {
    let result = match address {
        address if address == ECRECOVER_ADDRESS => ecrecover(calldata, gas_remaining)?,
        address if address == IDENTITY_ADDRESS => identity(calldata, gas_remaining)?,
        address if address == SHA2_256_ADDRESS => sha2_256(calldata, gas_remaining)?,
        address if address == RIPEMD_160_ADDRESS => ripemd_160(calldata, gas_remaining)?,
        address if address == MODEXP_ADDRESS => modexp(calldata, gas_remaining)?,
        address if address == ECADD_ADDRESS => ecadd(calldata, gas_remaining)?,
        address if address == ECMUL_ADDRESS => ecmul(calldata, gas_remaining)?,
        address if address == ECPAIRING_ADDRESS => ecpairing(calldata, gas_remaining)?,
        address if address == BLAKE2F_ADDRESS => blake2f(calldata, gas_remaining)?,
        address if address == POINT_EVALUATION_ADDRESS => {
            point_evaluation(calldata, gas_remaining)?
        }
        address if address == BLS12_G1ADD_ADDRESS => bls12_g1add(calldata, gas_remaining)?,
        address if address == BLS12_G1MSM_ADDRESS => bls12_g1msm(calldata, gas_remaining)?,
        address if address == BLS12_G2ADD_ADDRESS => bls12_g2add(calldata, gas_remaining)?,
        address if address == BLS12_G2MSM_ADDRESS => bls12_g2msm(calldata, gas_remaining)?,
        address if address == BLS12_PAIRING_CHECK_ADDRESS => {
            bls12_pairing_check(calldata, gas_remaining)?
        }
        address if address == BLS12_MAP_FP_TO_G1_ADDRESS => {
            bls12_map_fp_to_g1(calldata, gas_remaining)?
        }
        address if address == BLS12_MAP_FP2_TO_G2_ADDRESS => {
            bls12_map_fp2_tp_g2(calldata, gas_remaining)?
        }
        #[cfg(feature = "l2")]
        address if address == P256VERIFY_ADDRESS => p_256_verify(calldata, gas_remaining)?,
        _ => return Err(InternalError::InvalidPrecompileAddress.into()),
    };

    Ok(result)
}

/// Consumes gas and if it's higher than the gas limit returns an error.
fn increase_precompile_consumed_gas(gas_cost: u64, gas_remaining: &mut u64) -> Result<(), VMError> {
    *gas_remaining = gas_remaining
        .checked_sub(gas_cost)
        .ok_or(PrecompileError::NotEnoughGas)?;
    Ok(())
}

/// When slice length is less than `target_len`, the rest is filled with zeros. If slice length is
/// more than `target_len`, the excess bytes are discarded.
fn fill_with_zeros(calldata: &Bytes, target_len: usize) -> Bytes {
    let mut padded_calldata = calldata.to_vec();
    if padded_calldata.len() < target_len {
        padded_calldata.resize(target_len, 0);
    }
    padded_calldata.into()
}

/// ECDSA (Elliptic curve digital signature algorithm) public key recovery function.
/// Given a hash, a Signature and a recovery Id, returns the public key recovered by secp256k1
pub fn ecrecover(calldata: &Bytes, gas_remaining: &mut u64) -> Result<Bytes, VMError> {
    let gas_cost = ECRECOVER_COST;

    increase_precompile_consumed_gas(gas_cost, gas_remaining)?;

    // If calldata does not reach the required length, we should fill the rest with zeros
    let calldata = fill_with_zeros(calldata, 128);

    // Parse the input elements, first as a slice of bytes and then as an specific type of the crate
    let hash = calldata.get(0..32).ok_or(InternalError::Slicing)?;
    let Ok(message) = Message::from_digest_slice(hash) else {
        return Ok(Bytes::new());
    };

    let v = u256_from_big_endian(calldata.get(32..64).ok_or(InternalError::Slicing)?);

    // The Recovery identifier is expected to be 27 or 28, any other value is invalid
    if !(v == U256::from(27) || v == U256::from(28)) {
        return Ok(Bytes::new());
    }

    let v = u8::try_from(v).map_err(|_| InternalError::TypeConversion)?;
    let recovery_id_from_rpc = v.checked_sub(27).ok_or(InternalError::TypeConversion)?;
    let Ok(recovery_id) = RecoveryId::from_i32(recovery_id_from_rpc.into()) else {
        return Ok(Bytes::new());
    };

    // signature is made up of the parameters r and s
    let sig = calldata.get(64..128).ok_or(InternalError::Slicing)?;
    let Ok(signature) = RecoverableSignature::from_compact(sig, recovery_id) else {
        return Ok(Bytes::new());
    };

    // Recover the address using secp256k1
    let Ok(public_key) = signature.recover(&message) else {
        return Ok(Bytes::new());
    };

    let mut public_key = public_key.serialize_uncompressed();

    // We need to take the 64 bytes from the public key (discarding the first pos of the slice)
    keccak256(&mut public_key[1..65]);

    // The output is 32 bytes: the initial 12 bytes with 0s, and the remaining 20 with the recovered address
    let mut output = vec![0u8; 12];
    output.extend_from_slice(public_key.get(13..33).ok_or(InternalError::Slicing)?);

    Ok(Bytes::from(output.to_vec()))
}

/// Returns the calldata received
pub fn identity(calldata: &Bytes, gas_remaining: &mut u64) -> Result<Bytes, VMError> {
    let gas_cost = gas_cost::identity(calldata.len())?;

    increase_precompile_consumed_gas(gas_cost, gas_remaining)?;

    Ok(calldata.clone())
}

/// Returns the calldata hashed by sha2-256 algorithm
pub fn sha2_256(calldata: &Bytes, gas_remaining: &mut u64) -> Result<Bytes, VMError> {
    let gas_cost = gas_cost::sha2_256(calldata.len())?;

    increase_precompile_consumed_gas(gas_cost, gas_remaining)?;

    let result = sha2::Sha256::digest(calldata).to_vec();

    Ok(Bytes::from(result))
}

/// Returns the calldata hashed by ripemd-160 algorithm, padded by zeros at left
pub fn ripemd_160(calldata: &Bytes, gas_remaining: &mut u64) -> Result<Bytes, VMError> {
    let gas_cost = gas_cost::ripemd_160(calldata.len())?;

    increase_precompile_consumed_gas(gas_cost, gas_remaining)?;

    let mut hasher = ripemd::Ripemd160::new();
    hasher.update(calldata);
    let result = hasher.finalize();

    let mut output = vec![0; 12];
    output.extend_from_slice(&result);

    Ok(Bytes::from(output))
}

/// Returns the result of the module-exponentiation operation
pub fn modexp(calldata: &Bytes, gas_remaining: &mut u64) -> Result<Bytes, VMError> {
    // If calldata does not reach the required length, we should fill the rest with zeros
    let calldata = fill_with_zeros(calldata, 96);

<<<<<<< HEAD
    let base_size = U256::from_big_endian(calldata.get(0..32).ok_or(InternalError::Slicing)?);
    let exponent_size = U256::from_big_endian(calldata.get(32..64).ok_or(InternalError::Slicing)?);
    let modulus_size = U256::from_big_endian(calldata.get(64..96).ok_or(InternalError::Slicing)?);
=======
    let base_size = u256_from_big_endian(
        calldata
            .get(0..32)
            .ok_or(PrecompileError::ParsingInputError)?,
    );

    let exponent_size = u256_from_big_endian(
        calldata
            .get(32..64)
            .ok_or(PrecompileError::ParsingInputError)?,
    );

    let modulus_size = u256_from_big_endian(
        calldata
            .get(64..96)
            .ok_or(PrecompileError::ParsingInputError)?,
    );
>>>>>>> f57dd24e

    if base_size == U256::zero() && modulus_size == U256::zero() {
        // On Berlin or newer there is a floor cost for the modexp precompile
        increase_precompile_consumed_gas(MODEXP_STATIC_COST, gas_remaining)?;

        return Ok(Bytes::new());
    }

    // Because on some cases conversions to usize exploded before the check of the zero value could be done
    let base_size = usize::try_from(base_size).map_err(|_| PrecompileError::ParsingInputError)?;
    let exponent_size =
        usize::try_from(exponent_size).map_err(|_| PrecompileError::ParsingInputError)?;
    let modulus_size =
        usize::try_from(modulus_size).map_err(|_| PrecompileError::ParsingInputError)?;

    let base_limit = base_size.checked_add(96).ok_or(InternalError::Overflow)?;

    let exponent_limit = exponent_size
        .checked_add(base_limit)
        .ok_or(InternalError::Overflow)?;

    let modulus_limit = modulus_size
        .checked_add(exponent_limit)
        .ok_or(InternalError::Overflow)?;

    let b = get_slice_or_default(&calldata, 96, base_limit, base_size)?;
    let base = BigUint::from_bytes_be(&b);

    let e = get_slice_or_default(&calldata, base_limit, exponent_limit, exponent_size)?;
    let exponent = BigUint::from_bytes_be(&e);

    let m = get_slice_or_default(&calldata, exponent_limit, modulus_limit, modulus_size)?;
    let modulus = BigUint::from_bytes_be(&m);

    // First 32 bytes of exponent or exponent if e_size < 32
    let bytes_to_take = 32.min(exponent_size);
    // Use of unwrap_or_default because if e == 0 get_slice_or_default returns an empty vec
    let exp_first_32 = BigUint::from_bytes_be(e.get(0..bytes_to_take).unwrap_or_default());

    let gas_cost = gas_cost::modexp(&exp_first_32, base_size, exponent_size, modulus_size)?;

    increase_precompile_consumed_gas(gas_cost, gas_remaining)?;

    let result = mod_exp(base, exponent, modulus);

    let res_bytes = result.to_bytes_be();
    let res_bytes = increase_left_pad(&Bytes::from(res_bytes), modulus_size)?;

    Ok(res_bytes.slice(..modulus_size))
}

/// This function returns the slice between the lower and upper limit of the calldata (as a vector),
/// padding with zeros at the end if necessary.
fn get_slice_or_default(
    calldata: &Bytes,
    lower_limit: usize,
    upper_limit: usize,
    size_to_expand: usize,
) -> Result<Vec<u8>, VMError> {
    let upper_limit = calldata.len().min(upper_limit);
    if let Some(data) = calldata.get(lower_limit..upper_limit) {
        if !data.is_empty() {
            let mut extended = vec![0u8; size_to_expand];
            for (dest, data) in extended.iter_mut().zip(data.iter()) {
                *dest = *data;
            }
            return Ok(extended);
        }
    }
    Ok(Default::default())
}

/// I allow this clippy alert because in the code modulus could never be
///  zero because that case is covered in the if above that line
#[allow(clippy::arithmetic_side_effects)]
fn mod_exp(base: BigUint, exponent: BigUint, modulus: BigUint) -> BigUint {
    if modulus == BigUint::ZERO {
        BigUint::ZERO
    } else if exponent == BigUint::ZERO {
        BigUint::from(1_u8) % modulus
    } else {
        base.modpow(&exponent, &modulus)
    }
}

/// If the result size is less than needed, pads left with zeros.
pub fn increase_left_pad(result: &Bytes, m_size: usize) -> Result<Bytes, VMError> {
    let mut padded_result = vec![0u8; m_size];
    if result.len() < m_size {
        let size_diff = m_size
            .checked_sub(result.len())
            .ok_or(InternalError::Underflow)?;
        padded_result
            .get_mut(size_diff..)
            .ok_or(InternalError::Slicing)?
            .copy_from_slice(result);

        Ok(padded_result.into())
    } else {
        Ok(result.clone())
    }
}

/// Makes a point addition on the elliptic curve 'alt_bn128'
pub fn ecadd(calldata: &Bytes, gas_remaining: &mut u64) -> Result<Bytes, VMError> {
    // If calldata does not reach the required length, we should fill the rest with zeros
    let calldata = fill_with_zeros(calldata, 128);

    increase_precompile_consumed_gas(ECADD_COST, gas_remaining)?;

    let first_point_x = calldata.get(0..32).ok_or(InternalError::Slicing)?;
    let first_point_y = calldata.get(32..64).ok_or(InternalError::Slicing)?;
    let second_point_x = calldata.get(64..96).ok_or(InternalError::Slicing)?;
    let second_point_y = calldata.get(96..128).ok_or(InternalError::Slicing)?;

    // If points are zero the precompile should not fail, but the conversion in
    // BN254Curve::create_point_from_affine will, so we verify it before the conversion
    let first_point_is_zero = u256_from_big_endian(first_point_x).is_zero()
        && u256_from_big_endian(first_point_y).is_zero();
    let second_point_is_zero = u256_from_big_endian(second_point_x).is_zero()
        && u256_from_big_endian(second_point_y).is_zero();

    let first_point_x = BN254FieldElement::from_bytes_be(first_point_x)
        .map_err(|_| PrecompileError::ParsingInputError)?;
    let first_point_y = BN254FieldElement::from_bytes_be(first_point_y)
        .map_err(|_| PrecompileError::ParsingInputError)?;
    let second_point_x = BN254FieldElement::from_bytes_be(second_point_x)
        .map_err(|_| PrecompileError::ParsingInputError)?;
    let second_point_y = BN254FieldElement::from_bytes_be(second_point_y)
        .map_err(|_| PrecompileError::ParsingInputError)?;

    if first_point_is_zero && second_point_is_zero {
        // If both points are zero, return is zero
        Ok(Bytes::from([0u8; 64].to_vec()))
    } else if first_point_is_zero {
        // If first point is zero, return is second point
        let second_point = BN254Curve::create_point_from_affine(second_point_x, second_point_y)
            .map_err(|_| PrecompileError::ParsingInputError)?;
        let res = [
            second_point.x().to_bytes_be(),
            second_point.y().to_bytes_be(),
        ]
        .concat();
        Ok(Bytes::from(res))
    } else if second_point_is_zero {
        // If second point is zero, return is first point
        let first_point = BN254Curve::create_point_from_affine(first_point_x, first_point_y)
            .map_err(|_| PrecompileError::ParsingInputError)?;
        let res = [first_point.x().to_bytes_be(), first_point.y().to_bytes_be()].concat();
        Ok(Bytes::from(res))
    } else {
        // If none of the points is zero, return is the sum of both in the EC
        let first_point = BN254Curve::create_point_from_affine(first_point_x, first_point_y)
            .map_err(|_| PrecompileError::ParsingInputError)?;
        let second_point = BN254Curve::create_point_from_affine(second_point_x, second_point_y)
            .map_err(|_| PrecompileError::ParsingInputError)?;
        let sum = first_point.operate_with(&second_point).to_affine();

        if u256_from_big_endian(&sum.x().to_bytes_be()) == U256::zero()
            || u256_from_big_endian(&sum.y().to_bytes_be()) == U256::zero()
        {
            Ok(Bytes::from([0u8; 64].to_vec()))
        } else {
            let res = [sum.x().to_bytes_be(), sum.y().to_bytes_be()].concat();
            Ok(Bytes::from(res))
        }
    }
}

/// Makes a scalar multiplication on the elliptic curve 'alt_bn128'
pub fn ecmul(calldata: &Bytes, gas_remaining: &mut u64) -> Result<Bytes, VMError> {
    // If calldata does not reach the required length, we should fill the rest with zeros
    let calldata = fill_with_zeros(calldata, 96);

    increase_precompile_consumed_gas(ECMUL_COST, gas_remaining)?;

    let point_x = calldata.get(0..32).ok_or(InternalError::Slicing)?;
    let point_y = calldata.get(32..64).ok_or(InternalError::Slicing)?;
    let scalar = calldata.get(64..96).ok_or(InternalError::Slicing)?;

    let scalar = element::U256::from_bytes_be(scalar).map_err(|_| InternalError::Slicing)?;

    // If point is zero the precompile should not fail, but the conversion in
    // BN254Curve::create_point_from_affine will, so we verify it before the conversion
    let point_is_zero =
        u256_from_big_endian(point_x).is_zero() && u256_from_big_endian(point_y).is_zero();
    if point_is_zero {
        return Ok(Bytes::from([0u8; 64].to_vec()));
    }

    let point_x = BN254FieldElement::from_bytes_be(point_x).map_err(|_| InternalError::Slicing)?;
    let point_y = BN254FieldElement::from_bytes_be(point_y).map_err(|_| InternalError::Slicing)?;

    let point = BN254Curve::create_point_from_affine(point_x, point_y)
        .map_err(|_| PrecompileError::ParsingInputError)?;

    let zero_u256 = element::U256::from(0_u16);
    if scalar.eq(&zero_u256) {
        Ok(Bytes::from([0u8; 64].to_vec()))
    } else {
        let mul = point.operate_with_self(scalar).to_affine();
        if u256_from_big_endian(&mul.x().to_bytes_be()) == U256::zero()
            || u256_from_big_endian(&mul.y().to_bytes_be()) == U256::zero()
        {
            Ok(Bytes::from([0u8; 64].to_vec()))
        } else {
            let res = [mul.x().to_bytes_be(), mul.y().to_bytes_be()].concat();
            Ok(Bytes::from(res))
        }
    }
}

const ALT_BN128_PRIME: U256 = U256([
    0x3c208c16d87cfd47,
    0x97816a916871ca8d,
    0xb85045b68181585d,
    0x30644e72e131a029,
]);

type FirstPointCoordinates = (
    FieldElement<MontgomeryBackendPrimeField<BN254FieldModulus, 4>>,
    FieldElement<MontgomeryBackendPrimeField<BN254FieldModulus, 4>>,
);

/// Parses first point coordinates and makes verification of invalid infinite
fn parse_first_point_coordinates(input_data: &[u8]) -> Result<FirstPointCoordinates, VMError> {
    let first_point_x = input_data.get(..32).ok_or(InternalError::Slicing)?;
    let first_point_y = input_data.get(32..64).ok_or(InternalError::Slicing)?;

    // Infinite is defined by (0,0). Any other zero-combination is invalid
    if (u256_from_big_endian(first_point_x) == U256::zero())
        ^ (u256_from_big_endian(first_point_y) == U256::zero())
    {
        return Err(PrecompileError::InvalidPoint.into());
    }

    let first_point_y = BN254FieldElement::from_bytes_be(first_point_y)
        .map_err(|_| InternalError::msg("failed to create bn254 element from bytes"))?;
    let first_point_x = BN254FieldElement::from_bytes_be(first_point_x)
        .map_err(|_| InternalError::msg("failed to create bn254 element from bytes"))?;

    Ok((first_point_x, first_point_y))
}

/// Parses second point coordinates and makes verification of invalid infinite and curve belonging.
fn parse_second_point_coordinates(
    input_data: &[u8],
) -> Result<
    (
        FieldElement<Degree2ExtensionField>,
        FieldElement<Degree2ExtensionField>,
    ),
    VMError,
> {
    let second_point_x_first_part = input_data.get(96..128).ok_or(InternalError::Slicing)?;
    let second_point_x_second_part = input_data.get(64..96).ok_or(InternalError::Slicing)?;

    // Infinite is defined by (0,0). Any other zero-combination is invalid
    if (u256_from_big_endian(second_point_x_first_part) == U256::zero())
        ^ (u256_from_big_endian(second_point_x_second_part) == U256::zero())
    {
        return Err(PrecompileError::InvalidPoint.into());
    }

    let second_point_y_first_part = input_data.get(160..192).ok_or(InternalError::Slicing)?;
    let second_point_y_second_part = input_data.get(128..160).ok_or(InternalError::Slicing)?;

    // Infinite is defined by (0,0). Any other zero-combination is invalid
    if (u256_from_big_endian(second_point_y_first_part) == U256::zero())
        ^ (u256_from_big_endian(second_point_y_second_part) == U256::zero())
    {
        return Err(PrecompileError::InvalidPoint.into());
    }

    // Check if the second point belongs to the curve (this happens if it's lower than the prime)
    if u256_from_big_endian(second_point_x_first_part) >= ALT_BN128_PRIME
        || u256_from_big_endian(second_point_x_second_part) >= ALT_BN128_PRIME
        || u256_from_big_endian(second_point_y_first_part) >= ALT_BN128_PRIME
        || u256_from_big_endian(second_point_y_second_part) >= ALT_BN128_PRIME
    {
        return Err(PrecompileError::PointNotInTheCurve.into());
    }

    let second_point_x_bytes = [second_point_x_first_part, second_point_x_second_part].concat();
    let second_point_y_bytes = [second_point_y_first_part, second_point_y_second_part].concat();

    let second_point_x = BN254TwistCurveFieldElement::from_bytes_be(&second_point_x_bytes)
        .map_err(|_| InternalError::msg("failed to create bn254 twist curve element from bytes"))?;
    let second_point_y = BN254TwistCurveFieldElement::from_bytes_be(&second_point_y_bytes)
        .map_err(|_| InternalError::msg("failed to create bn254 twist curve element from bytes"))?;

    Ok((second_point_x, second_point_y))
}

/// Handles pairing given a certain elements, and depending on if elements represent infinity, then
/// continues, verifies errors on the other point or calculates the pairing
fn handle_pairing_from_coordinates(
    first_point_x: FieldElement<MontgomeryBackendPrimeField<BN254FieldModulus, 4>>,
    first_point_y: FieldElement<MontgomeryBackendPrimeField<BN254FieldModulus, 4>>,
    second_point_x: FieldElement<Degree2ExtensionField>,
    second_point_y: FieldElement<Degree2ExtensionField>,
    mul: &mut FieldElement<Degree12ExtensionField>,
) -> Result<bool, VMError> {
    let zero_element = BN254FieldElement::from(0);
    let twcurve_zero_element = BN254TwistCurveFieldElement::from(0);
    let first_point_is_infinity =
        first_point_x.eq(&zero_element) && first_point_y.eq(&zero_element);
    let second_point_is_infinity =
        second_point_x.eq(&twcurve_zero_element) && second_point_y.eq(&twcurve_zero_element);

    match (first_point_is_infinity, second_point_is_infinity) {
        (true, true) => {
            // If both points are infinity, then continue to the next input
            Ok(true)
        }
        (true, false) => {
            // If the first point is infinity, then do the checks for the second
            let p2 = BN254TwistCurve::create_point_from_affine(
                second_point_x.clone(),
                second_point_y.clone(),
            )
            .map_err(|_| PrecompileError::InvalidPoint)?;

            if !p2.is_in_subgroup() {
                return Err(PrecompileError::PointNotInSubgroup.into());
            }
            Ok(true)
        }
        (false, true) => {
            // If the second point is infinity, then do the checks for the first
            BN254Curve::create_point_from_affine(first_point_x.clone(), first_point_y.clone())
                .map_err(|_| PrecompileError::InvalidPoint)?;
            Ok(true)
        }
        (false, false) => {
            // Define the pairing points
            let first_point = BN254Curve::create_point_from_affine(first_point_x, first_point_y)
                .map_err(|_| PrecompileError::InvalidPoint)?;

            let second_point =
                BN254TwistCurve::create_point_from_affine(second_point_x, second_point_y)
                    .map_err(|_| PrecompileError::InvalidPoint)?;
            if !second_point.is_in_subgroup() {
                return Err(PrecompileError::PointNotInSubgroup.into());
            }

            // Get the result of the pairing and affect the mul value with it
            update_pairing_result(mul, first_point, second_point)?;
            Ok(false)
        }
    }
}

/// Performs a bilinear pairing on points on the elliptic curve 'alt_bn128', returns 1 on success and 0 on failure
pub fn ecpairing(calldata: &Bytes, gas_remaining: &mut u64) -> Result<Bytes, VMError> {
    // The input must always be a multiple of 192 (6 32-byte values)
    if calldata.len() % 192 != 0 {
        return Err(PrecompileError::ParsingInputError.into());
    }

    let inputs_amount = calldata.len() / 192;

    // Consume gas
    let gas_cost = gas_cost::ecpairing(inputs_amount)?;
    increase_precompile_consumed_gas(gas_cost, gas_remaining)?;

    let mut mul: FieldElement<Degree12ExtensionField> = QuadraticExtensionFieldElement::one();
    for input_index in 0..inputs_amount {
        // Define the input indexes and slice calldata to get the input data
        let input_start = input_index
            .checked_mul(192)
            .ok_or(InternalError::Overflow)?;
        let input_end = input_start
            .checked_add(192)
            .ok_or(InternalError::Overflow)?;

        let input_data = calldata
            .get(input_start..input_end)
            .ok_or(InternalError::Slicing)?;

        let (first_point_x, first_point_y) = parse_first_point_coordinates(input_data)?;

        let (second_point_x, second_point_y) = parse_second_point_coordinates(input_data)?;

        if handle_pairing_from_coordinates(
            first_point_x,
            first_point_y,
            second_point_x,
            second_point_y,
            &mut mul,
        )? {
            continue;
        }
    }

    // Generate the result from the variable mul
    let success = mul.eq(&QuadraticExtensionFieldElement::one());
    let mut result = [0; 32];
    result[31] = u8::from(success);
    Ok(Bytes::from(result.to_vec()))
}

/// Updates the success variable with the pairing result. I allow this clippy alert because lib handles
/// mul for the type and will not panic in case of overflow
#[allow(clippy::arithmetic_side_effects)]
fn update_pairing_result(
    mul: &mut FieldElement<Degree12ExtensionField>,
    first_point: ShortWeierstrassProjectivePoint<BN254Curve>,
    second_point: ShortWeierstrassProjectivePoint<BN254TwistCurve>,
) -> Result<(), VMError> {
    let pairing_result = BN254AtePairing::compute_batch(&[(&first_point, &second_point)])
        .map_err(|_| PrecompileError::BN254AtePairingError)?;

    *mul *= pairing_result;

    Ok(())
}

// Message word schedule permutations for each round are defined by SIGMA constant.
// Extracted from https://datatracker.ietf.org/doc/html/rfc7693#section-2.7
pub const SIGMA: [[usize; 16]; 10] = [
    [0, 1, 2, 3, 4, 5, 6, 7, 8, 9, 10, 11, 12, 13, 14, 15],
    [14, 10, 4, 8, 9, 15, 13, 6, 1, 12, 0, 2, 11, 7, 5, 3],
    [11, 8, 12, 0, 5, 2, 15, 13, 10, 14, 3, 6, 7, 1, 9, 4],
    [7, 9, 3, 1, 13, 12, 11, 14, 2, 6, 5, 10, 4, 0, 15, 8],
    [9, 0, 5, 7, 2, 4, 10, 15, 14, 1, 11, 12, 6, 8, 3, 13],
    [2, 12, 6, 10, 0, 11, 8, 3, 4, 13, 7, 5, 15, 14, 1, 9],
    [12, 5, 1, 15, 14, 13, 4, 10, 0, 7, 6, 3, 9, 2, 8, 11],
    [13, 11, 7, 14, 12, 1, 3, 9, 5, 0, 15, 4, 8, 6, 2, 10],
    [6, 15, 14, 9, 11, 3, 0, 8, 12, 2, 13, 7, 1, 4, 10, 5],
    [10, 2, 8, 4, 7, 6, 1, 5, 15, 11, 9, 14, 3, 12, 13, 0],
];

// Initialization vector, used to initialize the work vector
// Extracted from https://datatracker.ietf.org/doc/html/rfc7693#appendix-C.2
pub const IV: [u64; 8] = [
    0x6a09e667f3bcc908,
    0xbb67ae8584caa73b,
    0x3c6ef372fe94f82b,
    0xa54ff53a5f1d36f1,
    0x510e527fade682d1,
    0x9b05688c2b3e6c1f,
    0x1f83d9abfb41bd6b,
    0x5be0cd19137e2179,
];

// Rotation constants, used in g
// Extracted from https://datatracker.ietf.org/doc/html/rfc7693#section-2.1
const R1: u32 = 32;
const R2: u32 = 24;
const R3: u32 = 16;
const R4: u32 = 63;

/// The G primitive function mixes two input words, "x" and "y", into
/// four words indexed by "a", "b", "c", and "d" in the working vector
/// v[0..15].  The full modified vector is returned.
/// Based on https://datatracker.ietf.org/doc/html/rfc7693#section-3.1
#[allow(clippy::indexing_slicing)]
fn g(v: [u64; 16], a: usize, b: usize, c: usize, d: usize, x: u64, y: u64) -> [u64; 16] {
    let mut ret = v;
    ret[a] = v[a].wrapping_add(v[b]).wrapping_add(x);
    ret[d] = (ret[d] ^ ret[a]).rotate_right(R1);
    ret[c] = ret[c].wrapping_add(ret[d]);
    ret[b] = (ret[b] ^ ret[c]).rotate_right(R2);
    ret[a] = ret[a].wrapping_add(ret[b]).wrapping_add(y);
    ret[d] = (ret[d] ^ ret[a]).rotate_right(R3);
    ret[c] = ret[c].wrapping_add(ret[d]);
    ret[b] = (ret[b] ^ ret[c]).rotate_right(R4);

    ret
}

/// Perform the permutations on the work vector given the rounds to permute and the message block
#[allow(clippy::indexing_slicing)]
fn word_permutation(rounds_to_permute: usize, v: [u64; 16], m: &[u64; 16]) -> [u64; 16] {
    let mut ret = v;

    for i in 0..rounds_to_permute {
        // Message word selection permutation for each round.

        let s: &[usize; 16] = &SIGMA[i % 10];

        ret = g(ret, 0, 4, 8, 12, m[s[0]], m[s[1]]);
        ret = g(ret, 1, 5, 9, 13, m[s[2]], m[s[3]]);
        ret = g(ret, 2, 6, 10, 14, m[s[4]], m[s[5]]);
        ret = g(ret, 3, 7, 11, 15, m[s[6]], m[s[7]]);

        ret = g(ret, 0, 5, 10, 15, m[s[8]], m[s[9]]);
        ret = g(ret, 1, 6, 11, 12, m[s[10]], m[s[11]]);
        ret = g(ret, 2, 7, 8, 13, m[s[12]], m[s[13]]);
        ret = g(ret, 3, 4, 9, 14, m[s[14]], m[s[15]]);
    }

    ret
}

/// Based on https://datatracker.ietf.org/doc/html/rfc7693#section-3.2
fn blake2f_compress_f(
    rounds: usize, // Specifies the rounds to permute
    h: [u64; 8],   // State vector, defines the work vector (v) and affects the XOR process
    m: &[u64; 16], // The message block to compress
    t: &[u64; 2],  // Affects the work vector (v) before permutations
    f: bool,       // If set as true, inverts all bits
) -> Result<[u64; 8], InternalError> {
    // Initialize local work vector v[0..15], takes first half from state and second half from IV.
    let mut v: [u64; 16] = [0; 16];
    v[0..8].copy_from_slice(&h);
    v[8..16].copy_from_slice(&IV);

    v[12] ^= t[0]; // Low word of the offset
    v[13] ^= t[1]; // High word of the offset

    // If final block flag is true, invert all bits
    if f {
        v[14] = !v[14];
    }

    v = word_permutation(rounds, v, m);

    let mut output = [0; 8];

    // XOR the two halves, put the results in the output slice
    for (i, pos) in output.iter_mut().enumerate() {
        *pos = h.get(i).ok_or(InternalError::Slicing)?
            ^ v.get(i).ok_or(InternalError::Slicing)?
            ^ v.get(i.overflowing_add(8).0)
                .ok_or(InternalError::Slicing)?;
    }

    Ok(output)
}

/// Reads part of the calldata and returns what is read as u64 or an error
/// in the case where the calculated indexes don't match the calldata
fn read_bytes_from_offset(calldata: &Bytes, offset: usize, index: usize) -> Result<u64, VMError> {
    let index_start = (index
        .checked_mul(BLAKE2F_ELEMENT_SIZE)
        .ok_or(PrecompileError::ParsingInputError)?)
    .checked_add(offset)
    .ok_or(PrecompileError::ParsingInputError)?;
    let index_end = index_start
        .checked_add(BLAKE2F_ELEMENT_SIZE)
        .ok_or(PrecompileError::ParsingInputError)?;

    Ok(u64::from_le_bytes(
        calldata
            .get(index_start..index_end)
            .ok_or(InternalError::Slicing)?
            .try_into()
            .map_err(|_| PrecompileError::ParsingInputError)?,
    ))
}

type SliceArguments = ([u64; 8], [u64; 16], [u64; 2]);

fn parse_slice_arguments(calldata: &Bytes) -> Result<SliceArguments, VMError> {
    let mut h = [0; 8];
    for i in 0..8_usize {
        let data_read = read_bytes_from_offset(calldata, 4, i)?;

        let read_slice = h.get_mut(i).ok_or(InternalError::Slicing)?;
        *read_slice = data_read;
    }

    let mut m = [0; 16];
    for i in 0..16_usize {
        let data_read = read_bytes_from_offset(calldata, 68, i)?;

        let read_slice = m.get_mut(i).ok_or(InternalError::Slicing)?;
        *read_slice = data_read;
    }

    let mut t = [0; 2];
    for i in 0..2_usize {
        let data_read = read_bytes_from_offset(calldata, 196, i)?;

        let read_slice = t.get_mut(i).ok_or(InternalError::Slicing)?;
        *read_slice = data_read;
    }

    Ok((h, m, t))
}

/// Returns the result of Blake2 hashing algorithm given a certain parameters from the calldata.
pub fn blake2f(calldata: &Bytes, gas_remaining: &mut u64) -> Result<Bytes, VMError> {
    if calldata.len() != 213 {
        return Err(PrecompileError::ParsingInputError.into());
    }

    let rounds = u256_from_big_endian(calldata.get(0..4).ok_or(InternalError::Slicing)?);

    let rounds: usize = rounds
        .try_into()
        .map_err(|_| PrecompileError::ParsingInputError)?;

    let gas_cost =
        u64::try_from(rounds).map_err(|_| InternalError::TypeConversion)? * BLAKE2F_ROUND_COST;
    increase_precompile_consumed_gas(gas_cost, gas_remaining)?;

    let (h, m, t) = parse_slice_arguments(calldata)?;

    let f = calldata.get(212).ok_or(InternalError::Slicing)?;
    if *f != 0 && *f != 1 {
        return Err(PrecompileError::ParsingInputError.into());
    }
    let f = *f == 1;

    let result = blake2f_compress_f(rounds, h, &m, &t, f)?;

    // map the result to the output format (from a u64 slice to a u8 one)
    let output: Vec<u8> = result.iter().flat_map(|num| num.to_le_bytes()).collect();

    Ok(Bytes::from(output))
}

/// Converts the provided commitment to match the provided versioned_hash.
/// Taken from the same name function from crates/common/types/blobs_bundle.rs
fn kzg_commitment_to_versioned_hash(commitment_bytes: &[u8; 48]) -> H256 {
    use k256::sha2::Digest;
    let mut versioned_hash: [u8; 32] = k256::sha2::Sha256::digest(commitment_bytes).into();
    versioned_hash[0] = VERSIONED_HASH_VERSION_KZG;
    versioned_hash.into()
}

/// Verifies that p(z) = y given a commitment that corresponds to the polynomial p(x) and a KZG proof
fn verify_kzg_proof(
    commitment_bytes: &[u8; 48],
    z: &[u8; 32],
    y: &[u8; 32],
    proof_bytes: &[u8; 48],
) -> Result<bool, VMError> {
    let commitment_bytes = Bytes48(*commitment_bytes);
    let z_bytes = Bytes32(*z);
    let y_bytes = Bytes32(*y);
    let proof_bytes = Bytes48(*proof_bytes);
    let settings = KzgSettings::load_trusted_setup_file()
        .map_err(|err| PrecompileError::KzgError(err.to_string()))?;

    kzg_rs::kzg_proof::KzgProof::verify_kzg_proof(
        &commitment_bytes,
        &z_bytes,
        &y_bytes,
        &proof_bytes,
        &settings,
    )
    .map_err(|err| PrecompileError::KzgError(err.to_string()).into())
}

const POINT_EVALUATION_OUTPUT_BYTES: [u8; 64] = [
    // Big endian FIELD_ELEMENTS_PER_BLOB bytes
    0x00, 0x00, 0x00, 0x00, 0x00, 0x00, 0x00, 0x00, 0x00, 0x00, 0x00, 0x00, 0x00, 0x00, 0x00, 0x00,
    0x00, 0x00, 0x00, 0x00, 0x00, 0x00, 0x00, 0x00, 0x00, 0x00, 0x00, 0x00, 0x00, 0x00, 0x10, 0x00,
    // Big endian BLS_MODULUS bytes
    0x73, 0xED, 0xA7, 0x53, 0x29, 0x9D, 0x7D, 0x48, 0x33, 0x39, 0xD8, 0x08, 0x09, 0xA1, 0xD8, 0x05,
    0x53, 0xBD, 0xA4, 0x02, 0xFF, 0xFE, 0x5B, 0xFE, 0xFF, 0xFF, 0xFF, 0xFF, 0x00, 0x00, 0x00, 0x01,
];

/// Makes verifications on the received point, proof and commitment, if true returns a constant value
fn point_evaluation(calldata: &Bytes, gas_remaining: &mut u64) -> Result<Bytes, VMError> {
    if calldata.len() != 192 {
        return Err(PrecompileError::ParsingInputError.into());
    }

    // Consume gas
    let gas_cost = POINT_EVALUATION_COST;
    increase_precompile_consumed_gas(gas_cost, gas_remaining)?;

    // Parse inputs
    let versioned_hash: [u8; 32] = calldata
        .get(..32)
        .ok_or(InternalError::Slicing)?
        .try_into()
        .map_err(|_| InternalError::Slicing)?;

    let x: [u8; 32] = calldata
        .get(32..64)
        .ok_or(InternalError::Slicing)?
        .try_into()
        .map_err(|_| InternalError::Slicing)?;

    let y: [u8; 32] = calldata
        .get(64..96)
        .ok_or(InternalError::Slicing)?
        .try_into()
        .map_err(|_| InternalError::Slicing)?;

    let commitment: [u8; 48] = calldata
        .get(96..144)
        .ok_or(InternalError::Slicing)?
        .try_into()
        .map_err(|_| InternalError::Slicing)?;

    let proof: [u8; 48] = calldata
        .get(144..192)
        .ok_or(InternalError::Slicing)?
        .try_into()
        .map_err(|_| InternalError::Slicing)?;

    // Perform the evaluation

    // This checks if the commitment is equal to the versioned hash
    if kzg_commitment_to_versioned_hash(&commitment) != H256::from(versioned_hash) {
        return Err(PrecompileError::ParsingInputError.into());
    }

    // This verifies the proof from a point (x, y) and a commitment
    if !verify_kzg_proof(&commitment, &x, &y, &proof).unwrap_or(false) {
        return Err(PrecompileError::ParsingInputError.into());
    }

    // The first 32 bytes consist of the number of field elements in the blob, and the
    // other 32 bytes consist of the modulus used in the BLS signature scheme.
    let output = POINT_EVALUATION_OUTPUT_BYTES.to_vec();

    Ok(Bytes::from(output))
}

pub fn bls12_g1add(calldata: &Bytes, gas_remaining: &mut u64) -> Result<Bytes, VMError> {
    // Two inputs of 128 bytes are required
    if calldata.len() != BLS12_381_G1ADD_VALID_INPUT_LENGTH {
        return Err(PrecompileError::ParsingInputError.into());
    }

    // GAS
    increase_precompile_consumed_gas(BLS12_381_G1ADD_COST, gas_remaining)
        .map_err(|_| PrecompileError::NotEnoughGas)?;

    let first_g1_point = parse_g1_point(calldata.get(0..128), true)?;
    let second_g1_point = parse_g1_point(calldata.get(128..256), true)?;

    let result_of_addition = G1Affine::from(first_g1_point.add(&second_g1_point));

    let result_bytes = if result_of_addition.is_identity().into() {
        return Ok(Bytes::copy_from_slice(&G1_POINT_AT_INFINITY));
    } else {
        result_of_addition.to_uncompressed()
    };

    let mut padded_result = Vec::new();
    add_padded_coordinate(&mut padded_result, result_bytes.get(0..48))?;
    add_padded_coordinate(&mut padded_result, result_bytes.get(48..96))?;

    Ok(Bytes::from(padded_result))
}

pub fn bls12_g1msm(calldata: &Bytes, gas_remaining: &mut u64) -> Result<Bytes, VMError> {
    if calldata.is_empty() || calldata.len() % BLS12_381_G1_MSM_PAIR_LENGTH != 0 {
        return Err(PrecompileError::ParsingInputError.into());
    }

    let k = calldata.len() / BLS12_381_G1_MSM_PAIR_LENGTH;
    let required_gas = gas_cost::bls12_msm(k, &BLS12_381_G1_K_DISCOUNT, G1_MUL_COST)?;
    increase_precompile_consumed_gas(required_gas, gas_remaining)?;

    let mut result = G1Projective::identity();
    // R = s_P_1 + s_P_2 + ... + s_P_k
    // Where:
    // s_i are scalars (numbers)
    // P_i are points in the group (in this case, points in G1)
    for i in 0..k {
        let point_offset = i
            .checked_mul(BLS12_381_G1_MSM_PAIR_LENGTH)
            .ok_or(InternalError::Overflow)?;
        let scalar_offset = point_offset
            .checked_add(128)
            .ok_or(InternalError::Overflow)?;
        let pair_end = scalar_offset
            .checked_add(32)
            .ok_or(InternalError::Overflow)?;

        let point = parse_g1_point(calldata.get(point_offset..scalar_offset), false)?;
        let scalar = parse_scalar(calldata.get(scalar_offset..pair_end))?;

        let scaled_point = G1Projective::mul(point, scalar);
        result = result.add(&scaled_point);
    }
    let mut output = [0u8; 128];

    if result.is_identity().into() {
        return Ok(Bytes::copy_from_slice(&output));
    }
    let result_bytes = G1Affine::from(result).to_uncompressed();
    let (x_bytes, y_bytes) = result_bytes
        .split_at_checked(FIELD_ELEMENT_WITHOUT_PADDING_LENGTH)
        .ok_or(InternalError::Slicing)?;
    output[16..64].copy_from_slice(x_bytes);
    output[80..128].copy_from_slice(y_bytes);

    Ok(Bytes::copy_from_slice(&output))
}

pub fn bls12_g2add(calldata: &Bytes, gas_remaining: &mut u64) -> Result<Bytes, VMError> {
    if calldata.len() != BLS12_381_G2ADD_VALID_INPUT_LENGTH {
        return Err(PrecompileError::ParsingInputError.into());
    }

    // GAS
    increase_precompile_consumed_gas(BLS12_381_G2ADD_COST, gas_remaining)
        .map_err(|_| PrecompileError::NotEnoughGas)?;

    let first_g2_point = parse_g2_point(calldata.get(0..256), true)?;
    let second_g2_point = parse_g2_point(calldata.get(256..512), true)?;

    let result_of_addition = G2Affine::from(first_g2_point.add(&second_g2_point));

    let result_bytes = if result_of_addition.is_identity().into() {
        return Ok(Bytes::copy_from_slice(&G2_POINT_AT_INFINITY));
    } else {
        result_of_addition.to_uncompressed()
    };

    let mut padded_result = Vec::new();
    // The crate bls12_381 deserialize the G2 point as x_1 || x_0 || y_1 || y_0
    // https://docs.rs/bls12_381/0.8.0/src/bls12_381/g2.rs.html#284-299
    add_padded_coordinate(&mut padded_result, result_bytes.get(48..96))?;
    add_padded_coordinate(&mut padded_result, result_bytes.get(0..48))?;
    add_padded_coordinate(&mut padded_result, result_bytes.get(144..192))?;
    add_padded_coordinate(&mut padded_result, result_bytes.get(96..144))?;

    Ok(Bytes::from(padded_result))
}

pub fn bls12_g2msm(calldata: &Bytes, gas_remaining: &mut u64) -> Result<Bytes, VMError> {
    if calldata.is_empty() || calldata.len() % BLS12_381_G2_MSM_PAIR_LENGTH != 0 {
        return Err(PrecompileError::ParsingInputError.into());
    }

    let k = calldata.len() / BLS12_381_G2_MSM_PAIR_LENGTH;
    let required_gas = gas_cost::bls12_msm(k, &BLS12_381_G2_K_DISCOUNT, G2_MUL_COST)?;
    increase_precompile_consumed_gas(required_gas, gas_remaining)?;

    let mut result = G2Projective::identity();
    for i in 0..k {
        let point_offset = i
            .checked_mul(BLS12_381_G2_MSM_PAIR_LENGTH)
            .ok_or(InternalError::Overflow)?;
        let scalar_offset = point_offset
            .checked_add(256)
            .ok_or(InternalError::Overflow)?;
        let pair_end = scalar_offset
            .checked_add(32)
            .ok_or(InternalError::Overflow)?;

        let point = parse_g2_point(calldata.get(point_offset..scalar_offset), false)?;
        let scalar = parse_scalar(calldata.get(scalar_offset..pair_end))?;

        let scaled_point = G2Projective::mul(point, scalar);
        result = result.add(&scaled_point);
    }

    let result_bytes = if result.is_identity().into() {
        return Ok(Bytes::copy_from_slice(&G2_POINT_AT_INFINITY));
    } else {
        G2Affine::from(result).to_uncompressed()
    };

    let mut padded_result = Vec::new();
    // The crate bls12_381 deserialize the G2 point as x_1 || x_0 || y_1 || y_0
    // https://docs.rs/bls12_381/0.8.0/src/bls12_381/g2.rs.html#284-299
    add_padded_coordinate(&mut padded_result, result_bytes.get(48..96))?;
    add_padded_coordinate(&mut padded_result, result_bytes.get(0..48))?;
    add_padded_coordinate(&mut padded_result, result_bytes.get(144..192))?;
    add_padded_coordinate(&mut padded_result, result_bytes.get(96..144))?;

    Ok(Bytes::from(padded_result))
}

pub fn bls12_pairing_check(calldata: &Bytes, gas_remaining: &mut u64) -> Result<Bytes, VMError> {
    if calldata.is_empty() || calldata.len() % BLS12_381_PAIRING_CHECK_PAIR_LENGTH != 0 {
        return Err(PrecompileError::ParsingInputError.into());
    }

    // GAS
    let k = calldata.len() / BLS12_381_PAIRING_CHECK_PAIR_LENGTH;
    let gas_cost = gas_cost::bls12_pairing_check(k)?;
    increase_precompile_consumed_gas(gas_cost, gas_remaining)?;

    let mut points: Vec<(G1Affine, G2Prepared)> = Vec::new();
    for i in 0..k {
        let g1_point_offset = i
            .checked_mul(BLS12_381_PAIRING_CHECK_PAIR_LENGTH)
            .ok_or(InternalError::Overflow)?;
        let g2_point_offset = g1_point_offset
            .checked_add(128)
            .ok_or(InternalError::Overflow)?;
        let pair_end = g2_point_offset
            .checked_add(256)
            .ok_or(InternalError::Overflow)?;

        // The check for the subgroup is required
        // https://github.com/ethereum/EIPs/blob/master/EIPS/eip-2537.md?plain=1#L194
        let g1 = G1Affine::from(parse_g1_point(
            calldata.get(g1_point_offset..g2_point_offset),
            false,
        )?);
        let g2 = G2Affine::from(parse_g2_point(
            calldata.get(g2_point_offset..pair_end),
            false,
        )?);
        points.push((g1, G2Prepared::from(g2)));
    }

    // The crate bls12_381 expects a reference to the points
    let points: Vec<(&G1Affine, &G2Prepared)> = points.iter().map(|(g1, g2)| (g1, g2)).collect();

    // perform the final exponentiation to get the result of the pairing check
    // https://docs.rs/bls12_381/0.8.0/src/bls12_381/pairings.rs.html#43-48
    let result: Gt = multi_miller_loop(&points).final_exponentiation();

    // follows this https://github.com/ethereum/EIPs/blob/master/EIPS/eip-2537.md?plain=1#L188
    if result == Gt::identity() {
        let mut result = vec![0_u8; 31];
        result.push(1);
        Ok(Bytes::from(result))
    } else {
        Ok(Bytes::copy_from_slice(&[0_u8; 32]))
    }
}

pub fn bls12_map_fp_to_g1(calldata: &Bytes, gas_remaining: &mut u64) -> Result<Bytes, VMError> {
    if calldata.len() != BLS12_381_FP_VALID_INPUT_LENGTH {
        return Err(PrecompileError::ParsingInputError.into());
    }

    // GAS
    increase_precompile_consumed_gas(BLS12_381_MAP_FP_TO_G1_COST, gas_remaining)?;

    let coordinate_bytes = parse_coordinate(calldata.get(0..PADDED_FIELD_ELEMENT_SIZE_IN_BYTES))?;
    let fp = Fp::from_bytes(&coordinate_bytes)
        .into_option()
        .ok_or(ExceptionalHalt::Precompile(
            PrecompileError::ParsingInputError,
        ))?;

    // following https://github.com/ethereum/EIPs/blob/master/assets/eip-2537/field_to_curve.md?plain=1#L3-L6, we do:
    // map_to_curve: map a field element to a another curve, then isogeny is applied to map to the curve bls12_381
    // clear_h: clears the cofactor
    let point = G1Projective::map_to_curve(&fp).clear_h();

    let result_bytes = if point.is_identity().into() {
        return Ok(Bytes::copy_from_slice(&G1_POINT_AT_INFINITY));
    } else {
        G1Affine::from(point).to_uncompressed()
    };

    let mut padded_result = Vec::new();
    add_padded_coordinate(&mut padded_result, result_bytes.get(0..48))?;
    add_padded_coordinate(&mut padded_result, result_bytes.get(48..96))?;

    Ok(Bytes::from(padded_result))
}

pub fn bls12_map_fp2_tp_g2(calldata: &Bytes, gas_remaining: &mut u64) -> Result<Bytes, VMError> {
    if calldata.len() != BLS12_381_FP2_VALID_INPUT_LENGTH {
        return Err(PrecompileError::ParsingInputError.into());
    }

    // GAS
    increase_precompile_consumed_gas(BLS12_381_MAP_FP2_TO_G2_COST, gas_remaining)?;

    // Parse the input to two Fp and create a Fp2
    let c0 = parse_coordinate(calldata.get(0..PADDED_FIELD_ELEMENT_SIZE_IN_BYTES))?;
    let c1 = parse_coordinate(
        calldata.get(PADDED_FIELD_ELEMENT_SIZE_IN_BYTES..BLS12_381_FP2_VALID_INPUT_LENGTH),
    )?;
    let fp_0 = Fp::from_bytes(&c0)
        .into_option()
        .ok_or(ExceptionalHalt::Precompile(
            PrecompileError::ParsingInputError,
        ))?;
    let fp_1 = Fp::from_bytes(&c1)
        .into_option()
        .ok_or(ExceptionalHalt::Precompile(
            PrecompileError::ParsingInputError,
        ))?;
    if fp_0 == Fp::zero() && fp_1 == Fp::zero() {
        return Ok(Bytes::copy_from_slice(&FP2_ZERO_MAPPED_TO_G2));
    }

    let fp2 = Fp2 { c0: fp_0, c1: fp_1 };

    // following https://github.com/ethereum/EIPs/blob/master/assets/eip-2537/field_to_curve.md?plain=1#L3-L6, we do:
    // map_to_curve: map a field element to a another curve, then isogeny is applied to map to the curve bls12_381
    // clear_h: clears the cofactor
    let point = G2Projective::map_to_curve(&fp2).clear_h();
    let result_bytes = if point.is_identity().into() {
        return Ok(Bytes::copy_from_slice(&G2_POINT_AT_INFINITY));
    } else {
        G2Affine::from(point).to_uncompressed()
    };

    let mut padded_result = Vec::new();
    // The crate bls12_381 deserialize the G2 point as x_1 || x_0 || y_1 || y_0
    // https://docs.rs/bls12_381/0.8.0/src/bls12_381/g2.rs.html#284-299
    add_padded_coordinate(&mut padded_result, result_bytes.get(48..96))?;
    add_padded_coordinate(&mut padded_result, result_bytes.get(0..48))?;
    add_padded_coordinate(&mut padded_result, result_bytes.get(144..192))?;
    add_padded_coordinate(&mut padded_result, result_bytes.get(96..144))?;

    Ok(Bytes::from(padded_result))
}

fn parse_coordinate(coordinate_raw_bytes: Option<&[u8]>) -> Result<[u8; 48], VMError> {
    let sixteen_zeroes: [u8; 16] = [0_u8; 16];
    let padded_coordinate = coordinate_raw_bytes.ok_or(ExceptionalHalt::Precompile(
        PrecompileError::ParsingInputError,
    ))?;
    if !matches!(padded_coordinate.get(0..16), Some(prefix) if prefix == sixteen_zeroes) {
        return Err(PrecompileError::ParsingInputError.into());
    }
    let unpadded_coordinate = padded_coordinate
        .get(16..64)
        .ok_or(ExceptionalHalt::Precompile(
            PrecompileError::ParsingInputError,
        ))?;
    unpadded_coordinate
        .try_into()
        .map_err(|_| PrecompileError::ParsingInputError.into())
}
fn parse_g1_point(
    point_raw_bytes: Option<&[u8]>,
    unchecked: bool,
) -> Result<G1Projective, VMError> {
    let point_bytes = point_raw_bytes.ok_or(ExceptionalHalt::Precompile(
        PrecompileError::ParsingInputError,
    ))?;
    let x = parse_coordinate(point_bytes.get(0..64))?;
    let y = parse_coordinate(point_bytes.get(64..128))?;

    // if a g1 point decode to (0,0) by convention it is interpreted as a point to infinity
    let g1_point: G1Projective = if x.iter().all(|e| *e == 0) && y.iter().all(|e| *e == 0) {
        G1Projective::identity()
    } else {
        let g1_bytes: [u8; 96] = [x, y]
            .concat()
            .try_into()
            .map_err(|_| InternalError::TypeConversion)?;

        if unchecked {
            // We use unchecked because in the https://github.com/ethereum/EIPs/blob/master/EIPS/eip-2537.md?plain=1#L141
            // note that there is no subgroup check for the G1 addition precompile
            let g1_affine = G1Affine::from_uncompressed_unchecked(&g1_bytes)
                .into_option()
                .ok_or(ExceptionalHalt::Precompile(
                    PrecompileError::ParsingInputError,
                ))?;

            // We still need to check if the point is on the curve
            if !bool::from(g1_affine.is_on_curve()) {
                return Err(ExceptionalHalt::Precompile(
                    PrecompileError::BLS12381G1PointNotInCurve,
                )
                .into());
            }

            G1Projective::from(g1_affine)
        } else {
            let g1_affine = G1Affine::from_uncompressed(&g1_bytes)
                .into_option()
                .ok_or(PrecompileError::ParsingInputError)?;

            G1Projective::from(g1_affine)
        }
    };
    Ok(g1_point)
}

fn parse_g2_point(
    point_raw_bytes: Option<&[u8]>,
    unchecked: bool,
) -> Result<G2Projective, VMError> {
    let point_bytes = point_raw_bytes.ok_or(ExceptionalHalt::Precompile(
        PrecompileError::ParsingInputError,
    ))?;
    let x_0 = parse_coordinate(point_bytes.get(0..64))?;
    let x_1 = parse_coordinate(point_bytes.get(64..128))?;
    let y_0 = parse_coordinate(point_bytes.get(128..192))?;
    let y_1 = parse_coordinate(point_bytes.get(192..256))?;

    // if a g1 point decode to (0,0) by convention it is interpreted as a point to infinity
    let g2_point: G2Projective = if x_0.iter().all(|e| *e == 0)
        && x_1.iter().all(|e| *e == 0)
        && y_0.iter().all(|e| *e == 0)
        && y_1.iter().all(|e| *e == 0)
    {
        G2Projective::identity()
    } else {
        // The crate serialize the coordinates in a reverse order
        // https://docs.rs/bls12_381/0.8.0/src/bls12_381/g2.rs.html#401-464
        let g2_bytes: [u8; 192] = [x_1, x_0, y_1, y_0]
            .concat()
            .try_into()
            .map_err(|_| InternalError::TypeConversion)?;

        if unchecked {
            // We use unchecked because in the https://github.com/ethereum/EIPs/blob/master/EIPS/eip-2537.md?plain=1#L141
            // note that there is no subgroup check for the G1 addition precompile
            let g2_affine = G2Affine::from_uncompressed_unchecked(&g2_bytes)
                .into_option()
                .ok_or(ExceptionalHalt::Precompile(
                    PrecompileError::ParsingInputError,
                ))?;

            // We still need to check if the point is on the curve
            if !bool::from(g2_affine.is_on_curve()) {
                return Err(ExceptionalHalt::Precompile(
                    PrecompileError::BLS12381G2PointNotInCurve,
                )
                .into());
            }

            G2Projective::from(g2_affine)
        } else {
            let g2_affine = G2Affine::from_uncompressed(&g2_bytes)
                .into_option()
                .ok_or(PrecompileError::ParsingInputError)?;

            G2Projective::from(g2_affine)
        }
    };
    Ok(g2_point)
}

fn add_padded_coordinate(
    result: &mut Vec<u8>,
    coordinate_raw_bytes: Option<&[u8]>,
) -> Result<(), VMError> {
    // add the padding to satisfy the convention of encoding
    // https://eips.ethereum.org/EIPS/eip-2537
    let sixteen_zeroes: [u8; 16] = [0_u8; 16];
    result.extend_from_slice(&sixteen_zeroes);
    result.extend_from_slice(coordinate_raw_bytes.ok_or(InternalError::Slicing)?);
    Ok(())
}

fn parse_scalar(scalar_raw_bytes: Option<&[u8]>) -> Result<Scalar, VMError> {
    let scalar_bytes: [u8; 32] = scalar_raw_bytes
        .ok_or(InternalError::Slicing)?
        .try_into()
        .map_err(|_| PrecompileError::ParsingInputError)?;

    let mut scalar_le = [0u64; 4];
    for (j, chunk) in scalar_bytes.chunks(8).enumerate() {
        let bytes: [u8; 8] = chunk
            .try_into()
            .map_err(|_| PrecompileError::ParsingInputError)?;
        if let Some(value) = scalar_le.get_mut(j) {
            *value = u64::from_be_bytes(bytes);
        } else {
            return Err(InternalError::Slicing.into());
        }
    }
    scalar_le.reverse();
    Ok(Scalar::from_raw(scalar_le))
}

#[cfg(feature = "l2")]
/// Signature verification in the “secp256r1” elliptic curve
/// If the verification succeeds, returns 1 in a 32-bit big-endian format.
/// If the verification fails, returns an empty `Bytes` object.
/// Implemented following https://github.com/ethereum/RIPs/blob/89474e2b9dbd066fac9446c8cd280651bda35849/RIPS/rip-7212.md?plain=1#L1.
pub fn p_256_verify(calldata: &Bytes, gas_remaining: &mut u64) -> Result<Bytes, VMError> {
    let gas_cost = P256VERIFY_COST;
    increase_precompile_consumed_gas(gas_cost, gas_remaining)?;

    // If calldata does not reach the required length, we should fill the rest with zeros
    let calldata = fill_with_zeros(calldata, 160);

    // Parse parameters
    let message_hash = calldata.get(0..32).ok_or(InternalError::Slicing)?;
    let r = calldata.get(32..64).ok_or(InternalError::Slicing)?;
    let s = calldata.get(64..96).ok_or(InternalError::Slicing)?;
    let x = calldata.get(96..128).ok_or(InternalError::Slicing)?;
    let y = calldata.get(128..160).ok_or(InternalError::Slicing)?;

    if !validate_p256_parameters(r, s, x, y)? {
        return Ok(Bytes::new());
    }

    // Build verifier
    let Ok(verifier) = VerifyingKey::from_encoded_point(&EncodedPoint::from_affine_coordinates(
        x.into(),
        y.into(),
        false,
    )) else {
        return Ok(Bytes::new());
    };

    // Build signature
    let r: [u8; 32] = r.try_into().map_err(|_| InternalError::Slicing)?;
    let s: [u8; 32] = s.try_into().map_err(|_| InternalError::Slicing)?;

    let Ok(signature) = P256Signature::from_scalars(r, s) else {
        return Ok(Bytes::new());
    };

    // Verify message signature
    let success = verifier.verify_prehash(message_hash, &signature).is_ok();

    // If the verification succeeds, returns 1 in a 32-bit big-endian format.
    // If the verification fails, returns an empty `Bytes` object.
    if success {
        let mut result = [0; 32];
        result[31] = 1;
        Ok(Bytes::from(result.to_vec()))
    } else {
        Ok(Bytes::new())
    }
}

#[cfg(feature = "l2")]
/// Following https://github.com/ethereum/RIPs/blob/89474e2b9dbd066fac9446c8cd280651bda35849/RIPS/rip-7212.md?plain=1#L86
fn validate_p256_parameters(r: &[u8], s: &[u8], x: &[u8], y: &[u8]) -> Result<bool, VMError> {
    let [r, s, x, y] = [r, s, x, y].map(P256Uint::from_be_slice);

    // Verify that the r and s values are in (0, n) (exclusive)
    if r == P256Uint::ZERO || r >= P256_N || s == P256Uint::ZERO || s >= P256_N {
        return Ok(false);
    }

    // Verify that both x and y are in [0, p) (inclusive 0, exclusive p)
    if x >= P256_P || y >= P256_P {
        return Ok(false);
    }

    // Verify that the point formed by (x, y) is on the curve
    let x: Option<P256FieldElement> = P256FieldElement::from_uint(x).into();
    let y: Option<P256FieldElement> = P256FieldElement::from_uint(y).into();

    let (Some(x), Some(y)) = (x, y) else {
        return Err(InternalError::Slicing.into());
    };

    // Curve equation: `y² = x³ + ax + b`
    let a_x = P256_A.multiply(&x);
    if y.square() == x.pow_vartime(&[3u64]).add(&a_x).add(&P256_B) {
        return Ok(true);
    }

    Ok(false)
}<|MERGE_RESOLUTION|>--- conflicted
+++ resolved
@@ -382,29 +382,9 @@
     // If calldata does not reach the required length, we should fill the rest with zeros
     let calldata = fill_with_zeros(calldata, 96);
 
-<<<<<<< HEAD
     let base_size = U256::from_big_endian(calldata.get(0..32).ok_or(InternalError::Slicing)?);
     let exponent_size = U256::from_big_endian(calldata.get(32..64).ok_or(InternalError::Slicing)?);
     let modulus_size = U256::from_big_endian(calldata.get(64..96).ok_or(InternalError::Slicing)?);
-=======
-    let base_size = u256_from_big_endian(
-        calldata
-            .get(0..32)
-            .ok_or(PrecompileError::ParsingInputError)?,
-    );
-
-    let exponent_size = u256_from_big_endian(
-        calldata
-            .get(32..64)
-            .ok_or(PrecompileError::ParsingInputError)?,
-    );
-
-    let modulus_size = u256_from_big_endian(
-        calldata
-            .get(64..96)
-            .ok_or(PrecompileError::ParsingInputError)?,
-    );
->>>>>>> f57dd24e
 
     if base_size == U256::zero() && modulus_size == U256::zero() {
         // On Berlin or newer there is a floor cost for the modexp precompile
