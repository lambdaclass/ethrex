use bytes::Bytes;
use ethrex_core::{Address, H160, U256};
use keccak_hash::keccak256;
use lambdaworks_math::{
    cyclic_group::IsGroup,
    elliptic_curve::{
        short_weierstrass::{
            curves::bn_254::{
                curve::{BN254Curve, BN254FieldElement, BN254TwistCurveFieldElement},
                field_extension::Degree12ExtensionField,
                pairing::BN254AtePairing,
                twist::BN254TwistCurve,
            },
            point::ShortWeierstrassProjectivePoint,
        },
        traits::{IsEllipticCurve, IsPairing},
    },
    field::{element::FieldElement, extensions::quadratic::QuadraticExtensionFieldElement},
    traits::ByteConversion,
    unsigned_integer::element,
};
use libsecp256k1::{self, Message, RecoveryId, Signature};
use num_bigint::BigUint;
use sha3::Digest;

use crate::{
    call_frame::CallFrame,
<<<<<<< HEAD
    errors::{InternalError, OutOfGasError, PrecompileError, VMError},
    gas_cost::{
        self, BLAKE2F_ROUND_COST, ECADD_COST, ECMUL_COST, ECRECOVER_COST, MODEXP_STATIC_COST,
    },
=======
    errors::{InternalError, PrecompileError, VMError},
    gas_cost::{self, ECADD_COST, ECMUL_COST, ECRECOVER_COST, MODEXP_STATIC_COST},
>>>>>>> bc8152f4
};

pub const ECRECOVER_ADDRESS: H160 = H160([
    0x00, 0x00, 0x00, 0x00, 0x00, 0x00, 0x00, 0x00, 0x00, 0x00, 0x00, 0x00, 0x00, 0x00, 0x00, 0x00,
    0x00, 0x00, 0x00, 0x01,
]);
pub const SHA2_256_ADDRESS: H160 = H160([
    0x00, 0x00, 0x00, 0x00, 0x00, 0x00, 0x00, 0x00, 0x00, 0x00, 0x00, 0x00, 0x00, 0x00, 0x00, 0x00,
    0x00, 0x00, 0x00, 0x02,
]);
pub const RIPEMD_160_ADDRESS: H160 = H160([
    0x00, 0x00, 0x00, 0x00, 0x00, 0x00, 0x00, 0x00, 0x00, 0x00, 0x00, 0x00, 0x00, 0x00, 0x00, 0x00,
    0x00, 0x00, 0x00, 0x03,
]);
pub const IDENTITY_ADDRESS: H160 = H160([
    0x00, 0x00, 0x00, 0x00, 0x00, 0x00, 0x00, 0x00, 0x00, 0x00, 0x00, 0x00, 0x00, 0x00, 0x00, 0x00,
    0x00, 0x00, 0x00, 0x04,
]);
pub const MODEXP_ADDRESS: H160 = H160([
    0x00, 0x00, 0x00, 0x00, 0x00, 0x00, 0x00, 0x00, 0x00, 0x00, 0x00, 0x00, 0x00, 0x00, 0x00, 0x00,
    0x00, 0x00, 0x00, 0x05,
]);
pub const ECADD_ADDRESS: H160 = H160([
    0x00, 0x00, 0x00, 0x00, 0x00, 0x00, 0x00, 0x00, 0x00, 0x00, 0x00, 0x00, 0x00, 0x00, 0x00, 0x00,
    0x00, 0x00, 0x00, 0x06,
]);
pub const ECMUL_ADDRESS: H160 = H160([
    0x00, 0x00, 0x00, 0x00, 0x00, 0x00, 0x00, 0x00, 0x00, 0x00, 0x00, 0x00, 0x00, 0x00, 0x00, 0x00,
    0x00, 0x00, 0x00, 0x07,
]);
pub const ECPAIRING_ADDRESS: H160 = H160([
    0x00, 0x00, 0x00, 0x00, 0x00, 0x00, 0x00, 0x00, 0x00, 0x00, 0x00, 0x00, 0x00, 0x00, 0x00, 0x00,
    0x00, 0x00, 0x00, 0x08,
]);
pub const BLAKE2F_ADDRESS: H160 = H160([
    0x00, 0x00, 0x00, 0x00, 0x00, 0x00, 0x00, 0x00, 0x00, 0x00, 0x00, 0x00, 0x00, 0x00, 0x00, 0x00,
    0x00, 0x00, 0x00, 0x09,
]);
pub const POINT_EVALUATION_ADDRESS: H160 = H160([
    0x00, 0x00, 0x00, 0x00, 0x00, 0x00, 0x00, 0x00, 0x00, 0x00, 0x00, 0x00, 0x00, 0x00, 0x00, 0x00,
    0x00, 0x00, 0x00, 0x0a,
]);

pub const PRECOMPILES: [H160; 10] = [
    ECRECOVER_ADDRESS,
    SHA2_256_ADDRESS,
    RIPEMD_160_ADDRESS,
    IDENTITY_ADDRESS,
    MODEXP_ADDRESS,
    ECADD_ADDRESS,
    ECMUL_ADDRESS,
    ECPAIRING_ADDRESS,
    BLAKE2F_ADDRESS,
    POINT_EVALUATION_ADDRESS,
];

pub fn is_precompile(callee_address: &Address) -> bool {
    PRECOMPILES.contains(callee_address)
}

pub fn execute_precompile(current_call_frame: &mut CallFrame) -> Result<Bytes, VMError> {
    let callee_address = current_call_frame.code_address;
    let calldata = current_call_frame.calldata.clone();
    let gas_for_call = current_call_frame.gas_limit;
    let consumed_gas = &mut current_call_frame.gas_used;

    let result = match callee_address {
        address if address == ECRECOVER_ADDRESS => {
            ecrecover(&calldata, gas_for_call, consumed_gas)?
        }
        address if address == IDENTITY_ADDRESS => identity(&calldata, gas_for_call, consumed_gas)?,
        address if address == SHA2_256_ADDRESS => sha2_256(&calldata, gas_for_call, consumed_gas)?,
        address if address == RIPEMD_160_ADDRESS => {
            ripemd_160(&calldata, gas_for_call, consumed_gas)?
        }
        address if address == MODEXP_ADDRESS => modexp(&calldata, gas_for_call, consumed_gas)?,
        address if address == ECADD_ADDRESS => ecadd(&calldata, gas_for_call, consumed_gas)?,
        address if address == ECMUL_ADDRESS => ecmul(&calldata, gas_for_call, consumed_gas)?,
        address if address == ECPAIRING_ADDRESS => {
            ecpairing(&calldata, gas_for_call, consumed_gas)?
        }
        address if address == BLAKE2F_ADDRESS => blake2f(&calldata, gas_for_call, consumed_gas)?,
        address if address == POINT_EVALUATION_ADDRESS => {
            point_evaluation(&calldata, gas_for_call, consumed_gas)?
        }
        _ => return Err(VMError::Internal(InternalError::InvalidPrecompileAddress)),
    };

    Ok(result)
}

/// Verifies if the gas cost is higher than the gas limit and consumes the gas cost if it is not
fn increase_precompile_consumed_gas(
    gas_for_call: u64,
    gas_cost: u64,
    consumed_gas: &mut u64,
) -> Result<(), VMError> {
    if gas_for_call < gas_cost {
        return Err(VMError::PrecompileError(PrecompileError::NotEnoughGas));
    }

    *consumed_gas = consumed_gas
        .checked_add(gas_cost)
        .ok_or(PrecompileError::GasConsumedOverflow)?;

    Ok(())
}

/// When slice length is less than 128, the rest is filled with zeros. If slice length is
/// more than 128 the excess bytes are discarded.
fn fill_with_zeros(calldata: &Bytes, target_len: usize) -> Result<Bytes, VMError> {
    let mut padded_calldata = calldata.to_vec();
    if padded_calldata.len() < target_len {
        let size_diff = target_len
            .checked_sub(padded_calldata.len())
            .ok_or(InternalError::ArithmeticOperationUnderflow)?;
        padded_calldata.extend(vec![0u8; size_diff]);
    }
    Ok(padded_calldata.into())
}

/// ECDSA (Elliptic curve digital signature algorithm) public key recovery function.
/// Given a hash, a Signature and a recovery Id, returns the public key recovered by secp256k1
pub fn ecrecover(
    calldata: &Bytes,
    gas_for_call: u64,
    consumed_gas: &mut u64,
) -> Result<Bytes, VMError> {
    let gas_cost = ECRECOVER_COST;

    increase_precompile_consumed_gas(gas_for_call, gas_cost, consumed_gas)?;

    // If calldata does not reach the required length, we should fill the rest with zeros
    let calldata = fill_with_zeros(calldata, 128)?;

    // Parse the input elements, first as a slice of bytes and then as an specific type of the crate
    let hash = calldata.get(0..32).ok_or(InternalError::SlicingError)?;
    let Ok(message) = Message::parse_slice(hash) else {
        return Ok(Bytes::new());
    };

    let v: U256 = calldata
        .get(32..64)
        .ok_or(InternalError::SlicingError)?
        .into();

    // The Recovery identifier is expected to be 27 or 28, any other value is invalid
    if !(v == U256::from(27) || v == U256::from(28)) {
        return Ok(Bytes::new());
    }

    let v = u8::try_from(v).map_err(|_| InternalError::ConversionError)?;
    let Ok(recovery_id) = RecoveryId::parse_rpc(v) else {
        return Ok(Bytes::new());
    };

    // signature is made up of the parameters r and s
    let sig = calldata.get(64..128).ok_or(InternalError::SlicingError)?;
    let Ok(signature) = Signature::parse_standard_slice(sig) else {
        return Ok(Bytes::new());
    };

    // Recover the address using secp256k1
    let Ok(public_key) = libsecp256k1::recover(&message, &signature, &recovery_id) else {
        return Ok(Bytes::new());
    };

    let mut public_key = public_key.serialize();

    // We need to take the 64 bytes from the public key (discarding the first pos of the slice)
    keccak256(&mut public_key[1..65]);

    // The output is 32 bytes: the initial 12 bytes with 0s, and the remaining 20 with the recovered address
    let mut output = vec![0u8; 12];
    output.extend_from_slice(public_key.get(13..33).ok_or(InternalError::SlicingError)?);

    Ok(Bytes::from(output.to_vec()))
}

pub fn identity(
    calldata: &Bytes,
    gas_for_call: u64,
    consumed_gas: &mut u64,
) -> Result<Bytes, VMError> {
    let gas_cost = gas_cost::identity(calldata.len())?;

    increase_precompile_consumed_gas(gas_for_call, gas_cost, consumed_gas)?;

    Ok(calldata.clone())
}

/// Returns the calldata hashed by sha2-256 algorithm
pub fn sha2_256(
    calldata: &Bytes,
    gas_for_call: u64,
    consumed_gas: &mut u64,
) -> Result<Bytes, VMError> {
    let gas_cost = gas_cost::sha2_256(calldata.len())?;

    increase_precompile_consumed_gas(gas_for_call, gas_cost, consumed_gas)?;

    let result = sha2::Sha256::digest(calldata).to_vec();

    Ok(Bytes::from(result))
}

/// Returns the calldata hashed by ripemd-160 algorithm, padded by zeros at left
pub fn ripemd_160(
    calldata: &Bytes,
    gas_for_call: u64,
    consumed_gas: &mut u64,
) -> Result<Bytes, VMError> {
    let gas_cost = gas_cost::ripemd_160(calldata.len())?;

    increase_precompile_consumed_gas(gas_for_call, gas_cost, consumed_gas)?;

    let mut hasher = ripemd::Ripemd160::new();
    hasher.update(calldata);
    let result = hasher.finalize();

    let mut output = vec![0; 12];
    output.extend_from_slice(&result);

    Ok(Bytes::from(output))
}

pub fn modexp(
    calldata: &Bytes,
    gas_for_call: u64,
    consumed_gas: &mut u64,
) -> Result<Bytes, VMError> {
    // If calldata does not reach the required length, we should fill the rest with zeros
    let calldata = fill_with_zeros(calldata, 96)?;

    let b_size: U256 = calldata
        .get(0..32)
        .ok_or(PrecompileError::ParsingInputError)?
        .into();

    let e_size: U256 = calldata
        .get(32..64)
        .ok_or(PrecompileError::ParsingInputError)?
        .into();

    let m_size: U256 = calldata
        .get(64..96)
        .ok_or(PrecompileError::ParsingInputError)?
        .into();

    if b_size == U256::zero() && m_size == U256::zero() {
        increase_precompile_consumed_gas(gas_for_call, MODEXP_STATIC_COST, consumed_gas)?;
        return Ok(Bytes::new());
    }

    // Because on some cases conversions to usize exploded before the check of the zero value could be done
    let b_size = usize::try_from(b_size).map_err(|_| PrecompileError::ParsingInputError)?;
    let e_size = usize::try_from(e_size).map_err(|_| PrecompileError::ParsingInputError)?;
    let m_size = usize::try_from(m_size).map_err(|_| PrecompileError::ParsingInputError)?;

    let base_limit = b_size
        .checked_add(96)
        .ok_or(InternalError::ArithmeticOperationOverflow)?;

    let exponent_limit = e_size
        .checked_add(base_limit)
        .ok_or(InternalError::ArithmeticOperationOverflow)?;

    // The reason I use unwrap_or_default is to cover the case where calldata does not reach the required
    // length, so then we should fill the rest with zeros. The same is done in modulus parsing
    let b = get_slice_or_default(&calldata, 96, base_limit, b_size)?;
    let base = BigUint::from_bytes_be(&b);

    let e = get_slice_or_default(&calldata, base_limit, exponent_limit, e_size)?;
    let exponent = BigUint::from_bytes_be(&e);

    let m = match calldata.get(exponent_limit..) {
        Some(m) => {
            let m_extended = fill_with_zeros(&Bytes::from(m.to_vec()), m_size)?;
            m_extended.get(..m_size).unwrap_or_default().to_vec()
        }
        None => Default::default(),
    };
    let modulus = BigUint::from_bytes_be(&m);

    let gas_cost = gas_cost::modexp(&exponent, b_size, e_size, m_size)?;
    increase_precompile_consumed_gas(gas_for_call, gas_cost, consumed_gas)?;

    let result = mod_exp(base, exponent, modulus);

    let res_bytes = result.to_bytes_be();
    let res_bytes = increase_left_pad(&Bytes::from(res_bytes), m_size)?;

    Ok(res_bytes.slice(..m_size))
}

fn get_slice_or_default(
    calldata: &Bytes,
    lower_limit: usize,
    upper_limit: usize,
    size_to_expand: usize,
) -> Result<Vec<u8>, VMError> {
    match calldata.get(lower_limit..upper_limit) {
        Some(e) => {
            let e_extended = fill_with_zeros(&Bytes::from(e.to_vec()), size_to_expand)?;
            Ok(e_extended
                .get(..size_to_expand)
                .unwrap_or_default()
                .to_vec())
        }
        None => Ok(Default::default()),
    }
}

/// I allow this clippy alert because in the code modulus could never be
///  zero because that case is covered in the if above that line
#[allow(clippy::arithmetic_side_effects)]
fn mod_exp(base: BigUint, exponent: BigUint, modulus: BigUint) -> BigUint {
    if modulus == BigUint::ZERO {
        BigUint::ZERO
    } else if exponent == BigUint::ZERO {
        BigUint::from(1_u8) % modulus
    } else {
        base.modpow(&exponent, &modulus)
    }
}

pub fn increase_left_pad(result: &Bytes, m_size: usize) -> Result<Bytes, VMError> {
    let mut padded_result = vec![0u8; m_size];
    if result.len() < m_size {
        let size_diff = m_size
            .checked_sub(result.len())
            .ok_or(InternalError::ArithmeticOperationUnderflow)?;
        padded_result
            .get_mut(size_diff..)
            .ok_or(InternalError::SlicingError)?
            .copy_from_slice(result);

        Ok(padded_result.into())
    } else {
        Ok(result.clone())
    }
}

pub fn ecadd(
    calldata: &Bytes,
    gas_for_call: u64,
    consumed_gas: &mut u64,
) -> Result<Bytes, VMError> {
    // If calldata does not reach the required length, we should fill the rest with zeros
    let calldata = fill_with_zeros(calldata, 128)?;
    increase_precompile_consumed_gas(gas_for_call, ECADD_COST, consumed_gas)?;
    let first_point_x = calldata
        .get(0..32)
        .ok_or(PrecompileError::ParsingInputError)?;

    let first_point_y = calldata
        .get(32..64)
        .ok_or(PrecompileError::ParsingInputError)?;

    let second_point_x = calldata
        .get(64..96)
        .ok_or(PrecompileError::ParsingInputError)?;

    let second_point_y = calldata
        .get(96..128)
        .ok_or(PrecompileError::ParsingInputError)?;

    // If points are zero the precompile should not fail, but the conversion in
    // BN254Curve::create_point_from_affine will, so we verify it before the conversion
    let first_point_is_zero = U256::from_big_endian(first_point_x).is_zero()
        && U256::from_big_endian(first_point_y).is_zero();
    let second_point_is_zero = U256::from_big_endian(second_point_x).is_zero()
        && U256::from_big_endian(second_point_y).is_zero();

    let first_point_x = BN254FieldElement::from_bytes_be(first_point_x)
        .map_err(|_| PrecompileError::ParsingInputError)?;
    let first_point_y = BN254FieldElement::from_bytes_be(first_point_y)
        .map_err(|_| PrecompileError::ParsingInputError)?;
    let second_point_x = BN254FieldElement::from_bytes_be(second_point_x)
        .map_err(|_| PrecompileError::ParsingInputError)?;
    let second_point_y = BN254FieldElement::from_bytes_be(second_point_y)
        .map_err(|_| PrecompileError::ParsingInputError)?;

    if first_point_is_zero && second_point_is_zero {
        // If both points are zero, return is zero
        Ok(Bytes::from([0u8; 64].to_vec()))
    } else if first_point_is_zero {
        // If first point is zero, return is second point
        let second_point = BN254Curve::create_point_from_affine(second_point_x, second_point_y)
            .map_err(|_| PrecompileError::ParsingInputError)?;
        let res = [
            second_point.x().to_bytes_be(),
            second_point.y().to_bytes_be(),
        ]
        .concat();
        Ok(Bytes::from(res))
    } else if second_point_is_zero {
        // If second point is zero, return is first point
        let first_point = BN254Curve::create_point_from_affine(first_point_x, first_point_y)
            .map_err(|_| PrecompileError::ParsingInputError)?;
        let res = [first_point.x().to_bytes_be(), first_point.y().to_bytes_be()].concat();
        Ok(Bytes::from(res))
    } else {
        // If none of the points is zero, return is the sum of both in the EC
        let first_point = BN254Curve::create_point_from_affine(first_point_x, first_point_y)
            .map_err(|_| PrecompileError::ParsingInputError)?;
        let second_point = BN254Curve::create_point_from_affine(second_point_x, second_point_y)
            .map_err(|_| PrecompileError::ParsingInputError)?;
        let sum = first_point.operate_with(&second_point).to_affine();

        if U256::from_big_endian(&sum.x().to_bytes_be()) == U256::zero()
            || U256::from_big_endian(&sum.y().to_bytes_be()) == U256::zero()
        {
            Ok(Bytes::from([0u8; 64].to_vec()))
        } else {
            let res = [sum.x().to_bytes_be(), sum.y().to_bytes_be()].concat();
            Ok(Bytes::from(res))
        }
    }
}

pub fn ecmul(
    calldata: &Bytes,
    gas_for_call: u64,
    consumed_gas: &mut u64,
) -> Result<Bytes, VMError> {
    // If calldata does not reach the required length, we should fill the rest with zeros
    let calldata = fill_with_zeros(calldata, 96)?;

    increase_precompile_consumed_gas(gas_for_call, ECMUL_COST, consumed_gas)?;

    let point_x = calldata
        .get(0..32)
        .ok_or(PrecompileError::ParsingInputError)?;

    let point_y = calldata
        .get(32..64)
        .ok_or(PrecompileError::ParsingInputError)?;

    let scalar = calldata
        .get(64..96)
        .ok_or(PrecompileError::ParsingInputError)?;
    let scalar =
        element::U256::from_bytes_be(scalar).map_err(|_| PrecompileError::ParsingInputError)?;

    // If point is zero the precompile should not fail, but the conversion in
    // BN254Curve::create_point_from_affine will, so we verify it before the conversion
    let point_is_zero =
        U256::from_big_endian(point_x).is_zero() && U256::from_big_endian(point_y).is_zero();
    if point_is_zero {
        return Ok(Bytes::from([0u8; 64].to_vec()));
    }

    let point_x = BN254FieldElement::from_bytes_be(point_x)
        .map_err(|_| PrecompileError::ParsingInputError)?;
    let point_y = BN254FieldElement::from_bytes_be(point_y)
        .map_err(|_| PrecompileError::ParsingInputError)?;

    let point = BN254Curve::create_point_from_affine(point_x, point_y)
        .map_err(|_| PrecompileError::ParsingInputError)?;

    let zero_u256 = element::U256::from(0_u16);
    if scalar.eq(&zero_u256) {
        Ok(Bytes::from([0u8; 64].to_vec()))
    } else {
        let mul = point.operate_with_self(scalar).to_affine();
        if U256::from_big_endian(&mul.x().to_bytes_be()) == U256::zero()
            || U256::from_big_endian(&mul.y().to_bytes_be()) == U256::zero()
        {
            Ok(Bytes::from([0u8; 64].to_vec()))
        } else {
            let res = [mul.x().to_bytes_be(), mul.y().to_bytes_be()].concat();
            Ok(Bytes::from(res))
        }
    }
}

pub fn ecpairing(
    calldata: &Bytes,
    gas_for_call: u64,
    consumed_gas: &mut u64,
) -> Result<Bytes, VMError> {
    // The input must always be a multiple of 192 (6 32-byte values)
    if calldata.len() % 192 != 0 {
        return Err(VMError::PrecompileError(PrecompileError::ParsingInputError));
    }

    let inputs_amount = calldata.len() / 192;

    // Consume gas
    let gas_cost = gas_cost::ecpairing(inputs_amount)?;
    increase_precompile_consumed_gas(gas_for_call, gas_cost, consumed_gas)?;

    let mut mul: FieldElement<Degree12ExtensionField> = QuadraticExtensionFieldElement::one();
    for input_index in 0..inputs_amount {
        // Define the input indexes and slice calldata to get the input data
        let input_start = input_index
            .checked_mul(192)
            .ok_or(InternalError::ArithmeticOperationOverflow)?;
        let input_end = input_start
            .checked_add(192)
            .ok_or(InternalError::ArithmeticOperationOverflow)?;

        let input_data = calldata
            .get(input_start..input_end)
            .ok_or(InternalError::SlicingError)?;

        let first_point_x = input_data.get(..32).ok_or(InternalError::SlicingError)?;
        let first_point_y = input_data.get(32..64).ok_or(InternalError::SlicingError)?;

        // Infinite is defined by (0,0). Any other zero-combination is invalid
        if (U256::from_big_endian(first_point_x) == U256::zero())
            ^ (U256::from_big_endian(first_point_y) == U256::zero())
        {
            return Err(VMError::PrecompileError(PrecompileError::DefaultError));
        }

        let first_point_y = BN254FieldElement::from_bytes_be(first_point_y)
            .map_err(|_| PrecompileError::DefaultError)?;
        let first_point_x = BN254FieldElement::from_bytes_be(first_point_x)
            .map_err(|_| PrecompileError::DefaultError)?;

        let second_point_x_first_part =
            input_data.get(96..128).ok_or(InternalError::SlicingError)?;
        let second_point_x_second_part =
            input_data.get(64..96).ok_or(InternalError::SlicingError)?;

        // Infinite is defined by (0,0). Any other zero-combination is invalid
        if (U256::from_big_endian(second_point_x_first_part) == U256::zero())
            ^ (U256::from_big_endian(second_point_x_second_part) == U256::zero())
        {
            return Err(VMError::PrecompileError(PrecompileError::DefaultError));
        }

        let second_point_y_first_part = input_data
            .get(160..192)
            .ok_or(InternalError::SlicingError)?;
        let second_point_y_second_part = input_data
            .get(128..160)
            .ok_or(InternalError::SlicingError)?;

        // Infinite is defined by (0,0). Any other zero-combination is invalid
        if (U256::from_big_endian(second_point_y_first_part) == U256::zero())
            ^ (U256::from_big_endian(second_point_y_second_part) == U256::zero())
        {
            return Err(VMError::PrecompileError(PrecompileError::DefaultError));
        }

        let alt_bn128_prime = U256::from_str_radix(
            "30644e72e131a029b85045b68181585d97816a916871ca8d3c208c16d87cfd47",
            16,
        )
        .map_err(|_| InternalError::ConversionError)?;

        // Check if the second point belongs to the curve (this happens if it's lower than the prime)
        if U256::from_big_endian(second_point_x_first_part) >= alt_bn128_prime
            || U256::from_big_endian(second_point_x_second_part) >= alt_bn128_prime
            || U256::from_big_endian(second_point_y_first_part) >= alt_bn128_prime
            || U256::from_big_endian(second_point_y_second_part) >= alt_bn128_prime
        {
            return Err(VMError::PrecompileError(PrecompileError::DefaultError));
        }

        let second_point_x_bytes = [second_point_x_first_part, second_point_x_second_part].concat();
        let second_point_y_bytes = [second_point_y_first_part, second_point_y_second_part].concat();

        let second_point_x: FieldElement<lambdaworks_math::elliptic_curve::short_weierstrass::curves::bn_254::field_extension::Degree2ExtensionField> = BN254TwistCurveFieldElement::from_bytes_be(&second_point_x_bytes)
            .map_err(|_| PrecompileError::DefaultError)?;
        let second_point_y = BN254TwistCurveFieldElement::from_bytes_be(&second_point_y_bytes)
            .map_err(|_| PrecompileError::DefaultError)?;

        let zero_element = BN254FieldElement::from(0);
        let twcurve_zero_element = BN254TwistCurveFieldElement::from(0);
        let first_point_is_infinity =
            first_point_x.eq(&zero_element) && first_point_y.eq(&zero_element);
        let second_point_is_infinity =
            second_point_x.eq(&twcurve_zero_element) && second_point_y.eq(&twcurve_zero_element);

        match (first_point_is_infinity, second_point_is_infinity) {
            (true, true) => {
                // If both points are infinity, then continue to the next input
                continue;
            }
            (true, false) => {
                // If the first point is infinity, then do the checks for the second
                if let Ok(p2) = BN254TwistCurve::create_point_from_affine(
                    second_point_x.clone(),
                    second_point_y.clone(),
                ) {
                    if !p2.is_in_subgroup() {
                        return Err(VMError::PrecompileError(PrecompileError::DefaultError));
                    } else {
                        continue;
                    }
                } else {
                    return Err(VMError::PrecompileError(PrecompileError::DefaultError));
                }
            }
            (false, true) => {
                // If the second point is infinity, then do the checks for the first
                if BN254Curve::create_point_from_affine(
                    first_point_x.clone(),
                    first_point_y.clone(),
                )
                .is_err()
                {
                    return Err(VMError::PrecompileError(PrecompileError::DefaultError));
                }
                continue;
            }
            (false, false) => {
                // Define the pairing points
                let first_point =
                    BN254Curve::create_point_from_affine(first_point_x, first_point_y)
                        .map_err(|_| PrecompileError::DefaultError)?;

                let second_point =
                    BN254TwistCurve::create_point_from_affine(second_point_x, second_point_y)
                        .map_err(|_| PrecompileError::DefaultError)?;
                if !second_point.is_in_subgroup() {
                    return Err(VMError::PrecompileError(PrecompileError::DefaultError));
                }

                // Get the result of the pairing and affect the mul value with it
                update_pairing_result(&mut mul, first_point, second_point)?;
            }
        }
    }

    // Generate the result from the variable mul
    let success = mul.eq(&QuadraticExtensionFieldElement::one());
    let mut result = [0; 32];
    result[31] = u8::from(success);
    Ok(Bytes::from(result.to_vec()))
}

/// I allow this clippy alert because lib handles mul for the type and will not panic in case of overflow
#[allow(clippy::arithmetic_side_effects)]
fn update_pairing_result(
    mul: &mut FieldElement<Degree12ExtensionField>,
    first_point: ShortWeierstrassProjectivePoint<BN254Curve>,
    second_point: ShortWeierstrassProjectivePoint<BN254TwistCurve>,
) -> Result<(), VMError> {
    let pairing_result = BN254AtePairing::compute_batch(&[(&first_point, &second_point)])
        .map_err(|_| PrecompileError::DefaultError)?;

    *mul *= pairing_result;

    Ok(())
}

// Message word schedule permutations for each round are defined by SIGMA constant.
// Extracted from https://datatracker.ietf.org/doc/html/rfc7693#section-2.7
pub const SIGMA: [[usize; 16]; 10] = [
    [0, 1, 2, 3, 4, 5, 6, 7, 8, 9, 10, 11, 12, 13, 14, 15],
    [14, 10, 4, 8, 9, 15, 13, 6, 1, 12, 0, 2, 11, 7, 5, 3],
    [11, 8, 12, 0, 5, 2, 15, 13, 10, 14, 3, 6, 7, 1, 9, 4],
    [7, 9, 3, 1, 13, 12, 11, 14, 2, 6, 5, 10, 4, 0, 15, 8],
    [9, 0, 5, 7, 2, 4, 10, 15, 14, 1, 11, 12, 6, 8, 3, 13],
    [2, 12, 6, 10, 0, 11, 8, 3, 4, 13, 7, 5, 15, 14, 1, 9],
    [12, 5, 1, 15, 14, 13, 4, 10, 0, 7, 6, 3, 9, 2, 8, 11],
    [13, 11, 7, 14, 12, 1, 3, 9, 5, 0, 15, 4, 8, 6, 2, 10],
    [6, 15, 14, 9, 11, 3, 0, 8, 12, 2, 13, 7, 1, 4, 10, 5],
    [10, 2, 8, 4, 7, 6, 1, 5, 15, 11, 9, 14, 3, 12, 13, 0],
];

// Initialization vector, used to initialize the work vector
// Extracted from https://datatracker.ietf.org/doc/html/rfc7693#appendix-C.2
pub const IV: [u64; 8] = [
    0x6a09e667f3bcc908,
    0xbb67ae8584caa73b,
    0x3c6ef372fe94f82b,
    0xa54ff53a5f1d36f1,
    0x510e527fade682d1,
    0x9b05688c2b3e6c1f,
    0x1f83d9abfb41bd6b,
    0x5be0cd19137e2179,
];

// Rotation constants, used in g
// Extracted from https://datatracker.ietf.org/doc/html/rfc7693#section-2.1
const R1: u32 = 32;
const R2: u32 = 24;
const R3: u32 = 16;
const R4: u32 = 63;

// The G primitive function mixes two input words, "x" and "y", into
// four words indexed by "a", "b", "c", and "d" in the working vector
// v[0..15].  The full modified vector is returned.
// Based on https://datatracker.ietf.org/doc/html/rfc7693#section-3.1
#[allow(clippy::indexing_slicing)]
fn g(v: [u64; 16], a: usize, b: usize, c: usize, d: usize, x: u64, y: u64) -> [u64; 16] {
    let mut ret = v;
    ret[a] = v[a].wrapping_add(v[b]).wrapping_add(x);
    ret[d] = (ret[d] ^ ret[a]).rotate_right(R1);
    ret[c] = ret[c].wrapping_add(ret[d]);
    ret[b] = (ret[b] ^ ret[c]).rotate_right(R2);
    ret[a] = ret[a].wrapping_add(ret[b]).wrapping_add(y);
    ret[d] = (ret[d] ^ ret[a]).rotate_right(R3);
    ret[c] = ret[c].wrapping_add(ret[d]);
    ret[b] = (ret[b] ^ ret[c]).rotate_right(R4);

    ret
}

// Perform the permutations on the work vector
#[allow(clippy::indexing_slicing)]
fn word_permutation(rounds_to_permute: usize, v: [u64; 16], m: &[u64; 16]) -> [u64; 16] {
    let mut ret = v;

    for i in 0..rounds_to_permute {
        // Message word selection permutation for each round.

        let s: &[usize; 16] = &SIGMA[i % 10];

        ret = g(ret, 0, 4, 8, 12, m[s[0]], m[s[1]]);
        ret = g(ret, 1, 5, 9, 13, m[s[2]], m[s[3]]);
        ret = g(ret, 2, 6, 10, 14, m[s[4]], m[s[5]]);
        ret = g(ret, 3, 7, 11, 15, m[s[6]], m[s[7]]);

        ret = g(ret, 0, 5, 10, 15, m[s[8]], m[s[9]]);
        ret = g(ret, 1, 6, 11, 12, m[s[10]], m[s[11]]);
        ret = g(ret, 2, 7, 8, 13, m[s[12]], m[s[13]]);
        ret = g(ret, 3, 4, 9, 14, m[s[14]], m[s[15]]);
    }

    ret
}

// Based on https://datatracker.ietf.org/doc/html/rfc7693#section-3.2
fn blake2f_compress_f(
    rounds: usize,
    h: [u64; 8],
    m: &[u64; 16],
    t: &[u64; 2],
    f: bool,
) -> Result<[u64; 8], InternalError> {
    // Initialize local work vector v[0..15], takes first half from state and second half from IV.
    let mut v: [u64; 16] = [0; 16];
    v[0..8].copy_from_slice(&h);
    v[8..16].copy_from_slice(&IV);

    v[12] ^= t[0]; // Low word of the offset
    v[13] ^= t[1]; // High word of the offset

    // If final block flag is true, invert all bits
    if f {
        v[14] = !v[14];
    }

    v = word_permutation(rounds, v, m);

    let mut output = [0; 8];

    // XOR the two halves, put the results in the output slice
    for (i, pos) in output.iter_mut().enumerate() {
        *pos = h.get(i).ok_or(InternalError::SlicingError)?
            ^ v.get(i).ok_or(InternalError::SlicingError)?
            ^ v.get(i.overflowing_add(8).0)
                .ok_or(InternalError::SlicingError)?;
    }

    Ok(output)
}

pub fn blake2f(
    calldata: &Bytes,
    gas_for_call: u64,
    consumed_gas: &mut u64,
) -> Result<Bytes, VMError> {
    if calldata.len() != 213 {
        return Err(VMError::PrecompileError(PrecompileError::ParsingInputError));
    }

    let rounds: U256 = calldata
        .get(0..4)
        .ok_or(InternalError::SlicingError)?
        .into();

    let rounds: usize = rounds
        .try_into()
        .map_err(|_| PrecompileError::ParsingInputError)?;

    let gas_cost =
        u64::try_from(rounds).map_err(|_| InternalError::ConversionError)? * BLAKE2F_ROUND_COST;
    increase_precompile_consumed_gas(gas_for_call, gas_cost, consumed_gas)?;

    let mut h = [0; 8];
    for i in 0..8_usize {
        let index_start = (i.checked_mul(8).ok_or(PrecompileError::ParsingInputError)?)
            .checked_add(4)
            .ok_or(PrecompileError::ParsingInputError)?;
        let index_end = index_start
            .checked_add(8)
            .ok_or(PrecompileError::ParsingInputError)?;

        let read_slice = h.get_mut(i).ok_or(InternalError::SlicingError)?;
        *read_slice = u64::from_le_bytes(
            calldata
                .get(index_start..index_end)
                .ok_or(InternalError::SlicingError)?
                .try_into()
                .map_err(|_| PrecompileError::ParsingInputError)?,
        );
    }

    let mut m = [0; 16];
    for i in 0..8_usize {
        let index_start = (i.checked_mul(8).ok_or(PrecompileError::ParsingInputError)?)
            .checked_add(68)
            .ok_or(PrecompileError::ParsingInputError)?;
        let index_end = index_start
            .checked_add(8)
            .ok_or(PrecompileError::ParsingInputError)?;

        let read_slice = m.get_mut(i).ok_or(InternalError::SlicingError)?;
        *read_slice = u64::from_le_bytes(
            calldata
                .get(index_start..index_end)
                .ok_or(InternalError::SlicingError)?
                .try_into()
                .map_err(|_| PrecompileError::ParsingInputError)?,
        );
    }

    let mut t = [0; 2];
    for i in 0..2_usize {
        let index_start = (i.checked_mul(8).ok_or(PrecompileError::ParsingInputError)?)
            .checked_add(196)
            .ok_or(PrecompileError::ParsingInputError)?;
        let index_end = index_start
            .checked_add(8)
            .ok_or(PrecompileError::ParsingInputError)?;

        let read_slice = t.get_mut(i).ok_or(InternalError::SlicingError)?;
        *read_slice = u64::from_le_bytes(
            calldata
                .get(index_start..index_end)
                .ok_or(InternalError::SlicingError)?
                .try_into()
                .map_err(|_| PrecompileError::ParsingInputError)?,
        );
    }

    let f = calldata.get(212).ok_or(InternalError::SlicingError)?;
    if *f != 0 && *f != 1 {
        return Err(VMError::PrecompileError(PrecompileError::ParsingInputError));
    }
    let f = *f == 1;

    let result = blake2f_compress_f(rounds, h, &m, &t, f)?;

    // map the result to the output format (from a u64 slice to a u8 one)
    let output: Vec<u8> = result.iter().flat_map(|num| num.to_le_bytes()).collect();

    Ok(Bytes::from(output))
}

fn point_evaluation(
    _calldata: &Bytes,
    _gas_for_call: u64,
    _consumed_gas: &mut u64,
) -> Result<Bytes, VMError> {
    Ok(Bytes::new())
}<|MERGE_RESOLUTION|>--- conflicted
+++ resolved
@@ -25,15 +25,10 @@
 
 use crate::{
     call_frame::CallFrame,
-<<<<<<< HEAD
-    errors::{InternalError, OutOfGasError, PrecompileError, VMError},
+    errors::{InternalError, PrecompileError, VMError},
     gas_cost::{
         self, BLAKE2F_ROUND_COST, ECADD_COST, ECMUL_COST, ECRECOVER_COST, MODEXP_STATIC_COST,
     },
-=======
-    errors::{InternalError, PrecompileError, VMError},
-    gas_cost::{self, ECADD_COST, ECMUL_COST, ECRECOVER_COST, MODEXP_STATIC_COST},
->>>>>>> bc8152f4
 };
 
 pub const ECRECOVER_ADDRESS: H160 = H160([
