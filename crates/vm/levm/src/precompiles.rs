use bls12_381::{
<<<<<<< HEAD
    hash_to_curve::MapToCurve, Fp, G1Affine, G1Projective, G2Affine, G2Projective, Scalar,
=======
    multi_miller_loop, G1Affine, G1Projective, G2Affine, G2Prepared, G2Projective, Gt, Scalar,
>>>>>>> 53578fc5
};

use bytes::Bytes;
use ethrex_core::{serde_utils::bool, Address, H160, H256, U256};
use keccak_hash::keccak256;
use kzg_rs::{Bytes32, Bytes48, KzgSettings};
use lambdaworks_math::{
    cyclic_group::IsGroup,
    elliptic_curve::{
        short_weierstrass::{
            curves::bn_254::{
                curve::{BN254Curve, BN254FieldElement, BN254TwistCurveFieldElement},
                field_extension::{
                    BN254FieldModulus, Degree12ExtensionField, Degree2ExtensionField,
                },
                pairing::BN254AtePairing,
                twist::BN254TwistCurve,
            },
            point::ShortWeierstrassProjectivePoint,
        },
        traits::{IsEllipticCurve, IsPairing},
    },
    field::{
        element::FieldElement, extensions::quadratic::QuadraticExtensionFieldElement,
        fields::montgomery_backed_prime_fields::MontgomeryBackendPrimeField,
    },
    traits::ByteConversion,
    unsigned_integer::element,
};
use libsecp256k1::{self, Message, RecoveryId, Signature};
use num_bigint::BigUint;
use revm_primitives::SpecId;
use sha3::Digest;
use std::ops::Mul;

use crate::{
    call_frame::CallFrame,
    constants::VERSIONED_HASH_VERSION_KZG,
    errors::{InternalError, PrecompileError, VMError},
    gas_cost::{
        self, BLAKE2F_ROUND_COST, BLS12_381_G1ADD_COST, BLS12_381_G1_K_DISCOUNT,
        BLS12_381_G2ADD_COST, BLS12_381_G2_K_DISCOUNT, BLS12_381_MAP_FP_TO_G1_COST, ECADD_COST,
        ECMUL_COST, ECRECOVER_COST, G1_MUL_COST, G2_MUL_COST, MODEXP_STATIC_COST,
        POINT_EVALUATION_COST,
    },
};

pub const ECRECOVER_ADDRESS: H160 = H160([
    0x00, 0x00, 0x00, 0x00, 0x00, 0x00, 0x00, 0x00, 0x00, 0x00, 0x00, 0x00, 0x00, 0x00, 0x00, 0x00,
    0x00, 0x00, 0x00, 0x01,
]);
pub const SHA2_256_ADDRESS: H160 = H160([
    0x00, 0x00, 0x00, 0x00, 0x00, 0x00, 0x00, 0x00, 0x00, 0x00, 0x00, 0x00, 0x00, 0x00, 0x00, 0x00,
    0x00, 0x00, 0x00, 0x02,
]);
pub const RIPEMD_160_ADDRESS: H160 = H160([
    0x00, 0x00, 0x00, 0x00, 0x00, 0x00, 0x00, 0x00, 0x00, 0x00, 0x00, 0x00, 0x00, 0x00, 0x00, 0x00,
    0x00, 0x00, 0x00, 0x03,
]);
pub const IDENTITY_ADDRESS: H160 = H160([
    0x00, 0x00, 0x00, 0x00, 0x00, 0x00, 0x00, 0x00, 0x00, 0x00, 0x00, 0x00, 0x00, 0x00, 0x00, 0x00,
    0x00, 0x00, 0x00, 0x04,
]);
pub const MODEXP_ADDRESS: H160 = H160([
    0x00, 0x00, 0x00, 0x00, 0x00, 0x00, 0x00, 0x00, 0x00, 0x00, 0x00, 0x00, 0x00, 0x00, 0x00, 0x00,
    0x00, 0x00, 0x00, 0x05,
]);
pub const ECADD_ADDRESS: H160 = H160([
    0x00, 0x00, 0x00, 0x00, 0x00, 0x00, 0x00, 0x00, 0x00, 0x00, 0x00, 0x00, 0x00, 0x00, 0x00, 0x00,
    0x00, 0x00, 0x00, 0x06,
]);
pub const ECMUL_ADDRESS: H160 = H160([
    0x00, 0x00, 0x00, 0x00, 0x00, 0x00, 0x00, 0x00, 0x00, 0x00, 0x00, 0x00, 0x00, 0x00, 0x00, 0x00,
    0x00, 0x00, 0x00, 0x07,
]);
pub const ECPAIRING_ADDRESS: H160 = H160([
    0x00, 0x00, 0x00, 0x00, 0x00, 0x00, 0x00, 0x00, 0x00, 0x00, 0x00, 0x00, 0x00, 0x00, 0x00, 0x00,
    0x00, 0x00, 0x00, 0x08,
]);
pub const BLAKE2F_ADDRESS: H160 = H160([
    0x00, 0x00, 0x00, 0x00, 0x00, 0x00, 0x00, 0x00, 0x00, 0x00, 0x00, 0x00, 0x00, 0x00, 0x00, 0x00,
    0x00, 0x00, 0x00, 0x09,
]);
pub const POINT_EVALUATION_ADDRESS: H160 = H160([
    0x00, 0x00, 0x00, 0x00, 0x00, 0x00, 0x00, 0x00, 0x00, 0x00, 0x00, 0x00, 0x00, 0x00, 0x00, 0x00,
    0x00, 0x00, 0x00, 0x0a,
]);
pub const BLS12_G1ADD_ADDRESS: H160 = H160([
    0x00, 0x00, 0x00, 0x00, 0x00, 0x00, 0x00, 0x00, 0x00, 0x00, 0x00, 0x00, 0x00, 0x00, 0x00, 0x00,
    0x00, 0x00, 0x00, 0x0b,
]);
pub const BLS12_G1MSM_ADDRESS: H160 = H160([
    0x00, 0x00, 0x00, 0x00, 0x00, 0x00, 0x00, 0x00, 0x00, 0x00, 0x00, 0x00, 0x00, 0x00, 0x00, 0x00,
    0x00, 0x00, 0x00, 0x0c,
]);
pub const BLS12_G2ADD_ADDRESS: H160 = H160([
    0x00, 0x00, 0x00, 0x00, 0x00, 0x00, 0x00, 0x00, 0x00, 0x00, 0x00, 0x00, 0x00, 0x00, 0x00, 0x00,
    0x00, 0x00, 0x00, 0x0d,
]);
pub const BLS12_G2MSM_ADDRESS: H160 = H160([
    0x00, 0x00, 0x00, 0x00, 0x00, 0x00, 0x00, 0x00, 0x00, 0x00, 0x00, 0x00, 0x00, 0x00, 0x00, 0x00,
    0x00, 0x00, 0x00, 0x0e,
]);
pub const BLS12_PAIRING_CHECK_ADDRESS: H160 = H160([
    0x00, 0x00, 0x00, 0x00, 0x00, 0x00, 0x00, 0x00, 0x00, 0x00, 0x00, 0x00, 0x00, 0x00, 0x00, 0x00,
    0x00, 0x00, 0x00, 0x0f,
]);
pub const BLS12_MAP_FP_TO_G1_ADDRESS: H160 = H160([
    0x00, 0x00, 0x00, 0x00, 0x00, 0x00, 0x00, 0x00, 0x00, 0x00, 0x00, 0x00, 0x00, 0x00, 0x00, 0x00,
    0x00, 0x00, 0x00, 0x10,
]);
pub const BLS12_MAP_FP2_TO_G2_ADDRESS: H160 = H160([
    0x00, 0x00, 0x00, 0x00, 0x00, 0x00, 0x00, 0x00, 0x00, 0x00, 0x00, 0x00, 0x00, 0x00, 0x00, 0x00,
    0x00, 0x00, 0x00, 0x11,
]);

pub const PRECOMPILES: [H160; 10] = [
    ECRECOVER_ADDRESS,
    SHA2_256_ADDRESS,
    RIPEMD_160_ADDRESS,
    IDENTITY_ADDRESS,
    MODEXP_ADDRESS,
    ECADD_ADDRESS,
    ECMUL_ADDRESS,
    ECPAIRING_ADDRESS,
    BLAKE2F_ADDRESS,
    POINT_EVALUATION_ADDRESS,
];

pub const PRECOMPILES_POST_CANCUN: [H160; 7] = [
    BLS12_G1ADD_ADDRESS,
    BLS12_G1MSM_ADDRESS,
    BLS12_G2ADD_ADDRESS,
    BLS12_G2MSM_ADDRESS,
    BLS12_PAIRING_CHECK_ADDRESS,
    BLS12_MAP_FP_TO_G1_ADDRESS,
    BLS12_MAP_FP2_TO_G2_ADDRESS,
];

pub const BLAKE2F_ELEMENT_SIZE: usize = 8;

pub const SIZE_PRECOMPILES_PRE_CANCUN: u64 = 9;
pub const SIZE_PRECOMPILES_CANCUN: u64 = 10;
pub const SIZE_PRECOMPILES_PRAGUE: u64 = 17;

pub const BLS12_381_G1_MSM_PAIR_LENGTH: usize = 160;
pub const BLS12_381_G2_MSM_PAIR_LENGTH: usize = 288;
pub const BLS12_381_PAIRING_CHECK_PAIR_LENGTH: usize = 384;

const BLS12_381_G1ADD_VALID_INPUT_LENGTH: usize = 256;
const BLS12_381_G2ADD_VALID_INPUT_LENGTH: usize = 512;

const BLS12_381_FP_VALID_INPUT_LENGTH: usize = 64;

pub const FIELD_ELEMENT_WITHOUT_PADDING_LENGTH: usize = 48;
pub const PADDED_FIELD_ELEMENT_SIZE_IN_BYTES: usize = 64;

pub fn is_precompile(callee_address: &Address, spec_id: SpecId) -> bool {
    // Cancun specs is the only one that allows point evaluation precompile
    if *callee_address == POINT_EVALUATION_ADDRESS && spec_id < SpecId::CANCUN {
        return false;
    }
    // Prague or newers forks should only use this precompiles
    // https://eips.ethereum.org/EIPS/eip-2537
    if PRECOMPILES_POST_CANCUN.contains(callee_address) && spec_id < SpecId::PRAGUE {
        return false;
    }

    PRECOMPILES.contains(callee_address) || PRECOMPILES_POST_CANCUN.contains(callee_address)
}

pub fn execute_precompile(
    current_call_frame: &mut CallFrame,
    spec_id: SpecId,
) -> Result<Bytes, VMError> {
    let callee_address = current_call_frame.code_address;
    let gas_for_call = current_call_frame
        .gas_limit
        .checked_sub(current_call_frame.gas_used)
        .ok_or(InternalError::ArithmeticOperationUnderflow)?;
    let consumed_gas = &mut current_call_frame.gas_used;

    let result = match callee_address {
        address if address == ECRECOVER_ADDRESS => {
            ecrecover(&current_call_frame.calldata, gas_for_call, consumed_gas)?
        }
        address if address == IDENTITY_ADDRESS => {
            identity(&current_call_frame.calldata, gas_for_call, consumed_gas)?
        }
        address if address == SHA2_256_ADDRESS => {
            sha2_256(&current_call_frame.calldata, gas_for_call, consumed_gas)?
        }
        address if address == RIPEMD_160_ADDRESS => {
            ripemd_160(&current_call_frame.calldata, gas_for_call, consumed_gas)?
        }
        address if address == MODEXP_ADDRESS => modexp(
            &current_call_frame.calldata,
            gas_for_call,
            consumed_gas,
            spec_id,
        )?,
        address if address == ECADD_ADDRESS => {
            ecadd(&current_call_frame.calldata, gas_for_call, consumed_gas)?
        }
        address if address == ECMUL_ADDRESS => {
            ecmul(&current_call_frame.calldata, gas_for_call, consumed_gas)?
        }
        address if address == ECPAIRING_ADDRESS => {
            ecpairing(&current_call_frame.calldata, gas_for_call, consumed_gas)?
        }
        address if address == BLAKE2F_ADDRESS => {
            blake2f(&current_call_frame.calldata, gas_for_call, consumed_gas)?
        }
        address if address == POINT_EVALUATION_ADDRESS => {
            point_evaluation(&current_call_frame.calldata, gas_for_call, consumed_gas)?
        }
        address if address == BLS12_G1ADD_ADDRESS => {
            bls12_g1add(&current_call_frame.calldata, gas_for_call, consumed_gas)?
        }
        address if address == BLS12_G1MSM_ADDRESS => {
            bls12_g1msm(&current_call_frame.calldata, gas_for_call, consumed_gas)?
        }
        address if address == BLS12_G2ADD_ADDRESS => {
            bls12_g2add(&current_call_frame.calldata, gas_for_call, consumed_gas)?
        }
        address if address == BLS12_G2MSM_ADDRESS => {
            bls12_g2msm(&current_call_frame.calldata, gas_for_call, consumed_gas)?
        }
        address if address == BLS12_PAIRING_CHECK_ADDRESS => {
            bls12_pairing_check(&current_call_frame.calldata, gas_for_call, consumed_gas)?
        }
        address if address == BLS12_MAP_FP_TO_G1_ADDRESS => {
            bls12_map_fp_to_g1(&current_call_frame.calldata, gas_for_call, consumed_gas)?
        }
        address if address == BLS12_MAP_FP2_TO_G2_ADDRESS => {
            bls12_map_fp2_tp_g2(&current_call_frame.calldata, gas_for_call, consumed_gas)?
        }
        _ => return Err(VMError::Internal(InternalError::InvalidPrecompileAddress)),
    };

    Ok(result)
}

/// Verifies if the gas cost is higher than the gas limit and consumes the gas cost if it is not
fn increase_precompile_consumed_gas(
    gas_for_call: u64,
    gas_cost: u64,
    consumed_gas: &mut u64,
) -> Result<(), VMError> {
    if gas_for_call < gas_cost {
        return Err(VMError::PrecompileError(PrecompileError::NotEnoughGas));
    }

    *consumed_gas = consumed_gas
        .checked_add(gas_cost)
        .ok_or(PrecompileError::GasConsumedOverflow)?;

    Ok(())
}

/// When slice length is less than 128, the rest is filled with zeros. If slice length is
/// more than 128 the excess bytes are discarded.
fn fill_with_zeros(calldata: &Bytes, target_len: usize) -> Result<Bytes, VMError> {
    let mut padded_calldata = calldata.to_vec();
    if padded_calldata.len() < target_len {
        let size_diff = target_len
            .checked_sub(padded_calldata.len())
            .ok_or(InternalError::ArithmeticOperationUnderflow)?;
        padded_calldata.extend(vec![0u8; size_diff]);
    }
    Ok(padded_calldata.into())
}

/// ECDSA (Elliptic curve digital signature algorithm) public key recovery function.
/// Given a hash, a Signature and a recovery Id, returns the public key recovered by secp256k1
pub fn ecrecover(
    calldata: &Bytes,
    gas_for_call: u64,
    consumed_gas: &mut u64,
) -> Result<Bytes, VMError> {
    let gas_cost = ECRECOVER_COST;

    increase_precompile_consumed_gas(gas_for_call, gas_cost, consumed_gas)?;

    // If calldata does not reach the required length, we should fill the rest with zeros
    let calldata = fill_with_zeros(calldata, 128)?;

    // Parse the input elements, first as a slice of bytes and then as an specific type of the crate
    let hash = calldata.get(0..32).ok_or(InternalError::SlicingError)?;
    let Ok(message) = Message::parse_slice(hash) else {
        return Ok(Bytes::new());
    };

    let v = U256::from_big_endian(calldata.get(32..64).ok_or(InternalError::SlicingError)?);

    // The Recovery identifier is expected to be 27 or 28, any other value is invalid
    if !(v == U256::from(27) || v == U256::from(28)) {
        return Ok(Bytes::new());
    }

    let v = u8::try_from(v).map_err(|_| InternalError::ConversionError)?;
    let Ok(recovery_id) = RecoveryId::parse_rpc(v) else {
        return Ok(Bytes::new());
    };

    // signature is made up of the parameters r and s
    let sig = calldata.get(64..128).ok_or(InternalError::SlicingError)?;
    let Ok(signature) = Signature::parse_standard_slice(sig) else {
        return Ok(Bytes::new());
    };

    // Recover the address using secp256k1
    let Ok(public_key) = libsecp256k1::recover(&message, &signature, &recovery_id) else {
        return Ok(Bytes::new());
    };

    let mut public_key = public_key.serialize();

    // We need to take the 64 bytes from the public key (discarding the first pos of the slice)
    keccak256(&mut public_key[1..65]);

    // The output is 32 bytes: the initial 12 bytes with 0s, and the remaining 20 with the recovered address
    let mut output = vec![0u8; 12];
    output.extend_from_slice(public_key.get(13..33).ok_or(InternalError::SlicingError)?);

    Ok(Bytes::from(output.to_vec()))
}

/// Returns the calldata received
pub fn identity(
    calldata: &Bytes,
    gas_for_call: u64,
    consumed_gas: &mut u64,
) -> Result<Bytes, VMError> {
    let gas_cost = gas_cost::identity(calldata.len())?;

    increase_precompile_consumed_gas(gas_for_call, gas_cost, consumed_gas)?;

    Ok(calldata.clone())
}

/// Returns the calldata hashed by sha2-256 algorithm
pub fn sha2_256(
    calldata: &Bytes,
    gas_for_call: u64,
    consumed_gas: &mut u64,
) -> Result<Bytes, VMError> {
    let gas_cost = gas_cost::sha2_256(calldata.len())?;

    increase_precompile_consumed_gas(gas_for_call, gas_cost, consumed_gas)?;

    let result = sha2::Sha256::digest(calldata).to_vec();

    Ok(Bytes::from(result))
}

/// Returns the calldata hashed by ripemd-160 algorithm, padded by zeros at left
pub fn ripemd_160(
    calldata: &Bytes,
    gas_for_call: u64,
    consumed_gas: &mut u64,
) -> Result<Bytes, VMError> {
    let gas_cost = gas_cost::ripemd_160(calldata.len())?;

    increase_precompile_consumed_gas(gas_for_call, gas_cost, consumed_gas)?;

    let mut hasher = ripemd::Ripemd160::new();
    hasher.update(calldata);
    let result = hasher.finalize();

    let mut output = vec![0; 12];
    output.extend_from_slice(&result);

    Ok(Bytes::from(output))
}

/// Returns the result of the module-exponentiation operation
pub fn modexp(
    calldata: &Bytes,
    gas_for_call: u64,
    consumed_gas: &mut u64,
    spec_id: SpecId,
) -> Result<Bytes, VMError> {
    // If calldata does not reach the required length, we should fill the rest with zeros
    let calldata = fill_with_zeros(calldata, 96)?;

    let base_size = U256::from_big_endian(
        calldata
            .get(0..32)
            .ok_or(PrecompileError::ParsingInputError)?,
    );

    let exponent_size = U256::from_big_endian(
        calldata
            .get(32..64)
            .ok_or(PrecompileError::ParsingInputError)?,
    );

    let modulus_size = U256::from_big_endian(
        calldata
            .get(64..96)
            .ok_or(PrecompileError::ParsingInputError)?,
    );

    if base_size == U256::zero() && modulus_size == U256::zero() {
        // On Berlin or newer there is a floor cost for the modexp precompile
        // On older versions in this return there is no cost added, see more https://eips.ethereum.org/EIPS/eip-2565
        if spec_id >= SpecId::BERLIN {
            increase_precompile_consumed_gas(gas_for_call, MODEXP_STATIC_COST, consumed_gas)?;
        }
        return Ok(Bytes::new());
    }

    // Because on some cases conversions to usize exploded before the check of the zero value could be done
    let base_size = usize::try_from(base_size).map_err(|_| PrecompileError::ParsingInputError)?;
    let exponent_size =
        usize::try_from(exponent_size).map_err(|_| PrecompileError::ParsingInputError)?;
    let modulus_size =
        usize::try_from(modulus_size).map_err(|_| PrecompileError::ParsingInputError)?;

    let base_limit = base_size
        .checked_add(96)
        .ok_or(InternalError::ArithmeticOperationOverflow)?;

    let exponent_limit = exponent_size
        .checked_add(base_limit)
        .ok_or(InternalError::ArithmeticOperationOverflow)?;

    let modulus_limit = modulus_size
        .checked_add(exponent_limit)
        .ok_or(InternalError::ArithmeticOperationOverflow)?;

    let b = get_slice_or_default(&calldata, 96, base_limit, base_size)?;
    let base = BigUint::from_bytes_be(&b);

    let e = get_slice_or_default(&calldata, base_limit, exponent_limit, exponent_size)?;
    let exponent = BigUint::from_bytes_be(&e);

    let m = get_slice_or_default(&calldata, exponent_limit, modulus_limit, modulus_size)?;
    let modulus = BigUint::from_bytes_be(&m);

    // First 32 bytes of exponent or exponent if e_size < 32
    let bytes_to_take = 32.min(exponent_size);
    // Use of unwrap_or_default because if e == 0 get_slice_or_default returns an empty vec
    let exp_first_32 = BigUint::from_bytes_be(e.get(0..bytes_to_take).unwrap_or_default());

    let gas_cost = gas_cost::modexp(
        &exp_first_32,
        base_size,
        exponent_size,
        modulus_size,
        spec_id,
    )?;

    increase_precompile_consumed_gas(gas_for_call, gas_cost, consumed_gas)?;

    let result = mod_exp(base, exponent, modulus);

    let res_bytes = result.to_bytes_be();
    let res_bytes = increase_left_pad(&Bytes::from(res_bytes), modulus_size)?;

    Ok(res_bytes.slice(..modulus_size))
}

/// This function returns the slice between the lower and upper limit of the calldata (as a vector),
/// padding with zeros at the end if necessary.
fn get_slice_or_default(
    calldata: &Bytes,
    lower_limit: usize,
    upper_limit: usize,
    size_to_expand: usize,
) -> Result<Vec<u8>, VMError> {
    let upper_limit = calldata.len().min(upper_limit);
    if let Some(data) = calldata.get(lower_limit..upper_limit) {
        if !data.is_empty() {
            let mut extended = vec![0u8; size_to_expand];
            for (dest, data) in extended.iter_mut().zip(data.iter()) {
                *dest = *data;
            }
            return Ok(extended);
        }
    }
    Ok(Default::default())
}

/// I allow this clippy alert because in the code modulus could never be
///  zero because that case is covered in the if above that line
#[allow(clippy::arithmetic_side_effects)]
fn mod_exp(base: BigUint, exponent: BigUint, modulus: BigUint) -> BigUint {
    if modulus == BigUint::ZERO {
        BigUint::ZERO
    } else if exponent == BigUint::ZERO {
        BigUint::from(1_u8) % modulus
    } else {
        base.modpow(&exponent, &modulus)
    }
}

/// If the result size is less than needed, pads left with zeros.
pub fn increase_left_pad(result: &Bytes, m_size: usize) -> Result<Bytes, VMError> {
    let mut padded_result = vec![0u8; m_size];
    if result.len() < m_size {
        let size_diff = m_size
            .checked_sub(result.len())
            .ok_or(InternalError::ArithmeticOperationUnderflow)?;
        padded_result
            .get_mut(size_diff..)
            .ok_or(InternalError::SlicingError)?
            .copy_from_slice(result);

        Ok(padded_result.into())
    } else {
        Ok(result.clone())
    }
}

/// Makes a point addition on the elliptic curve 'alt_bn128'
pub fn ecadd(
    calldata: &Bytes,
    gas_for_call: u64,
    consumed_gas: &mut u64,
) -> Result<Bytes, VMError> {
    // If calldata does not reach the required length, we should fill the rest with zeros
    let calldata = fill_with_zeros(calldata, 128)?;
    increase_precompile_consumed_gas(gas_for_call, ECADD_COST, consumed_gas)?;
    let first_point_x = calldata
        .get(0..32)
        .ok_or(PrecompileError::ParsingInputError)?;

    let first_point_y = calldata
        .get(32..64)
        .ok_or(PrecompileError::ParsingInputError)?;

    let second_point_x = calldata
        .get(64..96)
        .ok_or(PrecompileError::ParsingInputError)?;

    let second_point_y = calldata
        .get(96..128)
        .ok_or(PrecompileError::ParsingInputError)?;

    // If points are zero the precompile should not fail, but the conversion in
    // BN254Curve::create_point_from_affine will, so we verify it before the conversion
    let first_point_is_zero = U256::from_big_endian(first_point_x).is_zero()
        && U256::from_big_endian(first_point_y).is_zero();
    let second_point_is_zero = U256::from_big_endian(second_point_x).is_zero()
        && U256::from_big_endian(second_point_y).is_zero();

    let first_point_x = BN254FieldElement::from_bytes_be(first_point_x)
        .map_err(|_| PrecompileError::ParsingInputError)?;
    let first_point_y = BN254FieldElement::from_bytes_be(first_point_y)
        .map_err(|_| PrecompileError::ParsingInputError)?;
    let second_point_x = BN254FieldElement::from_bytes_be(second_point_x)
        .map_err(|_| PrecompileError::ParsingInputError)?;
    let second_point_y = BN254FieldElement::from_bytes_be(second_point_y)
        .map_err(|_| PrecompileError::ParsingInputError)?;

    if first_point_is_zero && second_point_is_zero {
        // If both points are zero, return is zero
        Ok(Bytes::from([0u8; 64].to_vec()))
    } else if first_point_is_zero {
        // If first point is zero, return is second point
        let second_point = BN254Curve::create_point_from_affine(second_point_x, second_point_y)
            .map_err(|_| PrecompileError::ParsingInputError)?;
        let res = [
            second_point.x().to_bytes_be(),
            second_point.y().to_bytes_be(),
        ]
        .concat();
        Ok(Bytes::from(res))
    } else if second_point_is_zero {
        // If second point is zero, return is first point
        let first_point = BN254Curve::create_point_from_affine(first_point_x, first_point_y)
            .map_err(|_| PrecompileError::ParsingInputError)?;
        let res = [first_point.x().to_bytes_be(), first_point.y().to_bytes_be()].concat();
        Ok(Bytes::from(res))
    } else {
        // If none of the points is zero, return is the sum of both in the EC
        let first_point = BN254Curve::create_point_from_affine(first_point_x, first_point_y)
            .map_err(|_| PrecompileError::ParsingInputError)?;
        let second_point = BN254Curve::create_point_from_affine(second_point_x, second_point_y)
            .map_err(|_| PrecompileError::ParsingInputError)?;
        let sum = first_point.operate_with(&second_point).to_affine();

        if U256::from_big_endian(&sum.x().to_bytes_be()) == U256::zero()
            || U256::from_big_endian(&sum.y().to_bytes_be()) == U256::zero()
        {
            Ok(Bytes::from([0u8; 64].to_vec()))
        } else {
            let res = [sum.x().to_bytes_be(), sum.y().to_bytes_be()].concat();
            Ok(Bytes::from(res))
        }
    }
}

/// Makes a scalar multiplication on the elliptic curve 'alt_bn128'
pub fn ecmul(
    calldata: &Bytes,
    gas_for_call: u64,
    consumed_gas: &mut u64,
) -> Result<Bytes, VMError> {
    // If calldata does not reach the required length, we should fill the rest with zeros
    let calldata = fill_with_zeros(calldata, 96)?;

    increase_precompile_consumed_gas(gas_for_call, ECMUL_COST, consumed_gas)?;

    let point_x = calldata
        .get(0..32)
        .ok_or(PrecompileError::ParsingInputError)?;

    let point_y = calldata
        .get(32..64)
        .ok_or(PrecompileError::ParsingInputError)?;

    let scalar = calldata
        .get(64..96)
        .ok_or(PrecompileError::ParsingInputError)?;
    let scalar =
        element::U256::from_bytes_be(scalar).map_err(|_| PrecompileError::ParsingInputError)?;

    // If point is zero the precompile should not fail, but the conversion in
    // BN254Curve::create_point_from_affine will, so we verify it before the conversion
    let point_is_zero =
        U256::from_big_endian(point_x).is_zero() && U256::from_big_endian(point_y).is_zero();
    if point_is_zero {
        return Ok(Bytes::from([0u8; 64].to_vec()));
    }

    let point_x = BN254FieldElement::from_bytes_be(point_x)
        .map_err(|_| PrecompileError::ParsingInputError)?;
    let point_y = BN254FieldElement::from_bytes_be(point_y)
        .map_err(|_| PrecompileError::ParsingInputError)?;

    let point = BN254Curve::create_point_from_affine(point_x, point_y)
        .map_err(|_| PrecompileError::ParsingInputError)?;

    let zero_u256 = element::U256::from(0_u16);
    if scalar.eq(&zero_u256) {
        Ok(Bytes::from([0u8; 64].to_vec()))
    } else {
        let mul = point.operate_with_self(scalar).to_affine();
        if U256::from_big_endian(&mul.x().to_bytes_be()) == U256::zero()
            || U256::from_big_endian(&mul.y().to_bytes_be()) == U256::zero()
        {
            Ok(Bytes::from([0u8; 64].to_vec()))
        } else {
            let res = [mul.x().to_bytes_be(), mul.y().to_bytes_be()].concat();
            Ok(Bytes::from(res))
        }
    }
}

const ALT_BN128_PRIME: U256 = U256([
    0x3c208c16d87cfd47,
    0x97816a916871ca8d,
    0xb85045b68181585d,
    0x30644e72e131a029,
]);

type FirstPointCoordinates = (
    FieldElement<MontgomeryBackendPrimeField<BN254FieldModulus, 4>>,
    FieldElement<MontgomeryBackendPrimeField<BN254FieldModulus, 4>>,
);

/// Parses first point coordinates and makes verification of invalid infinite
fn parse_first_point_coordinates(input_data: &[u8]) -> Result<FirstPointCoordinates, VMError> {
    let first_point_x = input_data.get(..32).ok_or(InternalError::SlicingError)?;
    let first_point_y = input_data.get(32..64).ok_or(InternalError::SlicingError)?;

    // Infinite is defined by (0,0). Any other zero-combination is invalid
    if (U256::from_big_endian(first_point_x) == U256::zero())
        ^ (U256::from_big_endian(first_point_y) == U256::zero())
    {
        return Err(VMError::PrecompileError(PrecompileError::DefaultError));
    }

    let first_point_y = BN254FieldElement::from_bytes_be(first_point_y)
        .map_err(|_| PrecompileError::DefaultError)?;
    let first_point_x = BN254FieldElement::from_bytes_be(first_point_x)
        .map_err(|_| PrecompileError::DefaultError)?;

    Ok((first_point_x, first_point_y))
}

/// Parses second point coordinates and makes verification of invalid infinite and curve belonging.
fn parse_second_point_coordinates(
    input_data: &[u8],
) -> Result<
    (
        FieldElement<Degree2ExtensionField>,
        FieldElement<Degree2ExtensionField>,
    ),
    VMError,
> {
    let second_point_x_first_part = input_data.get(96..128).ok_or(InternalError::SlicingError)?;
    let second_point_x_second_part = input_data.get(64..96).ok_or(InternalError::SlicingError)?;

    // Infinite is defined by (0,0). Any other zero-combination is invalid
    if (U256::from_big_endian(second_point_x_first_part) == U256::zero())
        ^ (U256::from_big_endian(second_point_x_second_part) == U256::zero())
    {
        return Err(VMError::PrecompileError(PrecompileError::DefaultError));
    }

    let second_point_y_first_part = input_data
        .get(160..192)
        .ok_or(InternalError::SlicingError)?;
    let second_point_y_second_part = input_data
        .get(128..160)
        .ok_or(InternalError::SlicingError)?;

    // Infinite is defined by (0,0). Any other zero-combination is invalid
    if (U256::from_big_endian(second_point_y_first_part) == U256::zero())
        ^ (U256::from_big_endian(second_point_y_second_part) == U256::zero())
    {
        return Err(VMError::PrecompileError(PrecompileError::DefaultError));
    }

    // Check if the second point belongs to the curve (this happens if it's lower than the prime)
    if U256::from_big_endian(second_point_x_first_part) >= ALT_BN128_PRIME
        || U256::from_big_endian(second_point_x_second_part) >= ALT_BN128_PRIME
        || U256::from_big_endian(second_point_y_first_part) >= ALT_BN128_PRIME
        || U256::from_big_endian(second_point_y_second_part) >= ALT_BN128_PRIME
    {
        return Err(VMError::PrecompileError(PrecompileError::DefaultError));
    }

    let second_point_x_bytes = [second_point_x_first_part, second_point_x_second_part].concat();
    let second_point_y_bytes = [second_point_y_first_part, second_point_y_second_part].concat();

    let second_point_x = BN254TwistCurveFieldElement::from_bytes_be(&second_point_x_bytes)
        .map_err(|_| PrecompileError::DefaultError)?;
    let second_point_y = BN254TwistCurveFieldElement::from_bytes_be(&second_point_y_bytes)
        .map_err(|_| PrecompileError::DefaultError)?;

    Ok((second_point_x, second_point_y))
}

/// Handles pairing given a certain elements, and depending on if elements represent infinity, then
/// continues, verifies errors on the other point or calculates the pairing
fn handle_pairing_from_coordinates(
    first_point_x: FieldElement<MontgomeryBackendPrimeField<BN254FieldModulus, 4>>,
    first_point_y: FieldElement<MontgomeryBackendPrimeField<BN254FieldModulus, 4>>,
    second_point_x: FieldElement<Degree2ExtensionField>,
    second_point_y: FieldElement<Degree2ExtensionField>,
    mul: &mut FieldElement<Degree12ExtensionField>,
) -> Result<bool, VMError> {
    let zero_element = BN254FieldElement::from(0);
    let twcurve_zero_element = BN254TwistCurveFieldElement::from(0);
    let first_point_is_infinity =
        first_point_x.eq(&zero_element) && first_point_y.eq(&zero_element);
    let second_point_is_infinity =
        second_point_x.eq(&twcurve_zero_element) && second_point_y.eq(&twcurve_zero_element);

    match (first_point_is_infinity, second_point_is_infinity) {
        (true, true) => {
            // If both points are infinity, then continue to the next input
            Ok(true)
        }
        (true, false) => {
            // If the first point is infinity, then do the checks for the second
            if let Ok(p2) = BN254TwistCurve::create_point_from_affine(
                second_point_x.clone(),
                second_point_y.clone(),
            ) {
                if !p2.is_in_subgroup() {
                    Err(VMError::PrecompileError(PrecompileError::DefaultError))
                } else {
                    Ok(true)
                }
            } else {
                Err(VMError::PrecompileError(PrecompileError::DefaultError))
            }
        }
        (false, true) => {
            // If the second point is infinity, then do the checks for the first
            if BN254Curve::create_point_from_affine(first_point_x.clone(), first_point_y.clone())
                .is_err()
            {
                Err(VMError::PrecompileError(PrecompileError::DefaultError))
            } else {
                Ok(true)
            }
        }
        (false, false) => {
            // Define the pairing points
            let first_point = BN254Curve::create_point_from_affine(first_point_x, first_point_y)
                .map_err(|_| PrecompileError::DefaultError)?;

            let second_point =
                BN254TwistCurve::create_point_from_affine(second_point_x, second_point_y)
                    .map_err(|_| PrecompileError::DefaultError)?;
            if !second_point.is_in_subgroup() {
                return Err(VMError::PrecompileError(PrecompileError::DefaultError));
            }

            // Get the result of the pairing and affect the mul value with it
            update_pairing_result(mul, first_point, second_point)?;
            Ok(false)
        }
    }
}

/// Performs a bilinear pairing on points on the elliptic curve 'alt_bn128', returns 1 on success and 0 on failure
pub fn ecpairing(
    calldata: &Bytes,
    gas_for_call: u64,
    consumed_gas: &mut u64,
) -> Result<Bytes, VMError> {
    // The input must always be a multiple of 192 (6 32-byte values)
    if calldata.len() % 192 != 0 {
        return Err(VMError::PrecompileError(PrecompileError::ParsingInputError));
    }

    let inputs_amount = calldata.len() / 192;

    // Consume gas
    let gas_cost = gas_cost::ecpairing(inputs_amount)?;
    increase_precompile_consumed_gas(gas_for_call, gas_cost, consumed_gas)?;

    let mut mul: FieldElement<Degree12ExtensionField> = QuadraticExtensionFieldElement::one();
    for input_index in 0..inputs_amount {
        // Define the input indexes and slice calldata to get the input data
        let input_start = input_index
            .checked_mul(192)
            .ok_or(InternalError::ArithmeticOperationOverflow)?;
        let input_end = input_start
            .checked_add(192)
            .ok_or(InternalError::ArithmeticOperationOverflow)?;

        let input_data = calldata
            .get(input_start..input_end)
            .ok_or(InternalError::SlicingError)?;

        let (first_point_x, first_point_y) = parse_first_point_coordinates(input_data)?;

        let (second_point_x, second_point_y) = parse_second_point_coordinates(input_data)?;

        if handle_pairing_from_coordinates(
            first_point_x,
            first_point_y,
            second_point_x,
            second_point_y,
            &mut mul,
        )? {
            continue;
        }
    }

    // Generate the result from the variable mul
    let success = mul.eq(&QuadraticExtensionFieldElement::one());
    let mut result = [0; 32];
    result[31] = u8::from(success);
    Ok(Bytes::from(result.to_vec()))
}

/// Updates the success variable with the pairing result. I allow this clippy alert because lib handles
/// mul for the type and will not panic in case of overflow
#[allow(clippy::arithmetic_side_effects)]
fn update_pairing_result(
    mul: &mut FieldElement<Degree12ExtensionField>,
    first_point: ShortWeierstrassProjectivePoint<BN254Curve>,
    second_point: ShortWeierstrassProjectivePoint<BN254TwistCurve>,
) -> Result<(), VMError> {
    let pairing_result = BN254AtePairing::compute_batch(&[(&first_point, &second_point)])
        .map_err(|_| PrecompileError::DefaultError)?;

    *mul *= pairing_result;

    Ok(())
}

// Message word schedule permutations for each round are defined by SIGMA constant.
// Extracted from https://datatracker.ietf.org/doc/html/rfc7693#section-2.7
pub const SIGMA: [[usize; 16]; 10] = [
    [0, 1, 2, 3, 4, 5, 6, 7, 8, 9, 10, 11, 12, 13, 14, 15],
    [14, 10, 4, 8, 9, 15, 13, 6, 1, 12, 0, 2, 11, 7, 5, 3],
    [11, 8, 12, 0, 5, 2, 15, 13, 10, 14, 3, 6, 7, 1, 9, 4],
    [7, 9, 3, 1, 13, 12, 11, 14, 2, 6, 5, 10, 4, 0, 15, 8],
    [9, 0, 5, 7, 2, 4, 10, 15, 14, 1, 11, 12, 6, 8, 3, 13],
    [2, 12, 6, 10, 0, 11, 8, 3, 4, 13, 7, 5, 15, 14, 1, 9],
    [12, 5, 1, 15, 14, 13, 4, 10, 0, 7, 6, 3, 9, 2, 8, 11],
    [13, 11, 7, 14, 12, 1, 3, 9, 5, 0, 15, 4, 8, 6, 2, 10],
    [6, 15, 14, 9, 11, 3, 0, 8, 12, 2, 13, 7, 1, 4, 10, 5],
    [10, 2, 8, 4, 7, 6, 1, 5, 15, 11, 9, 14, 3, 12, 13, 0],
];

// Initialization vector, used to initialize the work vector
// Extracted from https://datatracker.ietf.org/doc/html/rfc7693#appendix-C.2
pub const IV: [u64; 8] = [
    0x6a09e667f3bcc908,
    0xbb67ae8584caa73b,
    0x3c6ef372fe94f82b,
    0xa54ff53a5f1d36f1,
    0x510e527fade682d1,
    0x9b05688c2b3e6c1f,
    0x1f83d9abfb41bd6b,
    0x5be0cd19137e2179,
];

// Rotation constants, used in g
// Extracted from https://datatracker.ietf.org/doc/html/rfc7693#section-2.1
const R1: u32 = 32;
const R2: u32 = 24;
const R3: u32 = 16;
const R4: u32 = 63;

/// The G primitive function mixes two input words, "x" and "y", into
/// four words indexed by "a", "b", "c", and "d" in the working vector
/// v[0..15].  The full modified vector is returned.
/// Based on https://datatracker.ietf.org/doc/html/rfc7693#section-3.1
#[allow(clippy::indexing_slicing)]
fn g(v: [u64; 16], a: usize, b: usize, c: usize, d: usize, x: u64, y: u64) -> [u64; 16] {
    let mut ret = v;
    ret[a] = v[a].wrapping_add(v[b]).wrapping_add(x);
    ret[d] = (ret[d] ^ ret[a]).rotate_right(R1);
    ret[c] = ret[c].wrapping_add(ret[d]);
    ret[b] = (ret[b] ^ ret[c]).rotate_right(R2);
    ret[a] = ret[a].wrapping_add(ret[b]).wrapping_add(y);
    ret[d] = (ret[d] ^ ret[a]).rotate_right(R3);
    ret[c] = ret[c].wrapping_add(ret[d]);
    ret[b] = (ret[b] ^ ret[c]).rotate_right(R4);

    ret
}

/// Perform the permutations on the work vector given the rounds to permute and the message block
#[allow(clippy::indexing_slicing)]
fn word_permutation(rounds_to_permute: usize, v: [u64; 16], m: &[u64; 16]) -> [u64; 16] {
    let mut ret = v;

    for i in 0..rounds_to_permute {
        // Message word selection permutation for each round.

        let s: &[usize; 16] = &SIGMA[i % 10];

        ret = g(ret, 0, 4, 8, 12, m[s[0]], m[s[1]]);
        ret = g(ret, 1, 5, 9, 13, m[s[2]], m[s[3]]);
        ret = g(ret, 2, 6, 10, 14, m[s[4]], m[s[5]]);
        ret = g(ret, 3, 7, 11, 15, m[s[6]], m[s[7]]);

        ret = g(ret, 0, 5, 10, 15, m[s[8]], m[s[9]]);
        ret = g(ret, 1, 6, 11, 12, m[s[10]], m[s[11]]);
        ret = g(ret, 2, 7, 8, 13, m[s[12]], m[s[13]]);
        ret = g(ret, 3, 4, 9, 14, m[s[14]], m[s[15]]);
    }

    ret
}

/// Based on https://datatracker.ietf.org/doc/html/rfc7693#section-3.2
fn blake2f_compress_f(
    rounds: usize, // Specifies the rounds to permute
    h: [u64; 8],   // State vector, defines the work vector (v) and affects the XOR process
    m: &[u64; 16], // The message block to compress
    t: &[u64; 2],  // Affects the work vector (v) before permutations
    f: bool,       // If set as true, inverts all bits
) -> Result<[u64; 8], InternalError> {
    // Initialize local work vector v[0..15], takes first half from state and second half from IV.
    let mut v: [u64; 16] = [0; 16];
    v[0..8].copy_from_slice(&h);
    v[8..16].copy_from_slice(&IV);

    v[12] ^= t[0]; // Low word of the offset
    v[13] ^= t[1]; // High word of the offset

    // If final block flag is true, invert all bits
    if f {
        v[14] = !v[14];
    }

    v = word_permutation(rounds, v, m);

    let mut output = [0; 8];

    // XOR the two halves, put the results in the output slice
    for (i, pos) in output.iter_mut().enumerate() {
        *pos = h.get(i).ok_or(InternalError::SlicingError)?
            ^ v.get(i).ok_or(InternalError::SlicingError)?
            ^ v.get(i.overflowing_add(8).0)
                .ok_or(InternalError::SlicingError)?;
    }

    Ok(output)
}

/// Reads part of the calldata and returns what is read as u64 or an error
/// in the case where the calculated indexes don't match the calldata
fn read_bytes_from_offset(calldata: &Bytes, offset: usize, index: usize) -> Result<u64, VMError> {
    let index_start = (index
        .checked_mul(BLAKE2F_ELEMENT_SIZE)
        .ok_or(PrecompileError::ParsingInputError)?)
    .checked_add(offset)
    .ok_or(PrecompileError::ParsingInputError)?;
    let index_end = index_start
        .checked_add(BLAKE2F_ELEMENT_SIZE)
        .ok_or(PrecompileError::ParsingInputError)?;

    Ok(u64::from_le_bytes(
        calldata
            .get(index_start..index_end)
            .ok_or(InternalError::SlicingError)?
            .try_into()
            .map_err(|_| PrecompileError::ParsingInputError)?,
    ))
}

type SliceArguments = ([u64; 8], [u64; 16], [u64; 2]);

fn parse_slice_arguments(calldata: &Bytes) -> Result<SliceArguments, VMError> {
    let mut h = [0; 8];
    for i in 0..8_usize {
        let data_read = read_bytes_from_offset(calldata, 4, i)?;

        let read_slice = h.get_mut(i).ok_or(InternalError::SlicingError)?;
        *read_slice = data_read;
    }

    let mut m = [0; 16];
    for i in 0..16_usize {
        let data_read = read_bytes_from_offset(calldata, 68, i)?;

        let read_slice = m.get_mut(i).ok_or(InternalError::SlicingError)?;
        *read_slice = data_read;
    }

    let mut t = [0; 2];
    for i in 0..2_usize {
        let data_read = read_bytes_from_offset(calldata, 196, i)?;

        let read_slice = t.get_mut(i).ok_or(InternalError::SlicingError)?;
        *read_slice = data_read;
    }

    Ok((h, m, t))
}

/// Returns the result of Blake2 hashing algorithm given a certain parameters from the calldata.
pub fn blake2f(
    calldata: &Bytes,
    gas_for_call: u64,
    consumed_gas: &mut u64,
) -> Result<Bytes, VMError> {
    if calldata.len() != 213 {
        return Err(VMError::PrecompileError(PrecompileError::ParsingInputError));
    }

    let rounds = U256::from_big_endian(calldata.get(0..4).ok_or(InternalError::SlicingError)?);

    let rounds: usize = rounds
        .try_into()
        .map_err(|_| PrecompileError::ParsingInputError)?;

    let gas_cost =
        u64::try_from(rounds).map_err(|_| InternalError::ConversionError)? * BLAKE2F_ROUND_COST;
    increase_precompile_consumed_gas(gas_for_call, gas_cost, consumed_gas)?;

    let (h, m, t) = parse_slice_arguments(calldata)?;

    let f = calldata.get(212).ok_or(InternalError::SlicingError)?;
    if *f != 0 && *f != 1 {
        return Err(VMError::PrecompileError(PrecompileError::ParsingInputError));
    }
    let f = *f == 1;

    let result = blake2f_compress_f(rounds, h, &m, &t, f)?;

    // map the result to the output format (from a u64 slice to a u8 one)
    let output: Vec<u8> = result.iter().flat_map(|num| num.to_le_bytes()).collect();

    Ok(Bytes::from(output))
}

/// Converts the provided commitment to match the provided versioned_hash.
/// Taken from the same name function from crates/common/types/blobs_bundle.rs
fn kzg_commitment_to_versioned_hash(commitment_bytes: &[u8; 48]) -> H256 {
    use k256::sha2::Digest;
    let mut versioned_hash: [u8; 32] = k256::sha2::Sha256::digest(commitment_bytes).into();
    versioned_hash[0] = VERSIONED_HASH_VERSION_KZG;
    versioned_hash.into()
}

/// Verifies that p(z) = y given a commitment that corresponds to the polynomial p(x) and a KZG proof
fn verify_kzg_proof(
    commitment_bytes: &[u8; 48],
    z: &[u8; 32],
    y: &[u8; 32],
    proof_bytes: &[u8; 48],
) -> Result<bool, VMError> {
    let commitment_bytes =
        Bytes48::from_slice(commitment_bytes).map_err(|_| PrecompileError::EvaluationError)?; // Could be ParsingInputError
    let z_bytes = Bytes32::from_slice(z).map_err(|_| PrecompileError::EvaluationError)?;
    let y_bytes = Bytes32::from_slice(y).map_err(|_| PrecompileError::EvaluationError)?;
    let proof_bytes =
        Bytes48::from_slice(proof_bytes).map_err(|_| PrecompileError::EvaluationError)?;

    let settings =
        KzgSettings::load_trusted_setup_file().map_err(|_| PrecompileError::EvaluationError)?;

    kzg_rs::kzg_proof::KzgProof::verify_kzg_proof(
        &commitment_bytes,
        &z_bytes,
        &y_bytes,
        &proof_bytes,
        &settings,
    )
    .map_err(|_| VMError::PrecompileError(PrecompileError::EvaluationError))
}

const POINT_EVALUATION_OUTPUT_BYTES: [u8; 64] = [
    // Big endian FIELD_ELEMENTS_PER_BLOB bytes
    0x00, 0x00, 0x00, 0x00, 0x00, 0x00, 0x00, 0x00, 0x00, 0x00, 0x00, 0x00, 0x00, 0x00, 0x00, 0x00,
    0x00, 0x00, 0x00, 0x00, 0x00, 0x00, 0x00, 0x00, 0x00, 0x00, 0x00, 0x00, 0x00, 0x00, 0x10, 0x00,
    // Big endian BLS_MODULUS bytes
    0x73, 0xED, 0xA7, 0x53, 0x29, 0x9D, 0x7D, 0x48, 0x33, 0x39, 0xD8, 0x08, 0x09, 0xA1, 0xD8, 0x05,
    0x53, 0xBD, 0xA4, 0x02, 0xFF, 0xFE, 0x5B, 0xFE, 0xFF, 0xFF, 0xFF, 0xFF, 0x00, 0x00, 0x00, 0x01,
];

/// Makes verifications on the received point, proof and commitment, if true returns a constant value
fn point_evaluation(
    calldata: &Bytes,
    gas_for_call: u64,
    consumed_gas: &mut u64,
) -> Result<Bytes, VMError> {
    if calldata.len() != 192 {
        return Err(VMError::PrecompileError(PrecompileError::ParsingInputError));
    }

    // Consume gas
    let gas_cost = POINT_EVALUATION_COST;
    increase_precompile_consumed_gas(gas_for_call, gas_cost, consumed_gas)?;

    // Parse inputs
    let versioned_hash: [u8; 32] = calldata
        .get(..32)
        .ok_or(PrecompileError::ParsingInputError)?
        .try_into()
        .map_err(|_| PrecompileError::ParsingInputError)?;

    let x: [u8; 32] = calldata
        .get(32..64)
        .ok_or(PrecompileError::ParsingInputError)?
        .try_into()
        .map_err(|_| PrecompileError::ParsingInputError)?;

    let y: [u8; 32] = calldata
        .get(64..96)
        .ok_or(PrecompileError::ParsingInputError)?
        .try_into()
        .map_err(|_| PrecompileError::ParsingInputError)?;

    let commitment: [u8; 48] = calldata
        .get(96..144)
        .ok_or(PrecompileError::ParsingInputError)?
        .try_into()
        .map_err(|_| PrecompileError::ParsingInputError)?;

    let proof: [u8; 48] = calldata
        .get(144..192)
        .ok_or(PrecompileError::ParsingInputError)?
        .try_into()
        .map_err(|_| PrecompileError::ParsingInputError)?;

    // Perform the evaluation

    // This checks if the commitment is equal to the versioned hash
    if kzg_commitment_to_versioned_hash(&commitment) != H256::from(versioned_hash) {
        return Err(VMError::PrecompileError(PrecompileError::ParsingInputError));
    }

    // This verifies the proof from a point (x, y) and a commitment
    if !verify_kzg_proof(&commitment, &x, &y, &proof).unwrap_or(false) {
        return Err(VMError::PrecompileError(PrecompileError::ParsingInputError));
    }

    // The first 32 bytes consist of the number of field elements in the blob, and the
    // other 32 bytes consist of the modulus used in the BLS signature scheme.
    let output = POINT_EVALUATION_OUTPUT_BYTES.to_vec();

    Ok(Bytes::from(output))
}

pub fn bls12_g1add(
    calldata: &Bytes,
    gas_for_call: u64,
    consumed_gas: &mut u64,
) -> Result<Bytes, VMError> {
    // Two inputs of 128 bytes are required
    if calldata.len() != BLS12_381_G1ADD_VALID_INPUT_LENGTH {
        return Err(VMError::PrecompileError(PrecompileError::ParsingInputError));
    }

    // GAS
    increase_precompile_consumed_gas(gas_for_call, BLS12_381_G1ADD_COST, consumed_gas)
        .map_err(|_| VMError::PrecompileError(PrecompileError::NotEnoughGas))?;

    let first_g1_point = parse_g1_point(calldata.get(0..128), true)?;
    let second_g1_point = parse_g1_point(calldata.get(128..256), true)?;

    let result_of_addition = G1Affine::from(first_g1_point.add(&second_g1_point));

    let result_bytes = if result_of_addition.is_identity().into() {
        return Ok(Bytes::copy_from_slice(&[0_u8; 128]));
    } else {
        result_of_addition.to_uncompressed()
    };

    let mut padded_result = Vec::new();
    add_padded_coordinate(&mut padded_result, result_bytes.get(0..48))?;
    add_padded_coordinate(&mut padded_result, result_bytes.get(48..96))?;

    Ok(Bytes::from(padded_result))
}

pub fn bls12_g1msm(
    calldata: &Bytes,
    gas_for_call: u64,
    consumed_gas: &mut u64,
) -> Result<Bytes, VMError> {
    if calldata.is_empty() || calldata.len() % BLS12_381_G1_MSM_PAIR_LENGTH != 0 {
        return Err(VMError::PrecompileError(PrecompileError::ParsingInputError));
    }

    let k = calldata.len() / BLS12_381_G1_MSM_PAIR_LENGTH;
    let required_gas = gas_cost::bls12_msm(k, &BLS12_381_G1_K_DISCOUNT, G1_MUL_COST)?;
    increase_precompile_consumed_gas(gas_for_call, required_gas, consumed_gas)?;

    let mut result = G1Projective::identity();
    // R = s_P_1 + s_P_2 + ... + s_P_k
    // Where:
    // s_i are scalars (numbers)
    // P_i are points in the group (in this case, points in G1)
    for i in 0..k {
        let point_offset = i
            .checked_mul(BLS12_381_G1_MSM_PAIR_LENGTH)
            .ok_or(InternalError::ArithmeticOperationOverflow)?;
        let scalar_offset = point_offset
            .checked_add(128)
            .ok_or(InternalError::ArithmeticOperationOverflow)?;
        let pair_end = scalar_offset
            .checked_add(32)
            .ok_or(InternalError::ArithmeticOperationOverflow)?;

        let point = parse_g1_point(calldata.get(point_offset..scalar_offset), false)?;
        let scalar = parse_scalar(calldata.get(scalar_offset..pair_end))?;

        let scaled_point = G1Projective::mul(point, scalar);
        result = result.add(&scaled_point);
    }
    let mut output = [0u8; 128];

    if result.is_identity().into() {
        return Ok(Bytes::copy_from_slice(&output));
    }
    let result_bytes = G1Affine::from(result).to_uncompressed();
    let (x_bytes, y_bytes) = result_bytes
        .split_at_checked(FIELD_ELEMENT_WITHOUT_PADDING_LENGTH)
        .ok_or(InternalError::SlicingError)?;
    output[16..64].copy_from_slice(x_bytes);
    output[80..128].copy_from_slice(y_bytes);

    Ok(Bytes::copy_from_slice(&output))
}

pub fn bls12_g2add(
    calldata: &Bytes,
    gas_for_call: u64,
    consumed_gas: &mut u64,
) -> Result<Bytes, VMError> {
    if calldata.len() != BLS12_381_G2ADD_VALID_INPUT_LENGTH {
        return Err(VMError::PrecompileError(PrecompileError::ParsingInputError));
    }

    // GAS
    increase_precompile_consumed_gas(gas_for_call, BLS12_381_G2ADD_COST, consumed_gas)
        .map_err(|_| VMError::PrecompileError(PrecompileError::NotEnoughGas))?;

    let first_g2_point = parse_g2_point(calldata.get(0..256), true)?;
    let second_g2_point = parse_g2_point(calldata.get(256..512), true)?;

    let result_of_addition = G2Affine::from(first_g2_point.add(&second_g2_point));

    let result_bytes = if result_of_addition.is_identity().into() {
        return Ok(Bytes::copy_from_slice(&[0_u8; 256]));
    } else {
        result_of_addition.to_uncompressed()
    };

    let mut padded_result = Vec::new();
    // The crate bls12_381 deserialize the G2 point as x_1 || x_0 || y_1 || y_0
    // https://docs.rs/bls12_381/0.8.0/src/bls12_381/g2.rs.html#284-299
    add_padded_coordinate(&mut padded_result, result_bytes.get(48..96))?;
    add_padded_coordinate(&mut padded_result, result_bytes.get(0..48))?;
    add_padded_coordinate(&mut padded_result, result_bytes.get(144..192))?;
    add_padded_coordinate(&mut padded_result, result_bytes.get(96..144))?;

    Ok(Bytes::from(padded_result))
}

pub fn bls12_g2msm(
    calldata: &Bytes,
    gas_for_call: u64,
    consumed_gas: &mut u64,
) -> Result<Bytes, VMError> {
    if calldata.is_empty() || calldata.len() % BLS12_381_G2_MSM_PAIR_LENGTH != 0 {
        return Err(VMError::PrecompileError(PrecompileError::ParsingInputError));
    }

    let k = calldata.len() / BLS12_381_G2_MSM_PAIR_LENGTH;
    let required_gas = gas_cost::bls12_msm(k, &BLS12_381_G2_K_DISCOUNT, G2_MUL_COST)?;
    increase_precompile_consumed_gas(gas_for_call, required_gas, consumed_gas)?;

    let mut result = G2Projective::identity();
    for i in 0..k {
        let point_offset = i
            .checked_mul(BLS12_381_G2_MSM_PAIR_LENGTH)
            .ok_or(InternalError::ArithmeticOperationOverflow)?;
        let scalar_offset = point_offset
            .checked_add(256)
            .ok_or(InternalError::ArithmeticOperationOverflow)?;
        let pair_end = scalar_offset
            .checked_add(32)
            .ok_or(InternalError::ArithmeticOperationOverflow)?;

        let point = parse_g2_point(calldata.get(point_offset..scalar_offset), false)?;
        let scalar = parse_scalar(calldata.get(scalar_offset..pair_end))?;

        let scaled_point = G2Projective::mul(point, scalar);
        result = result.add(&scaled_point);
    }

    let result_bytes = if result.is_identity().into() {
        return Ok(Bytes::copy_from_slice(&[0_u8; 256]));
    } else {
        G2Affine::from(result).to_uncompressed()
    };

    let mut padded_result = Vec::new();
    // The crate bls12_381 deserialize the G2 point as x_1 || x_0 || y_1 || y_0
    // https://docs.rs/bls12_381/0.8.0/src/bls12_381/g2.rs.html#284-299
    add_padded_coordinate(&mut padded_result, result_bytes.get(48..96))?;
    add_padded_coordinate(&mut padded_result, result_bytes.get(0..48))?;
    add_padded_coordinate(&mut padded_result, result_bytes.get(144..192))?;
    add_padded_coordinate(&mut padded_result, result_bytes.get(96..144))?;

    Ok(Bytes::from(padded_result))
}

pub fn bls12_pairing_check(
    calldata: &Bytes,
    gas_for_call: u64,
    consumed_gas: &mut u64,
) -> Result<Bytes, VMError> {
    if calldata.is_empty() || calldata.len() % BLS12_381_PAIRING_CHECK_PAIR_LENGTH != 0 {
        return Err(VMError::PrecompileError(PrecompileError::ParsingInputError));
    }

    // GAS
    let k = calldata.len() / BLS12_381_PAIRING_CHECK_PAIR_LENGTH;
    let gas_cost = gas_cost::bls12_pairing_check(k)?;
    increase_precompile_consumed_gas(gas_for_call, gas_cost, consumed_gas)?;

    let mut points: Vec<(G1Affine, G2Prepared)> = Vec::new();
    for i in 0..k {
        let g1_point_offset = i
            .checked_mul(BLS12_381_PAIRING_CHECK_PAIR_LENGTH)
            .ok_or(InternalError::ArithmeticOperationOverflow)?;
        let g2_point_offset = g1_point_offset
            .checked_add(128)
            .ok_or(InternalError::ArithmeticOperationOverflow)?;
        let pair_end = g2_point_offset
            .checked_add(256)
            .ok_or(InternalError::ArithmeticOperationOverflow)?;

        // The check for the subgroup is required
        // https://github.com/ethereum/EIPs/blob/master/EIPS/eip-2537.md?plain=1#L194
        let g1 = G1Affine::from(parse_g1_point(
            calldata.get(g1_point_offset..g2_point_offset),
            false,
        )?);
        let g2 = G2Affine::from(parse_g2_point(
            calldata.get(g2_point_offset..pair_end),
            false,
        )?);
        points.push((g1, G2Prepared::from(g2)));
    }

    // The crate bls12_381 expects a reference to the points
    let points: Vec<(&G1Affine, &G2Prepared)> = points.iter().map(|(g1, g2)| (g1, g2)).collect();

    // perform the final exponentiation to get the result of the pairing check
    // https://docs.rs/bls12_381/0.8.0/src/bls12_381/pairings.rs.html#43-48
    let result: Gt = multi_miller_loop(&points).final_exponentiation();

    // follows this https://github.com/ethereum/EIPs/blob/master/EIPS/eip-2537.md?plain=1#L188
    if result == Gt::identity() {
        let mut result = vec![0_u8; 31];
        result.push(1);
        Ok(Bytes::from(result))
    } else {
        Ok(Bytes::copy_from_slice(&[0_u8; 32]))
    }
}

pub fn bls12_map_fp_to_g1(
    calldata: &Bytes,
    gas_for_call: u64,
    consumed_gas: &mut u64,
) -> Result<Bytes, VMError> {
    if calldata.len() != BLS12_381_FP_VALID_INPUT_LENGTH {
        return Err(VMError::PrecompileError(PrecompileError::ParsingInputError));
    }

    // GAS
    increase_precompile_consumed_gas(gas_for_call, BLS12_381_MAP_FP_TO_G1_COST, consumed_gas)?;

    let coordinate_bytes = parse_coordinate(calldata.get(0..64))?;
    let fp = Fp::from_bytes(&coordinate_bytes)
        .into_option()
        .ok_or(VMError::PrecompileError(PrecompileError::ParsingInputError))?;

    // following https://github.com/ethereum/EIPs/blob/master/assets/eip-2537/field_to_curve.md?plain=1#L3-L6, we do:
    // map_to_curve: map a field element to a another curve, then isogeny is applied to map to the curve bls12_381
    // clear_h: clears the cofactor
    let point = G1Projective::map_to_curve(&fp).clear_h();

    let result_bytes = if point.is_identity().into() {
        return Ok(Bytes::copy_from_slice(&[0_u8; 128]));
    } else {
        G1Affine::from(point).to_uncompressed()
    };

    let mut padded_result = Vec::new();
    add_padded_coordinate(&mut padded_result, result_bytes.get(0..48))?;
    add_padded_coordinate(&mut padded_result, result_bytes.get(48..96))?;

    Ok(Bytes::from(padded_result))
}

pub fn bls12_map_fp2_tp_g2(
    _calldata: &Bytes,
    _gas_for_call: u64,
    _consumed_gas: &mut u64,
) -> Result<Bytes, VMError> {
    Ok(Bytes::new())
}

fn parse_coordinate(coordinate_raw_bytes: Option<&[u8]>) -> Result<[u8; 48], VMError> {
    let sixteen_zeroes: [u8; 16] = [0_u8; 16];
    let padded_coordinate =
        coordinate_raw_bytes.ok_or(VMError::PrecompileError(PrecompileError::ParsingInputError))?;
    if !matches!(padded_coordinate.get(0..16), Some(prefix) if prefix == sixteen_zeroes) {
        return Err(VMError::PrecompileError(PrecompileError::ParsingInputError));
    }
    let unpadded_coordinate = padded_coordinate
        .get(16..64)
        .ok_or(VMError::PrecompileError(PrecompileError::ParsingInputError))?;
    unpadded_coordinate
        .try_into()
        .map_err(|_| VMError::PrecompileError(PrecompileError::ParsingInputError))
}

fn parse_g1_point(
    point_raw_bytes: Option<&[u8]>,
    unchecked: bool,
) -> Result<G1Projective, VMError> {
    let point_bytes =
        point_raw_bytes.ok_or(VMError::PrecompileError(PrecompileError::ParsingInputError))?;
    let x = parse_coordinate(point_bytes.get(0..64))?;
    let y = parse_coordinate(point_bytes.get(64..128))?;

    // if a g1 point decode to (0,0) by convention it is interpreted as a point to infinity
    let g1_point: G1Projective = if x.iter().all(|e| *e == 0) && y.iter().all(|e| *e == 0) {
        G1Projective::identity()
    } else {
        let g1_bytes: [u8; 96] = [x, y]
            .concat()
            .try_into()
            .map_err(|_| VMError::Internal(InternalError::ConversionError))?;

        if unchecked {
            // We use unchecked because in the https://github.com/ethereum/EIPs/blob/master/EIPS/eip-2537.md?plain=1#L141
            // note that there is no subgroup check for the G1 addition precompile
            let g1_affine = G1Affine::from_uncompressed_unchecked(&g1_bytes)
                .into_option()
                .ok_or(VMError::PrecompileError(PrecompileError::ParsingInputError))?;

            // We still need to check if the point is on the curve
            if !bool::from(g1_affine.is_on_curve()) {
                return Err(VMError::PrecompileError(
                    PrecompileError::BLS12381G1PointNotInCurve,
                ));
            }

            G1Projective::from(g1_affine)
        } else {
            let g1_affine = G1Affine::from_uncompressed(&g1_bytes)
                .into_option()
                .ok_or(VMError::PrecompileError(PrecompileError::ParsingInputError))?;

            G1Projective::from(g1_affine)
        }
    };
    Ok(g1_point)
}

fn parse_g2_point(
    point_raw_bytes: Option<&[u8]>,
    unchecked: bool,
) -> Result<G2Projective, VMError> {
    let point_bytes =
        point_raw_bytes.ok_or(VMError::PrecompileError(PrecompileError::ParsingInputError))?;
    let x_0 = parse_coordinate(point_bytes.get(0..64))?;
    let x_1 = parse_coordinate(point_bytes.get(64..128))?;
    let y_0 = parse_coordinate(point_bytes.get(128..192))?;
    let y_1 = parse_coordinate(point_bytes.get(192..256))?;

    // if a g1 point decode to (0,0) by convention it is interpreted as a point to infinity
    let g2_point: G2Projective = if x_0.iter().all(|e| *e == 0)
        && x_1.iter().all(|e| *e == 0)
        && y_0.iter().all(|e| *e == 0)
        && y_1.iter().all(|e| *e == 0)
    {
        G2Projective::identity()
    } else {
        // The crate serialize the coordinates in a reverse order
        // https://docs.rs/bls12_381/0.8.0/src/bls12_381/g2.rs.html#401-464
        let g2_bytes: [u8; 192] = [x_1, x_0, y_1, y_0]
            .concat()
            .try_into()
            .map_err(|_| VMError::Internal(InternalError::ConversionError))?;

        if unchecked {
            // We use unchecked because in the https://github.com/ethereum/EIPs/blob/master/EIPS/eip-2537.md?plain=1#L141
            // note that there is no subgroup check for the G1 addition precompile
            let g2_affine = G2Affine::from_uncompressed_unchecked(&g2_bytes)
                .into_option()
                .ok_or(VMError::PrecompileError(PrecompileError::ParsingInputError))?;

            // We still need to check if the point is on the curve
            if !bool::from(g2_affine.is_on_curve()) {
                return Err(VMError::PrecompileError(
                    PrecompileError::BLS12381G2PointNotInCurve,
                ));
            }

            G2Projective::from(g2_affine)
        } else {
            let g2_affine = G2Affine::from_uncompressed(&g2_bytes)
                .into_option()
                .ok_or(VMError::PrecompileError(PrecompileError::ParsingInputError))?;

            G2Projective::from(g2_affine)
        }
    };
    Ok(g2_point)
}

fn add_padded_coordinate(
    result: &mut Vec<u8>,
    coordinate_raw_bytes: Option<&[u8]>,
) -> Result<(), VMError> {
    // add the padding to satisfy the convention of encoding
    // https://eips.ethereum.org/EIPS/eip-2537
    let sixteen_zeroes: [u8; 16] = [0_u8; 16];
    result.extend_from_slice(&sixteen_zeroes);
    result.extend_from_slice(
        coordinate_raw_bytes.ok_or(VMError::Internal(InternalError::SlicingError))?,
    );
    Ok(())
}

fn parse_scalar(scalar_raw_bytes: Option<&[u8]>) -> Result<Scalar, VMError> {
    let scalar_bytes: [u8; 32] = scalar_raw_bytes
        .ok_or(InternalError::SlicingError)?
        .try_into()
        .map_err(|_| PrecompileError::ParsingInputError)?;

    let mut scalar_le = [0u64; 4];
    for (j, chunk) in scalar_bytes.chunks(8).enumerate() {
        let bytes: [u8; 8] = chunk
            .try_into()
            .map_err(|_| PrecompileError::ParsingInputError)?;
        if let Some(value) = scalar_le.get_mut(j) {
            *value = u64::from_be_bytes(bytes);
        } else {
            return Err(VMError::Internal(InternalError::SlicingError));
        }
    }
    scalar_le.reverse();
    Ok(Scalar::from_raw(scalar_le))
}<|MERGE_RESOLUTION|>--- conflicted
+++ resolved
@@ -1,9 +1,5 @@
 use bls12_381::{
-<<<<<<< HEAD
-    hash_to_curve::MapToCurve, Fp, G1Affine, G1Projective, G2Affine, G2Projective, Scalar,
-=======
-    multi_miller_loop, G1Affine, G1Projective, G2Affine, G2Prepared, G2Projective, Gt, Scalar,
->>>>>>> 53578fc5
+    hash_to_curve::MapToCurve, Fp, multi_miller_loop, G1Affine, G1Projective, G2Affine, G2Prepared, G2Projective, Gt, Scalar,
 };
 
 use bytes::Bytes;
