<<<<<<< HEAD
use bls12_381::{G1Affine, G1Projective, Scalar};
=======
use bls12_381::{G1Affine, G1Projective};
>>>>>>> 2014e03c
use bytes::Bytes;
use ethrex_core::{serde_utils::bool, Address, H160, H256, U256};
use keccak_hash::keccak256;
use kzg_rs::{Bytes32, Bytes48, KzgSettings};
use lambdaworks_math::{
    cyclic_group::IsGroup,
    elliptic_curve::{
        short_weierstrass::{
            curves::bn_254::{
                curve::{BN254Curve, BN254FieldElement, BN254TwistCurveFieldElement},
                field_extension::{
                    BN254FieldModulus, Degree12ExtensionField, Degree2ExtensionField,
                },
                pairing::BN254AtePairing,
                twist::BN254TwistCurve,
            },
            point::ShortWeierstrassProjectivePoint,
        },
        traits::{IsEllipticCurve, IsPairing},
    },
    field::{
        element::FieldElement, extensions::quadratic::QuadraticExtensionFieldElement,
        fields::montgomery_backed_prime_fields::MontgomeryBackendPrimeField,
    },
    traits::ByteConversion,
    unsigned_integer::element,
};
use libsecp256k1::{self, Message, RecoveryId, Signature};
use num_bigint::BigUint;
use revm_primitives::SpecId;
use sha3::Digest;
use std::ops::Mul;

use crate::{
    call_frame::CallFrame,
    constants::VERSIONED_HASH_VERSION_KZG,
    errors::{InternalError, PrecompileError, VMError},
    gas_cost::{
        self, BLAKE2F_ROUND_COST, BLS12_381_G1ADD_COST, ECADD_COST, ECMUL_COST, ECRECOVER_COST,
        MODEXP_STATIC_COST, POINT_EVALUATION_COST,
    },
};

pub const ECRECOVER_ADDRESS: H160 = H160([
    0x00, 0x00, 0x00, 0x00, 0x00, 0x00, 0x00, 0x00, 0x00, 0x00, 0x00, 0x00, 0x00, 0x00, 0x00, 0x00,
    0x00, 0x00, 0x00, 0x01,
]);
pub const SHA2_256_ADDRESS: H160 = H160([
    0x00, 0x00, 0x00, 0x00, 0x00, 0x00, 0x00, 0x00, 0x00, 0x00, 0x00, 0x00, 0x00, 0x00, 0x00, 0x00,
    0x00, 0x00, 0x00, 0x02,
]);
pub const RIPEMD_160_ADDRESS: H160 = H160([
    0x00, 0x00, 0x00, 0x00, 0x00, 0x00, 0x00, 0x00, 0x00, 0x00, 0x00, 0x00, 0x00, 0x00, 0x00, 0x00,
    0x00, 0x00, 0x00, 0x03,
]);
pub const IDENTITY_ADDRESS: H160 = H160([
    0x00, 0x00, 0x00, 0x00, 0x00, 0x00, 0x00, 0x00, 0x00, 0x00, 0x00, 0x00, 0x00, 0x00, 0x00, 0x00,
    0x00, 0x00, 0x00, 0x04,
]);
pub const MODEXP_ADDRESS: H160 = H160([
    0x00, 0x00, 0x00, 0x00, 0x00, 0x00, 0x00, 0x00, 0x00, 0x00, 0x00, 0x00, 0x00, 0x00, 0x00, 0x00,
    0x00, 0x00, 0x00, 0x05,
]);
pub const ECADD_ADDRESS: H160 = H160([
    0x00, 0x00, 0x00, 0x00, 0x00, 0x00, 0x00, 0x00, 0x00, 0x00, 0x00, 0x00, 0x00, 0x00, 0x00, 0x00,
    0x00, 0x00, 0x00, 0x06,
]);
pub const ECMUL_ADDRESS: H160 = H160([
    0x00, 0x00, 0x00, 0x00, 0x00, 0x00, 0x00, 0x00, 0x00, 0x00, 0x00, 0x00, 0x00, 0x00, 0x00, 0x00,
    0x00, 0x00, 0x00, 0x07,
]);
pub const ECPAIRING_ADDRESS: H160 = H160([
    0x00, 0x00, 0x00, 0x00, 0x00, 0x00, 0x00, 0x00, 0x00, 0x00, 0x00, 0x00, 0x00, 0x00, 0x00, 0x00,
    0x00, 0x00, 0x00, 0x08,
]);
pub const BLAKE2F_ADDRESS: H160 = H160([
    0x00, 0x00, 0x00, 0x00, 0x00, 0x00, 0x00, 0x00, 0x00, 0x00, 0x00, 0x00, 0x00, 0x00, 0x00, 0x00,
    0x00, 0x00, 0x00, 0x09,
]);
pub const POINT_EVALUATION_ADDRESS: H160 = H160([
    0x00, 0x00, 0x00, 0x00, 0x00, 0x00, 0x00, 0x00, 0x00, 0x00, 0x00, 0x00, 0x00, 0x00, 0x00, 0x00,
    0x00, 0x00, 0x00, 0x0a,
]);
pub const BLS12_G1ADD_ADDRESS: H160 = H160([
    0x00, 0x00, 0x00, 0x00, 0x00, 0x00, 0x00, 0x00, 0x00, 0x00, 0x00, 0x00, 0x00, 0x00, 0x00, 0x00,
    0x00, 0x00, 0x00, 0x0b,
]);
pub const BLS12_G1MSM_ADDRESS: H160 = H160([
    0x00, 0x00, 0x00, 0x00, 0x00, 0x00, 0x00, 0x00, 0x00, 0x00, 0x00, 0x00, 0x00, 0x00, 0x00, 0x00,
    0x00, 0x00, 0x00, 0x0c,
]);
pub const BLS12_G2ADD_ADDRESS: H160 = H160([
    0x00, 0x00, 0x00, 0x00, 0x00, 0x00, 0x00, 0x00, 0x00, 0x00, 0x00, 0x00, 0x00, 0x00, 0x00, 0x00,
    0x00, 0x00, 0x00, 0x0d,
]);
pub const BLS12_G2MSM_ADDRESS: H160 = H160([
    0x00, 0x00, 0x00, 0x00, 0x00, 0x00, 0x00, 0x00, 0x00, 0x00, 0x00, 0x00, 0x00, 0x00, 0x00, 0x00,
    0x00, 0x00, 0x00, 0x0e,
]);
pub const BLS12_PAIRING_CHECK_ADDRESS: H160 = H160([
    0x00, 0x00, 0x00, 0x00, 0x00, 0x00, 0x00, 0x00, 0x00, 0x00, 0x00, 0x00, 0x00, 0x00, 0x00, 0x00,
    0x00, 0x00, 0x00, 0x0f,
]);
pub const BLS12_MAP_FP_TO_G1_ADDRESS: H160 = H160([
    0x00, 0x00, 0x00, 0x00, 0x00, 0x00, 0x00, 0x00, 0x00, 0x00, 0x00, 0x00, 0x00, 0x00, 0x00, 0x00,
    0x00, 0x00, 0x00, 0x10,
]);
pub const BLS12_MAP_FP2_TO_G2_ADDRESS: H160 = H160([
    0x00, 0x00, 0x00, 0x00, 0x00, 0x00, 0x00, 0x00, 0x00, 0x00, 0x00, 0x00, 0x00, 0x00, 0x00, 0x00,
    0x00, 0x00, 0x00, 0x11,
]);

pub const PRECOMPILES: [H160; 10] = [
    ECRECOVER_ADDRESS,
    SHA2_256_ADDRESS,
    RIPEMD_160_ADDRESS,
    IDENTITY_ADDRESS,
    MODEXP_ADDRESS,
    ECADD_ADDRESS,
    ECMUL_ADDRESS,
    ECPAIRING_ADDRESS,
    BLAKE2F_ADDRESS,
    POINT_EVALUATION_ADDRESS,
];

pub const PRECOMPILES_POST_CANCUN: [H160; 7] = [
    BLS12_G1ADD_ADDRESS,
    BLS12_G1MSM_ADDRESS,
    BLS12_G2ADD_ADDRESS,
    BLS12_G2MSM_ADDRESS,
    BLS12_PAIRING_CHECK_ADDRESS,
    BLS12_MAP_FP_TO_G1_ADDRESS,
    BLS12_MAP_FP2_TO_G2_ADDRESS,
];

pub const BLAKE2F_ELEMENT_SIZE: usize = 8;

pub const SIZE_PRECOMPILES_PRE_CANCUN: u64 = 9;
pub const SIZE_PRECOMPILES_CANCUN: u64 = 10;
pub const SIZE_PRECOMPILES_PRAGUE: u64 = 17;

<<<<<<< HEAD
// G1_MSM
pub const BLS12_381_G1_MSM_PAIR_LENGTH: usize = 160;
=======
const BLS12_381_G1ADD_VALID_INPUT_LENGTH: usize = 256;
>>>>>>> 2014e03c

pub fn is_precompile(callee_address: &Address, spec_id: SpecId) -> bool {
    // Cancun specs is the only one that allows point evaluation precompile
    if *callee_address == POINT_EVALUATION_ADDRESS && spec_id < SpecId::CANCUN {
        return false;
    }
    // Prague or newers forks should only use this precompiles
    // https://eips.ethereum.org/EIPS/eip-2537
    if PRECOMPILES_POST_CANCUN.contains(callee_address) && spec_id < SpecId::PRAGUE {
        return false;
    }

    PRECOMPILES.contains(callee_address) || PRECOMPILES_POST_CANCUN.contains(callee_address)
}

pub fn execute_precompile(
    current_call_frame: &mut CallFrame,
    spec_id: SpecId,
) -> Result<Bytes, VMError> {
    let callee_address = current_call_frame.code_address;
    let gas_for_call = current_call_frame
        .gas_limit
        .checked_sub(current_call_frame.gas_used)
        .ok_or(InternalError::ArithmeticOperationUnderflow)?;
    let consumed_gas = &mut current_call_frame.gas_used;

    let result = match callee_address {
        address if address == ECRECOVER_ADDRESS => {
            ecrecover(&current_call_frame.calldata, gas_for_call, consumed_gas)?
        }
        address if address == IDENTITY_ADDRESS => {
            identity(&current_call_frame.calldata, gas_for_call, consumed_gas)?
        }
        address if address == SHA2_256_ADDRESS => {
            sha2_256(&current_call_frame.calldata, gas_for_call, consumed_gas)?
        }
        address if address == RIPEMD_160_ADDRESS => {
            ripemd_160(&current_call_frame.calldata, gas_for_call, consumed_gas)?
        }
        address if address == MODEXP_ADDRESS => modexp(
            &current_call_frame.calldata,
            gas_for_call,
            consumed_gas,
            spec_id,
        )?,
        address if address == ECADD_ADDRESS => {
            ecadd(&current_call_frame.calldata, gas_for_call, consumed_gas)?
        }
        address if address == ECMUL_ADDRESS => {
            ecmul(&current_call_frame.calldata, gas_for_call, consumed_gas)?
        }
        address if address == ECPAIRING_ADDRESS => {
            ecpairing(&current_call_frame.calldata, gas_for_call, consumed_gas)?
        }
        address if address == BLAKE2F_ADDRESS => {
            blake2f(&current_call_frame.calldata, gas_for_call, consumed_gas)?
        }
        address if address == POINT_EVALUATION_ADDRESS => {
            point_evaluation(&current_call_frame.calldata, gas_for_call, consumed_gas)?
        }
        address if address == BLS12_G1ADD_ADDRESS => {
            bls12_g1add(&current_call_frame.calldata, gas_for_call, consumed_gas)?
        }
        address if address == BLS12_G1MSM_ADDRESS => {
            bls12_g1msm(&current_call_frame.calldata, gas_for_call, consumed_gas)?
        }
        address if address == BLS12_G2ADD_ADDRESS => {
            bls12_g2add(&current_call_frame.calldata, gas_for_call, consumed_gas)?
        }
        address if address == BLS12_G2MSM_ADDRESS => {
            bls12_g2msm(&current_call_frame.calldata, gas_for_call, consumed_gas)?
        }
        address if address == BLS12_PAIRING_CHECK_ADDRESS => {
            bls12_pairing_check(&current_call_frame.calldata, gas_for_call, consumed_gas)?
        }
        address if address == BLS12_MAP_FP_TO_G1_ADDRESS => {
            bls12_map_fp_to_g1(&current_call_frame.calldata, gas_for_call, consumed_gas)?
        }
        address if address == BLS12_MAP_FP2_TO_G2_ADDRESS => {
            bls12_map_fp2_tp_g2(&current_call_frame.calldata, gas_for_call, consumed_gas)?
        }
        _ => return Err(VMError::Internal(InternalError::InvalidPrecompileAddress)),
    };

    Ok(result)
}

/// Verifies if the gas cost is higher than the gas limit and consumes the gas cost if it is not
fn increase_precompile_consumed_gas(
    gas_for_call: u64,
    gas_cost: u64,
    consumed_gas: &mut u64,
) -> Result<(), VMError> {
    if gas_for_call < gas_cost {
        return Err(VMError::PrecompileError(PrecompileError::NotEnoughGas));
    }

    *consumed_gas = consumed_gas
        .checked_add(gas_cost)
        .ok_or(PrecompileError::GasConsumedOverflow)?;

    Ok(())
}

/// When slice length is less than 128, the rest is filled with zeros. If slice length is
/// more than 128 the excess bytes are discarded.
fn fill_with_zeros(calldata: &Bytes, target_len: usize) -> Result<Bytes, VMError> {
    let mut padded_calldata = calldata.to_vec();
    if padded_calldata.len() < target_len {
        let size_diff = target_len
            .checked_sub(padded_calldata.len())
            .ok_or(InternalError::ArithmeticOperationUnderflow)?;
        padded_calldata.extend(vec![0u8; size_diff]);
    }
    Ok(padded_calldata.into())
}

/// ECDSA (Elliptic curve digital signature algorithm) public key recovery function.
/// Given a hash, a Signature and a recovery Id, returns the public key recovered by secp256k1
pub fn ecrecover(
    calldata: &Bytes,
    gas_for_call: u64,
    consumed_gas: &mut u64,
) -> Result<Bytes, VMError> {
    let gas_cost = ECRECOVER_COST;

    increase_precompile_consumed_gas(gas_for_call, gas_cost, consumed_gas)?;

    // If calldata does not reach the required length, we should fill the rest with zeros
    let calldata = fill_with_zeros(calldata, 128)?;

    // Parse the input elements, first as a slice of bytes and then as an specific type of the crate
    let hash = calldata.get(0..32).ok_or(InternalError::SlicingError)?;
    let Ok(message) = Message::parse_slice(hash) else {
        return Ok(Bytes::new());
    };

    let v = U256::from_big_endian(calldata.get(32..64).ok_or(InternalError::SlicingError)?);

    // The Recovery identifier is expected to be 27 or 28, any other value is invalid
    if !(v == U256::from(27) || v == U256::from(28)) {
        return Ok(Bytes::new());
    }

    let v = u8::try_from(v).map_err(|_| InternalError::ConversionError)?;
    let Ok(recovery_id) = RecoveryId::parse_rpc(v) else {
        return Ok(Bytes::new());
    };

    // signature is made up of the parameters r and s
    let sig = calldata.get(64..128).ok_or(InternalError::SlicingError)?;
    let Ok(signature) = Signature::parse_standard_slice(sig) else {
        return Ok(Bytes::new());
    };

    // Recover the address using secp256k1
    let Ok(public_key) = libsecp256k1::recover(&message, &signature, &recovery_id) else {
        return Ok(Bytes::new());
    };

    let mut public_key = public_key.serialize();

    // We need to take the 64 bytes from the public key (discarding the first pos of the slice)
    keccak256(&mut public_key[1..65]);

    // The output is 32 bytes: the initial 12 bytes with 0s, and the remaining 20 with the recovered address
    let mut output = vec![0u8; 12];
    output.extend_from_slice(public_key.get(13..33).ok_or(InternalError::SlicingError)?);

    Ok(Bytes::from(output.to_vec()))
}

/// Returns the calldata received
pub fn identity(
    calldata: &Bytes,
    gas_for_call: u64,
    consumed_gas: &mut u64,
) -> Result<Bytes, VMError> {
    let gas_cost = gas_cost::identity(calldata.len())?;

    increase_precompile_consumed_gas(gas_for_call, gas_cost, consumed_gas)?;

    Ok(calldata.clone())
}

/// Returns the calldata hashed by sha2-256 algorithm
pub fn sha2_256(
    calldata: &Bytes,
    gas_for_call: u64,
    consumed_gas: &mut u64,
) -> Result<Bytes, VMError> {
    let gas_cost = gas_cost::sha2_256(calldata.len())?;

    increase_precompile_consumed_gas(gas_for_call, gas_cost, consumed_gas)?;

    let result = sha2::Sha256::digest(calldata).to_vec();

    Ok(Bytes::from(result))
}

/// Returns the calldata hashed by ripemd-160 algorithm, padded by zeros at left
pub fn ripemd_160(
    calldata: &Bytes,
    gas_for_call: u64,
    consumed_gas: &mut u64,
) -> Result<Bytes, VMError> {
    let gas_cost = gas_cost::ripemd_160(calldata.len())?;

    increase_precompile_consumed_gas(gas_for_call, gas_cost, consumed_gas)?;

    let mut hasher = ripemd::Ripemd160::new();
    hasher.update(calldata);
    let result = hasher.finalize();

    let mut output = vec![0; 12];
    output.extend_from_slice(&result);

    Ok(Bytes::from(output))
}

/// Returns the result of the module-exponentiation operation
pub fn modexp(
    calldata: &Bytes,
    gas_for_call: u64,
    consumed_gas: &mut u64,
    spec_id: SpecId,
) -> Result<Bytes, VMError> {
    // If calldata does not reach the required length, we should fill the rest with zeros
    let calldata = fill_with_zeros(calldata, 96)?;

    let base_size = U256::from_big_endian(
        calldata
            .get(0..32)
            .ok_or(PrecompileError::ParsingInputError)?,
    );

    let exponent_size = U256::from_big_endian(
        calldata
            .get(32..64)
            .ok_or(PrecompileError::ParsingInputError)?,
    );

    let modulus_size = U256::from_big_endian(
        calldata
            .get(64..96)
            .ok_or(PrecompileError::ParsingInputError)?,
    );

    if base_size == U256::zero() && modulus_size == U256::zero() {
        // On Berlin or newer there is a floor cost for the modexp precompile
        // On older versions in this return there is no cost added, see more https://eips.ethereum.org/EIPS/eip-2565
        if spec_id >= SpecId::BERLIN {
            increase_precompile_consumed_gas(gas_for_call, MODEXP_STATIC_COST, consumed_gas)?;
        }
        return Ok(Bytes::new());
    }

    // Because on some cases conversions to usize exploded before the check of the zero value could be done
    let base_size = usize::try_from(base_size).map_err(|_| PrecompileError::ParsingInputError)?;
    let exponent_size =
        usize::try_from(exponent_size).map_err(|_| PrecompileError::ParsingInputError)?;
    let modulus_size =
        usize::try_from(modulus_size).map_err(|_| PrecompileError::ParsingInputError)?;

    let base_limit = base_size
        .checked_add(96)
        .ok_or(InternalError::ArithmeticOperationOverflow)?;

    let exponent_limit = exponent_size
        .checked_add(base_limit)
        .ok_or(InternalError::ArithmeticOperationOverflow)?;

    let modulus_limit = modulus_size
        .checked_add(exponent_limit)
        .ok_or(InternalError::ArithmeticOperationOverflow)?;

    let b = get_slice_or_default(&calldata, 96, base_limit, base_size)?;
    let base = BigUint::from_bytes_be(&b);

    let e = get_slice_or_default(&calldata, base_limit, exponent_limit, exponent_size)?;
    let exponent = BigUint::from_bytes_be(&e);

    let m = get_slice_or_default(&calldata, exponent_limit, modulus_limit, modulus_size)?;
    let modulus = BigUint::from_bytes_be(&m);

    // First 32 bytes of exponent or exponent if e_size < 32
    let bytes_to_take = 32.min(exponent_size);
    // Use of unwrap_or_default because if e == 0 get_slice_or_default returns an empty vec
    let exp_first_32 = BigUint::from_bytes_be(e.get(0..bytes_to_take).unwrap_or_default());

    let gas_cost = gas_cost::modexp(
        &exp_first_32,
        base_size,
        exponent_size,
        modulus_size,
        spec_id,
    )?;

    increase_precompile_consumed_gas(gas_for_call, gas_cost, consumed_gas)?;

    let result = mod_exp(base, exponent, modulus);

    let res_bytes = result.to_bytes_be();
    let res_bytes = increase_left_pad(&Bytes::from(res_bytes), modulus_size)?;

    Ok(res_bytes.slice(..modulus_size))
}

/// This function returns the slice between the lower and upper limit of the calldata (as a vector),
/// padding with zeros at the end if necessary.
fn get_slice_or_default(
    calldata: &Bytes,
    lower_limit: usize,
    upper_limit: usize,
    size_to_expand: usize,
) -> Result<Vec<u8>, VMError> {
    let upper_limit = calldata.len().min(upper_limit);
    if let Some(data) = calldata.get(lower_limit..upper_limit) {
        if !data.is_empty() {
            let mut extended = vec![0u8; size_to_expand];
            for (dest, data) in extended.iter_mut().zip(data.iter()) {
                *dest = *data;
            }
            return Ok(extended);
        }
    }
    Ok(Default::default())
}

/// I allow this clippy alert because in the code modulus could never be
///  zero because that case is covered in the if above that line
#[allow(clippy::arithmetic_side_effects)]
fn mod_exp(base: BigUint, exponent: BigUint, modulus: BigUint) -> BigUint {
    if modulus == BigUint::ZERO {
        BigUint::ZERO
    } else if exponent == BigUint::ZERO {
        BigUint::from(1_u8) % modulus
    } else {
        base.modpow(&exponent, &modulus)
    }
}

/// If the result size is less than needed, pads left with zeros.
pub fn increase_left_pad(result: &Bytes, m_size: usize) -> Result<Bytes, VMError> {
    let mut padded_result = vec![0u8; m_size];
    if result.len() < m_size {
        let size_diff = m_size
            .checked_sub(result.len())
            .ok_or(InternalError::ArithmeticOperationUnderflow)?;
        padded_result
            .get_mut(size_diff..)
            .ok_or(InternalError::SlicingError)?
            .copy_from_slice(result);

        Ok(padded_result.into())
    } else {
        Ok(result.clone())
    }
}

/// Makes a point addition on the elliptic curve 'alt_bn128'
pub fn ecadd(
    calldata: &Bytes,
    gas_for_call: u64,
    consumed_gas: &mut u64,
) -> Result<Bytes, VMError> {
    // If calldata does not reach the required length, we should fill the rest with zeros
    let calldata = fill_with_zeros(calldata, 128)?;
    increase_precompile_consumed_gas(gas_for_call, ECADD_COST, consumed_gas)?;
    let first_point_x = calldata
        .get(0..32)
        .ok_or(PrecompileError::ParsingInputError)?;

    let first_point_y = calldata
        .get(32..64)
        .ok_or(PrecompileError::ParsingInputError)?;

    let second_point_x = calldata
        .get(64..96)
        .ok_or(PrecompileError::ParsingInputError)?;

    let second_point_y = calldata
        .get(96..128)
        .ok_or(PrecompileError::ParsingInputError)?;

    // If points are zero the precompile should not fail, but the conversion in
    // BN254Curve::create_point_from_affine will, so we verify it before the conversion
    let first_point_is_zero = U256::from_big_endian(first_point_x).is_zero()
        && U256::from_big_endian(first_point_y).is_zero();
    let second_point_is_zero = U256::from_big_endian(second_point_x).is_zero()
        && U256::from_big_endian(second_point_y).is_zero();

    let first_point_x = BN254FieldElement::from_bytes_be(first_point_x)
        .map_err(|_| PrecompileError::ParsingInputError)?;
    let first_point_y = BN254FieldElement::from_bytes_be(first_point_y)
        .map_err(|_| PrecompileError::ParsingInputError)?;
    let second_point_x = BN254FieldElement::from_bytes_be(second_point_x)
        .map_err(|_| PrecompileError::ParsingInputError)?;
    let second_point_y = BN254FieldElement::from_bytes_be(second_point_y)
        .map_err(|_| PrecompileError::ParsingInputError)?;

    if first_point_is_zero && second_point_is_zero {
        // If both points are zero, return is zero
        Ok(Bytes::from([0u8; 64].to_vec()))
    } else if first_point_is_zero {
        // If first point is zero, return is second point
        let second_point = BN254Curve::create_point_from_affine(second_point_x, second_point_y)
            .map_err(|_| PrecompileError::ParsingInputError)?;
        let res = [
            second_point.x().to_bytes_be(),
            second_point.y().to_bytes_be(),
        ]
        .concat();
        Ok(Bytes::from(res))
    } else if second_point_is_zero {
        // If second point is zero, return is first point
        let first_point = BN254Curve::create_point_from_affine(first_point_x, first_point_y)
            .map_err(|_| PrecompileError::ParsingInputError)?;
        let res = [first_point.x().to_bytes_be(), first_point.y().to_bytes_be()].concat();
        Ok(Bytes::from(res))
    } else {
        // If none of the points is zero, return is the sum of both in the EC
        let first_point = BN254Curve::create_point_from_affine(first_point_x, first_point_y)
            .map_err(|_| PrecompileError::ParsingInputError)?;
        let second_point = BN254Curve::create_point_from_affine(second_point_x, second_point_y)
            .map_err(|_| PrecompileError::ParsingInputError)?;
        let sum = first_point.operate_with(&second_point).to_affine();

        if U256::from_big_endian(&sum.x().to_bytes_be()) == U256::zero()
            || U256::from_big_endian(&sum.y().to_bytes_be()) == U256::zero()
        {
            Ok(Bytes::from([0u8; 64].to_vec()))
        } else {
            let res = [sum.x().to_bytes_be(), sum.y().to_bytes_be()].concat();
            Ok(Bytes::from(res))
        }
    }
}

/// Makes a scalar multiplication on the elliptic curve 'alt_bn128'
pub fn ecmul(
    calldata: &Bytes,
    gas_for_call: u64,
    consumed_gas: &mut u64,
) -> Result<Bytes, VMError> {
    // If calldata does not reach the required length, we should fill the rest with zeros
    let calldata = fill_with_zeros(calldata, 96)?;

    increase_precompile_consumed_gas(gas_for_call, ECMUL_COST, consumed_gas)?;

    let point_x = calldata
        .get(0..32)
        .ok_or(PrecompileError::ParsingInputError)?;

    let point_y = calldata
        .get(32..64)
        .ok_or(PrecompileError::ParsingInputError)?;

    let scalar = calldata
        .get(64..96)
        .ok_or(PrecompileError::ParsingInputError)?;
    let scalar =
        element::U256::from_bytes_be(scalar).map_err(|_| PrecompileError::ParsingInputError)?;

    // If point is zero the precompile should not fail, but the conversion in
    // BN254Curve::create_point_from_affine will, so we verify it before the conversion
    let point_is_zero =
        U256::from_big_endian(point_x).is_zero() && U256::from_big_endian(point_y).is_zero();
    if point_is_zero {
        return Ok(Bytes::from([0u8; 64].to_vec()));
    }

    let point_x = BN254FieldElement::from_bytes_be(point_x)
        .map_err(|_| PrecompileError::ParsingInputError)?;
    let point_y = BN254FieldElement::from_bytes_be(point_y)
        .map_err(|_| PrecompileError::ParsingInputError)?;

    let point = BN254Curve::create_point_from_affine(point_x, point_y)
        .map_err(|_| PrecompileError::ParsingInputError)?;

    let zero_u256 = element::U256::from(0_u16);
    if scalar.eq(&zero_u256) {
        Ok(Bytes::from([0u8; 64].to_vec()))
    } else {
        let mul = point.operate_with_self(scalar).to_affine();
        if U256::from_big_endian(&mul.x().to_bytes_be()) == U256::zero()
            || U256::from_big_endian(&mul.y().to_bytes_be()) == U256::zero()
        {
            Ok(Bytes::from([0u8; 64].to_vec()))
        } else {
            let res = [mul.x().to_bytes_be(), mul.y().to_bytes_be()].concat();
            Ok(Bytes::from(res))
        }
    }
}

const ALT_BN128_PRIME: U256 = U256([
    0x3c208c16d87cfd47,
    0x97816a916871ca8d,
    0xb85045b68181585d,
    0x30644e72e131a029,
]);

type FirstPointCoordinates = (
    FieldElement<MontgomeryBackendPrimeField<BN254FieldModulus, 4>>,
    FieldElement<MontgomeryBackendPrimeField<BN254FieldModulus, 4>>,
);

/// Parses first point coordinates and makes verification of invalid infinite
fn parse_first_point_coordinates(input_data: &[u8]) -> Result<FirstPointCoordinates, VMError> {
    let first_point_x = input_data.get(..32).ok_or(InternalError::SlicingError)?;
    let first_point_y = input_data.get(32..64).ok_or(InternalError::SlicingError)?;

    // Infinite is defined by (0,0). Any other zero-combination is invalid
    if (U256::from_big_endian(first_point_x) == U256::zero())
        ^ (U256::from_big_endian(first_point_y) == U256::zero())
    {
        return Err(VMError::PrecompileError(PrecompileError::DefaultError));
    }

    let first_point_y = BN254FieldElement::from_bytes_be(first_point_y)
        .map_err(|_| PrecompileError::DefaultError)?;
    let first_point_x = BN254FieldElement::from_bytes_be(first_point_x)
        .map_err(|_| PrecompileError::DefaultError)?;

    Ok((first_point_x, first_point_y))
}

/// Parses second point coordinates and makes verification of invalid infinite and curve belonging.
fn parse_second_point_coordinates(
    input_data: &[u8],
) -> Result<
    (
        FieldElement<Degree2ExtensionField>,
        FieldElement<Degree2ExtensionField>,
    ),
    VMError,
> {
    let second_point_x_first_part = input_data.get(96..128).ok_or(InternalError::SlicingError)?;
    let second_point_x_second_part = input_data.get(64..96).ok_or(InternalError::SlicingError)?;

    // Infinite is defined by (0,0). Any other zero-combination is invalid
    if (U256::from_big_endian(second_point_x_first_part) == U256::zero())
        ^ (U256::from_big_endian(second_point_x_second_part) == U256::zero())
    {
        return Err(VMError::PrecompileError(PrecompileError::DefaultError));
    }

    let second_point_y_first_part = input_data
        .get(160..192)
        .ok_or(InternalError::SlicingError)?;
    let second_point_y_second_part = input_data
        .get(128..160)
        .ok_or(InternalError::SlicingError)?;

    // Infinite is defined by (0,0). Any other zero-combination is invalid
    if (U256::from_big_endian(second_point_y_first_part) == U256::zero())
        ^ (U256::from_big_endian(second_point_y_second_part) == U256::zero())
    {
        return Err(VMError::PrecompileError(PrecompileError::DefaultError));
    }

    // Check if the second point belongs to the curve (this happens if it's lower than the prime)
    if U256::from_big_endian(second_point_x_first_part) >= ALT_BN128_PRIME
        || U256::from_big_endian(second_point_x_second_part) >= ALT_BN128_PRIME
        || U256::from_big_endian(second_point_y_first_part) >= ALT_BN128_PRIME
        || U256::from_big_endian(second_point_y_second_part) >= ALT_BN128_PRIME
    {
        return Err(VMError::PrecompileError(PrecompileError::DefaultError));
    }

    let second_point_x_bytes = [second_point_x_first_part, second_point_x_second_part].concat();
    let second_point_y_bytes = [second_point_y_first_part, second_point_y_second_part].concat();

    let second_point_x = BN254TwistCurveFieldElement::from_bytes_be(&second_point_x_bytes)
        .map_err(|_| PrecompileError::DefaultError)?;
    let second_point_y = BN254TwistCurveFieldElement::from_bytes_be(&second_point_y_bytes)
        .map_err(|_| PrecompileError::DefaultError)?;

    Ok((second_point_x, second_point_y))
}

/// Handles pairing given a certain elements, and depending on if elements represent infinity, then
/// continues, verifies errors on the other point or calculates the pairing
fn handle_pairing_from_coordinates(
    first_point_x: FieldElement<MontgomeryBackendPrimeField<BN254FieldModulus, 4>>,
    first_point_y: FieldElement<MontgomeryBackendPrimeField<BN254FieldModulus, 4>>,
    second_point_x: FieldElement<Degree2ExtensionField>,
    second_point_y: FieldElement<Degree2ExtensionField>,
    mul: &mut FieldElement<Degree12ExtensionField>,
) -> Result<bool, VMError> {
    let zero_element = BN254FieldElement::from(0);
    let twcurve_zero_element = BN254TwistCurveFieldElement::from(0);
    let first_point_is_infinity =
        first_point_x.eq(&zero_element) && first_point_y.eq(&zero_element);
    let second_point_is_infinity =
        second_point_x.eq(&twcurve_zero_element) && second_point_y.eq(&twcurve_zero_element);

    match (first_point_is_infinity, second_point_is_infinity) {
        (true, true) => {
            // If both points are infinity, then continue to the next input
            Ok(true)
        }
        (true, false) => {
            // If the first point is infinity, then do the checks for the second
            if let Ok(p2) = BN254TwistCurve::create_point_from_affine(
                second_point_x.clone(),
                second_point_y.clone(),
            ) {
                if !p2.is_in_subgroup() {
                    Err(VMError::PrecompileError(PrecompileError::DefaultError))
                } else {
                    Ok(true)
                }
            } else {
                Err(VMError::PrecompileError(PrecompileError::DefaultError))
            }
        }
        (false, true) => {
            // If the second point is infinity, then do the checks for the first
            if BN254Curve::create_point_from_affine(first_point_x.clone(), first_point_y.clone())
                .is_err()
            {
                Err(VMError::PrecompileError(PrecompileError::DefaultError))
            } else {
                Ok(true)
            }
        }
        (false, false) => {
            // Define the pairing points
            let first_point = BN254Curve::create_point_from_affine(first_point_x, first_point_y)
                .map_err(|_| PrecompileError::DefaultError)?;

            let second_point =
                BN254TwistCurve::create_point_from_affine(second_point_x, second_point_y)
                    .map_err(|_| PrecompileError::DefaultError)?;
            if !second_point.is_in_subgroup() {
                return Err(VMError::PrecompileError(PrecompileError::DefaultError));
            }

            // Get the result of the pairing and affect the mul value with it
            update_pairing_result(mul, first_point, second_point)?;
            Ok(false)
        }
    }
}

/// Performs a bilinear pairing on points on the elliptic curve 'alt_bn128', returns 1 on success and 0 on failure
pub fn ecpairing(
    calldata: &Bytes,
    gas_for_call: u64,
    consumed_gas: &mut u64,
) -> Result<Bytes, VMError> {
    // The input must always be a multiple of 192 (6 32-byte values)
    if calldata.len() % 192 != 0 {
        return Err(VMError::PrecompileError(PrecompileError::ParsingInputError));
    }

    let inputs_amount = calldata.len() / 192;

    // Consume gas
    let gas_cost = gas_cost::ecpairing(inputs_amount)?;
    increase_precompile_consumed_gas(gas_for_call, gas_cost, consumed_gas)?;

    let mut mul: FieldElement<Degree12ExtensionField> = QuadraticExtensionFieldElement::one();
    for input_index in 0..inputs_amount {
        // Define the input indexes and slice calldata to get the input data
        let input_start = input_index
            .checked_mul(192)
            .ok_or(InternalError::ArithmeticOperationOverflow)?;
        let input_end = input_start
            .checked_add(192)
            .ok_or(InternalError::ArithmeticOperationOverflow)?;

        let input_data = calldata
            .get(input_start..input_end)
            .ok_or(InternalError::SlicingError)?;

        let (first_point_x, first_point_y) = parse_first_point_coordinates(input_data)?;

        let (second_point_x, second_point_y) = parse_second_point_coordinates(input_data)?;

        if handle_pairing_from_coordinates(
            first_point_x,
            first_point_y,
            second_point_x,
            second_point_y,
            &mut mul,
        )? {
            continue;
        }
    }

    // Generate the result from the variable mul
    let success = mul.eq(&QuadraticExtensionFieldElement::one());
    let mut result = [0; 32];
    result[31] = u8::from(success);
    Ok(Bytes::from(result.to_vec()))
}

/// Updates the success variable with the pairing result. I allow this clippy alert because lib handles
/// mul for the type and will not panic in case of overflow
#[allow(clippy::arithmetic_side_effects)]
fn update_pairing_result(
    mul: &mut FieldElement<Degree12ExtensionField>,
    first_point: ShortWeierstrassProjectivePoint<BN254Curve>,
    second_point: ShortWeierstrassProjectivePoint<BN254TwistCurve>,
) -> Result<(), VMError> {
    let pairing_result = BN254AtePairing::compute_batch(&[(&first_point, &second_point)])
        .map_err(|_| PrecompileError::DefaultError)?;

    *mul *= pairing_result;

    Ok(())
}

// Message word schedule permutations for each round are defined by SIGMA constant.
// Extracted from https://datatracker.ietf.org/doc/html/rfc7693#section-2.7
pub const SIGMA: [[usize; 16]; 10] = [
    [0, 1, 2, 3, 4, 5, 6, 7, 8, 9, 10, 11, 12, 13, 14, 15],
    [14, 10, 4, 8, 9, 15, 13, 6, 1, 12, 0, 2, 11, 7, 5, 3],
    [11, 8, 12, 0, 5, 2, 15, 13, 10, 14, 3, 6, 7, 1, 9, 4],
    [7, 9, 3, 1, 13, 12, 11, 14, 2, 6, 5, 10, 4, 0, 15, 8],
    [9, 0, 5, 7, 2, 4, 10, 15, 14, 1, 11, 12, 6, 8, 3, 13],
    [2, 12, 6, 10, 0, 11, 8, 3, 4, 13, 7, 5, 15, 14, 1, 9],
    [12, 5, 1, 15, 14, 13, 4, 10, 0, 7, 6, 3, 9, 2, 8, 11],
    [13, 11, 7, 14, 12, 1, 3, 9, 5, 0, 15, 4, 8, 6, 2, 10],
    [6, 15, 14, 9, 11, 3, 0, 8, 12, 2, 13, 7, 1, 4, 10, 5],
    [10, 2, 8, 4, 7, 6, 1, 5, 15, 11, 9, 14, 3, 12, 13, 0],
];

// Initialization vector, used to initialize the work vector
// Extracted from https://datatracker.ietf.org/doc/html/rfc7693#appendix-C.2
pub const IV: [u64; 8] = [
    0x6a09e667f3bcc908,
    0xbb67ae8584caa73b,
    0x3c6ef372fe94f82b,
    0xa54ff53a5f1d36f1,
    0x510e527fade682d1,
    0x9b05688c2b3e6c1f,
    0x1f83d9abfb41bd6b,
    0x5be0cd19137e2179,
];

// Rotation constants, used in g
// Extracted from https://datatracker.ietf.org/doc/html/rfc7693#section-2.1
const R1: u32 = 32;
const R2: u32 = 24;
const R3: u32 = 16;
const R4: u32 = 63;

/// The G primitive function mixes two input words, "x" and "y", into
/// four words indexed by "a", "b", "c", and "d" in the working vector
/// v[0..15].  The full modified vector is returned.
/// Based on https://datatracker.ietf.org/doc/html/rfc7693#section-3.1
#[allow(clippy::indexing_slicing)]
fn g(v: [u64; 16], a: usize, b: usize, c: usize, d: usize, x: u64, y: u64) -> [u64; 16] {
    let mut ret = v;
    ret[a] = v[a].wrapping_add(v[b]).wrapping_add(x);
    ret[d] = (ret[d] ^ ret[a]).rotate_right(R1);
    ret[c] = ret[c].wrapping_add(ret[d]);
    ret[b] = (ret[b] ^ ret[c]).rotate_right(R2);
    ret[a] = ret[a].wrapping_add(ret[b]).wrapping_add(y);
    ret[d] = (ret[d] ^ ret[a]).rotate_right(R3);
    ret[c] = ret[c].wrapping_add(ret[d]);
    ret[b] = (ret[b] ^ ret[c]).rotate_right(R4);

    ret
}

/// Perform the permutations on the work vector given the rounds to permute and the message block
#[allow(clippy::indexing_slicing)]
fn word_permutation(rounds_to_permute: usize, v: [u64; 16], m: &[u64; 16]) -> [u64; 16] {
    let mut ret = v;

    for i in 0..rounds_to_permute {
        // Message word selection permutation for each round.

        let s: &[usize; 16] = &SIGMA[i % 10];

        ret = g(ret, 0, 4, 8, 12, m[s[0]], m[s[1]]);
        ret = g(ret, 1, 5, 9, 13, m[s[2]], m[s[3]]);
        ret = g(ret, 2, 6, 10, 14, m[s[4]], m[s[5]]);
        ret = g(ret, 3, 7, 11, 15, m[s[6]], m[s[7]]);

        ret = g(ret, 0, 5, 10, 15, m[s[8]], m[s[9]]);
        ret = g(ret, 1, 6, 11, 12, m[s[10]], m[s[11]]);
        ret = g(ret, 2, 7, 8, 13, m[s[12]], m[s[13]]);
        ret = g(ret, 3, 4, 9, 14, m[s[14]], m[s[15]]);
    }

    ret
}

/// Based on https://datatracker.ietf.org/doc/html/rfc7693#section-3.2
fn blake2f_compress_f(
    rounds: usize, // Specifies the rounds to permute
    h: [u64; 8],   // State vector, defines the work vector (v) and affects the XOR process
    m: &[u64; 16], // The message block to compress
    t: &[u64; 2],  // Affects the work vector (v) before permutations
    f: bool,       // If set as true, inverts all bits
) -> Result<[u64; 8], InternalError> {
    // Initialize local work vector v[0..15], takes first half from state and second half from IV.
    let mut v: [u64; 16] = [0; 16];
    v[0..8].copy_from_slice(&h);
    v[8..16].copy_from_slice(&IV);

    v[12] ^= t[0]; // Low word of the offset
    v[13] ^= t[1]; // High word of the offset

    // If final block flag is true, invert all bits
    if f {
        v[14] = !v[14];
    }

    v = word_permutation(rounds, v, m);

    let mut output = [0; 8];

    // XOR the two halves, put the results in the output slice
    for (i, pos) in output.iter_mut().enumerate() {
        *pos = h.get(i).ok_or(InternalError::SlicingError)?
            ^ v.get(i).ok_or(InternalError::SlicingError)?
            ^ v.get(i.overflowing_add(8).0)
                .ok_or(InternalError::SlicingError)?;
    }

    Ok(output)
}

/// Reads part of the calldata and returns what is read as u64 or an error
/// in the case where the calculated indexes don't match the calldata
fn read_bytes_from_offset(calldata: &Bytes, offset: usize, index: usize) -> Result<u64, VMError> {
    let index_start = (index
        .checked_mul(BLAKE2F_ELEMENT_SIZE)
        .ok_or(PrecompileError::ParsingInputError)?)
    .checked_add(offset)
    .ok_or(PrecompileError::ParsingInputError)?;
    let index_end = index_start
        .checked_add(BLAKE2F_ELEMENT_SIZE)
        .ok_or(PrecompileError::ParsingInputError)?;

    Ok(u64::from_le_bytes(
        calldata
            .get(index_start..index_end)
            .ok_or(InternalError::SlicingError)?
            .try_into()
            .map_err(|_| PrecompileError::ParsingInputError)?,
    ))
}

type SliceArguments = ([u64; 8], [u64; 16], [u64; 2]);

fn parse_slice_arguments(calldata: &Bytes) -> Result<SliceArguments, VMError> {
    let mut h = [0; 8];
    for i in 0..8_usize {
        let data_read = read_bytes_from_offset(calldata, 4, i)?;

        let read_slice = h.get_mut(i).ok_or(InternalError::SlicingError)?;
        *read_slice = data_read;
    }

    let mut m = [0; 16];
    for i in 0..16_usize {
        let data_read = read_bytes_from_offset(calldata, 68, i)?;

        let read_slice = m.get_mut(i).ok_or(InternalError::SlicingError)?;
        *read_slice = data_read;
    }

    let mut t = [0; 2];
    for i in 0..2_usize {
        let data_read = read_bytes_from_offset(calldata, 196, i)?;

        let read_slice = t.get_mut(i).ok_or(InternalError::SlicingError)?;
        *read_slice = data_read;
    }

    Ok((h, m, t))
}

/// Returns the result of Blake2 hashing algorithm given a certain parameters from the calldata.
pub fn blake2f(
    calldata: &Bytes,
    gas_for_call: u64,
    consumed_gas: &mut u64,
) -> Result<Bytes, VMError> {
    if calldata.len() != 213 {
        return Err(VMError::PrecompileError(PrecompileError::ParsingInputError));
    }

    let rounds = U256::from_big_endian(calldata.get(0..4).ok_or(InternalError::SlicingError)?);

    let rounds: usize = rounds
        .try_into()
        .map_err(|_| PrecompileError::ParsingInputError)?;

    let gas_cost =
        u64::try_from(rounds).map_err(|_| InternalError::ConversionError)? * BLAKE2F_ROUND_COST;
    increase_precompile_consumed_gas(gas_for_call, gas_cost, consumed_gas)?;

    let (h, m, t) = parse_slice_arguments(calldata)?;

    let f = calldata.get(212).ok_or(InternalError::SlicingError)?;
    if *f != 0 && *f != 1 {
        return Err(VMError::PrecompileError(PrecompileError::ParsingInputError));
    }
    let f = *f == 1;

    let result = blake2f_compress_f(rounds, h, &m, &t, f)?;

    // map the result to the output format (from a u64 slice to a u8 one)
    let output: Vec<u8> = result.iter().flat_map(|num| num.to_le_bytes()).collect();

    Ok(Bytes::from(output))
}

/// Converts the provided commitment to match the provided versioned_hash.
/// Taken from the same name function from crates/common/types/blobs_bundle.rs
fn kzg_commitment_to_versioned_hash(commitment_bytes: &[u8; 48]) -> H256 {
    use k256::sha2::Digest;
    let mut versioned_hash: [u8; 32] = k256::sha2::Sha256::digest(commitment_bytes).into();
    versioned_hash[0] = VERSIONED_HASH_VERSION_KZG;
    versioned_hash.into()
}

/// Verifies that p(z) = y given a commitment that corresponds to the polynomial p(x) and a KZG proof
fn verify_kzg_proof(
    commitment_bytes: &[u8; 48],
    z: &[u8; 32],
    y: &[u8; 32],
    proof_bytes: &[u8; 48],
) -> Result<bool, VMError> {
    let commitment_bytes =
        Bytes48::from_slice(commitment_bytes).map_err(|_| PrecompileError::EvaluationError)?; // Could be ParsingInputError
    let z_bytes = Bytes32::from_slice(z).map_err(|_| PrecompileError::EvaluationError)?;
    let y_bytes = Bytes32::from_slice(y).map_err(|_| PrecompileError::EvaluationError)?;
    let proof_bytes =
        Bytes48::from_slice(proof_bytes).map_err(|_| PrecompileError::EvaluationError)?;

    let settings =
        KzgSettings::load_trusted_setup_file().map_err(|_| PrecompileError::EvaluationError)?;

    kzg_rs::kzg_proof::KzgProof::verify_kzg_proof(
        &commitment_bytes,
        &z_bytes,
        &y_bytes,
        &proof_bytes,
        &settings,
    )
    .map_err(|_| VMError::PrecompileError(PrecompileError::EvaluationError))
}

const POINT_EVALUATION_OUTPUT_BYTES: [u8; 64] = [
    // Big endian FIELD_ELEMENTS_PER_BLOB bytes
    0x00, 0x00, 0x00, 0x00, 0x00, 0x00, 0x00, 0x00, 0x00, 0x00, 0x00, 0x00, 0x00, 0x00, 0x00, 0x00,
    0x00, 0x00, 0x00, 0x00, 0x00, 0x00, 0x00, 0x00, 0x00, 0x00, 0x00, 0x00, 0x00, 0x00, 0x10, 0x00,
    // Big endian BLS_MODULUS bytes
    0x73, 0xED, 0xA7, 0x53, 0x29, 0x9D, 0x7D, 0x48, 0x33, 0x39, 0xD8, 0x08, 0x09, 0xA1, 0xD8, 0x05,
    0x53, 0xBD, 0xA4, 0x02, 0xFF, 0xFE, 0x5B, 0xFE, 0xFF, 0xFF, 0xFF, 0xFF, 0x00, 0x00, 0x00, 0x01,
];

/// Makes verifications on the received point, proof and commitment, if true returns a constant value
fn point_evaluation(
    calldata: &Bytes,
    gas_for_call: u64,
    consumed_gas: &mut u64,
) -> Result<Bytes, VMError> {
    if calldata.len() != 192 {
        return Err(VMError::PrecompileError(PrecompileError::ParsingInputError));
    }

    // Consume gas
    let gas_cost = POINT_EVALUATION_COST;
    increase_precompile_consumed_gas(gas_for_call, gas_cost, consumed_gas)?;

    // Parse inputs
    let versioned_hash: [u8; 32] = calldata
        .get(..32)
        .ok_or(PrecompileError::ParsingInputError)?
        .try_into()
        .map_err(|_| PrecompileError::ParsingInputError)?;

    let x: [u8; 32] = calldata
        .get(32..64)
        .ok_or(PrecompileError::ParsingInputError)?
        .try_into()
        .map_err(|_| PrecompileError::ParsingInputError)?;

    let y: [u8; 32] = calldata
        .get(64..96)
        .ok_or(PrecompileError::ParsingInputError)?
        .try_into()
        .map_err(|_| PrecompileError::ParsingInputError)?;

    let commitment: [u8; 48] = calldata
        .get(96..144)
        .ok_or(PrecompileError::ParsingInputError)?
        .try_into()
        .map_err(|_| PrecompileError::ParsingInputError)?;

    let proof: [u8; 48] = calldata
        .get(144..192)
        .ok_or(PrecompileError::ParsingInputError)?
        .try_into()
        .map_err(|_| PrecompileError::ParsingInputError)?;

    // Perform the evaluation

    // This checks if the commitment is equal to the versioned hash
    if kzg_commitment_to_versioned_hash(&commitment) != H256::from(versioned_hash) {
        return Err(VMError::PrecompileError(PrecompileError::ParsingInputError));
    }

    // This verifies the proof from a point (x, y) and a commitment
    if !verify_kzg_proof(&commitment, &x, &y, &proof).unwrap_or(false) {
        return Err(VMError::PrecompileError(PrecompileError::ParsingInputError));
    }

    // The first 32 bytes consist of the number of field elements in the blob, and the
    // other 32 bytes consist of the modulus used in the BLS signature scheme.
    let output = POINT_EVALUATION_OUTPUT_BYTES.to_vec();

    Ok(Bytes::from(output))
}

pub fn bls12_g1add(
    calldata: &Bytes,
    gas_for_call: u64,
    consumed_gas: &mut u64,
) -> Result<Bytes, VMError> {
    // Two inputs of 128 bytes are requiered
    if calldata.len() != BLS12_381_G1ADD_VALID_INPUT_LENGTH {
        return Err(VMError::PrecompileError(PrecompileError::ParsingInputError));
    }

    // GAS
    increase_precompile_consumed_gas(gas_for_call, BLS12_381_G1ADD_COST, consumed_gas)
        .map_err(|_| VMError::PrecompileError(PrecompileError::NotEnoughGas))?;

    // Each coordinate is 64 bytes
    let first_point_x = parse_g1_coordinate(calldata.get(0..64))?;
    let first_point_y = parse_g1_coordinate(calldata.get(64..128))?;
    let second_point_x = parse_g1_coordinate(calldata.get(128..192))?;
    let second_point_y = parse_g1_coordinate(calldata.get(192..256))?;

    let first_g1_point = parse_g1_point(first_point_x, first_point_y)?;

    let second_g1_point = parse_g1_point(second_point_x, second_point_y)?;

    let result_of_addition = G1Affine::from(first_g1_point.add(&second_g1_point));

    let sixteen_zeroes: [u8; 16] = [0_u8; 16];
    let result_bytes = if result_of_addition.is_identity().into() {
        return Ok(Bytes::copy_from_slice(&[0_u8; 128]));
    } else {
        result_of_addition.to_uncompressed()
    };

    // add the padding to satisfy the convention of enconding
    // https://eips.ethereum.org/EIPS/eip-2537
    let mut padded_result = Vec::new();
    padded_result.extend_from_slice(&sixteen_zeroes);
    padded_result.extend_from_slice(
        result_bytes
            .get(0..48)
            .ok_or(VMError::Internal(InternalError::SlicingError))?,
    );
    padded_result.extend_from_slice(&sixteen_zeroes);
    padded_result.extend_from_slice(
        result_bytes
            .get(48..96)
            .ok_or(VMError::Internal(InternalError::SlicingError))?,
    );

    Ok(Bytes::from(padded_result))
}

pub fn bls12_g1msm(
    calldata: &Bytes,
    gas_for_call: u64,
    consumed_gas: &mut u64,
) -> Result<Bytes, VMError> {
    if calldata.is_empty() || calldata.len() % 160 != 0 {
        return Err(VMError::PrecompileError(PrecompileError::ParsingInputError));
    }

    let k = calldata.len() / LENGTH_PER_PAIR;
    let required_gas = gas_cost::bls12_g1msm(k)?;
    increase_precompile_consumed_gas(gas_for_call, required_gas, consumed_gas)?;

    let mut result = G1Projective::identity();
    // R = s_P_1 + s_P_2 + ... + s_P_k
    // Where:
    // s_i are scalars (numbers)
    // P_i are points in the group (in this case, points in G1)
    for i in 0..k {
        let offset: usize = i
            .checked_mul(LENGTH_PER_PAIR)
            .ok_or(InternalError::ArithmeticOperationOverflow)?;
        let x = calldata
            .get(
                offset
                    ..offset
                        .checked_add(64)
                        .ok_or(InternalError::ArithmeticOperationOverflow)?,
            )
            .ok_or(InternalError::SlicingError)?;
        let y = calldata
            .get(
                offset
                    .checked_add(64)
                    .ok_or(InternalError::ArithmeticOperationOverflow)?
                    ..offset
                        .checked_add(128)
                        .ok_or(InternalError::ArithmeticOperationOverflow)?,
            )
            .ok_or(InternalError::SlicingError)?;

        if !x.iter().take(16).all(|x| *x == 0) || !y.iter().take(16).all(|x| *x == 0) {
            return Err(VMError::PrecompileError(PrecompileError::ParsingInputError));
        }

        let scalar_bytes = calldata
            .get(
                offset
                    .checked_add(128)
                    .ok_or(InternalError::ArithmeticOperationOverflow)?
                    ..offset
                        .checked_add(LENGTH_PER_PAIR)
                        .ok_or(InternalError::ArithmeticOperationOverflow)?,
            )
            .ok_or(InternalError::SlicingError)?;
        let scalar_bytes: [u8; 32] = scalar_bytes
            .try_into()
            .map_err(|_| PrecompileError::ParsingInputError)?;

        let mut scalar_le = [0u64; 4];
        for (j, chunk) in scalar_bytes.chunks(8).enumerate() {
            let bytes: [u8; 8] = chunk
                .try_into()
                .map_err(|_| PrecompileError::ParsingInputError)?;
            if let Some(value) = scalar_le.get_mut(j) {
                *value = u64::from_be_bytes(bytes);
            } else {
                return Err(VMError::Internal(InternalError::SlicingError));
            }
        }
        scalar_le.reverse();
        let scalar = Scalar::from_raw(scalar_le);

        let x = x.get(16..).ok_or(InternalError::SlicingError)?;
        let y = y.get(16..).ok_or(InternalError::SlicingError)?;
        let mut g1_point_byte = Vec::with_capacity(96);
        g1_point_byte.extend_from_slice(x);
        g1_point_byte.extend_from_slice(y);

        let g1_point_byte: [u8; 96] = g1_point_byte
            .try_into()
            .map_err(|_| PrecompileError::ParsingInputError)?;

        let g1 = if g1_point_byte.iter().all(|e| *e == 0) {
            G1Projective::identity()
        } else {
            let g1 = G1Affine::from_uncompressed(&g1_point_byte);
            let g1: G1Projective = if g1.is_some().into() {
                g1.unwrap()
            } else {
                return Err(VMError::PrecompileError(PrecompileError::ParsingInputError));
            }
            .into();
            g1
        };

        let scaled_point = G1Projective::mul(g1, scalar);
        result = result.add(&scaled_point);
    }

    if result.is_identity().into() {
        let output = [0u8; 128];
        return Ok(Bytes::copy_from_slice(&output));
    }
    let result_bytes = G1Affine::from(result).to_uncompressed();

    let mut output = [0u8; 128];
    let (x_bytes, y_bytes) = result_bytes
        .split_at_checked(48)
        .ok_or(InternalError::SlicingError)?;
    output[16..64].copy_from_slice(x_bytes);
    output[80..128].copy_from_slice(y_bytes);

    Ok(Bytes::copy_from_slice(&output))
}

pub fn bls12_g2add(
    _calldata: &Bytes,
    _gas_for_call: u64,
    _consumed_gas: &mut u64,
) -> Result<Bytes, VMError> {
    Ok(Bytes::new())
}

pub fn bls12_g2msm(
    _calldata: &Bytes,
    _gas_for_call: u64,
    _consumed_gas: &mut u64,
) -> Result<Bytes, VMError> {
    Ok(Bytes::new())
}

pub fn bls12_pairing_check(
    _calldata: &Bytes,
    _gas_for_call: u64,
    _consumed_gas: &mut u64,
) -> Result<Bytes, VMError> {
    Ok(Bytes::new())
}

pub fn bls12_map_fp_to_g1(
    _calldata: &Bytes,
    _gas_for_call: u64,
    _consumed_gas: &mut u64,
) -> Result<Bytes, VMError> {
    Ok(Bytes::new())
}

pub fn bls12_map_fp2_tp_g2(
    _calldata: &Bytes,
    _gas_for_call: u64,
    _consumed_gas: &mut u64,
) -> Result<Bytes, VMError> {
    Ok(Bytes::new())
}

fn parse_g1_coordinate(coordinate_raw_bytes: Option<&[u8]>) -> Result<[u8; 48], VMError> {
    let sixteen_zeroes: [u8; 16] = [0_u8; 16];
    let padded_coordinate =
        coordinate_raw_bytes.ok_or(VMError::PrecompileError(PrecompileError::ParsingInputError))?;
    if !matches!(padded_coordinate.get(0..16), Some(prefix) if prefix == sixteen_zeroes) {
        return Err(VMError::PrecompileError(PrecompileError::ParsingInputError));
    }
    let unpadded_coordinate = padded_coordinate
        .get(16..64)
        .ok_or(VMError::PrecompileError(PrecompileError::ParsingInputError))?;
    unpadded_coordinate
        .try_into()
        .map_err(|_| VMError::PrecompileError(PrecompileError::ParsingInputError))
}

fn parse_g1_point(x: [u8; 48], y: [u8; 48]) -> Result<G1Projective, VMError> {
    // if a g1 point decode to (0,0) by convention it is interpreted as a point to infinity
    let g1_point: G1Projective = if x.iter().all(|e| *e == 0) && y.iter().all(|e| *e == 0) {
        G1Projective::identity()
    } else {
        let g1_bytes: [u8; 96] = [x, y]
            .concat()
            .try_into()
            .map_err(|_| VMError::Internal(InternalError::ConversionError))?;

        // We use unchecked because in the https://github.com/ethereum/EIPs/blob/master/EIPS/eip-2537.md?plain=1#L141
        // note that there is no subgroup check for the G1 addition precompile
        let g1_affine = G1Affine::from_uncompressed_unchecked(&g1_bytes);

        if g1_affine.is_some().into() {
            let g1_affine = g1_affine.unwrap();
            if g1_affine.is_on_curve().into() {
                g1_affine.into()
            } else {
                return Err(VMError::PrecompileError(PrecompileError::ParsingInputError));
            }
        } else {
            return Err(VMError::PrecompileError(PrecompileError::ParsingInputError));
        }
    };
    Ok(g1_point)
}<|MERGE_RESOLUTION|>--- conflicted
+++ resolved
@@ -1,8 +1,4 @@
-<<<<<<< HEAD
 use bls12_381::{G1Affine, G1Projective, Scalar};
-=======
-use bls12_381::{G1Affine, G1Projective};
->>>>>>> 2014e03c
 use bytes::Bytes;
 use ethrex_core::{serde_utils::bool, Address, H160, H256, U256};
 use keccak_hash::keccak256;
@@ -144,12 +140,11 @@
 pub const SIZE_PRECOMPILES_CANCUN: u64 = 10;
 pub const SIZE_PRECOMPILES_PRAGUE: u64 = 17;
 
-<<<<<<< HEAD
-// G1_MSM
+
 pub const BLS12_381_G1_MSM_PAIR_LENGTH: usize = 160;
-=======
+
 const BLS12_381_G1ADD_VALID_INPUT_LENGTH: usize = 256;
->>>>>>> 2014e03c
+
 
 pub fn is_precompile(callee_address: &Address, spec_id: SpecId) -> bool {
     // Cancun specs is the only one that allows point evaluation precompile
