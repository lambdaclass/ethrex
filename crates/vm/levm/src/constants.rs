pub const SUCCESS_FOR_CALL: i32 = 1;
pub const REVERT_FOR_CALL: i32 = 0;
pub const HALT_FOR_CALL: i32 = 2;
pub const SUCCESS_FOR_RETURN: i32 = 1;
pub const REVERT_FOR_CREATE: i32 = 0;
pub const WORD_SIZE: usize = 32;

/// Contains the gas costs of the EVM instructions (in wei)
pub mod gas_cost {
    pub const ADD: u64 = 3;
    pub const MUL: u64 = 5;
    pub const SUB: u64 = 3;
    pub const DIV: u64 = 5;
    pub const SDIV: u64 = 5;
    pub const MOD: u64 = 5;
    pub const SMOD: u64 = 5;
    pub const ADDMOD: u64 = 8;
    pub const MULMOD: u64 = 8;
    pub const EXP_STATIC: u64 = 10;
    pub const EXP_DYNAMIC_BASE: u64 = 50;
    pub const SIGNEXTEND: u64 = 5;
    pub const LT: u64 = 3;
    pub const GT: u64 = 3;
    pub const SLT: u64 = 3;
    pub const SGT: u64 = 3;
    pub const EQ: u64 = 3;
    pub const ISZERO: u64 = 3;
    pub const AND: u64 = 3;
    pub const OR: u64 = 3;
    pub const XOR: u64 = 3;
    pub const NOT: u64 = 3;
    pub const BYTE: u64 = 3;
    pub const SHL: u64 = 3;
    pub const SHR: u64 = 3;
    pub const SAR: u64 = 3;
    pub const KECCAK25_STATIC: u64 = 30;
    pub const KECCAK25_DYNAMIC_BASE: u64 = 6;
    pub const CALLDATALOAD: u64 = 3;
    pub const CALLDATASIZE: u64 = 2;
    pub const CALLDATACOPY_STATIC: u64 = 3;
    pub const CALLDATACOPY_DYNAMIC_BASE: u64 = 3;
    pub const RETURNDATASIZE: u64 = 2;
    pub const RETURNDATACOPY_STATIC: u64 = 3;
    pub const RETURNDATACOPY_DYNAMIC_BASE: u64 = 3;
    pub const ADDRESS: u64 = 2;
    pub const BALANCE: u64 = 100;
    pub const ORIGIN: u64 = 2;
    pub const CALLER: u64 = 2;
    pub const BLOCKHASH: u64 = 20;
    pub const COINBASE: u64 = 2;
    pub const TIMESTAMP: u64 = 2;
    pub const NUMBER: u64 = 2;
    pub const PREVRANDAO: u64 = 2;
    pub const GASLIMIT: u64 = 2;
    pub const CHAINID: u64 = 2;
    pub const SELFBALANCE: u64 = 5;
    pub const BASEFEE: u64 = 2;
    pub const BLOBHASH: u64 = 3;
    pub const BLOBBASEFEE: u64 = 2;
    pub const POP: u64 = 2;
    pub const MLOAD_STATIC: u64 = 3;
    pub const MSTORE_STATIC: u64 = 3;
    pub const MSTORE8_STATIC: u64 = 3;
    pub const JUMP: u64 = 8;
    pub const JUMPI: u64 = 10;
    pub const PC: u64 = 2;
    pub const MSIZE: u64 = 2;
    pub const GAS: u64 = 2;
    pub const JUMPDEST: u64 = 1;
    pub const TLOAD: u64 = 100;
    pub const TSTORE: u64 = 100;
    pub const MCOPY_STATIC: u64 = 3;
    pub const MCOPY_DYNAMIC_BASE: u64 = 3;
    pub const PUSH0: u64 = 2;
    pub const PUSHN: u64 = 3;
    pub const DUPN: u64 = 3;
    pub const SWAPN: u64 = 3;
    pub const LOGN_STATIC: u64 = 375;
    pub const LOGN_DYNAMIC_BASE: u64 = 375;
    pub const LOGN_DYNAMIC_BYTE_BASE: u64 = 8;
    pub const CALLVALUE: u64 = 2;
    pub const CODESIZE: u64 = 2;
    pub const CODECOPY_STATIC: u64 = 3;
    pub const CODECOPY_DYNAMIC_BASE: u64 = 3;
    pub const GASPRICE: u64 = 2;
    pub const EXTCODECOPY_DYNAMIC_BASE: u64 = 3;
}

// Costs in gas for call opcodes (in wei)
pub mod call_opcode {
    pub const WARM_ADDRESS_ACCESS_COST: u64 = 100;
    pub const COLD_ADDRESS_ACCESS_COST: u64 = 2_600;
    pub const NON_ZERO_VALUE_COST: u64 = 9_000;
    pub const BASIC_FALLBACK_FUNCTION_STIPEND: u64 = 2_300;
    pub const VALUE_TO_EMPTY_ACCOUNT_COST: u64 = 25_000;
}
pub const STACK_LIMIT: usize = 1024;

pub const GAS_REFUND_DENOMINATOR: u64 = 5;

pub const EMPTY_CODE_HASH_STR: &str =
    "0xc5d2460186f7233c927e7db2dcc703c0e500b653ca82273b7bfad8045d85a470";

<<<<<<< HEAD
pub const MEMORY_EXPANSION_QUOTIENT: usize = 512;
=======
// Transaction costs in gas (in wei)
pub const TX_BASE_COST: u64 = 21000;
pub const TX_DATA_COST_PER_NON_ZERO: u64 = 16;
pub const TX_DATA_COST_PER_ZERO: u64 = 4;
pub const TX_CREATE_COST: u64 = 32000;
pub const TX_ACCESS_LIST_ADDRESS_COST: u64 = 2400;
pub const TX_ACCESS_LIST_STORAGE_KEY_COST: u64 = 1900;

pub const MAX_CODE_SIZE: usize = 0x6000;
pub const MAX_CREATE_CODE_SIZE: usize = 2 * MAX_CODE_SIZE;

// Costs in gas for init word and init code (in wei)
pub const INIT_WORD_COST: i64 = 2;

pub fn init_code_cost(init_code_length: usize) -> u64 {
    INIT_WORD_COST as u64 * (init_code_length as u64 + 31) / 32
}

pub const VERSIONED_HASH_VERSION_KZG: u8 = 0x01;
pub const MAX_BLOB_NUMBER_PER_BLOCK: usize = 6;
>>>>>>> f515f162
<|MERGE_RESOLUTION|>--- conflicted
+++ resolved
@@ -101,9 +101,8 @@
 pub const EMPTY_CODE_HASH_STR: &str =
     "0xc5d2460186f7233c927e7db2dcc703c0e500b653ca82273b7bfad8045d85a470";
 
-<<<<<<< HEAD
 pub const MEMORY_EXPANSION_QUOTIENT: usize = 512;
-=======
+
 // Transaction costs in gas (in wei)
 pub const TX_BASE_COST: u64 = 21000;
 pub const TX_DATA_COST_PER_NON_ZERO: u64 = 16;
@@ -123,5 +122,4 @@
 }
 
 pub const VERSIONED_HASH_VERSION_KZG: u8 = 0x01;
-pub const MAX_BLOB_NUMBER_PER_BLOCK: usize = 6;
->>>>>>> f515f162
+pub const MAX_BLOB_NUMBER_PER_BLOCK: usize = 6;