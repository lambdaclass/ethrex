<<<<<<< HEAD
// use crate::errors::VMError;
=======
use crate::errors::{InternalError, VMError};
>>>>>>> 5f07f68a
use ethereum_rust_core::U256;

pub const SUCCESS_FOR_CALL: i32 = 1;
pub const REVERT_FOR_CALL: i32 = 0;
pub const HALT_FOR_CALL: i32 = 2;
pub const SUCCESS_FOR_RETURN: i32 = 1;
pub const REVERT_FOR_CREATE: i32 = 0;
pub const WORD_SIZE: usize = 32;

pub const STACK_LIMIT: usize = 1024;

pub const GAS_REFUND_DENOMINATOR: u64 = 5;

pub const EMPTY_CODE_HASH_STR: &str =
    "0xc5d2460186f7233c927e7db2dcc703c0e500b653ca82273b7bfad8045d85a470";

pub const MEMORY_EXPANSION_QUOTIENT: usize = 512;

// Transaction costs in gas (in wei)
pub const TX_BASE_COST: U256 = U256([21000, 0, 0, 0]);

pub const MAX_CODE_SIZE: usize = 0x6000;
pub const MAX_CREATE_CODE_SIZE: usize = 2 * MAX_CODE_SIZE;

pub const INVALID_CONTRACT_PREFIX: u8 = 0xef;

// Costs in gas for init word and init code (in wei)
pub const INIT_WORD_COST: u64 = 2;

/*
// TODO: See if this function should exist, since has no usages
pub fn init_code_cost(init_code_length: usize) -> Result<u64, VMError> {
    let length_u64 = u64::try_from(init_code_length)
        .map_err(|_| VMError::Internal(InternalError::ConversionError))?;
    let increased_length = length_u64.checked_add(31).ok_or(VMError::GasCostOverflow)?;
    Ok(INIT_WORD_COST
        .checked_mul(increased_length)
        .ok_or(VMError::GasCostOverflow)?
        / 32)
}
<<<<<<< HEAD
 */

=======
>>>>>>> 5f07f68a
pub mod create_opcode {
    use ethereum_rust_core::U256;

    pub const INIT_CODE_WORD_COST: U256 = U256([2, 0, 0, 0]);
    pub const CODE_DEPOSIT_COST: U256 = U256([200, 0, 0, 0]);
    pub const CREATE_BASE_COST: U256 = U256([32000, 0, 0, 0]);
}

pub const VERSIONED_HASH_VERSION_KZG: u8 = 0x01;
pub const MAX_BLOB_NUMBER_PER_BLOCK: usize = 6;

// Blob constants
pub const TARGET_BLOB_GAS_PER_BLOCK: U256 = U256([393216, 0, 0, 0]); // TARGET_BLOB_NUMBER_PER_BLOCK * GAS_PER_BLOB
pub const MIN_BASE_FEE_PER_BLOB_GAS: U256 = U256([1, 0, 0, 0]);
pub const BLOB_BASE_FEE_UPDATE_FRACTION: U256 = U256([3338477, 0, 0, 0]);

// Storage constants
pub const COLD_STORAGE_ACCESS_COST: U256 = U256([2100, 0, 0, 0]);
pub const WARM_ADDRESS_ACCESS_COST: U256 = U256([100, 0, 0, 0]);
pub const BALANCE_COLD_ADDRESS_ACCESS_COST: U256 = U256([2600, 0, 0, 0]);

// Block constants
pub const LAST_AVAILABLE_BLOCK_LIMIT: U256 = U256([256, 0, 0, 0]);
pub const MAX_BLOCK_GAS_LIMIT: U256 = U256([30_000_000, 0, 0, 0]);<|MERGE_RESOLUTION|>--- conflicted
+++ resolved
@@ -1,8 +1,3 @@
-<<<<<<< HEAD
-// use crate::errors::VMError;
-=======
-use crate::errors::{InternalError, VMError};
->>>>>>> 5f07f68a
 use ethereum_rust_core::U256;
 
 pub const SUCCESS_FOR_CALL: i32 = 1;
@@ -43,11 +38,8 @@
         .ok_or(VMError::GasCostOverflow)?
         / 32)
 }
-<<<<<<< HEAD
  */
 
-=======
->>>>>>> 5f07f68a
 pub mod create_opcode {
     use ethereum_rust_core::U256;
 
