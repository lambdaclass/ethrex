--- conflicted
+++ resolved
@@ -4,15 +4,8 @@
 pub const WORD_SIZE_IN_BYTES_USIZE: usize = 32;
 pub const WORD_SIZE_IN_BYTES_U64: u64 = 32;
 
-<<<<<<< HEAD
-pub const SUCCESS_FOR_CALL: i32 = 1;
-pub const REVERT_FOR_CALL: i32 = 0;
-pub const HALT_FOR_CALL: i32 = 2;
-=======
 pub const SUCCESS_FOR_CALL: U256 = U256::one();
 pub const REVERT_FOR_CALL: U256 = U256::zero();
-pub const SUCCESS_FOR_RETURN: U256 = U256::one();
->>>>>>> d38ee81c
 pub const CREATE_DEPLOYMENT_FAIL: U256 = U256::zero();
 pub const WORD_SIZE: usize = 32;
 
