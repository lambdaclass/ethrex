use ethereum_rust_core::U256;

pub const SUCCESS_FOR_CALL: i32 = 1;
pub const REVERT_FOR_CALL: i32 = 0;
pub const HALT_FOR_CALL: i32 = 2;
pub const SUCCESS_FOR_RETURN: i32 = 1;
pub const REVERT_FOR_CREATE: i32 = 0;
pub const WORD_SIZE: usize = 32;

/// Contains the gas costs of the EVM instructions (in wei)
pub mod gas_cost {
    use ethereum_rust_core::U256;

    pub const ADD: U256 = U256([3, 0, 0, 0]);
    pub const MUL: U256 = U256([5, 0, 0, 0]);
    pub const SUB: U256 = U256([3, 0, 0, 0]);
    pub const DIV: U256 = U256([5, 0, 0, 0]);
    pub const SDIV: U256 = U256([5, 0, 0, 0]);
    pub const MOD: U256 = U256([5, 0, 0, 0]);
    pub const SMOD: U256 = U256([5, 0, 0, 0]);
    pub const ADDMOD: U256 = U256([8, 0, 0, 0]);
    pub const MULMOD: U256 = U256([8, 0, 0, 0]);
    pub const EXP_STATIC: U256 = U256([10, 0, 0, 0]);
    pub const EXP_DYNAMIC_BASE: U256 = U256([50, 0, 0, 0]);
    pub const SIGNEXTEND: U256 = U256([5, 0, 0, 0]);
    pub const LT: U256 = U256([3, 0, 0, 0]);
    pub const GT: U256 = U256([3, 0, 0, 0]);
    pub const SLT: U256 = U256([3, 0, 0, 0]);
    pub const SGT: U256 = U256([3, 0, 0, 0]);
    pub const EQ: U256 = U256([3, 0, 0, 0]);
    pub const ISZERO: U256 = U256([3, 0, 0, 0]);
    pub const AND: U256 = U256([3, 0, 0, 0]);
    pub const OR: U256 = U256([3, 0, 0, 0]);
    pub const XOR: U256 = U256([3, 0, 0, 0]);
    pub const NOT: U256 = U256([3, 0, 0, 0]);
    pub const BYTE: U256 = U256([3, 0, 0, 0]);
    pub const SHL: U256 = U256([3, 0, 0, 0]);
    pub const SHR: U256 = U256([3, 0, 0, 0]);
    pub const SAR: U256 = U256([3, 0, 0, 0]);
    pub const KECCAK25_STATIC: U256 = U256([30, 0, 0, 0]);
    pub const KECCAK25_DYNAMIC_BASE: U256 = U256([6, 0, 0, 0]);
    pub const CALLDATALOAD: U256 = U256([3, 0, 0, 0]);
    pub const CALLDATASIZE: U256 = U256([2, 0, 0, 0]);
    pub const CALLDATACOPY_STATIC: U256 = U256([3, 0, 0, 0]);
    pub const CALLDATACOPY_DYNAMIC_BASE: U256 = U256([3, 0, 0, 0]);
    pub const RETURNDATASIZE: U256 = U256([2, 0, 0, 0]);
    pub const RETURNDATACOPY_STATIC: U256 = U256([3, 0, 0, 0]);
    pub const RETURNDATACOPY_DYNAMIC_BASE: U256 = U256([3, 0, 0, 0]);
    pub const ADDRESS: U256 = U256([2, 0, 0, 0]);
    pub const ORIGIN: U256 = U256([2, 0, 0, 0]);
    pub const CALLER: U256 = U256([2, 0, 0, 0]);
    pub const BLOCKHASH: U256 = U256([20, 0, 0, 0]);
    pub const COINBASE: U256 = U256([2, 0, 0, 0]);
    pub const TIMESTAMP: U256 = U256([2, 0, 0, 0]);
    pub const NUMBER: U256 = U256([2, 0, 0, 0]);
    pub const PREVRANDAO: U256 = U256([2, 0, 0, 0]);
    pub const GASLIMIT: U256 = U256([2, 0, 0, 0]);
    pub const CHAINID: U256 = U256([2, 0, 0, 0]);
    pub const SELFBALANCE: U256 = U256([5, 0, 0, 0]);
    pub const BASEFEE: U256 = U256([2, 0, 0, 0]);
    pub const BLOBHASH: U256 = U256([3, 0, 0, 0]);
    pub const BLOBBASEFEE: U256 = U256([2, 0, 0, 0]);
    pub const POP: U256 = U256([2, 0, 0, 0]);
    pub const MLOAD_STATIC: U256 = U256([3, 0, 0, 0]);
    pub const MSTORE_STATIC: U256 = U256([3, 0, 0, 0]);
    pub const MSTORE8_STATIC: U256 = U256([3, 0, 0, 0]);
    pub const JUMP: U256 = U256([8, 0, 0, 0]);
    pub const JUMPI: U256 = U256([10, 0, 0, 0]);
    pub const PC: U256 = U256([2, 0, 0, 0]);
    pub const MSIZE: U256 = U256([2, 0, 0, 0]);
    pub const GAS: U256 = U256([2, 0, 0, 0]);
    pub const JUMPDEST: U256 = U256([1, 0, 0, 0]);
    pub const TLOAD: U256 = U256([100, 0, 0, 0]);
    pub const TSTORE: U256 = U256([100, 0, 0, 0]);
    pub const MCOPY_STATIC: U256 = U256([3, 0, 0, 0]);
    pub const MCOPY_DYNAMIC_BASE: U256 = U256([3, 0, 0, 0]);
    pub const PUSH0: U256 = U256([2, 0, 0, 0]);
    pub const PUSHN: U256 = U256([3, 0, 0, 0]);
    pub const DUPN: U256 = U256([3, 0, 0, 0]);
    pub const SWAPN: U256 = U256([3, 0, 0, 0]);
    pub const LOGN_STATIC: U256 = U256([375, 0, 0, 0]);
    pub const LOGN_DYNAMIC_BASE: U256 = U256([375, 0, 0, 0]);
    pub const LOGN_DYNAMIC_BYTE_BASE: U256 = U256([8, 0, 0, 0]);
    pub const CALLVALUE: U256 = U256([2, 0, 0, 0]);
    pub const CODESIZE: U256 = U256([2, 0, 0, 0]);
    pub const CODECOPY_STATIC: U256 = U256([3, 0, 0, 0]);
    pub const CODECOPY_DYNAMIC_BASE: U256 = U256([3, 0, 0, 0]);
    pub const GASPRICE: U256 = U256([2, 0, 0, 0]);
    pub const EXTCODECOPY_DYNAMIC_BASE: U256 = U256([3, 0, 0, 0]);
}

// Costs in gas for call opcodes (in wei)
pub mod call_opcode {
    use ethereum_rust_core::U256;

    pub const WARM_ADDRESS_ACCESS_COST: U256 = U256([100, 0, 0, 0]);
    pub const COLD_ADDRESS_ACCESS_COST: U256 = U256([2600, 0, 0, 0]);
    pub const NON_ZERO_VALUE_COST: U256 = U256([9000, 0, 0, 0]);
    pub const BASIC_FALLBACK_FUNCTION_STIPEND: U256 = U256([2300, 0, 0, 0]);
    pub const VALUE_TO_EMPTY_ACCOUNT_COST: U256 = U256([25000, 0, 0, 0]);
}
pub const STACK_LIMIT: usize = 1024;

pub const GAS_REFUND_DENOMINATOR: u64 = 5;

pub const EMPTY_CODE_HASH_STR: &str =
    "0xc5d2460186f7233c927e7db2dcc703c0e500b653ca82273b7bfad8045d85a470";

pub const MEMORY_EXPANSION_QUOTIENT: usize = 512;

// Transaction costs in gas (in wei)
pub const TX_BASE_COST: U256 = U256([21000, 0, 0, 0]);

pub const MAX_CODE_SIZE: usize = 0x6000;
pub const MAX_CREATE_CODE_SIZE: usize = 2 * MAX_CODE_SIZE;

pub const INVALID_CONTRACT_PREFIX: u8 = 0xef;

// Costs in gas for init word and init code (in wei)
pub const INIT_WORD_COST: i64 = 2;

pub fn init_code_cost(init_code_length: usize) -> u64 {
    INIT_WORD_COST as u64 * (init_code_length as u64 + 31) / 32
}

pub const VERSIONED_HASH_VERSION_KZG: u8 = 0x01;
pub const MAX_BLOB_NUMBER_PER_BLOCK: usize = 6;

// Blob constants
pub const TARGET_BLOB_GAS_PER_BLOCK: U256 = U256([393216, 0, 0, 0]); // TARGET_BLOB_NUMBER_PER_BLOCK * GAS_PER_BLOB
pub const MIN_BASE_FEE_PER_BLOB_GAS: U256 = U256([1, 0, 0, 0]);
pub const BLOB_BASE_FEE_UPDATE_FRACTION: U256 = U256([3338477, 0, 0, 0]);

<<<<<<< HEAD
// Storage constants
pub const COLD_STORAGE_ACCESS_COST: U256 = U256([2100, 0, 0, 0]);
=======
// Block constants

pub const LAST_AVAILABLE_BLOCK_LIMIT: U256 = U256([256, 0, 0, 0]);
>>>>>>> 7a07e512
<|MERGE_RESOLUTION|>--- conflicted
+++ resolved
@@ -131,11 +131,8 @@
 pub const MIN_BASE_FEE_PER_BLOB_GAS: U256 = U256([1, 0, 0, 0]);
 pub const BLOB_BASE_FEE_UPDATE_FRACTION: U256 = U256([3338477, 0, 0, 0]);
 
-<<<<<<< HEAD
 // Storage constants
 pub const COLD_STORAGE_ACCESS_COST: U256 = U256([2100, 0, 0, 0]);
-=======
+
 // Block constants
-
 pub const LAST_AVAILABLE_BLOCK_LIMIT: U256 = U256([256, 0, 0, 0]);
->>>>>>> 7a07e512
