--- conflicted
+++ resolved
@@ -176,13 +176,10 @@
 pub const IDENTITY_STATIC_COST: u64 = 15;
 pub const IDENTITY_DYNAMIC_BASE: u64 = 3;
 
-<<<<<<< HEAD
-=======
 pub const MODEXP_STATIC_COST: u64 = 0;
 pub const MODEXP_DYNAMIC_BASE: u64 = 200;
 pub const MODEXP_DYNAMIC_QUOTIENT: u64 = 3;
 
->>>>>>> 378d9b50
 pub fn exp(exponent: U256) -> Result<U256, OutOfGasError> {
     let exponent_byte_size = (exponent
         .bits()
@@ -779,13 +776,6 @@
     precompile(data_size, IDENTITY_STATIC_COST, IDENTITY_DYNAMIC_BASE)
 }
 
-<<<<<<< HEAD
-pub const MODEXP_STATIC_COST: u64 = 0;
-pub const MODEXP_DYNAMIC_BASE: u64 = 200;
-pub const MODEXP_DYNAMIC_QUOTIENT: u64 = 3;
-
-=======
->>>>>>> 378d9b50
 pub fn modexp(
     exponent: U256,
     base_size: u64,
