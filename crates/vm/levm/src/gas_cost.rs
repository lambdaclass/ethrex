use crate::{
    call_frame::CallFrame,
    constants::{WORD_SIZE, WORD_SIZE_IN_BYTES_U64},
    errors::{InternalError, OutOfGasError, PrecompileError, VMError},
    memory, StorageSlot,
};
use bytes::Bytes;
/// Contains the gas costs of the EVM instructions
use ethrex_core::U256;
use num_bigint::BigUint;

// Opcodes cost
pub const STOP: u64 = 0;
pub const ADD: u64 = 3;
pub const MUL: u64 = 5;
pub const SUB: u64 = 3;
pub const DIV: u64 = 5;
pub const SDIV: u64 = 5;
pub const MOD: u64 = 5;
pub const SMOD: u64 = 5;
pub const ADDMOD: u64 = 8;
pub const MULMOD: u64 = 8;
pub const EXP_STATIC: u64 = 10;
pub const EXP_DYNAMIC_BASE: u64 = 50;
pub const SIGNEXTEND: u64 = 5;
pub const LT: u64 = 3;
pub const GT: u64 = 3;
pub const SLT: u64 = 3;
pub const SGT: u64 = 3;
pub const EQ: u64 = 3;
pub const ISZERO: u64 = 3;
pub const AND: u64 = 3;
pub const OR: u64 = 3;
pub const XOR: u64 = 3;
pub const NOT: u64 = 3;
pub const BYTE: u64 = 3;
pub const SHL: u64 = 3;
pub const SHR: u64 = 3;
pub const SAR: u64 = 3;
pub const KECCAK25_STATIC: u64 = 30;
pub const KECCAK25_DYNAMIC_BASE: u64 = 6;
pub const CALLDATALOAD: u64 = 3;
pub const CALLDATASIZE: u64 = 2;
pub const CALLDATACOPY_STATIC: u64 = 3;
pub const CALLDATACOPY_DYNAMIC_BASE: u64 = 3;
pub const RETURNDATASIZE: u64 = 2;
pub const RETURNDATACOPY_STATIC: u64 = 3;
pub const RETURNDATACOPY_DYNAMIC_BASE: u64 = 3;
pub const ADDRESS: u64 = 2;
pub const ORIGIN: u64 = 2;
pub const CALLER: u64 = 2;
pub const BLOCKHASH: u64 = 20;
pub const COINBASE: u64 = 2;
pub const TIMESTAMP: u64 = 2;
pub const NUMBER: u64 = 2;
pub const PREVRANDAO: u64 = 2;
pub const GASLIMIT: u64 = 2;
pub const CHAINID: u64 = 2;
pub const SELFBALANCE: u64 = 5;
pub const BASEFEE: u64 = 2;
pub const BLOBHASH: u64 = 3;
pub const BLOBBASEFEE: u64 = 2;
pub const POP: u64 = 2;
pub const MLOAD_STATIC: u64 = 3;
pub const MSTORE_STATIC: u64 = 3;
pub const MSTORE8_STATIC: u64 = 3;
pub const JUMP: u64 = 8;
pub const JUMPI: u64 = 10;
pub const PC: u64 = 2;
pub const MSIZE: u64 = 2;
pub const GAS: u64 = 2;
pub const JUMPDEST: u64 = 1;
pub const TLOAD: u64 = 100;
pub const TSTORE: u64 = 100;
pub const MCOPY_STATIC: u64 = 3;
pub const MCOPY_DYNAMIC_BASE: u64 = 3;
pub const PUSH0: u64 = 2;
pub const PUSHN: u64 = 3;
pub const DUPN: u64 = 3;
pub const SWAPN: u64 = 3;
pub const LOGN_STATIC: u64 = 375;
pub const LOGN_DYNAMIC_BASE: u64 = 375;
pub const LOGN_DYNAMIC_BYTE_BASE: u64 = 8;
pub const CALLVALUE: u64 = 2;
pub const CODESIZE: u64 = 2;
pub const CODECOPY_STATIC: u64 = 3;
pub const CODECOPY_DYNAMIC_BASE: u64 = 3;
pub const GASPRICE: u64 = 2;
pub const SELFDESTRUCT_STATIC: u64 = 5000;
pub const SELFDESTRUCT_DYNAMIC: u64 = 25000;

pub const DEFAULT_STATIC: u64 = 0;
pub const DEFAULT_COLD_DYNAMIC: u64 = 2600;
pub const DEFAULT_WARM_DYNAMIC: u64 = 100;

pub const SLOAD_STATIC: u64 = 0;
pub const SLOAD_COLD_DYNAMIC: u64 = 2100;
pub const SLOAD_WARM_DYNAMIC: u64 = 100;

pub const SSTORE_STATIC: u64 = 0;
pub const SSTORE_COLD_DYNAMIC: u64 = 2100;
pub const SSTORE_DEFAULT_DYNAMIC: u64 = 100;
pub const SSTORE_STORAGE_CREATION: u64 = 20000;
pub const SSTORE_STORAGE_MODIFICATION: u64 = 2900;
pub const SSTORE_STIPEND: u64 = 2300;

pub const BALANCE_STATIC: u64 = DEFAULT_STATIC;
pub const BALANCE_COLD_DYNAMIC: u64 = DEFAULT_COLD_DYNAMIC;
pub const BALANCE_WARM_DYNAMIC: u64 = DEFAULT_WARM_DYNAMIC;

pub const EXTCODESIZE_STATIC: u64 = DEFAULT_STATIC;
pub const EXTCODESIZE_COLD_DYNAMIC: u64 = DEFAULT_COLD_DYNAMIC;
pub const EXTCODESIZE_WARM_DYNAMIC: u64 = DEFAULT_WARM_DYNAMIC;

pub const EXTCODEHASH_STATIC: u64 = DEFAULT_STATIC;
pub const EXTCODEHASH_COLD_DYNAMIC: u64 = DEFAULT_COLD_DYNAMIC;
pub const EXTCODEHASH_WARM_DYNAMIC: u64 = DEFAULT_WARM_DYNAMIC;

pub const EXTCODECOPY_STATIC: u64 = 0;
pub const EXTCODECOPY_DYNAMIC_BASE: u64 = 3;
pub const EXTCODECOPY_COLD_DYNAMIC: u64 = DEFAULT_COLD_DYNAMIC;
pub const EXTCODECOPY_WARM_DYNAMIC: u64 = DEFAULT_WARM_DYNAMIC;

pub const CALL_STATIC: u64 = DEFAULT_STATIC;
pub const CALL_COLD_DYNAMIC: u64 = DEFAULT_COLD_DYNAMIC;
pub const CALL_WARM_DYNAMIC: u64 = DEFAULT_WARM_DYNAMIC;
pub const CALL_POSITIVE_VALUE: u64 = 9000;
pub const CALL_POSITIVE_VALUE_STIPEND: u64 = 2300;
pub const CALL_TO_EMPTY_ACCOUNT: u64 = 25000;

pub const CALLCODE_STATIC: u64 = DEFAULT_STATIC;
pub const CALLCODE_COLD_DYNAMIC: u64 = DEFAULT_COLD_DYNAMIC;
pub const CALLCODE_WARM_DYNAMIC: u64 = DEFAULT_WARM_DYNAMIC;
pub const CALLCODE_POSITIVE_VALUE: u64 = 9000;
pub const CALLCODE_POSITIVE_VALUE_STIPEND: u64 = 2300;

pub const DELEGATECALL_STATIC: u64 = DEFAULT_STATIC;
pub const DELEGATECALL_COLD_DYNAMIC: u64 = DEFAULT_COLD_DYNAMIC;
pub const DELEGATECALL_WARM_DYNAMIC: u64 = DEFAULT_WARM_DYNAMIC;

pub const STATICCALL_STATIC: u64 = DEFAULT_STATIC;
pub const STATICCALL_COLD_DYNAMIC: u64 = DEFAULT_COLD_DYNAMIC;
pub const STATICCALL_WARM_DYNAMIC: u64 = DEFAULT_WARM_DYNAMIC;

// Costs in gas for call opcodes
pub const WARM_ADDRESS_ACCESS_COST: u64 = 100;
pub const COLD_ADDRESS_ACCESS_COST: u64 = 2600;
pub const NON_ZERO_VALUE_COST: u64 = 9000;
pub const BASIC_FALLBACK_FUNCTION_STIPEND: u64 = 2300;
pub const VALUE_TO_EMPTY_ACCOUNT_COST: u64 = 25000;

// Costs in gas for create opcodes
pub const INIT_CODE_WORD_COST: u64 = 2;
pub const CODE_DEPOSIT_COST: u64 = 200;
pub const CREATE_BASE_COST: u64 = 32000;

// Calldata costs
pub const CALLDATA_COST_ZERO_BYTE: u64 = 4;
pub const CALLDATA_COST_NON_ZERO_BYTE: u64 = 16;

// Blob gas costs
pub const BLOB_GAS_PER_BLOB: u64 = 131072;

// Access lists costs
pub const ACCESS_LIST_STORAGE_KEY_COST: u64 = 1900;
pub const ACCESS_LIST_ADDRESS_COST: u64 = 2400;

// Precompile costs
pub const ECRECOVER_COST: u64 = 3000;

pub const SHA2_256_STATIC_COST: u64 = 60;
pub const SHA2_256_DYNAMIC_BASE: u64 = 12;

pub const RIPEMD_160_STATIC_COST: u64 = 600;
pub const RIPEMD_160_DYNAMIC_BASE: u64 = 120;

pub const IDENTITY_STATIC_COST: u64 = 15;
pub const IDENTITY_DYNAMIC_BASE: u64 = 3;

pub const MODEXP_STATIC_COST: u64 = 200;
pub const MODEXP_DYNAMIC_BASE: u64 = 200;
pub const MODEXP_DYNAMIC_QUOTIENT: u64 = 3;

pub const ECADD_COST: u64 = 150;
pub const ECMUL_COST: u64 = 6000;

<<<<<<< HEAD
pub const BLAKE2F_ROUND_COST: u64 = 1;
=======
pub const ECPAIRING_BASE_COST: u64 = 45000;
pub const ECPAIRING_GROUP_COST: u64 = 34000;
>>>>>>> bc8152f4

pub fn exp(exponent: U256) -> Result<u64, VMError> {
    let exponent_byte_size = (exponent
        .bits()
        .checked_add(7)
        .ok_or(VMError::OutOfGas(OutOfGasError::GasCostOverflow))?)
        / 8;

    let exponent_byte_size: u64 = exponent_byte_size
        .try_into()
        .map_err(|_| VMError::VeryLargeNumber)?;

    let exponent_byte_size_cost = EXP_DYNAMIC_BASE
        .checked_mul(exponent_byte_size)
        .ok_or(VMError::OutOfGas(OutOfGasError::GasCostOverflow))?;

    EXP_STATIC
        .checked_add(exponent_byte_size_cost)
        .ok_or(VMError::OutOfGas(OutOfGasError::GasCostOverflow))
}

pub fn calldatacopy(
    new_memory_size: usize,
    current_memory_size: usize,
    size: usize,
) -> Result<u64, VMError> {
    copy_behavior(
        new_memory_size,
        current_memory_size,
        size,
        CALLDATACOPY_DYNAMIC_BASE,
        CALLDATACOPY_STATIC,
    )
}

pub fn codecopy(
    new_memory_size: usize,
    current_memory_size: usize,
    size: usize,
) -> Result<u64, VMError> {
    copy_behavior(
        new_memory_size,
        current_memory_size,
        size,
        CODECOPY_DYNAMIC_BASE,
        CODECOPY_STATIC,
    )
}

pub fn returndatacopy(
    new_memory_size: usize,
    current_memory_size: usize,
    size: usize,
) -> Result<u64, VMError> {
    copy_behavior(
        new_memory_size,
        current_memory_size,
        size,
        RETURNDATACOPY_DYNAMIC_BASE,
        RETURNDATACOPY_STATIC,
    )
}

fn copy_behavior(
    new_memory_size: usize,
    current_memory_size: usize,
    size: usize,
    dynamic_base: u64,
    static_cost: u64,
) -> Result<u64, VMError> {
    let minimum_word_size = (size
        .checked_add(WORD_SIZE)
        .ok_or(OutOfGasError::GasCostOverflow)?
        .saturating_sub(1))
        / WORD_SIZE;

    let minimum_word_size: u64 = minimum_word_size
        .try_into()
        .map_err(|_| VMError::VeryLargeNumber)?;

    let memory_expansion_cost = memory::expansion_cost(new_memory_size, current_memory_size)?;

    let minimum_word_size_cost = dynamic_base
        .checked_mul(minimum_word_size)
        .ok_or(OutOfGasError::GasCostOverflow)?;
    Ok(static_cost
        .checked_add(minimum_word_size_cost)
        .ok_or(OutOfGasError::GasCostOverflow)?
        .checked_add(memory_expansion_cost)
        .ok_or(OutOfGasError::GasCostOverflow)?)
}

pub fn keccak256(
    new_memory_size: usize,
    current_memory_size: usize,
    size: usize,
) -> Result<u64, VMError> {
    copy_behavior(
        new_memory_size,
        current_memory_size,
        size,
        KECCAK25_DYNAMIC_BASE,
        KECCAK25_STATIC,
    )
}

pub fn log(
    new_memory_size: usize,
    current_memory_size: usize,
    size: usize,
    number_of_topics: u8,
) -> Result<u64, VMError> {
    let memory_expansion_cost = memory::expansion_cost(new_memory_size, current_memory_size)?;

    let topics_cost = LOGN_DYNAMIC_BASE
        .checked_mul(number_of_topics.into())
        .ok_or(OutOfGasError::GasCostOverflow)?;

    let size: u64 = size.try_into().map_err(|_| VMError::VeryLargeNumber)?;
    let bytes_cost = LOGN_DYNAMIC_BYTE_BASE
        .checked_mul(size)
        .ok_or(OutOfGasError::GasCostOverflow)?;

    Ok(topics_cost
        .checked_add(LOGN_STATIC)
        .ok_or(OutOfGasError::GasCostOverflow)?
        .checked_add(bytes_cost)
        .ok_or(OutOfGasError::GasCostOverflow)?
        .checked_add(memory_expansion_cost)
        .ok_or(OutOfGasError::GasCostOverflow)?)
}

pub fn mload(new_memory_size: usize, current_memory_size: usize) -> Result<u64, VMError> {
    mem_expansion_behavior(new_memory_size, current_memory_size, MLOAD_STATIC)
}

pub fn mstore(new_memory_size: usize, current_memory_size: usize) -> Result<u64, VMError> {
    mem_expansion_behavior(new_memory_size, current_memory_size, MSTORE_STATIC)
}

pub fn mstore8(new_memory_size: usize, current_memory_size: usize) -> Result<u64, VMError> {
    mem_expansion_behavior(new_memory_size, current_memory_size, MSTORE8_STATIC)
}

fn mem_expansion_behavior(
    new_memory_size: usize,
    current_memory_size: usize,
    static_cost: u64,
) -> Result<u64, VMError> {
    let memory_expansion_cost = memory::expansion_cost(new_memory_size, current_memory_size)?;

    Ok(static_cost
        .checked_add(memory_expansion_cost)
        .ok_or(OutOfGasError::GasCostOverflow)?)
}

pub fn sload(storage_slot_was_cold: bool) -> Result<u64, VMError> {
    let static_gas = SLOAD_STATIC;

    let dynamic_cost = if storage_slot_was_cold {
        SLOAD_COLD_DYNAMIC
    } else {
        SLOAD_WARM_DYNAMIC
    };

    Ok(static_gas
        .checked_add(dynamic_cost)
        .ok_or(OutOfGasError::GasCostOverflow)?)
}

pub fn sstore(
    storage_slot: &StorageSlot,
    new_value: U256,
    storage_slot_was_cold: bool,
) -> Result<u64, VMError> {
    let static_gas = SSTORE_STATIC;

    let mut base_dynamic_gas = if new_value == storage_slot.current_value {
        SSTORE_DEFAULT_DYNAMIC
    } else if storage_slot.current_value == storage_slot.original_value {
        if storage_slot.original_value.is_zero() {
            SSTORE_STORAGE_CREATION
        } else {
            SSTORE_STORAGE_MODIFICATION
        }
    } else {
        SSTORE_DEFAULT_DYNAMIC
    };

    if storage_slot_was_cold {
        base_dynamic_gas = base_dynamic_gas
            .checked_add(SSTORE_COLD_DYNAMIC)
            .ok_or(OutOfGasError::GasCostOverflow)?;
    }

    Ok(static_gas
        .checked_add(base_dynamic_gas)
        .ok_or(OutOfGasError::GasCostOverflow)?)
}

pub fn mcopy(
    new_memory_size: usize,
    current_memory_size: usize,
    size: usize,
) -> Result<u64, VMError> {
    let words_copied = (size
        .checked_add(WORD_SIZE)
        .ok_or(OutOfGasError::GasCostOverflow)?
        .saturating_sub(1))
        / WORD_SIZE;

    let memory_expansion_cost = memory::expansion_cost(new_memory_size, current_memory_size)?;

    let words_copied: u64 = words_copied
        .try_into()
        .map_err(|_| VMError::VeryLargeNumber)?;

    let copied_words_cost = MCOPY_DYNAMIC_BASE
        .checked_mul(words_copied)
        .ok_or(OutOfGasError::GasCostOverflow)?;

    Ok(MCOPY_STATIC
        .checked_add(copied_words_cost)
        .ok_or(OutOfGasError::GasCostOverflow)?
        .checked_add(memory_expansion_cost)
        .ok_or(OutOfGasError::GasCostOverflow)?)
}

pub fn create(
    new_memory_size: usize,
    current_memory_size: usize,
    code_size_in_memory: usize,
) -> Result<u64, VMError> {
    compute_gas_create(
        new_memory_size,
        current_memory_size,
        code_size_in_memory,
        false,
    )
}

pub fn create_2(
    new_memory_size: usize,
    current_memory_size: usize,
    code_size_in_memory: usize,
) -> Result<u64, VMError> {
    compute_gas_create(
        new_memory_size,
        current_memory_size,
        code_size_in_memory,
        true,
    )
}

fn compute_gas_create(
    new_memory_size: usize,
    current_memory_size: usize,
    code_size_in_memory: usize,
    is_create_2: bool,
) -> Result<u64, VMError> {
    let minimum_word_size = (code_size_in_memory
        .checked_add(31)
        .ok_or(OutOfGasError::GasCostOverflow)?)
    .checked_div(32)
    .ok_or(OutOfGasError::ArithmeticOperationDividedByZero)?; // '32' will never be zero

    let minimum_word_size: u64 = minimum_word_size
        .try_into()
        .map_err(|_| VMError::VeryLargeNumber)?;

    let init_code_cost = minimum_word_size
        .checked_mul(INIT_CODE_WORD_COST)
        .ok_or(OutOfGasError::GasCostOverflow)?; // will not panic since it's 2

    let memory_expansion_cost = memory::expansion_cost(new_memory_size, current_memory_size)?;

    let hash_cost = if is_create_2 {
        minimum_word_size
            .checked_mul(KECCAK25_DYNAMIC_BASE)
            .ok_or(OutOfGasError::GasCostOverflow)? // will not panic since it's 6
    } else {
        0
    };

    let gas_create_cost = memory_expansion_cost
        .checked_add(init_code_cost)
        .ok_or(OutOfGasError::CreationCostIsTooHigh)?
        .checked_add(CREATE_BASE_COST)
        .ok_or(OutOfGasError::CreationCostIsTooHigh)?
        .checked_add(hash_cost)
        .ok_or(OutOfGasError::CreationCostIsTooHigh)?;

    Ok(gas_create_cost)
}

pub fn selfdestruct(
    address_was_cold: bool,
    account_is_empty: bool,
    balance_to_transfer: U256,
) -> Result<u64, OutOfGasError> {
    let mut gas_cost = SELFDESTRUCT_STATIC;

    if address_was_cold {
        gas_cost = gas_cost
            .checked_add(COLD_ADDRESS_ACCESS_COST)
            .ok_or(OutOfGasError::GasCostOverflow)?;
    }

    // If a positive balance is sent to an empty account, the dynamic gas is 25000
    if account_is_empty && balance_to_transfer > U256::zero() {
        gas_cost = gas_cost
            .checked_add(SELFDESTRUCT_DYNAMIC)
            .ok_or(OutOfGasError::GasCostOverflow)?;
    }

    Ok(gas_cost)
}

pub fn tx_calldata(calldata: &Bytes) -> Result<u64, OutOfGasError> {
    // This cost applies both for call and create
    // 4 gas for each zero byte in the transaction data 16 gas for each non-zero byte in the transaction.
    let mut calldata_cost: u64 = 0;
    for byte in calldata {
        if *byte != 0 {
            calldata_cost = calldata_cost
                .checked_add(CALLDATA_COST_NON_ZERO_BYTE)
                .ok_or(OutOfGasError::GasUsedOverflow)?;
        } else {
            calldata_cost = calldata_cost
                .checked_add(CALLDATA_COST_ZERO_BYTE)
                .ok_or(OutOfGasError::GasUsedOverflow)?;
        }
    }
    Ok(calldata_cost)
}

pub fn tx_creation(code_length: u64, number_of_words: u64) -> Result<u64, OutOfGasError> {
    let mut creation_cost = code_length
        .checked_mul(200)
        .ok_or(OutOfGasError::CreationCostIsTooHigh)?;
    creation_cost = creation_cost
        .checked_add(32000)
        .ok_or(OutOfGasError::CreationCostIsTooHigh)?;

    // GInitCodeword * number_of_words rounded up. GinitCodeWord = 2
    let words_cost = number_of_words
        .checked_mul(2)
        .ok_or(OutOfGasError::GasCostOverflow)?;
    creation_cost
        .checked_add(words_cost)
        .ok_or(OutOfGasError::GasUsedOverflow)
}

fn address_access_cost(
    address_was_cold: bool,
    static_cost: u64,
    cold_dynamic_cost: u64,
    warm_dynamic_cost: u64,
) -> Result<u64, VMError> {
    let static_gas = static_cost;
    let dynamic_cost: u64 = if address_was_cold {
        cold_dynamic_cost
    } else {
        warm_dynamic_cost
    };

    Ok(static_gas
        .checked_add(dynamic_cost)
        .ok_or(OutOfGasError::GasCostOverflow)?)
}

pub fn balance(address_was_cold: bool) -> Result<u64, VMError> {
    address_access_cost(
        address_was_cold,
        BALANCE_STATIC,
        BALANCE_COLD_DYNAMIC,
        BALANCE_WARM_DYNAMIC,
    )
}

pub fn extcodesize(address_was_cold: bool) -> Result<u64, VMError> {
    address_access_cost(
        address_was_cold,
        EXTCODESIZE_STATIC,
        EXTCODESIZE_COLD_DYNAMIC,
        EXTCODESIZE_WARM_DYNAMIC,
    )
}

pub fn extcodecopy(
    size: usize,
    new_memory_size: usize,
    current_memory_size: usize,
    address_was_cold: bool,
) -> Result<u64, VMError> {
    let base_access_cost = copy_behavior(
        new_memory_size,
        current_memory_size,
        size,
        EXTCODECOPY_DYNAMIC_BASE,
        EXTCODECOPY_STATIC,
    )?;
    let expansion_access_cost = address_access_cost(
        address_was_cold,
        EXTCODECOPY_STATIC,
        EXTCODECOPY_COLD_DYNAMIC,
        EXTCODECOPY_WARM_DYNAMIC,
    )?;

    Ok(base_access_cost
        .checked_add(expansion_access_cost)
        .ok_or(OutOfGasError::GasCostOverflow)?)
}

pub fn extcodehash(address_was_cold: bool) -> Result<u64, VMError> {
    address_access_cost(
        address_was_cold,
        EXTCODEHASH_STATIC,
        EXTCODEHASH_COLD_DYNAMIC,
        EXTCODEHASH_WARM_DYNAMIC,
    )
}

pub fn call(
    new_memory_size: usize,
    current_memory_size: usize,
    address_was_cold: bool,
    address_is_empty: bool,
    value_to_transfer: U256,
    gas_from_stack: U256,
    gas_left: u64,
) -> Result<(u64, u64), VMError> {
    let memory_expansion_cost = memory::expansion_cost(new_memory_size, current_memory_size)?;

    let address_access_cost = address_access_cost(
        address_was_cold,
        CALL_STATIC,
        CALL_COLD_DYNAMIC,
        CALL_WARM_DYNAMIC,
    )?;
    let positive_value_cost = if !value_to_transfer.is_zero() {
        CALL_POSITIVE_VALUE
    } else {
        0
    };
    let value_to_empty_account = if address_is_empty && !value_to_transfer.is_zero() {
        CALL_TO_EMPTY_ACCOUNT
    } else {
        0
    };
    let call_gas_costs = memory_expansion_cost
        .checked_add(address_access_cost)
        .ok_or(OutOfGasError::GasCostOverflow)?
        .checked_add(positive_value_cost)
        .ok_or(OutOfGasError::GasCostOverflow)?
        .checked_add(value_to_empty_account)
        .ok_or(OutOfGasError::GasCostOverflow)?;

    calculate_cost_and_gas_limit_call(
        value_to_transfer.is_zero(),
        gas_from_stack,
        gas_left,
        call_gas_costs,
        CALL_POSITIVE_VALUE_STIPEND,
    )
}

pub fn callcode(
    new_memory_size: usize,
    current_memory_size: usize,
    address_was_cold: bool,
    value_to_transfer: U256,
    gas_from_stack: U256,
    gas_left: u64,
) -> Result<(u64, u64), VMError> {
    let memory_expansion_cost = memory::expansion_cost(new_memory_size, current_memory_size)?;

    let address_access_cost = address_access_cost(
        address_was_cold,
        CALLCODE_STATIC,
        CALLCODE_COLD_DYNAMIC,
        CALLCODE_WARM_DYNAMIC,
    )?;
    let positive_value_cost = if !value_to_transfer.is_zero() {
        CALLCODE_POSITIVE_VALUE
    } else {
        0
    };
    let call_gas_costs = memory_expansion_cost
        .checked_add(address_access_cost)
        .ok_or(OutOfGasError::GasCostOverflow)?
        .checked_add(positive_value_cost)
        .ok_or(OutOfGasError::GasCostOverflow)?;

    calculate_cost_and_gas_limit_call(
        value_to_transfer.is_zero(),
        gas_from_stack,
        gas_left,
        call_gas_costs,
        CALLCODE_POSITIVE_VALUE_STIPEND,
    )
}

pub fn delegatecall(
    new_memory_size: usize,
    current_memory_size: usize,
    address_was_cold: bool,
    gas_from_stack: U256,
    gas_left: u64,
) -> Result<(u64, u64), VMError> {
    let memory_expansion_cost = memory::expansion_cost(new_memory_size, current_memory_size)?;

    let address_access_cost = address_access_cost(
        address_was_cold,
        DELEGATECALL_STATIC,
        DELEGATECALL_COLD_DYNAMIC,
        DELEGATECALL_WARM_DYNAMIC,
    )?;
    let call_gas_costs = memory_expansion_cost
        .checked_add(address_access_cost)
        .ok_or(OutOfGasError::GasCostOverflow)?;

    calculate_cost_and_gas_limit_call(true, gas_from_stack, gas_left, call_gas_costs, 0)
}

pub fn staticcall(
    new_memory_size: usize,
    current_memory_size: usize,
    address_was_cold: bool,
    gas_from_stack: U256,
    gas_left: u64,
) -> Result<(u64, u64), VMError> {
    let memory_expansion_cost = memory::expansion_cost(new_memory_size, current_memory_size)?;

    let address_access_cost = address_access_cost(
        address_was_cold,
        STATICCALL_STATIC,
        STATICCALL_COLD_DYNAMIC,
        STATICCALL_WARM_DYNAMIC,
    )?;
    let call_gas_costs = memory_expansion_cost
        .checked_add(address_access_cost)
        .ok_or(OutOfGasError::GasCostOverflow)?;

    calculate_cost_and_gas_limit_call(true, gas_from_stack, gas_left, call_gas_costs, 0)
}

pub fn fake_exponential(factor: u64, numerator: u64, denominator: u64) -> Result<u64, VMError> {
    let mut i = 1;
    let mut output: u64 = 0;

    // Initial multiplication: factor * denominator
    let mut numerator_accum = factor
        .checked_mul(denominator)
        .ok_or(InternalError::ArithmeticOperationOverflow)?;

    while numerator_accum > 0 {
        // Safe addition to output
        output = output
            .checked_add(numerator_accum)
            .ok_or(InternalError::ArithmeticOperationOverflow)?;

        // Safe multiplication and division within loop
        numerator_accum = numerator_accum
            .checked_mul(numerator)
            .ok_or(InternalError::ArithmeticOperationOverflow)?
            .checked_div(
                denominator
                    .checked_mul(i)
                    .ok_or(InternalError::ArithmeticOperationOverflow)?,
            )
            .ok_or(VMError::Internal(
                InternalError::ArithmeticOperationOverflow,
            ))?;

        i = i
            .checked_add(1)
            .ok_or(InternalError::ArithmeticOperationOverflow)?;
    }

    Ok(output
        .checked_div(denominator)
        .ok_or(InternalError::ArithmeticOperationOverflow)?)
}

pub fn sha2_256(data_size: usize) -> Result<u64, VMError> {
    precompile(data_size, SHA2_256_STATIC_COST, SHA2_256_DYNAMIC_BASE)
}

pub fn ripemd_160(data_size: usize) -> Result<u64, VMError> {
    precompile(data_size, RIPEMD_160_STATIC_COST, RIPEMD_160_DYNAMIC_BASE)
}

pub fn identity(data_size: usize) -> Result<u64, VMError> {
    precompile(data_size, IDENTITY_STATIC_COST, IDENTITY_DYNAMIC_BASE)
}

pub fn modexp(
    exponent: &BigUint,
    base_size: usize,
    exponent_size: usize,
    modulus_size: usize,
) -> Result<u64, VMError> {
    let base_size: u64 = base_size
        .try_into()
        .map_err(|_| PrecompileError::ParsingInputError)?;
    let exponent_size: u64 = exponent_size
        .try_into()
        .map_err(|_| PrecompileError::ParsingInputError)?;
    let modulus_size: u64 = modulus_size
        .try_into()
        .map_err(|_| PrecompileError::ParsingInputError)?;

    let max_length = base_size.max(modulus_size);
    let words = (max_length
        .checked_add(7)
        .ok_or(OutOfGasError::GasCostOverflow)?)
    .checked_div(8)
    .ok_or(InternalError::DivisionError)?;

    let multiplication_complexity = words.checked_pow(2).ok_or(OutOfGasError::GasCostOverflow)?;

    let iteration_count = if exponent_size <= 32 && *exponent != BigUint::ZERO {
        exponent
            .bits()
            .checked_sub(1)
            .ok_or(InternalError::ArithmeticOperationUnderflow)?
    } else if exponent_size > 32 {
        let extra_size = (exponent_size
            .checked_sub(32)
            .ok_or(InternalError::ArithmeticOperationUnderflow)?)
        .checked_mul(8)
        .ok_or(OutOfGasError::GasCostOverflow)?;
        extra_size
            .checked_add(exponent.bits().max(1))
            .ok_or(OutOfGasError::GasCostOverflow)?
            .checked_sub(1)
            .ok_or(InternalError::ArithmeticOperationUnderflow)?
    } else {
        0
    };
    let calculate_iteration_count = iteration_count.max(1);

    let cost = MODEXP_STATIC_COST.max(
        multiplication_complexity
            .checked_mul(calculate_iteration_count)
            .ok_or(OutOfGasError::GasCostOverflow)?
            / MODEXP_DYNAMIC_QUOTIENT,
    );

    Ok(cost)
}

fn precompile(data_size: usize, static_cost: u64, dynamic_base: u64) -> Result<u64, VMError> {
    let data_size: u64 = data_size
        .try_into()
        .map_err(|_| PrecompileError::ParsingInputError)?;

    let data_word_cost = data_size
        .checked_add(WORD_SIZE_IN_BYTES_U64 - 1)
        .ok_or(OutOfGasError::GasCostOverflow)?
        / WORD_SIZE_IN_BYTES_U64;

    let static_gas = static_cost;
    let dynamic_gas = dynamic_base
        .checked_mul(data_word_cost)
        .ok_or(OutOfGasError::GasCostOverflow)?;

    Ok(static_gas
        .checked_add(dynamic_gas)
        .ok_or(OutOfGasError::GasCostOverflow)?)
}

pub fn ecpairing(groups_number: usize) -> Result<u64, VMError> {
    let groups_number = u64::try_from(groups_number).map_err(|_| InternalError::ConversionError)?;

    let groups_cost = groups_number
        .checked_mul(ECPAIRING_GROUP_COST)
        .ok_or(OutOfGasError::GasCostOverflow)?;
    groups_cost
        .checked_add(ECPAIRING_BASE_COST)
        .ok_or(VMError::OutOfGas(OutOfGasError::GasCostOverflow))
}

/// Max message call gas is all but one 64th of the remaining gas in the current context.
/// https://eips.ethereum.org/EIPS/eip-150
pub fn max_message_call_gas(current_call_frame: &CallFrame) -> Result<u64, VMError> {
    let mut remaining_gas = current_call_frame
        .gas_limit
        .checked_sub(current_call_frame.gas_used)
        .ok_or(InternalError::GasOverflow)?;

    remaining_gas = remaining_gas
        .checked_sub(remaining_gas / 64)
        .ok_or(InternalError::GasOverflow)?;

    Ok(remaining_gas)
}

fn calculate_cost_and_gas_limit_call(
    value_is_zero: bool,
    gas_from_stack: U256,
    gas_left: u64,
    call_gas_costs: u64,
    stipend: u64,
) -> Result<(u64, u64), VMError> {
    let gas_stipend = if value_is_zero { 0 } else { stipend };
    let gas_left = gas_left
        .checked_sub(call_gas_costs)
        .ok_or(OutOfGasError::GasUsedOverflow)?;
    let max_gas_for_call = gas_left
        .checked_sub(gas_left / 64)
        .ok_or(OutOfGasError::GasUsedOverflow)?;

    let gas: u64 = gas_from_stack
        .min(max_gas_for_call.into())
        .try_into()
        .map_err(|_err| OutOfGasError::MaxGasLimitExceeded)?;

    Ok((
        gas.checked_add(call_gas_costs)
            .ok_or(OutOfGasError::MaxGasLimitExceeded)?,
        gas.checked_add(gas_stipend)
            .ok_or(OutOfGasError::MaxGasLimitExceeded)?,
    ))
}<|MERGE_RESOLUTION|>--- conflicted
+++ resolved
@@ -184,12 +184,10 @@
 pub const ECADD_COST: u64 = 150;
 pub const ECMUL_COST: u64 = 6000;
 
-<<<<<<< HEAD
-pub const BLAKE2F_ROUND_COST: u64 = 1;
-=======
 pub const ECPAIRING_BASE_COST: u64 = 45000;
 pub const ECPAIRING_GROUP_COST: u64 = 34000;
->>>>>>> bc8152f4
+
+pub const BLAKE2F_ROUND_COST: u64 = 1;
 
 pub fn exp(exponent: U256) -> Result<u64, VMError> {
     let exponent_byte_size = (exponent
