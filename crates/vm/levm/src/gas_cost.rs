use crate::{
    call_frame::CallFrame,
    constants::{WORD_SIZE, WORD_SIZE_IN_BYTES_U64},
    errors::{InternalError, OutOfGasError, PrecompileError, VMError},
    memory, StorageSlot,
};
use bytes::Bytes;
/// Contains the gas costs of the EVM instructions
use ethrex_core::U256;
use num_bigint::BigUint;
use revm_primitives::SpecId;

// Opcodes cost
pub const STOP: u64 = 0;
pub const ADD: u64 = 3;
pub const MUL: u64 = 5;
pub const SUB: u64 = 3;
pub const DIV: u64 = 5;
pub const SDIV: u64 = 5;
pub const MOD: u64 = 5;
pub const SMOD: u64 = 5;
pub const ADDMOD: u64 = 8;
pub const MULMOD: u64 = 8;
pub const EXP_STATIC: u64 = 10;
pub const EXP_DYNAMIC_BASE: u64 = 50;
pub const SIGNEXTEND: u64 = 5;
pub const LT: u64 = 3;
pub const GT: u64 = 3;
pub const SLT: u64 = 3;
pub const SGT: u64 = 3;
pub const EQ: u64 = 3;
pub const ISZERO: u64 = 3;
pub const AND: u64 = 3;
pub const OR: u64 = 3;
pub const XOR: u64 = 3;
pub const NOT: u64 = 3;
pub const BYTE: u64 = 3;
pub const SHL: u64 = 3;
pub const SHR: u64 = 3;
pub const SAR: u64 = 3;
pub const KECCAK25_STATIC: u64 = 30;
pub const KECCAK25_DYNAMIC_BASE: u64 = 6;
pub const CALLDATALOAD: u64 = 3;
pub const CALLDATASIZE: u64 = 2;
pub const CALLDATACOPY_STATIC: u64 = 3;
pub const CALLDATACOPY_DYNAMIC_BASE: u64 = 3;
pub const RETURNDATASIZE: u64 = 2;
pub const RETURNDATACOPY_STATIC: u64 = 3;
pub const RETURNDATACOPY_DYNAMIC_BASE: u64 = 3;
pub const ADDRESS: u64 = 2;
pub const ORIGIN: u64 = 2;
pub const CALLER: u64 = 2;
pub const BLOCKHASH: u64 = 20;
pub const COINBASE: u64 = 2;
pub const TIMESTAMP: u64 = 2;
pub const NUMBER: u64 = 2;
pub const PREVRANDAO: u64 = 2;
pub const GASLIMIT: u64 = 2;
pub const CHAINID: u64 = 2;
pub const SELFBALANCE: u64 = 5;
pub const BASEFEE: u64 = 2;
pub const BLOBHASH: u64 = 3;
pub const BLOBBASEFEE: u64 = 2;
pub const POP: u64 = 2;
pub const MLOAD_STATIC: u64 = 3;
pub const MSTORE_STATIC: u64 = 3;
pub const MSTORE8_STATIC: u64 = 3;
pub const JUMP: u64 = 8;
pub const JUMPI: u64 = 10;
pub const PC: u64 = 2;
pub const MSIZE: u64 = 2;
pub const GAS: u64 = 2;
pub const JUMPDEST: u64 = 1;
pub const TLOAD: u64 = 100;
pub const TSTORE: u64 = 100;
pub const MCOPY_STATIC: u64 = 3;
pub const MCOPY_DYNAMIC_BASE: u64 = 3;
pub const PUSH0: u64 = 2;
pub const PUSHN: u64 = 3;
pub const DUPN: u64 = 3;
pub const SWAPN: u64 = 3;
pub const LOGN_STATIC: u64 = 375;
pub const LOGN_DYNAMIC_BASE: u64 = 375;
pub const LOGN_DYNAMIC_BYTE_BASE: u64 = 8;
pub const CALLVALUE: u64 = 2;
pub const CODESIZE: u64 = 2;
pub const CODECOPY_STATIC: u64 = 3;
pub const CODECOPY_DYNAMIC_BASE: u64 = 3;
pub const GASPRICE: u64 = 2;
pub const SELFDESTRUCT_STATIC: u64 = 5000;
pub const SELFDESTRUCT_DYNAMIC: u64 = 25000;

pub const DEFAULT_STATIC: u64 = 0;
pub const DEFAULT_COLD_DYNAMIC: u64 = 2600;
pub const DEFAULT_WARM_DYNAMIC: u64 = 100;

pub const SLOAD_STATIC: u64 = 0;
pub const SLOAD_COLD_DYNAMIC: u64 = 2100;
pub const SLOAD_WARM_DYNAMIC: u64 = 100;

pub const SSTORE_STATIC: u64 = 0;
pub const SSTORE_COLD_DYNAMIC: u64 = 2100;
pub const SSTORE_DEFAULT_DYNAMIC: u64 = 100;
pub const SSTORE_STORAGE_CREATION: u64 = 20000;
pub const SSTORE_STORAGE_MODIFICATION: u64 = 2900;
pub const SSTORE_STIPEND: u64 = 2300;

pub const BALANCE_STATIC: u64 = DEFAULT_STATIC;
pub const BALANCE_COLD_DYNAMIC: u64 = DEFAULT_COLD_DYNAMIC;
pub const BALANCE_WARM_DYNAMIC: u64 = DEFAULT_WARM_DYNAMIC;

pub const EXTCODESIZE_STATIC: u64 = DEFAULT_STATIC;
pub const EXTCODESIZE_COLD_DYNAMIC: u64 = DEFAULT_COLD_DYNAMIC;
pub const EXTCODESIZE_WARM_DYNAMIC: u64 = DEFAULT_WARM_DYNAMIC;

pub const EXTCODEHASH_STATIC: u64 = DEFAULT_STATIC;
pub const EXTCODEHASH_COLD_DYNAMIC: u64 = DEFAULT_COLD_DYNAMIC;
pub const EXTCODEHASH_WARM_DYNAMIC: u64 = DEFAULT_WARM_DYNAMIC;

pub const EXTCODECOPY_STATIC: u64 = 0;
pub const EXTCODECOPY_DYNAMIC_BASE: u64 = 3;
pub const EXTCODECOPY_COLD_DYNAMIC: u64 = DEFAULT_COLD_DYNAMIC;
pub const EXTCODECOPY_WARM_DYNAMIC: u64 = DEFAULT_WARM_DYNAMIC;

pub const CALL_STATIC: u64 = DEFAULT_STATIC;
pub const CALL_COLD_DYNAMIC: u64 = DEFAULT_COLD_DYNAMIC;
pub const CALL_WARM_DYNAMIC: u64 = DEFAULT_WARM_DYNAMIC;
pub const CALL_PRE_BERLIN: u64 = 700;
pub const CALL_POSITIVE_VALUE: u64 = 9000;
pub const CALL_POSITIVE_VALUE_STIPEND: u64 = 2300;
pub const CALL_TO_EMPTY_ACCOUNT: u64 = 25000;

pub const CALLCODE_STATIC: u64 = DEFAULT_STATIC;
pub const CALLCODE_COLD_DYNAMIC: u64 = DEFAULT_COLD_DYNAMIC;
pub const CALLCODE_WARM_DYNAMIC: u64 = DEFAULT_WARM_DYNAMIC;
pub const CALLCODE_POSITIVE_VALUE: u64 = 9000;
pub const CALLCODE_POSITIVE_VALUE_STIPEND: u64 = 2300;

pub const DELEGATECALL_STATIC: u64 = DEFAULT_STATIC;
pub const DELEGATECALL_COLD_DYNAMIC: u64 = DEFAULT_COLD_DYNAMIC;
pub const DELEGATECALL_WARM_DYNAMIC: u64 = DEFAULT_WARM_DYNAMIC;

pub const STATICCALL_STATIC: u64 = DEFAULT_STATIC;
pub const STATICCALL_COLD_DYNAMIC: u64 = DEFAULT_COLD_DYNAMIC;
pub const STATICCALL_WARM_DYNAMIC: u64 = DEFAULT_WARM_DYNAMIC;

// Costs in gas for call opcodes
pub const WARM_ADDRESS_ACCESS_COST: u64 = 100;
pub const COLD_ADDRESS_ACCESS_COST: u64 = 2600;
pub const NON_ZERO_VALUE_COST: u64 = 9000;
pub const BASIC_FALLBACK_FUNCTION_STIPEND: u64 = 2300;
pub const VALUE_TO_EMPTY_ACCOUNT_COST: u64 = 25000;

// Costs in gas for create opcodes
pub const INIT_CODE_WORD_COST: u64 = 2;
pub const CODE_DEPOSIT_COST: u64 = 200;
pub const CREATE_BASE_COST: u64 = 32000;

// Calldata costs
pub const CALLDATA_COST_ZERO_BYTE: u64 = 4;
pub const CALLDATA_COST_NON_ZERO_BYTE: u64 = 16;
pub const CALLDATA_COST_NON_ZERO_BYTE_PRE_ISTANBUL: u64 = 68;
pub const STANDARD_TOKEN_COST: u64 = 4;

// Blob gas costs
pub const BLOB_GAS_PER_BLOB: u64 = 131072;

// Access lists costs
pub const ACCESS_LIST_STORAGE_KEY_COST: u64 = 1900;
pub const ACCESS_LIST_ADDRESS_COST: u64 = 2400;

// Precompile costs
pub const ECRECOVER_COST: u64 = 3000;
pub const BLS12_381_G1ADD_COST: u64 = 375;
pub const BLS12_381_G2ADD_COST: u64 = 600;
<<<<<<< HEAD
pub const BLS12_381_MAP_FP_TO_G1_COST: u64 = 5500;
=======
pub const BLS12_PAIRING_CHECK_MUL_COST: u64 = 32600;
pub const BLS12_PAIRING_CHECK_FIXED_COST: u64 = 37700;
>>>>>>> 53578fc5

// Floor cost per token, specified in https://eips.ethereum.org/EIPS/eip-7623
pub const TOTAL_COST_FLOOR_PER_TOKEN: u64 = 10;

pub const SHA2_256_STATIC_COST: u64 = 60;
pub const SHA2_256_DYNAMIC_BASE: u64 = 12;

pub const RIPEMD_160_STATIC_COST: u64 = 600;
pub const RIPEMD_160_DYNAMIC_BASE: u64 = 120;

pub const IDENTITY_STATIC_COST: u64 = 15;
pub const IDENTITY_DYNAMIC_BASE: u64 = 3;

pub const MODEXP_STATIC_COST: u64 = 200;
pub const MODEXP_DYNAMIC_BASE: u64 = 200;
pub const MODEXP_DYNAMIC_QUOTIENT: u64 = 3;

pub const MODEXP_DYNAMIC_QUOTIENT_PRE_BERLIN: u64 = 20;

pub const ECADD_COST: u64 = 150;
pub const ECMUL_COST: u64 = 6000;

pub const ECPAIRING_BASE_COST: u64 = 45000;
pub const ECPAIRING_GROUP_COST: u64 = 34000;

pub const POINT_EVALUATION_COST: u64 = 50000;

pub const BLAKE2F_ROUND_COST: u64 = 1;

pub const BLS12_381_MSM_MULTIPLIER: u64 = 1000;
pub const BLS12_381_G1_K_DISCOUNT: [u64; 128] = [
    1000, 949, 848, 797, 764, 750, 738, 728, 719, 712, 705, 698, 692, 687, 682, 677, 673, 669, 665,
    661, 658, 654, 651, 648, 645, 642, 640, 637, 635, 632, 630, 627, 625, 623, 621, 619, 617, 615,
    613, 611, 609, 608, 606, 604, 603, 601, 599, 598, 596, 595, 593, 592, 591, 589, 588, 586, 585,
    584, 582, 581, 580, 579, 577, 576, 575, 574, 573, 572, 570, 569, 568, 567, 566, 565, 564, 563,
    562, 561, 560, 559, 558, 557, 556, 555, 554, 553, 552, 551, 550, 549, 548, 547, 547, 546, 545,
    544, 543, 542, 541, 540, 540, 539, 538, 537, 536, 536, 535, 534, 533, 532, 532, 531, 530, 529,
    528, 528, 527, 526, 525, 525, 524, 523, 522, 522, 521, 520, 520, 519,
];
pub const G1_MUL_COST: u64 = 12000;
pub const BLS12_381_G2_K_DISCOUNT: [u64; 128] = [
    1000, 1000, 923, 884, 855, 832, 812, 796, 782, 770, 759, 749, 740, 732, 724, 717, 711, 704,
    699, 693, 688, 683, 679, 674, 670, 666, 663, 659, 655, 652, 649, 646, 643, 640, 637, 634, 632,
    629, 627, 624, 622, 620, 618, 615, 613, 611, 609, 607, 606, 604, 602, 600, 598, 597, 595, 593,
    592, 590, 589, 587, 586, 584, 583, 582, 580, 579, 578, 576, 575, 574, 573, 571, 570, 569, 568,
    567, 566, 565, 563, 562, 561, 560, 559, 558, 557, 556, 555, 554, 553, 552, 552, 551, 550, 549,
    548, 547, 546, 545, 545, 544, 543, 542, 541, 541, 540, 539, 538, 537, 537, 536, 535, 535, 534,
    533, 532, 532, 531, 530, 530, 529, 528, 528, 527, 526, 526, 525, 524, 524,
];
pub const G2_MUL_COST: u64 = 22500;

pub fn exp(exponent: U256) -> Result<u64, VMError> {
    let exponent_byte_size = (exponent
        .bits()
        .checked_add(7)
        .ok_or(VMError::OutOfGas(OutOfGasError::GasCostOverflow))?)
        / 8;

    let exponent_byte_size: u64 = exponent_byte_size
        .try_into()
        .map_err(|_| VMError::VeryLargeNumber)?;

    let exponent_byte_size_cost = EXP_DYNAMIC_BASE
        .checked_mul(exponent_byte_size)
        .ok_or(VMError::OutOfGas(OutOfGasError::GasCostOverflow))?;

    EXP_STATIC
        .checked_add(exponent_byte_size_cost)
        .ok_or(VMError::OutOfGas(OutOfGasError::GasCostOverflow))
}

pub fn calldatacopy(
    new_memory_size: usize,
    current_memory_size: usize,
    size: usize,
) -> Result<u64, VMError> {
    copy_behavior(
        new_memory_size,
        current_memory_size,
        size,
        CALLDATACOPY_DYNAMIC_BASE,
        CALLDATACOPY_STATIC,
    )
}

pub fn codecopy(
    new_memory_size: usize,
    current_memory_size: usize,
    size: usize,
) -> Result<u64, VMError> {
    copy_behavior(
        new_memory_size,
        current_memory_size,
        size,
        CODECOPY_DYNAMIC_BASE,
        CODECOPY_STATIC,
    )
}

// Used in return and revert opcodes
pub fn exit_opcode(new_memory_size: usize, current_memory_size: usize) -> Result<u64, VMError> {
    memory::expansion_cost(new_memory_size, current_memory_size)
}

pub fn returndatacopy(
    new_memory_size: usize,
    current_memory_size: usize,
    size: usize,
) -> Result<u64, VMError> {
    copy_behavior(
        new_memory_size,
        current_memory_size,
        size,
        RETURNDATACOPY_DYNAMIC_BASE,
        RETURNDATACOPY_STATIC,
    )
}

fn copy_behavior(
    new_memory_size: usize,
    current_memory_size: usize,
    size: usize,
    dynamic_base: u64,
    static_cost: u64,
) -> Result<u64, VMError> {
    let minimum_word_size = (size
        .checked_add(WORD_SIZE)
        .ok_or(OutOfGasError::GasCostOverflow)?
        .saturating_sub(1))
        / WORD_SIZE;

    let minimum_word_size: u64 = minimum_word_size
        .try_into()
        .map_err(|_| VMError::VeryLargeNumber)?;

    let memory_expansion_cost = memory::expansion_cost(new_memory_size, current_memory_size)?;

    let minimum_word_size_cost = dynamic_base
        .checked_mul(minimum_word_size)
        .ok_or(OutOfGasError::GasCostOverflow)?;
    Ok(static_cost
        .checked_add(minimum_word_size_cost)
        .ok_or(OutOfGasError::GasCostOverflow)?
        .checked_add(memory_expansion_cost)
        .ok_or(OutOfGasError::GasCostOverflow)?)
}

pub fn keccak256(
    new_memory_size: usize,
    current_memory_size: usize,
    size: usize,
) -> Result<u64, VMError> {
    copy_behavior(
        new_memory_size,
        current_memory_size,
        size,
        KECCAK25_DYNAMIC_BASE,
        KECCAK25_STATIC,
    )
}

pub fn log(
    new_memory_size: usize,
    current_memory_size: usize,
    size: usize,
    number_of_topics: u8,
) -> Result<u64, VMError> {
    let memory_expansion_cost = memory::expansion_cost(new_memory_size, current_memory_size)?;

    let topics_cost = LOGN_DYNAMIC_BASE
        .checked_mul(number_of_topics.into())
        .ok_or(OutOfGasError::GasCostOverflow)?;

    let size: u64 = size.try_into().map_err(|_| VMError::VeryLargeNumber)?;
    let bytes_cost = LOGN_DYNAMIC_BYTE_BASE
        .checked_mul(size)
        .ok_or(OutOfGasError::GasCostOverflow)?;

    Ok(topics_cost
        .checked_add(LOGN_STATIC)
        .ok_or(OutOfGasError::GasCostOverflow)?
        .checked_add(bytes_cost)
        .ok_or(OutOfGasError::GasCostOverflow)?
        .checked_add(memory_expansion_cost)
        .ok_or(OutOfGasError::GasCostOverflow)?)
}

pub fn mload(new_memory_size: usize, current_memory_size: usize) -> Result<u64, VMError> {
    mem_expansion_behavior(new_memory_size, current_memory_size, MLOAD_STATIC)
}

pub fn mstore(new_memory_size: usize, current_memory_size: usize) -> Result<u64, VMError> {
    mem_expansion_behavior(new_memory_size, current_memory_size, MSTORE_STATIC)
}

pub fn mstore8(new_memory_size: usize, current_memory_size: usize) -> Result<u64, VMError> {
    mem_expansion_behavior(new_memory_size, current_memory_size, MSTORE8_STATIC)
}

fn mem_expansion_behavior(
    new_memory_size: usize,
    current_memory_size: usize,
    static_cost: u64,
) -> Result<u64, VMError> {
    let memory_expansion_cost = memory::expansion_cost(new_memory_size, current_memory_size)?;

    Ok(static_cost
        .checked_add(memory_expansion_cost)
        .ok_or(OutOfGasError::GasCostOverflow)?)
}

pub fn sload(storage_slot_was_cold: bool) -> Result<u64, VMError> {
    let static_gas = SLOAD_STATIC;

    let dynamic_cost = if storage_slot_was_cold {
        SLOAD_COLD_DYNAMIC
    } else {
        SLOAD_WARM_DYNAMIC
    };

    Ok(static_gas
        .checked_add(dynamic_cost)
        .ok_or(OutOfGasError::GasCostOverflow)?)
}

pub fn sstore(
    storage_slot: &StorageSlot,
    new_value: U256,
    storage_slot_was_cold: bool,
) -> Result<u64, VMError> {
    let static_gas = SSTORE_STATIC;

    let mut base_dynamic_gas = if new_value == storage_slot.current_value {
        SSTORE_DEFAULT_DYNAMIC
    } else if storage_slot.current_value == storage_slot.original_value {
        if storage_slot.original_value.is_zero() {
            SSTORE_STORAGE_CREATION
        } else {
            SSTORE_STORAGE_MODIFICATION
        }
    } else {
        SSTORE_DEFAULT_DYNAMIC
    };

    if storage_slot_was_cold {
        base_dynamic_gas = base_dynamic_gas
            .checked_add(SSTORE_COLD_DYNAMIC)
            .ok_or(OutOfGasError::GasCostOverflow)?;
    }

    Ok(static_gas
        .checked_add(base_dynamic_gas)
        .ok_or(OutOfGasError::GasCostOverflow)?)
}

pub fn mcopy(
    new_memory_size: usize,
    current_memory_size: usize,
    size: usize,
) -> Result<u64, VMError> {
    let words_copied = (size
        .checked_add(WORD_SIZE)
        .ok_or(OutOfGasError::GasCostOverflow)?
        .saturating_sub(1))
        / WORD_SIZE;

    let memory_expansion_cost = memory::expansion_cost(new_memory_size, current_memory_size)?;

    let words_copied: u64 = words_copied
        .try_into()
        .map_err(|_| VMError::VeryLargeNumber)?;

    let copied_words_cost = MCOPY_DYNAMIC_BASE
        .checked_mul(words_copied)
        .ok_or(OutOfGasError::GasCostOverflow)?;

    Ok(MCOPY_STATIC
        .checked_add(copied_words_cost)
        .ok_or(OutOfGasError::GasCostOverflow)?
        .checked_add(memory_expansion_cost)
        .ok_or(OutOfGasError::GasCostOverflow)?)
}

pub fn create(
    new_memory_size: usize,
    current_memory_size: usize,
    code_size_in_memory: usize,
    spec_id: SpecId,
) -> Result<u64, VMError> {
    compute_gas_create(
        new_memory_size,
        current_memory_size,
        code_size_in_memory,
        false,
        spec_id,
    )
}

pub fn create_2(
    new_memory_size: usize,
    current_memory_size: usize,
    code_size_in_memory: usize,
    spec_id: SpecId,
) -> Result<u64, VMError> {
    compute_gas_create(
        new_memory_size,
        current_memory_size,
        code_size_in_memory,
        true,
        spec_id,
    )
}

fn compute_gas_create(
    new_memory_size: usize,
    current_memory_size: usize,
    code_size_in_memory: usize,
    is_create_2: bool,
    spec_id: SpecId,
) -> Result<u64, VMError> {
    let minimum_word_size = (code_size_in_memory
        .checked_add(31)
        .ok_or(OutOfGasError::GasCostOverflow)?)
    .checked_div(32)
    .ok_or(OutOfGasError::ArithmeticOperationDividedByZero)?; // '32' will never be zero

    let minimum_word_size: u64 = minimum_word_size
        .try_into()
        .map_err(|_| VMError::VeryLargeNumber)?;

    // [EIP-3860] - Apply extra gas cost of 2 for every 32-byte chunk of initcode
    let init_code_cost = if spec_id >= SpecId::SHANGHAI {
        minimum_word_size
            .checked_mul(INIT_CODE_WORD_COST)
            .ok_or(OutOfGasError::GasCostOverflow)? // will not panic since it's 2
    } else {
        0
    };

    let memory_expansion_cost = memory::expansion_cost(new_memory_size, current_memory_size)?;

    let hash_cost = if is_create_2 {
        minimum_word_size
            .checked_mul(KECCAK25_DYNAMIC_BASE)
            .ok_or(OutOfGasError::GasCostOverflow)? // will not panic since it's 6
    } else {
        0
    };

    let gas_create_cost = memory_expansion_cost
        .checked_add(init_code_cost)
        .ok_or(OutOfGasError::CreationCostIsTooHigh)?
        .checked_add(CREATE_BASE_COST)
        .ok_or(OutOfGasError::CreationCostIsTooHigh)?
        .checked_add(hash_cost)
        .ok_or(OutOfGasError::CreationCostIsTooHigh)?;

    Ok(gas_create_cost)
}

pub fn selfdestruct(
    address_was_cold: bool,
    account_is_empty: bool,
    balance_to_transfer: U256,
) -> Result<u64, OutOfGasError> {
    let mut gas_cost = SELFDESTRUCT_STATIC;

    if address_was_cold {
        gas_cost = gas_cost
            .checked_add(COLD_ADDRESS_ACCESS_COST)
            .ok_or(OutOfGasError::GasCostOverflow)?;
    }

    // If a positive balance is sent to an empty account, the dynamic gas is 25000
    if account_is_empty && balance_to_transfer > U256::zero() {
        gas_cost = gas_cost
            .checked_add(SELFDESTRUCT_DYNAMIC)
            .ok_or(OutOfGasError::GasCostOverflow)?;
    }

    Ok(gas_cost)
}

pub fn tx_calldata(calldata: &Bytes, spec_id: SpecId) -> Result<u64, OutOfGasError> {
    // This cost applies both for call and create
    // 4 gas for each zero byte in the transaction data 16 gas for each non-zero byte in the transaction.
    let mut calldata_cost: u64 = 0;
    for byte in calldata {
        calldata_cost = if *byte != 0 {
            if spec_id >= SpecId::ISTANBUL {
                calldata_cost
                    .checked_add(CALLDATA_COST_NON_ZERO_BYTE)
                    .ok_or(OutOfGasError::GasUsedOverflow)?
            } else {
                // EIP-2028
                calldata_cost
                    .checked_add(CALLDATA_COST_NON_ZERO_BYTE_PRE_ISTANBUL)
                    .ok_or(OutOfGasError::GasUsedOverflow)?
            }
        } else {
            calldata_cost
                .checked_add(CALLDATA_COST_ZERO_BYTE)
                .ok_or(OutOfGasError::GasUsedOverflow)?
        }
    }
    Ok(calldata_cost)
}

pub fn tx_creation(code_length: u64, number_of_words: u64) -> Result<u64, OutOfGasError> {
    let mut creation_cost = code_length
        .checked_mul(200)
        .ok_or(OutOfGasError::CreationCostIsTooHigh)?;
    creation_cost = creation_cost
        .checked_add(32000)
        .ok_or(OutOfGasError::CreationCostIsTooHigh)?;

    // GInitCodeword * number_of_words rounded up. GinitCodeWord = 2
    let words_cost = number_of_words
        .checked_mul(2)
        .ok_or(OutOfGasError::GasCostOverflow)?;
    creation_cost
        .checked_add(words_cost)
        .ok_or(OutOfGasError::GasUsedOverflow)
}

fn address_access_cost(
    address_was_cold: bool,
    static_cost: u64,
    cold_dynamic_cost: u64,
    warm_dynamic_cost: u64,
) -> Result<u64, VMError> {
    let static_gas = static_cost;
    let dynamic_cost: u64 = if address_was_cold {
        cold_dynamic_cost
    } else {
        warm_dynamic_cost
    };

    Ok(static_gas
        .checked_add(dynamic_cost)
        .ok_or(OutOfGasError::GasCostOverflow)?)
}

pub fn balance(address_was_cold: bool) -> Result<u64, VMError> {
    address_access_cost(
        address_was_cold,
        BALANCE_STATIC,
        BALANCE_COLD_DYNAMIC,
        BALANCE_WARM_DYNAMIC,
    )
}

pub fn extcodesize(address_was_cold: bool) -> Result<u64, VMError> {
    address_access_cost(
        address_was_cold,
        EXTCODESIZE_STATIC,
        EXTCODESIZE_COLD_DYNAMIC,
        EXTCODESIZE_WARM_DYNAMIC,
    )
}

pub fn extcodecopy(
    size: usize,
    new_memory_size: usize,
    current_memory_size: usize,
    address_was_cold: bool,
) -> Result<u64, VMError> {
    let base_access_cost = copy_behavior(
        new_memory_size,
        current_memory_size,
        size,
        EXTCODECOPY_DYNAMIC_BASE,
        EXTCODECOPY_STATIC,
    )?;
    let expansion_access_cost = address_access_cost(
        address_was_cold,
        EXTCODECOPY_STATIC,
        EXTCODECOPY_COLD_DYNAMIC,
        EXTCODECOPY_WARM_DYNAMIC,
    )?;

    Ok(base_access_cost
        .checked_add(expansion_access_cost)
        .ok_or(OutOfGasError::GasCostOverflow)?)
}

pub fn extcodehash(address_was_cold: bool) -> Result<u64, VMError> {
    address_access_cost(
        address_was_cold,
        EXTCODEHASH_STATIC,
        EXTCODEHASH_COLD_DYNAMIC,
        EXTCODEHASH_WARM_DYNAMIC,
    )
}

#[allow(clippy::too_many_arguments)]
pub fn call(
    new_memory_size: usize,
    current_memory_size: usize,
    address_was_cold: bool,
    address_is_empty: bool,
    value_to_transfer: U256,
    gas_from_stack: U256,
    gas_left: u64,
    spec_id: SpecId,
) -> Result<(u64, u64), VMError> {
    let memory_expansion_cost = memory::expansion_cost(new_memory_size, current_memory_size)?;

    let address_access_cost = address_access_cost(
        address_was_cold,
        CALL_STATIC,
        CALL_COLD_DYNAMIC,
        if spec_id >= SpecId::BERLIN {
            CALL_WARM_DYNAMIC
        } else {
            //https://eips.ethereum.org/EIPS/eip-2929
            CALL_PRE_BERLIN
        },
    )?;
    let positive_value_cost = if !value_to_transfer.is_zero() {
        CALL_POSITIVE_VALUE
    } else {
        0
    };
    let value_to_empty_account = if address_is_empty && !value_to_transfer.is_zero() {
        CALL_TO_EMPTY_ACCOUNT
    } else {
        0
    };
    let call_gas_costs = memory_expansion_cost
        .checked_add(address_access_cost)
        .ok_or(OutOfGasError::GasCostOverflow)?
        .checked_add(positive_value_cost)
        .ok_or(OutOfGasError::GasCostOverflow)?
        .checked_add(value_to_empty_account)
        .ok_or(OutOfGasError::GasCostOverflow)?;

    calculate_cost_and_gas_limit_call(
        value_to_transfer.is_zero(),
        gas_from_stack,
        gas_left,
        call_gas_costs,
        CALL_POSITIVE_VALUE_STIPEND,
    )
}

pub fn callcode(
    new_memory_size: usize,
    current_memory_size: usize,
    address_was_cold: bool,
    value_to_transfer: U256,
    gas_from_stack: U256,
    gas_left: u64,
) -> Result<(u64, u64), VMError> {
    let memory_expansion_cost = memory::expansion_cost(new_memory_size, current_memory_size)?;

    let address_access_cost = address_access_cost(
        address_was_cold,
        CALLCODE_STATIC,
        CALLCODE_COLD_DYNAMIC,
        CALLCODE_WARM_DYNAMIC,
    )?;
    let positive_value_cost = if !value_to_transfer.is_zero() {
        CALLCODE_POSITIVE_VALUE
    } else {
        0
    };
    let call_gas_costs = memory_expansion_cost
        .checked_add(address_access_cost)
        .ok_or(OutOfGasError::GasCostOverflow)?
        .checked_add(positive_value_cost)
        .ok_or(OutOfGasError::GasCostOverflow)?;

    calculate_cost_and_gas_limit_call(
        value_to_transfer.is_zero(),
        gas_from_stack,
        gas_left,
        call_gas_costs,
        CALLCODE_POSITIVE_VALUE_STIPEND,
    )
}

pub fn delegatecall(
    new_memory_size: usize,
    current_memory_size: usize,
    address_was_cold: bool,
    gas_from_stack: U256,
    gas_left: u64,
) -> Result<(u64, u64), VMError> {
    let memory_expansion_cost = memory::expansion_cost(new_memory_size, current_memory_size)?;

    let address_access_cost = address_access_cost(
        address_was_cold,
        DELEGATECALL_STATIC,
        DELEGATECALL_COLD_DYNAMIC,
        DELEGATECALL_WARM_DYNAMIC,
    )?;
    let call_gas_costs = memory_expansion_cost
        .checked_add(address_access_cost)
        .ok_or(OutOfGasError::GasCostOverflow)?;

    calculate_cost_and_gas_limit_call(true, gas_from_stack, gas_left, call_gas_costs, 0)
}

pub fn staticcall(
    new_memory_size: usize,
    current_memory_size: usize,
    address_was_cold: bool,
    gas_from_stack: U256,
    gas_left: u64,
) -> Result<(u64, u64), VMError> {
    let memory_expansion_cost = memory::expansion_cost(new_memory_size, current_memory_size)?;

    let address_access_cost = address_access_cost(
        address_was_cold,
        STATICCALL_STATIC,
        STATICCALL_COLD_DYNAMIC,
        STATICCALL_WARM_DYNAMIC,
    )?;
    let call_gas_costs = memory_expansion_cost
        .checked_add(address_access_cost)
        .ok_or(OutOfGasError::GasCostOverflow)?;

    calculate_cost_and_gas_limit_call(true, gas_from_stack, gas_left, call_gas_costs, 0)
}

pub fn fake_exponential(factor: U256, numerator: U256, denominator: U256) -> Result<U256, VMError> {
    let mut i = U256::one();
    let mut output: U256 = U256::zero();

    // Initial multiplication: factor * denominator
    let mut numerator_accum = factor
        .checked_mul(denominator)
        .ok_or(InternalError::ArithmeticOperationOverflow)?;

    while !numerator_accum.is_zero() {
        // Safe addition to output
        output = output
            .checked_add(numerator_accum)
            .ok_or(InternalError::ArithmeticOperationOverflow)?;

        // Safe multiplication and division within loop
        numerator_accum = numerator_accum
            .checked_mul(numerator)
            .ok_or(InternalError::ArithmeticOperationOverflow)?
            .checked_div(
                denominator
                    .checked_mul(i)
                    .ok_or(InternalError::ArithmeticOperationOverflow)?,
            )
            .ok_or(VMError::Internal(
                InternalError::ArithmeticOperationOverflow,
            ))?;

        i = i
            .checked_add(U256::one())
            .ok_or(InternalError::ArithmeticOperationOverflow)?;
    }

    Ok(output
        .checked_div(denominator)
        .ok_or(InternalError::ArithmeticOperationOverflow)?)
}

pub fn sha2_256(data_size: usize) -> Result<u64, VMError> {
    precompile(data_size, SHA2_256_STATIC_COST, SHA2_256_DYNAMIC_BASE)
}

pub fn ripemd_160(data_size: usize) -> Result<u64, VMError> {
    precompile(data_size, RIPEMD_160_STATIC_COST, RIPEMD_160_DYNAMIC_BASE)
}

pub fn identity(data_size: usize) -> Result<u64, VMError> {
    precompile(data_size, IDENTITY_STATIC_COST, IDENTITY_DYNAMIC_BASE)
}

//https://eips.ethereum.org/EIPS/eip-2565
pub fn modexp_eip2565(
    max_length: u64,
    exponent_first_32_bytes: &BigUint,
    exponent_size: u64,
) -> Result<u64, VMError> {
    let words = (max_length
        .checked_add(7)
        .ok_or(OutOfGasError::GasCostOverflow)?)
    .checked_div(8)
    .ok_or(InternalError::DivisionError)?;
    let multiplication_complexity = words.checked_pow(2).ok_or(OutOfGasError::GasCostOverflow)?;

    let calculate_iteration_count =
        if exponent_size <= 32 && *exponent_first_32_bytes != BigUint::ZERO {
            exponent_first_32_bytes
                .bits()
                .checked_sub(1)
                .ok_or(InternalError::ArithmeticOperationUnderflow)?
        } else if exponent_size > 32 {
            let extra_size = (exponent_size
                .checked_sub(32)
                .ok_or(InternalError::ArithmeticOperationUnderflow)?)
            .checked_mul(8)
            .ok_or(OutOfGasError::GasCostOverflow)?;
            extra_size
                .checked_add(exponent_first_32_bytes.bits().max(1))
                .ok_or(OutOfGasError::GasCostOverflow)?
                .checked_sub(1)
                .ok_or(InternalError::ArithmeticOperationUnderflow)?
        } else {
            0
        }
        .max(1);

    let cost = MODEXP_STATIC_COST.max(
        multiplication_complexity
            .checked_mul(calculate_iteration_count)
            .ok_or(OutOfGasError::GasCostOverflow)?
            / MODEXP_DYNAMIC_QUOTIENT,
    );
    Ok(cost)
}

//https://eips.ethereum.org/EIPS/eip-198
pub fn modexp_eip198(
    max_length: u64,
    exponent_first_32_bytes: &BigUint,
    exponent_size: u64,
) -> Result<u64, VMError> {
    let multiplication_complexity = if max_length <= 64 {
        max_length
            .checked_pow(2)
            .ok_or(OutOfGasError::GasCostOverflow)?
    } else if max_length <= 1024 {
        max_length
            .checked_pow(2)
            .ok_or(OutOfGasError::GasCostOverflow)?
            .checked_div(4)
            .ok_or(OutOfGasError::GasCostOverflow)?
            .checked_add(
                max_length
                    .checked_mul(96)
                    .ok_or(OutOfGasError::GasCostOverflow)?,
            )
            .ok_or(OutOfGasError::GasCostOverflow)?
            .checked_sub(3072)
            .ok_or(OutOfGasError::GasCostOverflow)?
    } else {
        max_length
            .checked_pow(2)
            .ok_or(OutOfGasError::GasCostOverflow)?
            .checked_div(16)
            .ok_or(OutOfGasError::GasCostOverflow)?
            .checked_add(
                max_length
                    .checked_mul(480)
                    .ok_or(OutOfGasError::GasCostOverflow)?,
            )
            .ok_or(OutOfGasError::GasCostOverflow)?
            .checked_sub(199680)
            .ok_or(OutOfGasError::GasCostOverflow)?
    };

    let calculate_iteration_count = if exponent_size < 32 {
        exponent_first_32_bytes.bits().saturating_sub(1)
    } else {
        let extra_size = (exponent_size
            .checked_sub(32)
            .ok_or(InternalError::ArithmeticOperationUnderflow)?)
        .checked_mul(8)
        .ok_or(OutOfGasError::GasCostOverflow)?;

        let bits_part = exponent_first_32_bytes.bits().saturating_sub(1);

        extra_size
            .checked_add(bits_part)
            .ok_or(OutOfGasError::GasCostOverflow)?
    }
    .max(1);

    let cost = multiplication_complexity
        .checked_mul(calculate_iteration_count)
        .ok_or(OutOfGasError::GasCostOverflow)?
        / MODEXP_DYNAMIC_QUOTIENT_PRE_BERLIN;
    Ok(cost)
}

pub fn modexp(
    exponent_first_32_bytes: &BigUint,
    base_size: usize,
    exponent_size: usize,
    modulus_size: usize,
    spec_id: SpecId,
) -> Result<u64, VMError> {
    let base_size: u64 = base_size
        .try_into()
        .map_err(|_| PrecompileError::ParsingInputError)?;
    let exponent_size: u64 = exponent_size
        .try_into()
        .map_err(|_| PrecompileError::ParsingInputError)?;
    let modulus_size: u64 = modulus_size
        .try_into()
        .map_err(|_| PrecompileError::ParsingInputError)?;

    let max_length = base_size.max(modulus_size);

    if spec_id >= SpecId::BERLIN {
        modexp_eip2565(max_length, exponent_first_32_bytes, exponent_size)
    } else {
        modexp_eip198(max_length, exponent_first_32_bytes, exponent_size)
    }
}

fn precompile(data_size: usize, static_cost: u64, dynamic_base: u64) -> Result<u64, VMError> {
    let data_size: u64 = data_size
        .try_into()
        .map_err(|_| PrecompileError::ParsingInputError)?;

    let data_word_cost = data_size
        .checked_add(WORD_SIZE_IN_BYTES_U64 - 1)
        .ok_or(OutOfGasError::GasCostOverflow)?
        / WORD_SIZE_IN_BYTES_U64;

    let static_gas = static_cost;
    let dynamic_gas = dynamic_base
        .checked_mul(data_word_cost)
        .ok_or(OutOfGasError::GasCostOverflow)?;

    Ok(static_gas
        .checked_add(dynamic_gas)
        .ok_or(OutOfGasError::GasCostOverflow)?)
}

pub fn ecpairing(groups_number: usize) -> Result<u64, VMError> {
    let groups_number = u64::try_from(groups_number).map_err(|_| InternalError::ConversionError)?;

    let groups_cost = groups_number
        .checked_mul(ECPAIRING_GROUP_COST)
        .ok_or(OutOfGasError::GasCostOverflow)?;
    groups_cost
        .checked_add(ECPAIRING_BASE_COST)
        .ok_or(VMError::OutOfGas(OutOfGasError::GasCostOverflow))
}

/// Max message call gas is all but one 64th of the remaining gas in the current context.
/// https://eips.ethereum.org/EIPS/eip-150
pub fn max_message_call_gas(current_call_frame: &CallFrame) -> Result<u64, VMError> {
    let mut remaining_gas = current_call_frame
        .gas_limit
        .checked_sub(current_call_frame.gas_used)
        .ok_or(InternalError::GasOverflow)?;

    remaining_gas = remaining_gas
        .checked_sub(remaining_gas / 64)
        .ok_or(InternalError::GasOverflow)?;

    Ok(remaining_gas)
}

fn calculate_cost_and_gas_limit_call(
    value_is_zero: bool,
    gas_from_stack: U256,
    gas_left: u64,
    call_gas_costs: u64,
    stipend: u64,
) -> Result<(u64, u64), VMError> {
    let gas_stipend = if value_is_zero { 0 } else { stipend };
    let gas_left = gas_left
        .checked_sub(call_gas_costs)
        .ok_or(OutOfGasError::GasUsedOverflow)?;
    let max_gas_for_call = gas_left
        .checked_sub(gas_left / 64)
        .ok_or(OutOfGasError::GasUsedOverflow)?;

    let gas: u64 = gas_from_stack
        .min(max_gas_for_call.into())
        .try_into()
        .map_err(|_err| OutOfGasError::MaxGasLimitExceeded)?;

    Ok((
        gas.checked_add(call_gas_costs)
            .ok_or(OutOfGasError::MaxGasLimitExceeded)?,
        gas.checked_add(gas_stipend)
            .ok_or(OutOfGasError::MaxGasLimitExceeded)?,
    ))
}

pub fn bls12_msm(k: usize, discount_table: &[u64; 128], mul_cost: u64) -> Result<u64, VMError> {
    if k == 0 {
        return Ok(0);
    }

    let discount = if k < discount_table.len() {
        discount_table
            .get(k.checked_sub(1).ok_or(VMError::Internal(
                InternalError::ArithmeticOperationUnderflow,
            ))?)
            .copied()
            .ok_or(VMError::Internal(InternalError::SlicingError))?
    } else {
        discount_table
            .last()
            .copied()
            .ok_or(VMError::Internal(InternalError::SlicingError))?
    };

    let gas_cost = u64::try_from(k)
        .map_err(|_| VMError::VeryLargeNumber)?
        .checked_mul(mul_cost)
        .ok_or(VMError::VeryLargeNumber)?
        .checked_mul(discount)
        .ok_or(VMError::VeryLargeNumber)?
        .checked_div(BLS12_381_MSM_MULTIPLIER)
        .ok_or(VMError::VeryLargeNumber)?;
    Ok(gas_cost)
}

pub fn bls12_pairing_check(k: usize) -> Result<u64, VMError> {
    let gas_cost = u64::try_from(k)
        .map_err(|_| VMError::VeryLargeNumber)?
        .checked_mul(BLS12_PAIRING_CHECK_MUL_COST)
        .ok_or(VMError::PrecompileError(
            PrecompileError::GasConsumedOverflow,
        ))?
        .checked_add(BLS12_PAIRING_CHECK_FIXED_COST)
        .ok_or(VMError::PrecompileError(
            PrecompileError::GasConsumedOverflow,
        ))?;
    Ok(gas_cost)
}<|MERGE_RESOLUTION|>--- conflicted
+++ resolved
@@ -173,12 +173,9 @@
 pub const ECRECOVER_COST: u64 = 3000;
 pub const BLS12_381_G1ADD_COST: u64 = 375;
 pub const BLS12_381_G2ADD_COST: u64 = 600;
-<<<<<<< HEAD
 pub const BLS12_381_MAP_FP_TO_G1_COST: u64 = 5500;
-=======
 pub const BLS12_PAIRING_CHECK_MUL_COST: u64 = 32600;
 pub const BLS12_PAIRING_CHECK_FIXED_COST: u64 = 37700;
->>>>>>> 53578fc5
 
 // Floor cost per token, specified in https://eips.ethereum.org/EIPS/eip-7623
 pub const TOTAL_COST_FLOOR_PER_TOKEN: u64 = 10;
