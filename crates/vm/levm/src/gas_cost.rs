--- conflicted
+++ resolved
@@ -374,8 +374,7 @@
         .checked_add(memory_expansion_cost)
         .ok_or(OutOfGasError::GasCostOverflow)
 }
-
-<<<<<<< HEAD
+/*
 #[allow(clippy::too_many_arguments)]
 pub fn call(
     current_call_frame: &mut CallFrame,
@@ -533,17 +532,11 @@
         .checked_add(access_cost)
         .ok_or(OutOfGasError::GasCostOverflow)
 }
-
+ */
 pub fn create(
     current_call_frame: &mut CallFrame,
     code_offset_in_memory: usize,
     code_size_in_memory: usize,
-=======
-pub fn create(
-    current_call_frame: &CallFrame,
-    code_offset_in_memory: U256,
-    code_size_in_memory: U256,
->>>>>>> c3d1236e
 ) -> Result<U256, OutOfGasError> {
     compute_gas_create(
         current_call_frame,
@@ -554,15 +547,9 @@
 }
 
 pub fn create_2(
-<<<<<<< HEAD
     current_call_frame: &mut CallFrame,
     code_offset_in_memory: usize,
     code_size_in_memory: usize,
-=======
-    current_call_frame: &CallFrame,
-    code_offset_in_memory: U256,
-    code_size_in_memory: U256,
->>>>>>> c3d1236e
 ) -> Result<U256, OutOfGasError> {
     compute_gas_create(
         current_call_frame,
@@ -573,15 +560,9 @@
 }
 
 fn compute_gas_create(
-<<<<<<< HEAD
     current_call_frame: &mut CallFrame,
     code_offset_in_memory: usize,
     code_size_in_memory: usize,
-=======
-    current_call_frame: &CallFrame,
-    code_offset_in_memory: U256,
-    code_size_in_memory: U256,
->>>>>>> c3d1236e
     is_create_2: bool,
 ) -> Result<U256, OutOfGasError> {
     let minimum_word_size = (code_size_in_memory
