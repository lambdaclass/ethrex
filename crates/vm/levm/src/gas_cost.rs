--- conflicted
+++ resolved
@@ -643,15 +643,10 @@
     warm_dynamic_cost: u64,
     fork: Fork,
 ) -> Result<u64, VMError> {
-<<<<<<< HEAD
-    if fork <= Fork::Berlin {
-        //[EIP-150](https://github.com/ethereum/EIPs/blob/master/EIPS/eip-150.md)
-=======
     if fork <= Fork::DaoFork {
         Ok(ADDRESS_COST_PRE_DAO)
     } else if fork > Fork::DaoFork && fork <= Fork::Berlin {
         // [EIP-2929](https://eips.ethereum.org/EIPS/eip-2929)
->>>>>>> d1314671
         Ok(ADDRESS_COST_PRE_BERLIN)
     } else {
         // [EIP-2929](https://eips.ethereum.org/EIPS/eip-2929)
