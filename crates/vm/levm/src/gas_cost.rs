use crate::{
    call_frame::CallFrame,
    constants::{WORD_SIZE, WORD_SIZE_IN_BYTES_U64},
    errors::{InternalError, OutOfGasError, PrecompileError, VMError},
    memory, StorageSlot,
};
use bytes::Bytes;
/// Contains the gas costs of the EVM instructions
use ethrex_common::{types::Fork, U256};
use num_bigint::BigUint;

// Opcodes cost
pub const STOP: u64 = 0;
pub const ADD: u64 = 3;
pub const MUL: u64 = 5;
pub const SUB: u64 = 3;
pub const DIV: u64 = 5;
pub const SDIV: u64 = 5;
pub const MOD: u64 = 5;
pub const SMOD: u64 = 5;
pub const ADDMOD: u64 = 8;
pub const MULMOD: u64 = 8;
pub const EXP_STATIC: u64 = 10;
pub const EXP_DYNAMIC_BASE: u64 = 50;
pub const SIGNEXTEND: u64 = 5;
pub const LT: u64 = 3;
pub const GT: u64 = 3;
pub const SLT: u64 = 3;
pub const SGT: u64 = 3;
pub const EQ: u64 = 3;
pub const ISZERO: u64 = 3;
pub const AND: u64 = 3;
pub const OR: u64 = 3;
pub const XOR: u64 = 3;
pub const NOT: u64 = 3;
pub const BYTE: u64 = 3;
pub const SHL: u64 = 3;
pub const SHR: u64 = 3;
pub const SAR: u64 = 3;
pub const KECCAK25_STATIC: u64 = 30;
pub const KECCAK25_DYNAMIC_BASE: u64 = 6;
pub const CALLDATALOAD: u64 = 3;
pub const CALLDATASIZE: u64 = 2;
pub const CALLDATACOPY_STATIC: u64 = 3;
pub const CALLDATACOPY_DYNAMIC_BASE: u64 = 3;
pub const RETURNDATASIZE: u64 = 2;
pub const RETURNDATACOPY_STATIC: u64 = 3;
pub const RETURNDATACOPY_DYNAMIC_BASE: u64 = 3;
pub const ADDRESS: u64 = 2;
pub const ORIGIN: u64 = 2;
pub const CALLER: u64 = 2;
pub const BLOCKHASH: u64 = 20;
pub const COINBASE: u64 = 2;
pub const TIMESTAMP: u64 = 2;
pub const NUMBER: u64 = 2;
pub const PREVRANDAO: u64 = 2;
pub const GASLIMIT: u64 = 2;
pub const CHAINID: u64 = 2;
pub const SELFBALANCE: u64 = 5;
pub const BASEFEE: u64 = 2;
pub const BLOBHASH: u64 = 3;
pub const BLOBBASEFEE: u64 = 2;
pub const POP: u64 = 2;
pub const MLOAD_STATIC: u64 = 3;
pub const MSTORE_STATIC: u64 = 3;
pub const MSTORE8_STATIC: u64 = 3;
pub const JUMP: u64 = 8;
pub const JUMPI: u64 = 10;
pub const PC: u64 = 2;
pub const MSIZE: u64 = 2;
pub const GAS: u64 = 2;
pub const JUMPDEST: u64 = 1;
pub const TLOAD: u64 = 100;
pub const TSTORE: u64 = 100;
pub const MCOPY_STATIC: u64 = 3;
pub const MCOPY_DYNAMIC_BASE: u64 = 3;
pub const PUSH0: u64 = 2;
pub const PUSHN: u64 = 3;
pub const DUPN: u64 = 3;
pub const SWAPN: u64 = 3;
pub const LOGN_STATIC: u64 = 375;
pub const LOGN_DYNAMIC_BASE: u64 = 375;
pub const LOGN_DYNAMIC_BYTE_BASE: u64 = 8;
pub const CALLVALUE: u64 = 2;
pub const CODESIZE: u64 = 2;
pub const CODECOPY_STATIC: u64 = 3;
pub const CODECOPY_DYNAMIC_BASE: u64 = 3;
pub const GASPRICE: u64 = 2;
pub const SELFDESTRUCT_STATIC: u64 = 5000;
pub const SELFDESTRUCT_DYNAMIC: u64 = 25000;
pub const SELFDESTRUCT_REFUND: u64 = 24000;

pub const DEFAULT_STATIC: u64 = 0;
pub const DEFAULT_COLD_DYNAMIC: u64 = 2600;
pub const DEFAULT_WARM_DYNAMIC: u64 = 100;

pub const SLOAD_STATIC: u64 = 0;
pub const SLOAD_COLD_DYNAMIC: u64 = 2100;
pub const SLOAD_WARM_DYNAMIC: u64 = 100;
pub const SLOAD_COST_PRE_BERLIN: u64 = 200;

pub const SSTORE_STATIC: u64 = 0;
pub const SSTORE_COLD_DYNAMIC: u64 = 2100;
pub const SSTORE_DEFAULT_DYNAMIC: u64 = 100;
pub const SSTORE_STORAGE_CREATION: u64 = 20000;
pub const SSTORE_STORAGE_MODIFICATION: u64 = 2900;
pub const SSTORE_STIPEND: u64 = 2300;
pub const SSTORE_PRE_BERLIN_NON_ZERO: u64 = 20000;
pub const SSTORE_PRE_BERLIN: u64 = 5000;

pub const BALANCE_PRE_TANGERINE: u64 = 20;
pub const BALANCE_TANGERINE: u64 = 400;
pub const BALANCE_STATIC: u64 = DEFAULT_STATIC;
pub const BALANCE_COLD_DYNAMIC: u64 = DEFAULT_COLD_DYNAMIC;
pub const BALANCE_WARM_DYNAMIC: u64 = DEFAULT_WARM_DYNAMIC;

pub const EXTCODESIZE_PRE_TANGERINE: u64 = 20;
pub const EXTCODESIZE_TANGERINE: u64 = 700;
pub const EXTCODESIZE_STATIC: u64 = DEFAULT_STATIC;
pub const EXTCODESIZE_COLD_DYNAMIC: u64 = DEFAULT_COLD_DYNAMIC;
pub const EXTCODESIZE_WARM_DYNAMIC: u64 = DEFAULT_WARM_DYNAMIC;

pub const EXTCODEHASH_STATIC: u64 = DEFAULT_STATIC;
pub const EXTCODEHASH_COLD_DYNAMIC: u64 = DEFAULT_COLD_DYNAMIC;
pub const EXTCODEHASH_WARM_DYNAMIC: u64 = DEFAULT_WARM_DYNAMIC;
pub const EXTCODEHASH_STATIC_PRE_ISTANBUL: u64 = 400;
pub const EXTCODEHASH_STATIC_PRE_BERLIN: u64 = 700;

pub const EXTCODECOPY_STATIC: u64 = 0;
pub const EXTCODECOPY_DYNAMIC_BASE: u64 = 3;
pub const EXTCODECOPY_COLD_DYNAMIC: u64 = DEFAULT_COLD_DYNAMIC;
pub const EXTCODECOPY_WARM_DYNAMIC: u64 = DEFAULT_WARM_DYNAMIC;

pub const CALL_STATIC: u64 = DEFAULT_STATIC;
pub const CALL_COLD_DYNAMIC: u64 = DEFAULT_COLD_DYNAMIC;
pub const CALL_WARM_DYNAMIC: u64 = DEFAULT_WARM_DYNAMIC;
pub const CALL_PRE_BERLIN: u64 = 700;
pub const CALL_POSITIVE_VALUE: u64 = 9000;
pub const CALL_POSITIVE_VALUE_STIPEND: u64 = 2300;
pub const CALL_TO_EMPTY_ACCOUNT: u64 = 25000;

pub const CALLCODE_STATIC: u64 = DEFAULT_STATIC;
pub const CALLCODE_COLD_DYNAMIC: u64 = DEFAULT_COLD_DYNAMIC;
pub const CALLCODE_WARM_DYNAMIC: u64 = DEFAULT_WARM_DYNAMIC;
pub const CALLCODE_POSITIVE_VALUE: u64 = 9000;
pub const CALLCODE_POSITIVE_VALUE_STIPEND: u64 = 2300;

pub const DELEGATECALL_STATIC: u64 = DEFAULT_STATIC;
pub const DELEGATECALL_COLD_DYNAMIC: u64 = DEFAULT_COLD_DYNAMIC;
pub const DELEGATECALL_WARM_DYNAMIC: u64 = DEFAULT_WARM_DYNAMIC;

pub const STATICCALL_STATIC: u64 = DEFAULT_STATIC;
pub const STATICCALL_COLD_DYNAMIC: u64 = DEFAULT_COLD_DYNAMIC;
pub const STATICCALL_WARM_DYNAMIC: u64 = DEFAULT_WARM_DYNAMIC;

// Costs in gas for call opcodes
pub const ADDRESS_COST_PRE_BERLIN: u64 = 700;
pub const WARM_ADDRESS_ACCESS_COST: u64 = 100;
pub const COLD_ADDRESS_ACCESS_COST: u64 = 2600;
pub const NON_ZERO_VALUE_COST: u64 = 9000;
pub const BASIC_FALLBACK_FUNCTION_STIPEND: u64 = 2300;
pub const VALUE_TO_EMPTY_ACCOUNT_COST: u64 = 25000;

// Costs in gas for create opcodes
pub const INIT_CODE_WORD_COST: u64 = 2;
pub const CODE_DEPOSIT_COST: u64 = 200;
pub const CREATE_BASE_COST: u64 = 32000;

// Calldata costs
pub const CALLDATA_COST_ZERO_BYTE: u64 = 4;
pub const CALLDATA_COST_NON_ZERO_BYTE: u64 = 16;
pub const CALLDATA_COST_NON_ZERO_BYTE_PRE_ISTANBUL: u64 = 68;
pub const STANDARD_TOKEN_COST: u64 = 4;

// Blob gas costs
pub const BLOB_GAS_PER_BLOB: u64 = 131072;

// Access lists costs
pub const ACCESS_LIST_STORAGE_KEY_COST: u64 = 1900;
pub const ACCESS_LIST_ADDRESS_COST: u64 = 2400;

// Precompile costs
pub const ECRECOVER_COST: u64 = 3000;
pub const BLS12_381_G1ADD_COST: u64 = 375;
pub const BLS12_381_G2ADD_COST: u64 = 600;
pub const BLS12_381_MAP_FP_TO_G1_COST: u64 = 5500;
pub const BLS12_PAIRING_CHECK_MUL_COST: u64 = 32600;
pub const BLS12_PAIRING_CHECK_FIXED_COST: u64 = 37700;
pub const BLS12_381_MAP_FP2_TO_G2_COST: u64 = 23800;

// Floor cost per token, specified in https://eips.ethereum.org/EIPS/eip-7623
pub const TOTAL_COST_FLOOR_PER_TOKEN: u64 = 10;

pub const SHA2_256_STATIC_COST: u64 = 60;
pub const SHA2_256_DYNAMIC_BASE: u64 = 12;

pub const RIPEMD_160_STATIC_COST: u64 = 600;
pub const RIPEMD_160_DYNAMIC_BASE: u64 = 120;

pub const IDENTITY_STATIC_COST: u64 = 15;
pub const IDENTITY_DYNAMIC_BASE: u64 = 3;

pub const MODEXP_STATIC_COST: u64 = 200;
pub const MODEXP_DYNAMIC_BASE: u64 = 200;
pub const MODEXP_DYNAMIC_QUOTIENT: u64 = 3;

pub const MODEXP_DYNAMIC_QUOTIENT_PRE_BERLIN: u64 = 20;

pub const ECADD_COST: u64 = 150;
pub const ECMUL_COST: u64 = 6000;

pub const ECPAIRING_BASE_COST: u64 = 45000;
pub const ECPAIRING_GROUP_COST: u64 = 34000;

pub const POINT_EVALUATION_COST: u64 = 50000;

pub const BLAKE2F_ROUND_COST: u64 = 1;

pub const BLS12_381_MSM_MULTIPLIER: u64 = 1000;
pub const BLS12_381_G1_K_DISCOUNT: [u64; 128] = [
    1000, 949, 848, 797, 764, 750, 738, 728, 719, 712, 705, 698, 692, 687, 682, 677, 673, 669, 665,
    661, 658, 654, 651, 648, 645, 642, 640, 637, 635, 632, 630, 627, 625, 623, 621, 619, 617, 615,
    613, 611, 609, 608, 606, 604, 603, 601, 599, 598, 596, 595, 593, 592, 591, 589, 588, 586, 585,
    584, 582, 581, 580, 579, 577, 576, 575, 574, 573, 572, 570, 569, 568, 567, 566, 565, 564, 563,
    562, 561, 560, 559, 558, 557, 556, 555, 554, 553, 552, 551, 550, 549, 548, 547, 547, 546, 545,
    544, 543, 542, 541, 540, 540, 539, 538, 537, 536, 536, 535, 534, 533, 532, 532, 531, 530, 529,
    528, 528, 527, 526, 525, 525, 524, 523, 522, 522, 521, 520, 520, 519,
];
pub const G1_MUL_COST: u64 = 12000;
pub const BLS12_381_G2_K_DISCOUNT: [u64; 128] = [
    1000, 1000, 923, 884, 855, 832, 812, 796, 782, 770, 759, 749, 740, 732, 724, 717, 711, 704,
    699, 693, 688, 683, 679, 674, 670, 666, 663, 659, 655, 652, 649, 646, 643, 640, 637, 634, 632,
    629, 627, 624, 622, 620, 618, 615, 613, 611, 609, 607, 606, 604, 602, 600, 598, 597, 595, 593,
    592, 590, 589, 587, 586, 584, 583, 582, 580, 579, 578, 576, 575, 574, 573, 571, 570, 569, 568,
    567, 566, 565, 563, 562, 561, 560, 559, 558, 557, 556, 555, 554, 553, 552, 552, 551, 550, 549,
    548, 547, 546, 545, 545, 544, 543, 542, 541, 541, 540, 539, 538, 537, 537, 536, 535, 535, 534,
    533, 532, 532, 531, 530, 530, 529, 528, 528, 527, 526, 526, 525, 524, 524,
];
pub const G2_MUL_COST: u64 = 22500;

pub fn exp(exponent: U256) -> Result<u64, VMError> {
    let exponent_byte_size = (exponent
        .bits()
        .checked_add(7)
        .ok_or(VMError::OutOfGas(OutOfGasError::GasCostOverflow))?)
        / 8;

    let exponent_byte_size: u64 = exponent_byte_size
        .try_into()
        .map_err(|_| VMError::VeryLargeNumber)?;

    let exponent_byte_size_cost = EXP_DYNAMIC_BASE
        .checked_mul(exponent_byte_size)
        .ok_or(VMError::OutOfGas(OutOfGasError::GasCostOverflow))?;

    EXP_STATIC
        .checked_add(exponent_byte_size_cost)
        .ok_or(VMError::OutOfGas(OutOfGasError::GasCostOverflow))
}

pub fn calldatacopy(
    new_memory_size: usize,
    current_memory_size: usize,
    size: usize,
) -> Result<u64, VMError> {
    copy_behavior(
        new_memory_size,
        current_memory_size,
        size,
        CALLDATACOPY_DYNAMIC_BASE,
        CALLDATACOPY_STATIC,
    )
}

pub fn codecopy(
    new_memory_size: usize,
    current_memory_size: usize,
    size: usize,
) -> Result<u64, VMError> {
    copy_behavior(
        new_memory_size,
        current_memory_size,
        size,
        CODECOPY_DYNAMIC_BASE,
        CODECOPY_STATIC,
    )
}

// Used in return and revert opcodes
pub fn exit_opcode(new_memory_size: usize, current_memory_size: usize) -> Result<u64, VMError> {
    memory::expansion_cost(new_memory_size, current_memory_size)
}

pub fn returndatacopy(
    new_memory_size: usize,
    current_memory_size: usize,
    size: usize,
) -> Result<u64, VMError> {
    copy_behavior(
        new_memory_size,
        current_memory_size,
        size,
        RETURNDATACOPY_DYNAMIC_BASE,
        RETURNDATACOPY_STATIC,
    )
}

fn copy_behavior(
    new_memory_size: usize,
    current_memory_size: usize,
    size: usize,
    dynamic_base: u64,
    static_cost: u64,
) -> Result<u64, VMError> {
    let minimum_word_size = (size
        .checked_add(WORD_SIZE)
        .ok_or(OutOfGasError::GasCostOverflow)?
        .saturating_sub(1))
        / WORD_SIZE;

    let minimum_word_size: u64 = minimum_word_size
        .try_into()
        .map_err(|_| VMError::VeryLargeNumber)?;

    let memory_expansion_cost = memory::expansion_cost(new_memory_size, current_memory_size)?;

    let minimum_word_size_cost = dynamic_base
        .checked_mul(minimum_word_size)
        .ok_or(OutOfGasError::GasCostOverflow)?;
    Ok(static_cost
        .checked_add(minimum_word_size_cost)
        .ok_or(OutOfGasError::GasCostOverflow)?
        .checked_add(memory_expansion_cost)
        .ok_or(OutOfGasError::GasCostOverflow)?)
}

pub fn keccak256(
    new_memory_size: usize,
    current_memory_size: usize,
    size: usize,
) -> Result<u64, VMError> {
    copy_behavior(
        new_memory_size,
        current_memory_size,
        size,
        KECCAK25_DYNAMIC_BASE,
        KECCAK25_STATIC,
    )
}

pub fn log(
    new_memory_size: usize,
    current_memory_size: usize,
    size: usize,
    number_of_topics: u8,
) -> Result<u64, VMError> {
    let memory_expansion_cost = memory::expansion_cost(new_memory_size, current_memory_size)?;

    let topics_cost = LOGN_DYNAMIC_BASE
        .checked_mul(number_of_topics.into())
        .ok_or(OutOfGasError::GasCostOverflow)?;

    let size: u64 = size.try_into().map_err(|_| VMError::VeryLargeNumber)?;
    let bytes_cost = LOGN_DYNAMIC_BYTE_BASE
        .checked_mul(size)
        .ok_or(OutOfGasError::GasCostOverflow)?;

    Ok(topics_cost
        .checked_add(LOGN_STATIC)
        .ok_or(OutOfGasError::GasCostOverflow)?
        .checked_add(bytes_cost)
        .ok_or(OutOfGasError::GasCostOverflow)?
        .checked_add(memory_expansion_cost)
        .ok_or(OutOfGasError::GasCostOverflow)?)
}

pub fn mload(new_memory_size: usize, current_memory_size: usize) -> Result<u64, VMError> {
    mem_expansion_behavior(new_memory_size, current_memory_size, MLOAD_STATIC)
}

pub fn mstore(new_memory_size: usize, current_memory_size: usize) -> Result<u64, VMError> {
    mem_expansion_behavior(new_memory_size, current_memory_size, MSTORE_STATIC)
}

pub fn mstore8(new_memory_size: usize, current_memory_size: usize) -> Result<u64, VMError> {
    mem_expansion_behavior(new_memory_size, current_memory_size, MSTORE8_STATIC)
}

fn mem_expansion_behavior(
    new_memory_size: usize,
    current_memory_size: usize,
    static_cost: u64,
) -> Result<u64, VMError> {
    let memory_expansion_cost = memory::expansion_cost(new_memory_size, current_memory_size)?;

    Ok(static_cost
        .checked_add(memory_expansion_cost)
        .ok_or(OutOfGasError::GasCostOverflow)?)
}

pub fn sload(storage_slot_was_cold: bool, fork: Fork) -> Result<u64, VMError> {
    if fork < Fork::Tangerine {
        return Ok(50);
    } else if fork < Fork::Berlin {
        // https://github.com/ethereum/EIPs/blob/master/EIPS/eip-150.md
        return Ok(SLOAD_COST_PRE_BERLIN);
    }
    // EIP https://eips.ethereum.org/EIPS/eip-2929
    let static_gas = SLOAD_STATIC;

    let dynamic_cost = if storage_slot_was_cold {
        SLOAD_COLD_DYNAMIC
    } else {
        SLOAD_WARM_DYNAMIC
    };

    Ok(static_gas
        .checked_add(dynamic_cost)
        .ok_or(OutOfGasError::GasCostOverflow)?)
}

pub fn sstore(
    storage_slot: &StorageSlot,
    new_value: U256,
    storage_slot_was_cold: bool,
    fork: Fork,
) -> Result<u64, VMError> {
    // https://github.com/ethereum/EIPs/blob/master/EIPS/eip-1087.md
    if fork <= Fork::Berlin {
        if storage_slot.current_value.is_zero() && !new_value.is_zero() {
            Ok(SSTORE_PRE_BERLIN_NON_ZERO)
        } else {
            Ok(SSTORE_PRE_BERLIN)
        }
    } else {
        let static_gas = SSTORE_STATIC;

        let mut base_dynamic_gas = if new_value == storage_slot.current_value {
            SSTORE_DEFAULT_DYNAMIC
        } else if storage_slot.current_value == storage_slot.original_value {
            if storage_slot.original_value.is_zero() {
                SSTORE_STORAGE_CREATION
            } else {
                SSTORE_STORAGE_MODIFICATION
            }
        } else {
            SSTORE_DEFAULT_DYNAMIC
        };

        if storage_slot_was_cold {
            base_dynamic_gas = base_dynamic_gas
                .checked_add(SSTORE_COLD_DYNAMIC)
                .ok_or(OutOfGasError::GasCostOverflow)?;
        }

        Ok(static_gas
            .checked_add(base_dynamic_gas)
            .ok_or(OutOfGasError::GasCostOverflow)?)
    }
}

pub fn mcopy(
    new_memory_size: usize,
    current_memory_size: usize,
    size: usize,
) -> Result<u64, VMError> {
    let words_copied = (size
        .checked_add(WORD_SIZE)
        .ok_or(OutOfGasError::GasCostOverflow)?
        .saturating_sub(1))
        / WORD_SIZE;

    let memory_expansion_cost = memory::expansion_cost(new_memory_size, current_memory_size)?;

    let words_copied: u64 = words_copied
        .try_into()
        .map_err(|_| VMError::VeryLargeNumber)?;

    let copied_words_cost = MCOPY_DYNAMIC_BASE
        .checked_mul(words_copied)
        .ok_or(OutOfGasError::GasCostOverflow)?;

    Ok(MCOPY_STATIC
        .checked_add(copied_words_cost)
        .ok_or(OutOfGasError::GasCostOverflow)?
        .checked_add(memory_expansion_cost)
        .ok_or(OutOfGasError::GasCostOverflow)?)
}

pub fn create(
    new_memory_size: usize,
    current_memory_size: usize,
    code_size_in_memory: usize,
    fork: Fork,
) -> Result<u64, VMError> {
    compute_gas_create(
        new_memory_size,
        current_memory_size,
        code_size_in_memory,
        false,
        fork,
    )
}

pub fn create_2(
    new_memory_size: usize,
    current_memory_size: usize,
    code_size_in_memory: usize,
    fork: Fork,
) -> Result<u64, VMError> {
    compute_gas_create(
        new_memory_size,
        current_memory_size,
        code_size_in_memory,
        true,
        fork,
    )
}

fn compute_gas_create(
    new_memory_size: usize,
    current_memory_size: usize,
    code_size_in_memory: usize,
    is_create_2: bool,
    fork: Fork,
) -> Result<u64, VMError> {
    let minimum_word_size = (code_size_in_memory
        .checked_add(31)
        .ok_or(OutOfGasError::GasCostOverflow)?)
    .checked_div(32)
    .ok_or(OutOfGasError::ArithmeticOperationDividedByZero)?; // '32' will never be zero

    let minimum_word_size: u64 = minimum_word_size
        .try_into()
        .map_err(|_| VMError::VeryLargeNumber)?;

    // [EIP-3860] - Apply extra gas cost of 2 for every 32-byte chunk of initcode
    let init_code_cost = if fork >= Fork::Shanghai {
        minimum_word_size
            .checked_mul(INIT_CODE_WORD_COST)
            .ok_or(OutOfGasError::GasCostOverflow)? // will not panic since it's 2
    } else {
        0
    };

    let memory_expansion_cost = memory::expansion_cost(new_memory_size, current_memory_size)?;

    let hash_cost = if is_create_2 {
        minimum_word_size
            .checked_mul(KECCAK25_DYNAMIC_BASE)
            .ok_or(OutOfGasError::GasCostOverflow)? // will not panic since it's 6
    } else {
        0
    };

    let gas_create_cost = memory_expansion_cost
        .checked_add(init_code_cost)
        .ok_or(OutOfGasError::CreationCostIsTooHigh)?
        .checked_add(CREATE_BASE_COST)
        .ok_or(OutOfGasError::CreationCostIsTooHigh)?
        .checked_add(hash_cost)
        .ok_or(OutOfGasError::CreationCostIsTooHigh)?;

    Ok(gas_create_cost)
}

pub fn selfdestruct(
    address_was_cold: bool,
    account_is_empty: bool,
    balance_to_transfer: U256,
    fork: Fork,
) -> Result<u64, OutOfGasError> {
    // https://github.com/ethereum/EIPs/blob/master/EIPS/eip-150.md
    if fork < Fork::Tangerine {
        return Ok(0);
    }
    let mut gas_cost = SELFDESTRUCT_STATIC;

    // https://eips.ethereum.org/EIPS/eip-2929#selfdestruct-changes
    if fork >= Fork::Berlin && address_was_cold {
        gas_cost = gas_cost
            .checked_add(COLD_ADDRESS_ACCESS_COST)
            .ok_or(OutOfGasError::GasCostOverflow)?;
    }

    // If a positive balance is sent to an empty account, the dynamic gas is 25000
    if account_is_empty && balance_to_transfer > U256::zero() {
        gas_cost = gas_cost
            .checked_add(SELFDESTRUCT_DYNAMIC)
            .ok_or(OutOfGasError::GasCostOverflow)?;
    }

    Ok(gas_cost)
}

pub fn tx_calldata(calldata: &Bytes, fork: Fork) -> Result<u64, OutOfGasError> {
    // This cost applies both for call and create
    // 4 gas for each zero byte in the transaction data 16 gas for each non-zero byte in the transaction.
    let mut calldata_cost: u64 = 0;
    for byte in calldata {
        calldata_cost = if *byte != 0 {
            if fork >= Fork::Istanbul {
                calldata_cost
                    .checked_add(CALLDATA_COST_NON_ZERO_BYTE)
                    .ok_or(OutOfGasError::GasUsedOverflow)?
            } else {
                // EIP-2028
                calldata_cost
                    .checked_add(CALLDATA_COST_NON_ZERO_BYTE_PRE_ISTANBUL)
                    .ok_or(OutOfGasError::GasUsedOverflow)?
            }
        } else {
            calldata_cost
                .checked_add(CALLDATA_COST_ZERO_BYTE)
                .ok_or(OutOfGasError::GasUsedOverflow)?
        }
    }
    Ok(calldata_cost)
}

pub fn tx_creation(code_length: u64, number_of_words: u64) -> Result<u64, OutOfGasError> {
    let mut creation_cost = code_length
        .checked_mul(200)
        .ok_or(OutOfGasError::CreationCostIsTooHigh)?;
    creation_cost = creation_cost
        .checked_add(32000)
        .ok_or(OutOfGasError::CreationCostIsTooHigh)?;

    // GInitCodeword * number_of_words rounded up. GinitCodeWord = 2
    let words_cost = number_of_words
        .checked_mul(2)
        .ok_or(OutOfGasError::GasCostOverflow)?;
    creation_cost
        .checked_add(words_cost)
        .ok_or(OutOfGasError::GasUsedOverflow)
}

fn address_access_cost(
    address_was_cold: bool,
    static_cost: u64,
    cold_dynamic_cost: u64,
    warm_dynamic_cost: u64,
    fork: Fork,
) -> Result<u64, VMError> {
    if fork <= Fork::Berlin {
        //[EIP-150](https://github.com/ethereum/EIPs/blob/master/EIPS/eip-150.md)
        Ok(ADDRESS_COST_PRE_BERLIN)
    } else {
        // [EIP-2929](https://eips.ethereum.org/EIPS/eip-2929)
        let static_gas = static_cost;
        let dynamic_cost: u64 = if address_was_cold {
            cold_dynamic_cost
        } else {
            warm_dynamic_cost
        };

        Ok(static_gas
            .checked_add(dynamic_cost)
            .ok_or(OutOfGasError::GasCostOverflow)?)
    }
}

pub fn balance(address_was_cold: bool, fork: Fork) -> Result<u64, VMError> {
<<<<<<< HEAD
    if fork < Fork::Tangerine {
        return Ok(20);
    }
    address_access_cost(
        address_was_cold,
        BALANCE_STATIC,
        BALANCE_COLD_DYNAMIC,
        BALANCE_WARM_DYNAMIC,
        fork,
    )
}

pub fn extcodesize(address_was_cold: bool, fork: Fork) -> Result<u64, VMError> {
    // https://github.com/ethereum/EIPs/blob/master/EIPS/eip-150.md
    if fork < Fork::Tangerine {
        return Ok(20);
    }

    address_access_cost(
        address_was_cold,
        EXTCODESIZE_STATIC,
        EXTCODESIZE_COLD_DYNAMIC,
        EXTCODESIZE_WARM_DYNAMIC,
        fork,
    )
=======
    match fork {
        f if f < Fork::Tangerine => Ok(BALANCE_PRE_TANGERINE),
        // https://github.com/ethereum/EIPs/blob/master/EIPS/eip-2929.md#storage-read-changes
        f if f >= Fork::Tangerine && fork < Fork::Berlin => Ok(BALANCE_TANGERINE),
        f => address_access_cost(
            address_was_cold,
            BALANCE_STATIC,
            BALANCE_COLD_DYNAMIC,
            BALANCE_WARM_DYNAMIC,
            f,
        ),
    }
}

pub fn extcodesize(address_was_cold: bool, fork: Fork) -> Result<u64, VMError> {
    match fork {
        f if f < Fork::Tangerine => Ok(EXTCODESIZE_PRE_TANGERINE),
        // https://github.com/ethereum/EIPs/blob/master/EIPS/eip-2929.md#storage-read-changes
        f if f >= Fork::Tangerine && fork < Fork::Berlin => Ok(EXTCODESIZE_TANGERINE),
        f => address_access_cost(
            address_was_cold,
            EXTCODESIZE_STATIC,
            EXTCODESIZE_COLD_DYNAMIC,
            EXTCODESIZE_WARM_DYNAMIC,
            f,
        ),
    }
>>>>>>> 21e68dcd
}

pub fn extcodecopy(
    size: usize,
    new_memory_size: usize,
    current_memory_size: usize,
    address_was_cold: bool,
    fork: Fork,
) -> Result<u64, VMError> {
    if fork < Fork::Tangerine {
        return Ok(20);
    }
    let base_access_cost = copy_behavior(
        new_memory_size,
        current_memory_size,
        size,
        EXTCODECOPY_DYNAMIC_BASE,
        EXTCODECOPY_STATIC,
    )?;
    let expansion_access_cost = address_access_cost(
        address_was_cold,
        EXTCODECOPY_STATIC,
        EXTCODECOPY_COLD_DYNAMIC,
        EXTCODECOPY_WARM_DYNAMIC,
        fork,
    )?;

    Ok(base_access_cost
        .checked_add(expansion_access_cost)
        .ok_or(OutOfGasError::GasCostOverflow)?)
}

pub fn extcodehash(address_was_cold: bool, fork: Fork) -> Result<u64, VMError> {
    if fork < Fork::Istanbul {
        Ok(EXTCODEHASH_STATIC_PRE_ISTANBUL)
    } else if fork < Fork::Berlin {
        Ok(EXTCODEHASH_STATIC_PRE_BERLIN)
    } else {
        address_access_cost(
            address_was_cold,
            EXTCODEHASH_STATIC,
            EXTCODEHASH_COLD_DYNAMIC,
            EXTCODEHASH_WARM_DYNAMIC,
            fork,
        )
    }
}

#[allow(clippy::too_many_arguments)]
pub fn call(
    new_memory_size: usize,
    current_memory_size: usize,
    address_was_cold: bool,
    address_is_empty: bool,
    value_to_transfer: U256,
    gas_from_stack: U256,
    gas_left: u64,
    fork: Fork,
) -> Result<(u64, u64), VMError> {
    let memory_expansion_cost = memory::expansion_cost(new_memory_size, current_memory_size)?;

    let address_access_cost = if fork < Fork::Tangerine {
        40
    } else {
        address_access_cost(
            address_was_cold,
            CALL_STATIC,
            CALL_COLD_DYNAMIC,
            CALL_WARM_DYNAMIC,
            fork,
        )?
    };
    let positive_value_cost = if !value_to_transfer.is_zero() {
        CALL_POSITIVE_VALUE
    } else {
        0
    };
    let value_to_empty_account = if address_is_empty && !value_to_transfer.is_zero() {
        CALL_TO_EMPTY_ACCOUNT
    } else {
        0
    };
    let call_gas_costs = memory_expansion_cost
        .checked_add(address_access_cost)
        .ok_or(OutOfGasError::GasCostOverflow)?
        .checked_add(positive_value_cost)
        .ok_or(OutOfGasError::GasCostOverflow)?
        .checked_add(value_to_empty_account)
        .ok_or(OutOfGasError::GasCostOverflow)?;

    calculate_cost_and_gas_limit_call(
        value_to_transfer.is_zero(),
        gas_from_stack,
        gas_left,
        call_gas_costs,
        CALL_POSITIVE_VALUE_STIPEND,
        fork,
    )
}

pub fn callcode(
    new_memory_size: usize,
    current_memory_size: usize,
    address_was_cold: bool,
    value_to_transfer: U256,
    gas_from_stack: U256,
    gas_left: u64,
    fork: Fork,
) -> Result<(u64, u64), VMError> {
    let memory_expansion_cost = memory::expansion_cost(new_memory_size, current_memory_size)?;

    let address_access_cost = if fork < Fork::Tangerine {
        40
    } else {
        address_access_cost(
            address_was_cold,
            CALL_STATIC,
            CALL_COLD_DYNAMIC,
            CALL_WARM_DYNAMIC,
            fork,
        )?
    };
    let positive_value_cost = if !value_to_transfer.is_zero() {
        CALLCODE_POSITIVE_VALUE
    } else {
        0
    };
    let call_gas_costs = memory_expansion_cost
        .checked_add(address_access_cost)
        .ok_or(OutOfGasError::GasCostOverflow)?
        .checked_add(positive_value_cost)
        .ok_or(OutOfGasError::GasCostOverflow)?;

    calculate_cost_and_gas_limit_call(
        value_to_transfer.is_zero(),
        gas_from_stack,
        gas_left,
        call_gas_costs,
        CALLCODE_POSITIVE_VALUE_STIPEND,
        fork,
    )
}

pub fn delegatecall(
    new_memory_size: usize,
    current_memory_size: usize,
    address_was_cold: bool,
    gas_from_stack: U256,
    gas_left: u64,
    fork: Fork,
) -> Result<(u64, u64), VMError> {
    let memory_expansion_cost = memory::expansion_cost(new_memory_size, current_memory_size)?;

    let address_access_cost = if fork < Fork::Tangerine {
        40
    } else {
        address_access_cost(
            address_was_cold,
            CALL_STATIC,
            CALL_COLD_DYNAMIC,
            CALL_WARM_DYNAMIC,
            fork,
        )?
    };
    let call_gas_costs = memory_expansion_cost
        .checked_add(address_access_cost)
        .ok_or(OutOfGasError::GasCostOverflow)?;

    calculate_cost_and_gas_limit_call(true, gas_from_stack, gas_left, call_gas_costs, 0, fork)
}

pub fn staticcall(
    new_memory_size: usize,
    current_memory_size: usize,
    address_was_cold: bool,
    gas_from_stack: U256,
    gas_left: u64,
    fork: Fork,
) -> Result<(u64, u64), VMError> {
    let memory_expansion_cost = memory::expansion_cost(new_memory_size, current_memory_size)?;

    let address_access_cost = address_access_cost(
        address_was_cold,
        STATICCALL_STATIC,
        STATICCALL_COLD_DYNAMIC,
        STATICCALL_WARM_DYNAMIC,
        fork,
    )?;

    let call_gas_costs = memory_expansion_cost
        .checked_add(address_access_cost)
        .ok_or(OutOfGasError::GasCostOverflow)?;

    calculate_cost_and_gas_limit_call(true, gas_from_stack, gas_left, call_gas_costs, 0, fork)
}

pub fn fake_exponential(factor: U256, numerator: U256, denominator: U256) -> Result<U256, VMError> {
    let mut i = U256::one();
    let mut output: U256 = U256::zero();

    // Initial multiplication: factor * denominator
    let mut numerator_accum = factor
        .checked_mul(denominator)
        .ok_or(InternalError::ArithmeticOperationOverflow)?;

    while !numerator_accum.is_zero() {
        // Safe addition to output
        output = output
            .checked_add(numerator_accum)
            .ok_or(InternalError::ArithmeticOperationOverflow)?;

        // Safe multiplication and division within loop
        numerator_accum = numerator_accum
            .checked_mul(numerator)
            .ok_or(InternalError::ArithmeticOperationOverflow)?
            .checked_div(
                denominator
                    .checked_mul(i)
                    .ok_or(InternalError::ArithmeticOperationOverflow)?,
            )
            .ok_or(VMError::Internal(
                InternalError::ArithmeticOperationOverflow,
            ))?;

        i = i
            .checked_add(U256::one())
            .ok_or(InternalError::ArithmeticOperationOverflow)?;
    }

    Ok(output
        .checked_div(denominator)
        .ok_or(InternalError::ArithmeticOperationOverflow)?)
}

pub fn sha2_256(data_size: usize) -> Result<u64, VMError> {
    precompile(data_size, SHA2_256_STATIC_COST, SHA2_256_DYNAMIC_BASE)
}

pub fn ripemd_160(data_size: usize) -> Result<u64, VMError> {
    precompile(data_size, RIPEMD_160_STATIC_COST, RIPEMD_160_DYNAMIC_BASE)
}

pub fn identity(data_size: usize) -> Result<u64, VMError> {
    precompile(data_size, IDENTITY_STATIC_COST, IDENTITY_DYNAMIC_BASE)
}

//https://eips.ethereum.org/EIPS/eip-2565
pub fn modexp_eip2565(
    max_length: u64,
    exponent_first_32_bytes: &BigUint,
    exponent_size: u64,
) -> Result<u64, VMError> {
    let words = (max_length
        .checked_add(7)
        .ok_or(OutOfGasError::GasCostOverflow)?)
    .checked_div(8)
    .ok_or(InternalError::DivisionError)?;
    let multiplication_complexity = words.checked_pow(2).ok_or(OutOfGasError::GasCostOverflow)?;

    let calculate_iteration_count =
        if exponent_size <= 32 && *exponent_first_32_bytes != BigUint::ZERO {
            exponent_first_32_bytes
                .bits()
                .checked_sub(1)
                .ok_or(InternalError::ArithmeticOperationUnderflow)?
        } else if exponent_size > 32 {
            let extra_size = (exponent_size
                .checked_sub(32)
                .ok_or(InternalError::ArithmeticOperationUnderflow)?)
            .checked_mul(8)
            .ok_or(OutOfGasError::GasCostOverflow)?;
            extra_size
                .checked_add(exponent_first_32_bytes.bits().max(1))
                .ok_or(OutOfGasError::GasCostOverflow)?
                .checked_sub(1)
                .ok_or(InternalError::ArithmeticOperationUnderflow)?
        } else {
            0
        }
        .max(1);

    let cost = MODEXP_STATIC_COST.max(
        multiplication_complexity
            .checked_mul(calculate_iteration_count)
            .ok_or(OutOfGasError::GasCostOverflow)?
            / MODEXP_DYNAMIC_QUOTIENT,
    );
    Ok(cost)
}

//https://eips.ethereum.org/EIPS/eip-198
pub fn modexp_eip198(
    max_length: u64,
    exponent_first_32_bytes: &BigUint,
    exponent_size: u64,
) -> Result<u64, VMError> {
    let multiplication_complexity = if max_length <= 64 {
        max_length
            .checked_pow(2)
            .ok_or(OutOfGasError::GasCostOverflow)?
    } else if max_length <= 1024 {
        max_length
            .checked_pow(2)
            .ok_or(OutOfGasError::GasCostOverflow)?
            .checked_div(4)
            .ok_or(OutOfGasError::GasCostOverflow)?
            .checked_add(
                max_length
                    .checked_mul(96)
                    .ok_or(OutOfGasError::GasCostOverflow)?,
            )
            .ok_or(OutOfGasError::GasCostOverflow)?
            .checked_sub(3072)
            .ok_or(OutOfGasError::GasCostOverflow)?
    } else {
        max_length
            .checked_pow(2)
            .ok_or(OutOfGasError::GasCostOverflow)?
            .checked_div(16)
            .ok_or(OutOfGasError::GasCostOverflow)?
            .checked_add(
                max_length
                    .checked_mul(480)
                    .ok_or(OutOfGasError::GasCostOverflow)?,
            )
            .ok_or(OutOfGasError::GasCostOverflow)?
            .checked_sub(199680)
            .ok_or(OutOfGasError::GasCostOverflow)?
    };

    let calculate_iteration_count = if exponent_size < 32 {
        exponent_first_32_bytes.bits().saturating_sub(1)
    } else {
        let extra_size = (exponent_size
            .checked_sub(32)
            .ok_or(InternalError::ArithmeticOperationUnderflow)?)
        .checked_mul(8)
        .ok_or(OutOfGasError::GasCostOverflow)?;

        let bits_part = exponent_first_32_bytes.bits().saturating_sub(1);

        extra_size
            .checked_add(bits_part)
            .ok_or(OutOfGasError::GasCostOverflow)?
    }
    .max(1);

    let cost = multiplication_complexity
        .checked_mul(calculate_iteration_count)
        .ok_or(OutOfGasError::GasCostOverflow)?
        / MODEXP_DYNAMIC_QUOTIENT_PRE_BERLIN;
    Ok(cost)
}

pub fn modexp(
    exponent_first_32_bytes: &BigUint,
    base_size: usize,
    exponent_size: usize,
    modulus_size: usize,
    fork: Fork,
) -> Result<u64, VMError> {
    let base_size: u64 = base_size
        .try_into()
        .map_err(|_| PrecompileError::ParsingInputError)?;
    let exponent_size: u64 = exponent_size
        .try_into()
        .map_err(|_| PrecompileError::ParsingInputError)?;
    let modulus_size: u64 = modulus_size
        .try_into()
        .map_err(|_| PrecompileError::ParsingInputError)?;

    let max_length = base_size.max(modulus_size);

    if fork >= Fork::Berlin {
        modexp_eip2565(max_length, exponent_first_32_bytes, exponent_size)
    } else {
        modexp_eip198(max_length, exponent_first_32_bytes, exponent_size)
    }
}

fn precompile(data_size: usize, static_cost: u64, dynamic_base: u64) -> Result<u64, VMError> {
    let data_size: u64 = data_size
        .try_into()
        .map_err(|_| PrecompileError::ParsingInputError)?;

    let data_word_cost = data_size
        .checked_add(WORD_SIZE_IN_BYTES_U64 - 1)
        .ok_or(OutOfGasError::GasCostOverflow)?
        / WORD_SIZE_IN_BYTES_U64;

    let static_gas = static_cost;
    let dynamic_gas = dynamic_base
        .checked_mul(data_word_cost)
        .ok_or(OutOfGasError::GasCostOverflow)?;

    Ok(static_gas
        .checked_add(dynamic_gas)
        .ok_or(OutOfGasError::GasCostOverflow)?)
}

pub fn ecpairing(groups_number: usize) -> Result<u64, VMError> {
    let groups_number = u64::try_from(groups_number).map_err(|_| InternalError::ConversionError)?;

    let groups_cost = groups_number
        .checked_mul(ECPAIRING_GROUP_COST)
        .ok_or(OutOfGasError::GasCostOverflow)?;
    groups_cost
        .checked_add(ECPAIRING_BASE_COST)
        .ok_or(VMError::OutOfGas(OutOfGasError::GasCostOverflow))
}

/// Max message call gas is all but one 64th of the remaining gas in the current context.
/// https://eips.ethereum.org/EIPS/eip-150
pub fn max_message_call_gas(current_call_frame: &CallFrame) -> Result<u64, VMError> {
    let mut remaining_gas = current_call_frame
        .gas_limit
        .checked_sub(current_call_frame.gas_used)
        .ok_or(InternalError::GasOverflow)?;

    remaining_gas = remaining_gas
        .checked_sub(remaining_gas / 64)
        .ok_or(InternalError::GasOverflow)?;

    Ok(remaining_gas)
}

fn calculate_cost_and_gas_limit_call(
    value_is_zero: bool,
    gas_from_stack: U256,
    gas_left: u64,
    call_gas_costs: u64,
    stipend: u64,
    fork: Fork,
) -> Result<(u64, u64), VMError> {
    let gas_stipend = if value_is_zero { 0 } else { stipend };
    let gas_left = gas_left
        .checked_sub(call_gas_costs)
        .ok_or(OutOfGasError::GasUsedOverflow)?;

    // EIP 150, TANGERINE WHISTLE
    let max_gas_for_call = gas_left
        .checked_sub(gas_left / 64)
        .ok_or(OutOfGasError::GasUsedOverflow)?;

    let gas: u64 = if fork < Fork::Tangerine {
        gas_from_stack
    } else {
        gas_from_stack.min(max_gas_for_call.into())
    }
    .try_into()
    .map_err(|_err| OutOfGasError::MaxGasLimitExceeded)?;

    Ok((
        gas.checked_add(call_gas_costs)
            .ok_or(OutOfGasError::MaxGasLimitExceeded)?,
        gas.checked_add(gas_stipend)
            .ok_or(OutOfGasError::MaxGasLimitExceeded)?,
    ))
}

pub fn bls12_msm(k: usize, discount_table: &[u64; 128], mul_cost: u64) -> Result<u64, VMError> {
    if k == 0 {
        return Ok(0);
    }

    let discount = if k < discount_table.len() {
        discount_table
            .get(k.checked_sub(1).ok_or(VMError::Internal(
                InternalError::ArithmeticOperationUnderflow,
            ))?)
            .copied()
            .ok_or(VMError::Internal(InternalError::SlicingError))?
    } else {
        discount_table
            .last()
            .copied()
            .ok_or(VMError::Internal(InternalError::SlicingError))?
    };

    let gas_cost = u64::try_from(k)
        .map_err(|_| VMError::VeryLargeNumber)?
        .checked_mul(mul_cost)
        .ok_or(VMError::VeryLargeNumber)?
        .checked_mul(discount)
        .ok_or(VMError::VeryLargeNumber)?
        .checked_div(BLS12_381_MSM_MULTIPLIER)
        .ok_or(VMError::VeryLargeNumber)?;
    Ok(gas_cost)
}

pub fn bls12_pairing_check(k: usize) -> Result<u64, VMError> {
    let gas_cost = u64::try_from(k)
        .map_err(|_| VMError::VeryLargeNumber)?
        .checked_mul(BLS12_PAIRING_CHECK_MUL_COST)
        .ok_or(VMError::PrecompileError(
            PrecompileError::GasConsumedOverflow,
        ))?
        .checked_add(BLS12_PAIRING_CHECK_FIXED_COST)
        .ok_or(VMError::PrecompileError(
            PrecompileError::GasConsumedOverflow,
        ))?;
    Ok(gas_cost)
}<|MERGE_RESOLUTION|>--- conflicted
+++ resolved
@@ -661,33 +661,6 @@
 }
 
 pub fn balance(address_was_cold: bool, fork: Fork) -> Result<u64, VMError> {
-<<<<<<< HEAD
-    if fork < Fork::Tangerine {
-        return Ok(20);
-    }
-    address_access_cost(
-        address_was_cold,
-        BALANCE_STATIC,
-        BALANCE_COLD_DYNAMIC,
-        BALANCE_WARM_DYNAMIC,
-        fork,
-    )
-}
-
-pub fn extcodesize(address_was_cold: bool, fork: Fork) -> Result<u64, VMError> {
-    // https://github.com/ethereum/EIPs/blob/master/EIPS/eip-150.md
-    if fork < Fork::Tangerine {
-        return Ok(20);
-    }
-
-    address_access_cost(
-        address_was_cold,
-        EXTCODESIZE_STATIC,
-        EXTCODESIZE_COLD_DYNAMIC,
-        EXTCODESIZE_WARM_DYNAMIC,
-        fork,
-    )
-=======
     match fork {
         f if f < Fork::Tangerine => Ok(BALANCE_PRE_TANGERINE),
         // https://github.com/ethereum/EIPs/blob/master/EIPS/eip-2929.md#storage-read-changes
@@ -715,7 +688,6 @@
             f,
         ),
     }
->>>>>>> 21e68dcd
 }
 
 pub fn extcodecopy(
