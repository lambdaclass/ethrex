--- conflicted
+++ resolved
@@ -648,7 +648,6 @@
 }
 
 pub fn balance(address_was_cold: bool, fork: Fork) -> Result<u64, VMError> {
-<<<<<<< HEAD
     if fork < Fork::Tangerine {
         Ok(BALANCE_PRE_TANGERINE)
     } else if fork >= Fork::Tangerine && fork < Fork::Cancun {
@@ -659,6 +658,7 @@
             BALANCE_STATIC,
             BALANCE_COLD_DYNAMIC,
             BALANCE_WARM_DYNAMIC,
+            fork,
         )
     }
 }
@@ -674,27 +674,9 @@
             EXTCODESIZE_STATIC,
             EXTCODESIZE_COLD_DYNAMIC,
             EXTCODESIZE_WARM_DYNAMIC,
+            fork,
         )
     }
-=======
-    address_access_cost(
-        address_was_cold,
-        BALANCE_STATIC,
-        BALANCE_COLD_DYNAMIC,
-        BALANCE_WARM_DYNAMIC,
-        fork,
-    )
-}
-
-pub fn extcodesize(address_was_cold: bool, fork: Fork) -> Result<u64, VMError> {
-    address_access_cost(
-        address_was_cold,
-        EXTCODESIZE_STATIC,
-        EXTCODESIZE_COLD_DYNAMIC,
-        EXTCODESIZE_WARM_DYNAMIC,
-        fork,
-    )
->>>>>>> ff6d92b0
 }
 
 pub fn extcodecopy(
