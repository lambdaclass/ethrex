use crate::{
    call_frame::CallFrame,
    constants::{WORD_SIZE, WORD_SIZE_IN_BYTES_U64},
    errors::{InternalError, OutOfGasError, PrecompileError, VMError},
    memory, StorageSlot,
};
use bytes::Bytes;
/// Contains the gas costs of the EVM instructions
use ethrex_common::{types::Fork, U256};
use num_bigint::BigUint;

// Opcodes cost
pub const STOP: u64 = 0;
pub const ADD: u64 = 3;
pub const MUL: u64 = 5;
pub const SUB: u64 = 3;
pub const DIV: u64 = 5;
pub const SDIV: u64 = 5;
pub const MOD: u64 = 5;
pub const SMOD: u64 = 5;
pub const ADDMOD: u64 = 8;
pub const MULMOD: u64 = 8;
pub const EXP_STATIC: u64 = 10;
pub const EXP_DYNAMIC_BASE: u64 = 50;
pub const SIGNEXTEND: u64 = 5;
pub const LT: u64 = 3;
pub const GT: u64 = 3;
pub const SLT: u64 = 3;
pub const SGT: u64 = 3;
pub const EQ: u64 = 3;
pub const ISZERO: u64 = 3;
pub const AND: u64 = 3;
pub const OR: u64 = 3;
pub const XOR: u64 = 3;
pub const NOT: u64 = 3;
pub const BYTE: u64 = 3;
pub const SHL: u64 = 3;
pub const SHR: u64 = 3;
pub const SAR: u64 = 3;
pub const KECCAK25_STATIC: u64 = 30;
pub const KECCAK25_DYNAMIC_BASE: u64 = 6;
pub const CALLDATALOAD: u64 = 3;
pub const CALLDATASIZE: u64 = 2;
pub const CALLDATACOPY_STATIC: u64 = 3;
pub const CALLDATACOPY_DYNAMIC_BASE: u64 = 3;
pub const RETURNDATASIZE: u64 = 2;
pub const RETURNDATACOPY_STATIC: u64 = 3;
pub const RETURNDATACOPY_DYNAMIC_BASE: u64 = 3;
pub const ADDRESS: u64 = 2;
pub const ORIGIN: u64 = 2;
pub const CALLER: u64 = 2;
pub const BLOCKHASH: u64 = 20;
pub const COINBASE: u64 = 2;
pub const TIMESTAMP: u64 = 2;
pub const NUMBER: u64 = 2;
pub const PREVRANDAO: u64 = 2;
pub const GASLIMIT: u64 = 2;
pub const CHAINID: u64 = 2;
pub const SELFBALANCE: u64 = 5;
pub const BASEFEE: u64 = 2;
pub const BLOBHASH: u64 = 3;
pub const BLOBBASEFEE: u64 = 2;
pub const POP: u64 = 2;
pub const MLOAD_STATIC: u64 = 3;
pub const MSTORE_STATIC: u64 = 3;
pub const MSTORE8_STATIC: u64 = 3;
pub const JUMP: u64 = 8;
pub const JUMPI: u64 = 10;
pub const PC: u64 = 2;
pub const MSIZE: u64 = 2;
pub const GAS: u64 = 2;
pub const JUMPDEST: u64 = 1;
pub const TLOAD: u64 = 100;
pub const TSTORE: u64 = 100;
pub const MCOPY_STATIC: u64 = 3;
pub const MCOPY_DYNAMIC_BASE: u64 = 3;
pub const PUSH0: u64 = 2;
pub const PUSHN: u64 = 3;
pub const DUPN: u64 = 3;
pub const SWAPN: u64 = 3;
pub const LOGN_STATIC: u64 = 375;
pub const LOGN_DYNAMIC_BASE: u64 = 375;
pub const LOGN_DYNAMIC_BYTE_BASE: u64 = 8;
pub const CALLVALUE: u64 = 2;
pub const CODESIZE: u64 = 2;
pub const CODECOPY_STATIC: u64 = 3;
pub const CODECOPY_DYNAMIC_BASE: u64 = 3;
pub const GASPRICE: u64 = 2;
pub const SELFDESTRUCT_STATIC: u64 = 5000;
pub const SELFDESTRUCT_DYNAMIC: u64 = 25000;
pub const SELFDESTRUCT_REFUND: u64 = 24000;
pub const SELFDESTRUCT_COST_PRE_TANGERINE: u64 = 0;

pub const DEFAULT_STATIC: u64 = 0;
pub const DEFAULT_COLD_DYNAMIC: u64 = 2600;
pub const DEFAULT_WARM_DYNAMIC: u64 = 100;

pub const SLOAD_STATIC: u64 = 0;
pub const SLOAD_COLD_DYNAMIC: u64 = 2100;
pub const SLOAD_WARM_DYNAMIC: u64 = 100;
pub const SLOAD_COST_PRE_TANGERINE: u64 = 50;
pub const SLOAD_COST_PRE_BERLIN: u64 = 200;

pub const SSTORE_STATIC: u64 = 0;
pub const SSTORE_COLD_DYNAMIC: u64 = 2100;
pub const SSTORE_DEFAULT_DYNAMIC: u64 = 100;
pub const SSTORE_STORAGE_CREATION: u64 = 20000;
pub const SSTORE_STORAGE_MODIFICATION: u64 = 2900;
pub const SSTORE_STIPEND: u64 = 2300;
pub const SSTORE_PRE_BERLIN_NON_ZERO: u64 = 20000;
pub const SSTORE_PRE_BERLIN: u64 = 5000;

pub const BALANCE_PRE_TANGERINE: u64 = 20;
pub const BALANCE_TANGERINE: u64 = 400;
pub const BALANCE_STATIC: u64 = DEFAULT_STATIC;
pub const BALANCE_COLD_DYNAMIC: u64 = DEFAULT_COLD_DYNAMIC;
pub const BALANCE_WARM_DYNAMIC: u64 = DEFAULT_WARM_DYNAMIC;

pub const EXTCODESIZE_PRE_TANGERINE: u64 = 20;
pub const EXTCODESIZE_TANGERINE: u64 = 700;
pub const EXTCODESIZE_STATIC: u64 = DEFAULT_STATIC;
pub const EXTCODESIZE_COLD_DYNAMIC: u64 = DEFAULT_COLD_DYNAMIC;
pub const EXTCODESIZE_WARM_DYNAMIC: u64 = DEFAULT_WARM_DYNAMIC;

pub const EXTCODEHASH_STATIC: u64 = DEFAULT_STATIC;
pub const EXTCODEHASH_COLD_DYNAMIC: u64 = DEFAULT_COLD_DYNAMIC;
pub const EXTCODEHASH_WARM_DYNAMIC: u64 = DEFAULT_WARM_DYNAMIC;
pub const EXTCODEHASH_STATIC_PRE_ISTANBUL: u64 = 400;
pub const EXTCODEHASH_STATIC_PRE_BERLIN: u64 = 700;

pub const EXTCODECOPY_STATIC_PRE_TANGERINE: u64 = 20;
pub const EXTCODECOPY_STATIC_PRE_BERLIN: u64 = 700;
pub const EXTCODECOPY_STATIC: u64 = 0;
pub const EXTCODECOPY_COST_PRE_TANGERINE: u64 = 20;
pub const EXTCODECOPY_DYNAMIC_BASE: u64 = 3;
pub const EXTCODECOPY_COLD_DYNAMIC: u64 = DEFAULT_COLD_DYNAMIC;
pub const EXTCODECOPY_WARM_DYNAMIC: u64 = DEFAULT_WARM_DYNAMIC;

<<<<<<< HEAD
pub const CALL_STATIC_COST_PRE_TANGERINE: u64 = 40;
=======
pub const DEFAULT_CALL_STATIC_PRE_TANGERINE: u64 = 40;
pub const DEFAULT_CALL_STATIC_PRE_BERLIN: u64 = 700;

pub const CALL_STATIC_PRE_TANGERINE: u64 = DEFAULT_CALL_STATIC_PRE_TANGERINE;
pub const CALL_STATIC_PRE_BERLIN: u64 = DEFAULT_CALL_STATIC_PRE_BERLIN;
>>>>>>> 591739c0
pub const CALL_STATIC: u64 = DEFAULT_STATIC;
pub const CALL_COLD_DYNAMIC: u64 = DEFAULT_COLD_DYNAMIC;
pub const CALL_WARM_DYNAMIC: u64 = DEFAULT_WARM_DYNAMIC;
pub const CALL_PRE_BERLIN: u64 = 700;
pub const CALL_POSITIVE_VALUE: u64 = 9000;
pub const CALL_POSITIVE_VALUE_STIPEND: u64 = 2300;
pub const CALL_TO_EMPTY_ACCOUNT: u64 = 25000;

pub const CALLCODE_STATIC_PRE_TANGERINE: u64 = DEFAULT_CALL_STATIC_PRE_TANGERINE;
pub const CALLCODE_STATIC_PRE_BERLIN: u64 = DEFAULT_CALL_STATIC_PRE_BERLIN;
pub const CALLCODE_STATIC: u64 = DEFAULT_STATIC;
pub const CALLCODE_STATIC_COST_PRE_TANGERINE: u64 = 40;
pub const CALLCODE_COLD_DYNAMIC: u64 = DEFAULT_COLD_DYNAMIC;
pub const CALLCODE_WARM_DYNAMIC: u64 = DEFAULT_WARM_DYNAMIC;
pub const CALLCODE_POSITIVE_VALUE: u64 = 9000;
pub const CALLCODE_POSITIVE_VALUE_STIPEND: u64 = 2300;

pub const DELEGATECALL_STATIC_PRE_TANGERINE: u64 = DEFAULT_CALL_STATIC_PRE_TANGERINE;
pub const DELEGATECALL_STATIC_PRE_BERLIN: u64 = DEFAULT_CALL_STATIC_PRE_BERLIN;
pub const DELEGATECALL_STATIC: u64 = DEFAULT_STATIC;
pub const DELEGATECALL_STATIC_COST_PRE_TANGERINE: u64 = 40;
pub const DELEGATECALL_COLD_DYNAMIC: u64 = DEFAULT_COLD_DYNAMIC;
pub const DELEGATECALL_WARM_DYNAMIC: u64 = DEFAULT_WARM_DYNAMIC;

pub const STATICCALLCALL_STATIC_PRE_TANGERINE: u64 = DEFAULT_CALL_STATIC_PRE_TANGERINE;
pub const STATICCALLCALL_STATIC_PRE_BERLIN: u64 = DEFAULT_CALL_STATIC_PRE_BERLIN;
pub const STATICCALL_STATIC: u64 = DEFAULT_STATIC;
pub const STATICCALL_COLD_DYNAMIC: u64 = DEFAULT_COLD_DYNAMIC;
pub const STATICCALL_WARM_DYNAMIC: u64 = DEFAULT_WARM_DYNAMIC;

// Costs in gas for call opcodes
pub const ADDRESS_COST_PRE_BERLIN: u64 = 700;
pub const WARM_ADDRESS_ACCESS_COST: u64 = 100;
pub const COLD_ADDRESS_ACCESS_COST: u64 = 2600;
pub const NON_ZERO_VALUE_COST: u64 = 9000;
pub const BASIC_FALLBACK_FUNCTION_STIPEND: u64 = 2300;
pub const VALUE_TO_EMPTY_ACCOUNT_COST: u64 = 25000;

// Costs in gas for create opcodes
pub const INIT_CODE_WORD_COST: u64 = 2;
pub const CODE_DEPOSIT_COST: u64 = 200;
pub const CREATE_BASE_COST: u64 = 32000;

// Calldata costs
pub const CALLDATA_COST_ZERO_BYTE: u64 = 4;
pub const CALLDATA_COST_NON_ZERO_BYTE: u64 = 16;
pub const CALLDATA_COST_NON_ZERO_BYTE_PRE_ISTANBUL: u64 = 68;
pub const STANDARD_TOKEN_COST: u64 = 4;

// Blob gas costs
pub const BLOB_GAS_PER_BLOB: u64 = 131072;

// Access lists costs
pub const ACCESS_LIST_STORAGE_KEY_COST: u64 = 1900;
pub const ACCESS_LIST_ADDRESS_COST: u64 = 2400;

// Precompile costs
pub const ECRECOVER_COST: u64 = 3000;
pub const BLS12_381_G1ADD_COST: u64 = 375;
pub const BLS12_381_G2ADD_COST: u64 = 600;
pub const BLS12_381_MAP_FP_TO_G1_COST: u64 = 5500;
pub const BLS12_PAIRING_CHECK_MUL_COST: u64 = 32600;
pub const BLS12_PAIRING_CHECK_FIXED_COST: u64 = 37700;
pub const BLS12_381_MAP_FP2_TO_G2_COST: u64 = 23800;

// Floor cost per token, specified in https://eips.ethereum.org/EIPS/eip-7623
pub const TOTAL_COST_FLOOR_PER_TOKEN: u64 = 10;

pub const SHA2_256_STATIC_COST: u64 = 60;
pub const SHA2_256_DYNAMIC_BASE: u64 = 12;

pub const RIPEMD_160_STATIC_COST: u64 = 600;
pub const RIPEMD_160_DYNAMIC_BASE: u64 = 120;

pub const IDENTITY_STATIC_COST: u64 = 15;
pub const IDENTITY_DYNAMIC_BASE: u64 = 3;

pub const MODEXP_STATIC_COST: u64 = 200;
pub const MODEXP_DYNAMIC_BASE: u64 = 200;
pub const MODEXP_DYNAMIC_QUOTIENT: u64 = 3;

pub const MODEXP_DYNAMIC_QUOTIENT_PRE_BERLIN: u64 = 20;

pub const ECADD_COST: u64 = 150;
pub const ECADD_COST_PRE_ISTANBUL: u64 = 500;
pub const ECMUL_COST: u64 = 6000;
pub const ECMUL_COST_PRE_ISTANBUL: u64 = 40000;

pub const ECPAIRING_BASE_COST: u64 = 45000;
pub const ECPAIRING_GROUP_COST: u64 = 34000;
pub const ECPAIRING_BASE_COST_PRE_ISTANBUL: u64 = 100000;
pub const ECPAIRING_GROUP_COST_PRE_ISTANBUL: u64 = 80000;

pub const POINT_EVALUATION_COST: u64 = 50000;

pub const BLAKE2F_ROUND_COST: u64 = 1;

pub const BLS12_381_MSM_MULTIPLIER: u64 = 1000;
pub const BLS12_381_G1_K_DISCOUNT: [u64; 128] = [
    1000, 949, 848, 797, 764, 750, 738, 728, 719, 712, 705, 698, 692, 687, 682, 677, 673, 669, 665,
    661, 658, 654, 651, 648, 645, 642, 640, 637, 635, 632, 630, 627, 625, 623, 621, 619, 617, 615,
    613, 611, 609, 608, 606, 604, 603, 601, 599, 598, 596, 595, 593, 592, 591, 589, 588, 586, 585,
    584, 582, 581, 580, 579, 577, 576, 575, 574, 573, 572, 570, 569, 568, 567, 566, 565, 564, 563,
    562, 561, 560, 559, 558, 557, 556, 555, 554, 553, 552, 551, 550, 549, 548, 547, 547, 546, 545,
    544, 543, 542, 541, 540, 540, 539, 538, 537, 536, 536, 535, 534, 533, 532, 532, 531, 530, 529,
    528, 528, 527, 526, 525, 525, 524, 523, 522, 522, 521, 520, 520, 519,
];
pub const G1_MUL_COST: u64 = 12000;
pub const BLS12_381_G2_K_DISCOUNT: [u64; 128] = [
    1000, 1000, 923, 884, 855, 832, 812, 796, 782, 770, 759, 749, 740, 732, 724, 717, 711, 704,
    699, 693, 688, 683, 679, 674, 670, 666, 663, 659, 655, 652, 649, 646, 643, 640, 637, 634, 632,
    629, 627, 624, 622, 620, 618, 615, 613, 611, 609, 607, 606, 604, 602, 600, 598, 597, 595, 593,
    592, 590, 589, 587, 586, 584, 583, 582, 580, 579, 578, 576, 575, 574, 573, 571, 570, 569, 568,
    567, 566, 565, 563, 562, 561, 560, 559, 558, 557, 556, 555, 554, 553, 552, 552, 551, 550, 549,
    548, 547, 546, 545, 545, 544, 543, 542, 541, 541, 540, 539, 538, 537, 537, 536, 535, 535, 534,
    533, 532, 532, 531, 530, 530, 529, 528, 528, 527, 526, 526, 525, 524, 524,
];
pub const G2_MUL_COST: u64 = 22500;

pub fn exp(exponent: U256) -> Result<u64, VMError> {
    let exponent_byte_size = (exponent
        .bits()
        .checked_add(7)
        .ok_or(VMError::OutOfGas(OutOfGasError::GasCostOverflow))?)
        / 8;

    let exponent_byte_size: u64 = exponent_byte_size
        .try_into()
        .map_err(|_| VMError::VeryLargeNumber)?;

    let exponent_byte_size_cost = EXP_DYNAMIC_BASE
        .checked_mul(exponent_byte_size)
        .ok_or(VMError::OutOfGas(OutOfGasError::GasCostOverflow))?;

    EXP_STATIC
        .checked_add(exponent_byte_size_cost)
        .ok_or(VMError::OutOfGas(OutOfGasError::GasCostOverflow))
}

pub fn calldatacopy(
    new_memory_size: usize,
    current_memory_size: usize,
    size: usize,
) -> Result<u64, VMError> {
    copy_behavior(
        new_memory_size,
        current_memory_size,
        size,
        CALLDATACOPY_DYNAMIC_BASE,
        CALLDATACOPY_STATIC,
    )
}

pub fn codecopy(
    new_memory_size: usize,
    current_memory_size: usize,
    size: usize,
) -> Result<u64, VMError> {
    copy_behavior(
        new_memory_size,
        current_memory_size,
        size,
        CODECOPY_DYNAMIC_BASE,
        CODECOPY_STATIC,
    )
}

// Used in return and revert opcodes
pub fn exit_opcode(new_memory_size: usize, current_memory_size: usize) -> Result<u64, VMError> {
    memory::expansion_cost(new_memory_size, current_memory_size)
}

pub fn returndatacopy(
    new_memory_size: usize,
    current_memory_size: usize,
    size: usize,
) -> Result<u64, VMError> {
    copy_behavior(
        new_memory_size,
        current_memory_size,
        size,
        RETURNDATACOPY_DYNAMIC_BASE,
        RETURNDATACOPY_STATIC,
    )
}

fn copy_behavior(
    new_memory_size: usize,
    current_memory_size: usize,
    size: usize,
    dynamic_base: u64,
    static_cost: u64,
) -> Result<u64, VMError> {
    let minimum_word_size = (size
        .checked_add(WORD_SIZE)
        .ok_or(OutOfGasError::GasCostOverflow)?
        .saturating_sub(1))
        / WORD_SIZE;

    let minimum_word_size: u64 = minimum_word_size
        .try_into()
        .map_err(|_| VMError::VeryLargeNumber)?;

    let memory_expansion_cost = memory::expansion_cost(new_memory_size, current_memory_size)?;

    let minimum_word_size_cost = dynamic_base
        .checked_mul(minimum_word_size)
        .ok_or(OutOfGasError::GasCostOverflow)?;
    Ok(static_cost
        .checked_add(minimum_word_size_cost)
        .ok_or(OutOfGasError::GasCostOverflow)?
        .checked_add(memory_expansion_cost)
        .ok_or(OutOfGasError::GasCostOverflow)?)
}

pub fn keccak256(
    new_memory_size: usize,
    current_memory_size: usize,
    size: usize,
) -> Result<u64, VMError> {
    copy_behavior(
        new_memory_size,
        current_memory_size,
        size,
        KECCAK25_DYNAMIC_BASE,
        KECCAK25_STATIC,
    )
}

pub fn log(
    new_memory_size: usize,
    current_memory_size: usize,
    size: usize,
    number_of_topics: u8,
) -> Result<u64, VMError> {
    let memory_expansion_cost = memory::expansion_cost(new_memory_size, current_memory_size)?;

    let topics_cost = LOGN_DYNAMIC_BASE
        .checked_mul(number_of_topics.into())
        .ok_or(OutOfGasError::GasCostOverflow)?;

    let size: u64 = size.try_into().map_err(|_| VMError::VeryLargeNumber)?;
    let bytes_cost = LOGN_DYNAMIC_BYTE_BASE
        .checked_mul(size)
        .ok_or(OutOfGasError::GasCostOverflow)?;

    Ok(topics_cost
        .checked_add(LOGN_STATIC)
        .ok_or(OutOfGasError::GasCostOverflow)?
        .checked_add(bytes_cost)
        .ok_or(OutOfGasError::GasCostOverflow)?
        .checked_add(memory_expansion_cost)
        .ok_or(OutOfGasError::GasCostOverflow)?)
}

pub fn mload(new_memory_size: usize, current_memory_size: usize) -> Result<u64, VMError> {
    mem_expansion_behavior(new_memory_size, current_memory_size, MLOAD_STATIC)
}

pub fn mstore(new_memory_size: usize, current_memory_size: usize) -> Result<u64, VMError> {
    mem_expansion_behavior(new_memory_size, current_memory_size, MSTORE_STATIC)
}

pub fn mstore8(new_memory_size: usize, current_memory_size: usize) -> Result<u64, VMError> {
    mem_expansion_behavior(new_memory_size, current_memory_size, MSTORE8_STATIC)
}

fn mem_expansion_behavior(
    new_memory_size: usize,
    current_memory_size: usize,
    static_cost: u64,
) -> Result<u64, VMError> {
    let memory_expansion_cost = memory::expansion_cost(new_memory_size, current_memory_size)?;

    Ok(static_cost
        .checked_add(memory_expansion_cost)
        .ok_or(OutOfGasError::GasCostOverflow)?)
}

pub fn sload(storage_slot_was_cold: bool, fork: Fork) -> Result<u64, VMError> {
    // https://github.com/ethereum/EIPs/blob/master/EIPS/eip-150.md
    if fork < Fork::Tangerine {
        return Ok(SLOAD_COST_PRE_TANGERINE);
        // EIP https://eips.ethereum.org/EIPS/eip-2929
    } else if fork < Fork::Berlin {
        return Ok(SLOAD_COST_PRE_BERLIN);
    }
    let static_gas = SLOAD_STATIC;

    let dynamic_cost = if storage_slot_was_cold {
        SLOAD_COLD_DYNAMIC
    } else {
        SLOAD_WARM_DYNAMIC
    };

    Ok(static_gas
        .checked_add(dynamic_cost)
        .ok_or(OutOfGasError::GasCostOverflow)?)
}

pub fn sstore(
    storage_slot: &StorageSlot,
    new_value: U256,
    storage_slot_was_cold: bool,
    fork: Fork,
) -> Result<u64, VMError> {
    // https://github.com/ethereum/EIPs/blob/master/EIPS/eip-1087.md
    if fork < Fork::Berlin {
        if storage_slot.current_value.is_zero() && !new_value.is_zero() {
            Ok(SSTORE_PRE_BERLIN_NON_ZERO)
        } else {
            Ok(SSTORE_PRE_BERLIN)
        }
    } else {
        let static_gas = SSTORE_STATIC;

        let mut base_dynamic_gas = if new_value == storage_slot.current_value {
            SSTORE_DEFAULT_DYNAMIC
        } else if storage_slot.current_value == storage_slot.original_value {
            if storage_slot.original_value.is_zero() {
                SSTORE_STORAGE_CREATION
            } else {
                SSTORE_STORAGE_MODIFICATION
            }
        } else {
            SSTORE_DEFAULT_DYNAMIC
        };

        if storage_slot_was_cold {
            base_dynamic_gas = base_dynamic_gas
                .checked_add(SSTORE_COLD_DYNAMIC)
                .ok_or(OutOfGasError::GasCostOverflow)?;
        }

        Ok(static_gas
            .checked_add(base_dynamic_gas)
            .ok_or(OutOfGasError::GasCostOverflow)?)
    }
}

pub fn mcopy(
    new_memory_size: usize,
    current_memory_size: usize,
    size: usize,
) -> Result<u64, VMError> {
    let words_copied = (size
        .checked_add(WORD_SIZE)
        .ok_or(OutOfGasError::GasCostOverflow)?
        .saturating_sub(1))
        / WORD_SIZE;

    let memory_expansion_cost = memory::expansion_cost(new_memory_size, current_memory_size)?;

    let words_copied: u64 = words_copied
        .try_into()
        .map_err(|_| VMError::VeryLargeNumber)?;

    let copied_words_cost = MCOPY_DYNAMIC_BASE
        .checked_mul(words_copied)
        .ok_or(OutOfGasError::GasCostOverflow)?;

    Ok(MCOPY_STATIC
        .checked_add(copied_words_cost)
        .ok_or(OutOfGasError::GasCostOverflow)?
        .checked_add(memory_expansion_cost)
        .ok_or(OutOfGasError::GasCostOverflow)?)
}

pub fn create(
    new_memory_size: usize,
    current_memory_size: usize,
    code_size_in_memory: usize,
    fork: Fork,
) -> Result<u64, VMError> {
    compute_gas_create(
        new_memory_size,
        current_memory_size,
        code_size_in_memory,
        false,
        fork,
    )
}

pub fn create_2(
    new_memory_size: usize,
    current_memory_size: usize,
    code_size_in_memory: usize,
    fork: Fork,
) -> Result<u64, VMError> {
    compute_gas_create(
        new_memory_size,
        current_memory_size,
        code_size_in_memory,
        true,
        fork,
    )
}

fn compute_gas_create(
    new_memory_size: usize,
    current_memory_size: usize,
    code_size_in_memory: usize,
    is_create_2: bool,
    fork: Fork,
) -> Result<u64, VMError> {
    let minimum_word_size = (code_size_in_memory
        .checked_add(31)
        .ok_or(OutOfGasError::GasCostOverflow)?)
    .checked_div(32)
    .ok_or(OutOfGasError::ArithmeticOperationDividedByZero)?; // '32' will never be zero

    let minimum_word_size: u64 = minimum_word_size
        .try_into()
        .map_err(|_| VMError::VeryLargeNumber)?;

    // [EIP-3860] - Apply extra gas cost of 2 for every 32-byte chunk of initcode
    let init_code_cost = if fork >= Fork::Shanghai {
        minimum_word_size
            .checked_mul(INIT_CODE_WORD_COST)
            .ok_or(OutOfGasError::GasCostOverflow)? // will not panic since it's 2
    } else {
        0
    };

    let memory_expansion_cost = memory::expansion_cost(new_memory_size, current_memory_size)?;

    let hash_cost = if is_create_2 {
        minimum_word_size
            .checked_mul(KECCAK25_DYNAMIC_BASE)
            .ok_or(OutOfGasError::GasCostOverflow)? // will not panic since it's 6
    } else {
        0
    };

    let gas_create_cost = memory_expansion_cost
        .checked_add(init_code_cost)
        .ok_or(OutOfGasError::CreationCostIsTooHigh)?
        .checked_add(CREATE_BASE_COST)
        .ok_or(OutOfGasError::CreationCostIsTooHigh)?
        .checked_add(hash_cost)
        .ok_or(OutOfGasError::CreationCostIsTooHigh)?;

    Ok(gas_create_cost)
}

pub fn selfdestruct(
    address_was_cold: bool,
    account_is_empty: bool,
    balance_to_transfer: U256,
    fork: Fork,
) -> Result<u64, OutOfGasError> {
    // https://github.com/ethereum/EIPs/blob/master/EIPS/eip-150.md
    if fork < Fork::Tangerine {
        return Ok(SELFDESTRUCT_COST_PRE_TANGERINE);
    }
    let mut gas_cost = SELFDESTRUCT_STATIC;

    // https://eips.ethereum.org/EIPS/eip-2929#selfdestruct-changes
    if fork >= Fork::Berlin && address_was_cold {
        gas_cost = gas_cost
            .checked_add(COLD_ADDRESS_ACCESS_COST)
            .ok_or(OutOfGasError::GasCostOverflow)?;
    }

    // If a positive balance is sent to an empty account, the dynamic gas is 25000
    if account_is_empty && balance_to_transfer > U256::zero() {
        gas_cost = gas_cost
            .checked_add(SELFDESTRUCT_DYNAMIC)
            .ok_or(OutOfGasError::GasCostOverflow)?;
    }

    Ok(gas_cost)
}

pub fn tx_calldata(calldata: &Bytes, fork: Fork) -> Result<u64, OutOfGasError> {
    // This cost applies both for call and create
    // 4 gas for each zero byte in the transaction data 16 gas for each non-zero byte in the transaction.
    let mut calldata_cost: u64 = 0;
    for byte in calldata {
        calldata_cost = if *byte != 0 {
            if fork >= Fork::Istanbul {
                calldata_cost
                    .checked_add(CALLDATA_COST_NON_ZERO_BYTE)
                    .ok_or(OutOfGasError::GasUsedOverflow)?
            } else {
                // EIP-2028
                calldata_cost
                    .checked_add(CALLDATA_COST_NON_ZERO_BYTE_PRE_ISTANBUL)
                    .ok_or(OutOfGasError::GasUsedOverflow)?
            }
        } else {
            calldata_cost
                .checked_add(CALLDATA_COST_ZERO_BYTE)
                .ok_or(OutOfGasError::GasUsedOverflow)?
        }
    }
    Ok(calldata_cost)
}

pub fn tx_creation(code_length: u64, number_of_words: u64) -> Result<u64, OutOfGasError> {
    let mut creation_cost = code_length
        .checked_mul(200)
        .ok_or(OutOfGasError::CreationCostIsTooHigh)?;
    creation_cost = creation_cost
        .checked_add(32000)
        .ok_or(OutOfGasError::CreationCostIsTooHigh)?;

    // GInitCodeword * number_of_words rounded up. GinitCodeWord = 2
    let words_cost = number_of_words
        .checked_mul(2)
        .ok_or(OutOfGasError::GasCostOverflow)?;
    creation_cost
        .checked_add(words_cost)
        .ok_or(OutOfGasError::GasUsedOverflow)
}

fn address_access_cost(
    address_was_cold: bool,
    static_cost: u64,
    cold_dynamic_cost: u64,
    warm_dynamic_cost: u64,
) -> Result<u64, VMError> {
    let static_gas = static_cost;

    let dynamic_cost: u64 = if address_was_cold {
        cold_dynamic_cost
    } else {
<<<<<<< HEAD
        // [EIP-2929](https://eips.ethereum.org/EIPS/eip-2929)
        let static_gas = static_cost;
        let dynamic_cost: u64 = if address_was_cold {
            cold_dynamic_cost
        } else {
            warm_dynamic_cost
        };
=======
        warm_dynamic_cost
    };
>>>>>>> 591739c0

    Ok(static_gas
        .checked_add(dynamic_cost)
        .ok_or(OutOfGasError::GasCostOverflow)?)
}

pub fn balance(address_was_cold: bool, fork: Fork) -> Result<u64, VMError> {
    let (static_cost, cold_dynamic_cost, warm_dynamic_cost) = match fork {
        f if f < Fork::Tangerine => (BALANCE_PRE_TANGERINE, 0, 0),
        // https://github.com/ethereum/EIPs/blob/master/EIPS/eip-2929.md#storage-read-changes
        f if f >= Fork::Tangerine && fork < Fork::Berlin => (BALANCE_TANGERINE, 0, 0),
        _ => (BALANCE_STATIC, BALANCE_COLD_DYNAMIC, BALANCE_WARM_DYNAMIC),
    };

    address_access_cost(
        address_was_cold,
        static_cost,
        cold_dynamic_cost,
        warm_dynamic_cost,
    )
}

pub fn extcodesize(address_was_cold: bool, fork: Fork) -> Result<u64, VMError> {
    let (static_cost, cold_dynamic_cost, warm_dynamic_cost) = match fork {
        f if f < Fork::Tangerine => (EXTCODESIZE_PRE_TANGERINE, 0, 0),
        // https://github.com/ethereum/EIPs/blob/master/EIPS/eip-2929.md#storage-read-changes
        f if f >= Fork::Tangerine && fork < Fork::Berlin => (EXTCODESIZE_TANGERINE, 0, 0),
        _ => (
            EXTCODESIZE_STATIC,
            EXTCODESIZE_COLD_DYNAMIC,
            EXTCODESIZE_WARM_DYNAMIC,
        ),
    };

    address_access_cost(
        address_was_cold,
        static_cost,
        cold_dynamic_cost,
        warm_dynamic_cost,
    )
}

pub fn extcodecopy(
    size: usize,
    new_memory_size: usize,
    current_memory_size: usize,
    address_was_cold: bool,
    fork: Fork,
) -> Result<u64, VMError> {
    if fork < Fork::Tangerine {
        return Ok(EXTCODECOPY_COST_PRE_TANGERINE);
    }
    let base_access_cost = copy_behavior(
        new_memory_size,
        current_memory_size,
        size,
        EXTCODECOPY_DYNAMIC_BASE,
        EXTCODECOPY_STATIC,
    )?;
    let (static_cost, cold_dynamic_cost, warm_dynamic_cost) = match fork {
        f if f < Fork::Tangerine => (EXTCODECOPY_STATIC_PRE_TANGERINE, 0, 0),
        f if f >= Fork::Tangerine && fork < Fork::Berlin => (EXTCODECOPY_STATIC_PRE_BERLIN, 0, 0),
        _ => (
            EXTCODECOPY_STATIC,
            EXTCODECOPY_COLD_DYNAMIC,
            EXTCODECOPY_WARM_DYNAMIC,
        ),
    };

    let expansion_access_cost = address_access_cost(
        address_was_cold,
        static_cost,
        cold_dynamic_cost,
        warm_dynamic_cost,
    )?;

    Ok(base_access_cost
        .checked_add(expansion_access_cost)
        .ok_or(OutOfGasError::GasCostOverflow)?)
}

pub fn extcodehash(address_was_cold: bool, fork: Fork) -> Result<u64, VMError> {
    let (static_cost, cold_dynamic_cost, warm_dynamic_cost) = match fork {
        f if f < Fork::Constantinople => return Err(VMError::InvalidOpcode),
        f if f < Fork::Istanbul => (EXTCODEHASH_STATIC_PRE_ISTANBUL, 0, 0),
        f if f < Fork::Berlin => (EXTCODEHASH_STATIC_PRE_BERLIN, 0, 0),
        _ => (
            EXTCODEHASH_STATIC,
            EXTCODEHASH_COLD_DYNAMIC,
            EXTCODEHASH_WARM_DYNAMIC,
        ),
    };

    address_access_cost(
        address_was_cold,
        static_cost,
        cold_dynamic_cost,
        warm_dynamic_cost,
    )
}

#[allow(clippy::too_many_arguments)]
pub fn call(
    new_memory_size: usize,
    current_memory_size: usize,
    address_was_cold: bool,
    address_is_empty: bool,
    value_to_transfer: U256,
    gas_from_stack: U256,
    gas_left: u64,
    fork: Fork,
) -> Result<(u64, u64), VMError> {
    let memory_expansion_cost = memory::expansion_cost(new_memory_size, current_memory_size)?;

<<<<<<< HEAD
    let address_access_cost = if fork < Fork::Tangerine {
        CALL_STATIC_COST_PRE_TANGERINE
    } else {
        address_access_cost(
            address_was_cold,
            CALL_STATIC,
            CALL_COLD_DYNAMIC,
            CALL_WARM_DYNAMIC,
            fork,
        )?
    };
=======
    let (static_cost, cold_dynamic_cost, warm_dynamic_cost) = match fork {
        f if f < Fork::Tangerine => (CALL_STATIC_PRE_TANGERINE, 0, 0),
        f if f < Fork::Berlin => (CALL_STATIC_PRE_BERLIN, 0, 0),
        f if f < Fork::Berlin => (0, 0, 0),
        _ => (CALL_STATIC, CALL_COLD_DYNAMIC, CALL_WARM_DYNAMIC),
    };

    let address_access_cost = address_access_cost(
        address_was_cold,
        static_cost,
        cold_dynamic_cost,
        warm_dynamic_cost,
    )?;

>>>>>>> 591739c0
    let positive_value_cost = if !value_to_transfer.is_zero() {
        CALL_POSITIVE_VALUE
    } else {
        0
    };
    let value_to_empty_account = if address_is_empty && !value_to_transfer.is_zero() {
        CALL_TO_EMPTY_ACCOUNT
    } else {
        0
    };
    let call_gas_costs = memory_expansion_cost
        .checked_add(address_access_cost)
        .ok_or(OutOfGasError::GasCostOverflow)?
        .checked_add(positive_value_cost)
        .ok_or(OutOfGasError::GasCostOverflow)?
        .checked_add(value_to_empty_account)
        .ok_or(OutOfGasError::GasCostOverflow)?;

    calculate_cost_and_gas_limit_call(
        value_to_transfer.is_zero(),
        gas_from_stack,
        gas_left,
        call_gas_costs,
        CALL_POSITIVE_VALUE_STIPEND,
        fork,
    )
}

pub fn callcode(
    new_memory_size: usize,
    current_memory_size: usize,
    address_was_cold: bool,
    value_to_transfer: U256,
    gas_from_stack: U256,
    gas_left: u64,
    fork: Fork,
) -> Result<(u64, u64), VMError> {
    let memory_expansion_cost = memory::expansion_cost(new_memory_size, current_memory_size)?;

<<<<<<< HEAD
    let address_access_cost = if fork < Fork::Tangerine {
        CALLCODE_STATIC_COST_PRE_TANGERINE
    } else {
        address_access_cost(
            address_was_cold,
            CALL_STATIC,
            CALL_COLD_DYNAMIC,
            CALL_WARM_DYNAMIC,
            fork,
        )?
    };
=======
    let (static_cost, cold_dynamic_cost, warm_dynamic_cost) = match fork {
        f if f < Fork::Tangerine => (CALLCODE_STATIC_PRE_TANGERINE, 0, 0),
        f if f < Fork::Berlin => (CALLCODE_STATIC_PRE_BERLIN, 0, 0),
        f if f < Fork::Berlin => (0, 0, 0),
        _ => (
            DELEGATECALL_STATIC,
            DELEGATECALL_COLD_DYNAMIC,
            DELEGATECALL_WARM_DYNAMIC,
        ),
    };

    let address_access_cost = address_access_cost(
        address_was_cold,
        static_cost,
        cold_dynamic_cost,
        warm_dynamic_cost,
    )?;

>>>>>>> 591739c0
    let positive_value_cost = if !value_to_transfer.is_zero() {
        CALLCODE_POSITIVE_VALUE
    } else {
        0
    };
    let call_gas_costs = memory_expansion_cost
        .checked_add(address_access_cost)
        .ok_or(OutOfGasError::GasCostOverflow)?
        .checked_add(positive_value_cost)
        .ok_or(OutOfGasError::GasCostOverflow)?;

    calculate_cost_and_gas_limit_call(
        value_to_transfer.is_zero(),
        gas_from_stack,
        gas_left,
        call_gas_costs,
        CALLCODE_POSITIVE_VALUE_STIPEND,
        fork,
    )
}

pub fn delegatecall(
    new_memory_size: usize,
    current_memory_size: usize,
    address_was_cold: bool,
    gas_from_stack: U256,
    gas_left: u64,
    fork: Fork,
) -> Result<(u64, u64), VMError> {
    let memory_expansion_cost = memory::expansion_cost(new_memory_size, current_memory_size)?;

<<<<<<< HEAD
    let address_access_cost = if fork < Fork::Tangerine {
        DELEGATECALL_STATIC_COST_PRE_TANGERINE
    } else {
        address_access_cost(
            address_was_cold,
            CALL_STATIC,
            CALL_COLD_DYNAMIC,
            CALL_WARM_DYNAMIC,
            fork,
        )?
    };
=======
    let (static_cost, cold_dynamic_cost, warm_dynamic_cost) = match fork {
        f if f < Fork::Tangerine => (DELEGATECALL_STATIC_PRE_TANGERINE, 0, 0),
        f if f < Fork::Berlin => (DELEGATECALL_STATIC_PRE_BERLIN, 0, 0),
        f if f < Fork::Berlin => (0, 0, 0),
        _ => (
            DELEGATECALL_STATIC,
            DELEGATECALL_COLD_DYNAMIC,
            DELEGATECALL_WARM_DYNAMIC,
        ),
    };

    let address_access_cost = address_access_cost(
        address_was_cold,
        static_cost,
        cold_dynamic_cost,
        warm_dynamic_cost,
    )?;

>>>>>>> 591739c0
    let call_gas_costs = memory_expansion_cost
        .checked_add(address_access_cost)
        .ok_or(OutOfGasError::GasCostOverflow)?;

    calculate_cost_and_gas_limit_call(true, gas_from_stack, gas_left, call_gas_costs, 0, fork)
}

pub fn staticcall(
    new_memory_size: usize,
    current_memory_size: usize,
    address_was_cold: bool,
    gas_from_stack: U256,
    gas_left: u64,
    fork: Fork,
) -> Result<(u64, u64), VMError> {
    let memory_expansion_cost = memory::expansion_cost(new_memory_size, current_memory_size)?;

    let (static_cost, cold_dynamic_cost, warm_dynamic_cost) = match fork {
        f if f < Fork::Tangerine => (STATICCALLCALL_STATIC_PRE_TANGERINE, 0, 0),
        f if f < Fork::Berlin => (STATICCALLCALL_STATIC_PRE_BERLIN, 0, 0),
        f if f < Fork::Berlin => (0, 0, 0),
        _ => (
            STATICCALL_STATIC,
            STATICCALL_COLD_DYNAMIC,
            STATICCALL_WARM_DYNAMIC,
        ),
    };

    let address_access_cost = address_access_cost(
        address_was_cold,
        static_cost,
        cold_dynamic_cost,
        warm_dynamic_cost,
    )?;

    let call_gas_costs = memory_expansion_cost
        .checked_add(address_access_cost)
        .ok_or(OutOfGasError::GasCostOverflow)?;

    calculate_cost_and_gas_limit_call(true, gas_from_stack, gas_left, call_gas_costs, 0, fork)
}

pub fn fake_exponential(factor: U256, numerator: U256, denominator: U256) -> Result<U256, VMError> {
    let mut i = U256::one();
    let mut output: U256 = U256::zero();

    // Initial multiplication: factor * denominator
    let mut numerator_accum = factor
        .checked_mul(denominator)
        .ok_or(InternalError::ArithmeticOperationOverflow)?;

    while !numerator_accum.is_zero() {
        // Safe addition to output
        output = output
            .checked_add(numerator_accum)
            .ok_or(InternalError::ArithmeticOperationOverflow)?;

        // Safe multiplication and division within loop
        numerator_accum = numerator_accum
            .checked_mul(numerator)
            .ok_or(InternalError::ArithmeticOperationOverflow)?
            .checked_div(
                denominator
                    .checked_mul(i)
                    .ok_or(InternalError::ArithmeticOperationOverflow)?,
            )
            .ok_or(VMError::Internal(
                InternalError::ArithmeticOperationOverflow,
            ))?;

        i = i
            .checked_add(U256::one())
            .ok_or(InternalError::ArithmeticOperationOverflow)?;
    }

    Ok(output
        .checked_div(denominator)
        .ok_or(InternalError::ArithmeticOperationOverflow)?)
}

pub fn sha2_256(data_size: usize) -> Result<u64, VMError> {
    precompile(data_size, SHA2_256_STATIC_COST, SHA2_256_DYNAMIC_BASE)
}

pub fn ripemd_160(data_size: usize) -> Result<u64, VMError> {
    precompile(data_size, RIPEMD_160_STATIC_COST, RIPEMD_160_DYNAMIC_BASE)
}

pub fn identity(data_size: usize) -> Result<u64, VMError> {
    precompile(data_size, IDENTITY_STATIC_COST, IDENTITY_DYNAMIC_BASE)
}

//https://eips.ethereum.org/EIPS/eip-2565
pub fn modexp_eip2565(
    max_length: u64,
    exponent_first_32_bytes: &BigUint,
    exponent_size: u64,
) -> Result<u64, VMError> {
    let words = (max_length
        .checked_add(7)
        .ok_or(OutOfGasError::GasCostOverflow)?)
    .checked_div(8)
    .ok_or(InternalError::DivisionError)?;
    let multiplication_complexity = words.checked_pow(2).ok_or(OutOfGasError::GasCostOverflow)?;

    let calculate_iteration_count =
        if exponent_size <= 32 && *exponent_first_32_bytes != BigUint::ZERO {
            exponent_first_32_bytes
                .bits()
                .checked_sub(1)
                .ok_or(InternalError::ArithmeticOperationUnderflow)?
        } else if exponent_size > 32 {
            let extra_size = (exponent_size
                .checked_sub(32)
                .ok_or(InternalError::ArithmeticOperationUnderflow)?)
            .checked_mul(8)
            .ok_or(OutOfGasError::GasCostOverflow)?;
            extra_size
                .checked_add(exponent_first_32_bytes.bits().max(1))
                .ok_or(OutOfGasError::GasCostOverflow)?
                .checked_sub(1)
                .ok_or(InternalError::ArithmeticOperationUnderflow)?
        } else {
            0
        }
        .max(1);

    let cost = MODEXP_STATIC_COST.max(
        multiplication_complexity
            .checked_mul(calculate_iteration_count)
            .ok_or(OutOfGasError::GasCostOverflow)?
            / MODEXP_DYNAMIC_QUOTIENT,
    );
    Ok(cost)
}

//https://eips.ethereum.org/EIPS/eip-198
pub fn modexp_eip198(
    max_length: u64,
    exponent_first_32_bytes: &BigUint,
    exponent_size: u64,
) -> Result<u64, VMError> {
    let multiplication_complexity = if max_length <= 64 {
        max_length
            .checked_pow(2)
            .ok_or(OutOfGasError::GasCostOverflow)?
    } else if max_length <= 1024 {
        max_length
            .checked_pow(2)
            .ok_or(OutOfGasError::GasCostOverflow)?
            .checked_div(4)
            .ok_or(OutOfGasError::GasCostOverflow)?
            .checked_add(
                max_length
                    .checked_mul(96)
                    .ok_or(OutOfGasError::GasCostOverflow)?,
            )
            .ok_or(OutOfGasError::GasCostOverflow)?
            .checked_sub(3072)
            .ok_or(OutOfGasError::GasCostOverflow)?
    } else {
        max_length
            .checked_pow(2)
            .ok_or(OutOfGasError::GasCostOverflow)?
            .checked_div(16)
            .ok_or(OutOfGasError::GasCostOverflow)?
            .checked_add(
                max_length
                    .checked_mul(480)
                    .ok_or(OutOfGasError::GasCostOverflow)?,
            )
            .ok_or(OutOfGasError::GasCostOverflow)?
            .checked_sub(199680)
            .ok_or(OutOfGasError::GasCostOverflow)?
    };

    let calculate_iteration_count = if exponent_size < 32 {
        exponent_first_32_bytes.bits().saturating_sub(1)
    } else {
        let extra_size = (exponent_size
            .checked_sub(32)
            .ok_or(InternalError::ArithmeticOperationUnderflow)?)
        .checked_mul(8)
        .ok_or(OutOfGasError::GasCostOverflow)?;

        let bits_part = exponent_first_32_bytes.bits().saturating_sub(1);

        extra_size
            .checked_add(bits_part)
            .ok_or(OutOfGasError::GasCostOverflow)?
    }
    .max(1);

    let cost = multiplication_complexity
        .checked_mul(calculate_iteration_count)
        .ok_or(OutOfGasError::GasCostOverflow)?
        / MODEXP_DYNAMIC_QUOTIENT_PRE_BERLIN;
    Ok(cost)
}

pub fn modexp(
    exponent_first_32_bytes: &BigUint,
    base_size: usize,
    exponent_size: usize,
    modulus_size: usize,
    fork: Fork,
) -> Result<u64, VMError> {
    let base_size: u64 = base_size
        .try_into()
        .map_err(|_| PrecompileError::ParsingInputError)?;
    let exponent_size: u64 = exponent_size
        .try_into()
        .map_err(|_| PrecompileError::ParsingInputError)?;
    let modulus_size: u64 = modulus_size
        .try_into()
        .map_err(|_| PrecompileError::ParsingInputError)?;

    let max_length = base_size.max(modulus_size);

    if fork >= Fork::Berlin {
        modexp_eip2565(max_length, exponent_first_32_bytes, exponent_size)
    } else {
        modexp_eip198(max_length, exponent_first_32_bytes, exponent_size)
    }
}

fn precompile(data_size: usize, static_cost: u64, dynamic_base: u64) -> Result<u64, VMError> {
    let data_size: u64 = data_size
        .try_into()
        .map_err(|_| PrecompileError::ParsingInputError)?;

    let data_word_cost = data_size
        .checked_add(WORD_SIZE_IN_BYTES_U64 - 1)
        .ok_or(OutOfGasError::GasCostOverflow)?
        / WORD_SIZE_IN_BYTES_U64;

    let static_gas = static_cost;
    let dynamic_gas = dynamic_base
        .checked_mul(data_word_cost)
        .ok_or(OutOfGasError::GasCostOverflow)?;

    Ok(static_gas
        .checked_add(dynamic_gas)
        .ok_or(OutOfGasError::GasCostOverflow)?)
}

pub fn ecpairing(groups_number: usize, fork: Fork) -> Result<u64, VMError> {
    let groups_number = u64::try_from(groups_number).map_err(|_| InternalError::ConversionError)?;
    // https://eips.ethereum.org/EIPS/eip-1108
    let (group_cost_scalar, base_cost) = if fork < Fork::Istanbul {
        (
            ECPAIRING_GROUP_COST_PRE_ISTANBUL,
            ECPAIRING_GROUP_COST_PRE_ISTANBUL,
        )
    } else {
        (ECPAIRING_GROUP_COST, ECPAIRING_BASE_COST)
    };

    let groups_cost = groups_number
        .checked_mul(group_cost_scalar)
        .ok_or(OutOfGasError::GasCostOverflow)?;
    groups_cost
        .checked_add(base_cost)
        .ok_or(VMError::OutOfGas(OutOfGasError::GasCostOverflow))
}

/// Max message call gas is all but one 64th of the remaining gas in the current context.
/// https://eips.ethereum.org/EIPS/eip-150
pub fn max_message_call_gas(current_call_frame: &CallFrame) -> Result<u64, VMError> {
    let mut remaining_gas = current_call_frame
        .gas_limit
        .checked_sub(current_call_frame.gas_used)
        .ok_or(InternalError::GasOverflow)?;

    remaining_gas = remaining_gas
        .checked_sub(remaining_gas / 64)
        .ok_or(InternalError::GasOverflow)?;

    Ok(remaining_gas)
}

fn calculate_cost_and_gas_limit_call(
    value_is_zero: bool,
    gas_from_stack: U256,
    gas_left: u64,
    call_gas_costs: u64,
    stipend: u64,
    fork: Fork,
) -> Result<(u64, u64), VMError> {
    let gas_stipend = if value_is_zero { 0 } else { stipend };
    let gas_left = gas_left
        .checked_sub(call_gas_costs)
        .ok_or(OutOfGasError::GasUsedOverflow)?;

    // EIP 150, TANGERINE WHISTLE
    let max_gas_for_call = gas_left
        .checked_sub(gas_left / 64)
        .ok_or(OutOfGasError::GasUsedOverflow)?;

    let gas: u64 = if fork < Fork::Tangerine {
        gas_from_stack
    } else {
        gas_from_stack.min(max_gas_for_call.into())
    }
    .try_into()
    .map_err(|_err| OutOfGasError::MaxGasLimitExceeded)?;

    Ok((
        gas.checked_add(call_gas_costs)
            .ok_or(OutOfGasError::MaxGasLimitExceeded)?,
        gas.checked_add(gas_stipend)
            .ok_or(OutOfGasError::MaxGasLimitExceeded)?,
    ))
}

pub fn bls12_msm(k: usize, discount_table: &[u64; 128], mul_cost: u64) -> Result<u64, VMError> {
    if k == 0 {
        return Ok(0);
    }

    let discount = if k < discount_table.len() {
        discount_table
            .get(k.checked_sub(1).ok_or(VMError::Internal(
                InternalError::ArithmeticOperationUnderflow,
            ))?)
            .copied()
            .ok_or(VMError::Internal(InternalError::SlicingError))?
    } else {
        discount_table
            .last()
            .copied()
            .ok_or(VMError::Internal(InternalError::SlicingError))?
    };

    let gas_cost = u64::try_from(k)
        .map_err(|_| VMError::VeryLargeNumber)?
        .checked_mul(mul_cost)
        .ok_or(VMError::VeryLargeNumber)?
        .checked_mul(discount)
        .ok_or(VMError::VeryLargeNumber)?
        .checked_div(BLS12_381_MSM_MULTIPLIER)
        .ok_or(VMError::VeryLargeNumber)?;
    Ok(gas_cost)
}

pub fn bls12_pairing_check(k: usize) -> Result<u64, VMError> {
    let gas_cost = u64::try_from(k)
        .map_err(|_| VMError::VeryLargeNumber)?
        .checked_mul(BLS12_PAIRING_CHECK_MUL_COST)
        .ok_or(VMError::PrecompileError(
            PrecompileError::GasConsumedOverflow,
        ))?
        .checked_add(BLS12_PAIRING_CHECK_FIXED_COST)
        .ok_or(VMError::PrecompileError(
            PrecompileError::GasConsumedOverflow,
        ))?;
    Ok(gas_cost)
}<|MERGE_RESOLUTION|>--- conflicted
+++ resolved
@@ -136,15 +136,11 @@
 pub const EXTCODECOPY_COLD_DYNAMIC: u64 = DEFAULT_COLD_DYNAMIC;
 pub const EXTCODECOPY_WARM_DYNAMIC: u64 = DEFAULT_WARM_DYNAMIC;
 
-<<<<<<< HEAD
-pub const CALL_STATIC_COST_PRE_TANGERINE: u64 = 40;
-=======
 pub const DEFAULT_CALL_STATIC_PRE_TANGERINE: u64 = 40;
 pub const DEFAULT_CALL_STATIC_PRE_BERLIN: u64 = 700;
 
 pub const CALL_STATIC_PRE_TANGERINE: u64 = DEFAULT_CALL_STATIC_PRE_TANGERINE;
 pub const CALL_STATIC_PRE_BERLIN: u64 = DEFAULT_CALL_STATIC_PRE_BERLIN;
->>>>>>> 591739c0
 pub const CALL_STATIC: u64 = DEFAULT_STATIC;
 pub const CALL_COLD_DYNAMIC: u64 = DEFAULT_COLD_DYNAMIC;
 pub const CALL_WARM_DYNAMIC: u64 = DEFAULT_WARM_DYNAMIC;
@@ -672,18 +668,8 @@
     let dynamic_cost: u64 = if address_was_cold {
         cold_dynamic_cost
     } else {
-<<<<<<< HEAD
-        // [EIP-2929](https://eips.ethereum.org/EIPS/eip-2929)
-        let static_gas = static_cost;
-        let dynamic_cost: u64 = if address_was_cold {
-            cold_dynamic_cost
-        } else {
-            warm_dynamic_cost
-        };
-=======
         warm_dynamic_cost
     };
->>>>>>> 591739c0
 
     Ok(static_gas
         .checked_add(dynamic_cost)
@@ -798,19 +784,6 @@
 ) -> Result<(u64, u64), VMError> {
     let memory_expansion_cost = memory::expansion_cost(new_memory_size, current_memory_size)?;
 
-<<<<<<< HEAD
-    let address_access_cost = if fork < Fork::Tangerine {
-        CALL_STATIC_COST_PRE_TANGERINE
-    } else {
-        address_access_cost(
-            address_was_cold,
-            CALL_STATIC,
-            CALL_COLD_DYNAMIC,
-            CALL_WARM_DYNAMIC,
-            fork,
-        )?
-    };
-=======
     let (static_cost, cold_dynamic_cost, warm_dynamic_cost) = match fork {
         f if f < Fork::Tangerine => (CALL_STATIC_PRE_TANGERINE, 0, 0),
         f if f < Fork::Berlin => (CALL_STATIC_PRE_BERLIN, 0, 0),
@@ -824,8 +797,6 @@
         cold_dynamic_cost,
         warm_dynamic_cost,
     )?;
-
->>>>>>> 591739c0
     let positive_value_cost = if !value_to_transfer.is_zero() {
         CALL_POSITIVE_VALUE
     } else {
@@ -865,19 +836,6 @@
 ) -> Result<(u64, u64), VMError> {
     let memory_expansion_cost = memory::expansion_cost(new_memory_size, current_memory_size)?;
 
-<<<<<<< HEAD
-    let address_access_cost = if fork < Fork::Tangerine {
-        CALLCODE_STATIC_COST_PRE_TANGERINE
-    } else {
-        address_access_cost(
-            address_was_cold,
-            CALL_STATIC,
-            CALL_COLD_DYNAMIC,
-            CALL_WARM_DYNAMIC,
-            fork,
-        )?
-    };
-=======
     let (static_cost, cold_dynamic_cost, warm_dynamic_cost) = match fork {
         f if f < Fork::Tangerine => (CALLCODE_STATIC_PRE_TANGERINE, 0, 0),
         f if f < Fork::Berlin => (CALLCODE_STATIC_PRE_BERLIN, 0, 0),
@@ -896,7 +854,6 @@
         warm_dynamic_cost,
     )?;
 
->>>>>>> 591739c0
     let positive_value_cost = if !value_to_transfer.is_zero() {
         CALLCODE_POSITIVE_VALUE
     } else {
@@ -928,19 +885,6 @@
 ) -> Result<(u64, u64), VMError> {
     let memory_expansion_cost = memory::expansion_cost(new_memory_size, current_memory_size)?;
 
-<<<<<<< HEAD
-    let address_access_cost = if fork < Fork::Tangerine {
-        DELEGATECALL_STATIC_COST_PRE_TANGERINE
-    } else {
-        address_access_cost(
-            address_was_cold,
-            CALL_STATIC,
-            CALL_COLD_DYNAMIC,
-            CALL_WARM_DYNAMIC,
-            fork,
-        )?
-    };
-=======
     let (static_cost, cold_dynamic_cost, warm_dynamic_cost) = match fork {
         f if f < Fork::Tangerine => (DELEGATECALL_STATIC_PRE_TANGERINE, 0, 0),
         f if f < Fork::Berlin => (DELEGATECALL_STATIC_PRE_BERLIN, 0, 0),
@@ -959,7 +903,6 @@
         warm_dynamic_cost,
     )?;
 
->>>>>>> 591739c0
     let call_gas_costs = memory_expansion_cost
         .checked_add(address_access_cost)
         .ok_or(OutOfGasError::GasCostOverflow)?;
