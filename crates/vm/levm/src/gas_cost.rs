use crate::{
    call_frame::CallFrame,
    constants::{WORD_SIZE, WORD_SIZE_IN_BYTES_U64},
    errors::{InternalError, OutOfGasError, PrecompileError, VMError},
    memory, StorageSlot,
};
use bytes::Bytes;
/// Contains the gas costs of the EVM instructions
use ethrex_core::{types::Fork, U256};
use num_bigint::BigUint;

// Opcodes cost
pub const STOP: u64 = 0;
pub const ADD: u64 = 3;
pub const MUL: u64 = 5;
pub const SUB: u64 = 3;
pub const DIV: u64 = 5;
pub const SDIV: u64 = 5;
pub const MOD: u64 = 5;
pub const SMOD: u64 = 5;
pub const ADDMOD: u64 = 8;
pub const MULMOD: u64 = 8;
pub const EXP_STATIC: u64 = 10;
pub const EXP_DYNAMIC_BASE: u64 = 50;
pub const SIGNEXTEND: u64 = 5;
pub const LT: u64 = 3;
pub const GT: u64 = 3;
pub const SLT: u64 = 3;
pub const SGT: u64 = 3;
pub const EQ: u64 = 3;
pub const ISZERO: u64 = 3;
pub const AND: u64 = 3;
pub const OR: u64 = 3;
pub const XOR: u64 = 3;
pub const NOT: u64 = 3;
pub const BYTE: u64 = 3;
pub const SHL: u64 = 3;
pub const SHR: u64 = 3;
pub const SAR: u64 = 3;
pub const KECCAK25_STATIC: u64 = 30;
pub const KECCAK25_DYNAMIC_BASE: u64 = 6;
pub const CALLDATALOAD: u64 = 3;
pub const CALLDATASIZE: u64 = 2;
pub const CALLDATACOPY_STATIC: u64 = 3;
pub const CALLDATACOPY_DYNAMIC_BASE: u64 = 3;
pub const RETURNDATASIZE: u64 = 2;
pub const RETURNDATACOPY_STATIC: u64 = 3;
pub const RETURNDATACOPY_DYNAMIC_BASE: u64 = 3;
pub const ADDRESS: u64 = 2;
pub const ORIGIN: u64 = 2;
pub const CALLER: u64 = 2;
pub const BLOCKHASH: u64 = 20;
pub const COINBASE: u64 = 2;
pub const TIMESTAMP: u64 = 2;
pub const NUMBER: u64 = 2;
pub const PREVRANDAO: u64 = 2;
pub const GASLIMIT: u64 = 2;
pub const CHAINID: u64 = 2;
pub const SELFBALANCE: u64 = 5;
pub const BASEFEE: u64 = 2;
pub const BLOBHASH: u64 = 3;
pub const BLOBBASEFEE: u64 = 2;
pub const POP: u64 = 2;
pub const MLOAD_STATIC: u64 = 3;
pub const MSTORE_STATIC: u64 = 3;
pub const MSTORE8_STATIC: u64 = 3;
pub const JUMP: u64 = 8;
pub const JUMPI: u64 = 10;
pub const PC: u64 = 2;
pub const MSIZE: u64 = 2;
pub const GAS: u64 = 2;
pub const JUMPDEST: u64 = 1;
pub const TLOAD: u64 = 100;
pub const TSTORE: u64 = 100;
pub const MCOPY_STATIC: u64 = 3;
pub const MCOPY_DYNAMIC_BASE: u64 = 3;
pub const PUSH0: u64 = 2;
pub const PUSHN: u64 = 3;
pub const DUPN: u64 = 3;
pub const SWAPN: u64 = 3;
pub const LOGN_STATIC: u64 = 375;
pub const LOGN_DYNAMIC_BASE: u64 = 375;
pub const LOGN_DYNAMIC_BYTE_BASE: u64 = 8;
pub const CALLVALUE: u64 = 2;
pub const CODESIZE: u64 = 2;
pub const CODECOPY_STATIC: u64 = 3;
pub const CODECOPY_DYNAMIC_BASE: u64 = 3;
pub const GASPRICE: u64 = 2;
pub const SELFDESTRUCT_STATIC: u64 = 5000;
pub const SELFDESTRUCT_DYNAMIC: u64 = 25000;

pub const DEFAULT_STATIC: u64 = 0;
pub const DEFAULT_COLD_DYNAMIC: u64 = 2600;
pub const DEFAULT_WARM_DYNAMIC: u64 = 100;

pub const SLOAD_STATIC: u64 = 0;
pub const SLOAD_COLD_DYNAMIC: u64 = 2100;
pub const SLOAD_WARM_DYNAMIC: u64 = 100;
pub const SLOAD_COST_PRE_BERLIN: u64 = 200;

pub const SSTORE_STATIC: u64 = 0;
pub const SSTORE_COLD_DYNAMIC: u64 = 2100;
pub const SSTORE_DEFAULT_DYNAMIC: u64 = 100;
pub const SSTORE_STORAGE_CREATION: u64 = 20000;
pub const SSTORE_STORAGE_MODIFICATION: u64 = 2900;
pub const SSTORE_STIPEND: u64 = 2300;
pub const SSTORE_PRE_BERLIN_NON_ZERO: u64 = 20000;
pub const SSTORE_PRE_BERLIN: u64 = 5000;

pub const BALANCE_STATIC: u64 = DEFAULT_STATIC;
pub const BALANCE_COLD_DYNAMIC: u64 = DEFAULT_COLD_DYNAMIC;
pub const BALANCE_WARM_DYNAMIC: u64 = DEFAULT_WARM_DYNAMIC;

pub const EXTCODESIZE_STATIC: u64 = DEFAULT_STATIC;
pub const EXTCODESIZE_COLD_DYNAMIC: u64 = DEFAULT_COLD_DYNAMIC;
pub const EXTCODESIZE_WARM_DYNAMIC: u64 = DEFAULT_WARM_DYNAMIC;

pub const EXTCODEHASH_STATIC: u64 = DEFAULT_STATIC;
pub const EXTCODEHASH_COLD_DYNAMIC: u64 = DEFAULT_COLD_DYNAMIC;
pub const EXTCODEHASH_WARM_DYNAMIC: u64 = DEFAULT_WARM_DYNAMIC;

pub const EXTCODECOPY_STATIC: u64 = 0;
pub const EXTCODECOPY_DYNAMIC_BASE: u64 = 3;
pub const EXTCODECOPY_COLD_DYNAMIC: u64 = DEFAULT_COLD_DYNAMIC;
pub const EXTCODECOPY_WARM_DYNAMIC: u64 = DEFAULT_WARM_DYNAMIC;

pub const CALL_STATIC: u64 = DEFAULT_STATIC;
pub const CALL_COLD_DYNAMIC: u64 = DEFAULT_COLD_DYNAMIC;
pub const CALL_WARM_DYNAMIC: u64 = DEFAULT_WARM_DYNAMIC;
pub const CALL_PRE_BERLIN: u64 = 700;
pub const CALL_POSITIVE_VALUE: u64 = 9000;
pub const CALL_POSITIVE_VALUE_STIPEND: u64 = 2300;
pub const CALL_TO_EMPTY_ACCOUNT: u64 = 25000;

pub const CALLCODE_STATIC: u64 = DEFAULT_STATIC;
pub const CALLCODE_COLD_DYNAMIC: u64 = DEFAULT_COLD_DYNAMIC;
pub const CALLCODE_WARM_DYNAMIC: u64 = DEFAULT_WARM_DYNAMIC;
pub const CALLCODE_POSITIVE_VALUE: u64 = 9000;
pub const CALLCODE_POSITIVE_VALUE_STIPEND: u64 = 2300;

pub const DELEGATECALL_STATIC: u64 = DEFAULT_STATIC;
pub const DELEGATECALL_COLD_DYNAMIC: u64 = DEFAULT_COLD_DYNAMIC;
pub const DELEGATECALL_WARM_DYNAMIC: u64 = DEFAULT_WARM_DYNAMIC;

pub const STATICCALL_STATIC: u64 = DEFAULT_STATIC;
pub const STATICCALL_COLD_DYNAMIC: u64 = DEFAULT_COLD_DYNAMIC;
pub const STATICCALL_WARM_DYNAMIC: u64 = DEFAULT_WARM_DYNAMIC;

// Costs in gas for call opcodes
pub const ADDRESS_COST_PRE_BERLIN: u64 = 700;
pub const WARM_ADDRESS_ACCESS_COST: u64 = 100;
pub const COLD_ADDRESS_ACCESS_COST: u64 = 2600;
pub const NON_ZERO_VALUE_COST: u64 = 9000;
pub const BASIC_FALLBACK_FUNCTION_STIPEND: u64 = 2300;
pub const VALUE_TO_EMPTY_ACCOUNT_COST: u64 = 25000;

// Costs in gas for create opcodes
pub const INIT_CODE_WORD_COST: u64 = 2;
pub const CODE_DEPOSIT_COST: u64 = 200;
pub const CREATE_BASE_COST: u64 = 32000;

// Calldata costs
pub const CALLDATA_COST_ZERO_BYTE: u64 = 4;
pub const CALLDATA_COST_NON_ZERO_BYTE: u64 = 16;
pub const CALLDATA_COST_NON_ZERO_BYTE_PRE_ISTANBUL: u64 = 68;
pub const STANDARD_TOKEN_COST: u64 = 4;

// Blob gas costs
pub const BLOB_GAS_PER_BLOB: u64 = 131072;

// Access lists costs
pub const ACCESS_LIST_STORAGE_KEY_COST: u64 = 1900;
pub const ACCESS_LIST_ADDRESS_COST: u64 = 2400;

// Precompile costs
pub const ECRECOVER_COST: u64 = 3000;
pub const BLS12_381_G1ADD_COST: u64 = 375;
pub const BLS12_381_G2ADD_COST: u64 = 600;
pub const BLS12_381_MAP_FP_TO_G1_COST: u64 = 5500;
pub const BLS12_PAIRING_CHECK_MUL_COST: u64 = 32600;
pub const BLS12_PAIRING_CHECK_FIXED_COST: u64 = 37700;
pub const BLS12_381_MAP_FP2_TO_G2_COST: u64 = 23800;

// Floor cost per token, specified in https://eips.ethereum.org/EIPS/eip-7623
pub const TOTAL_COST_FLOOR_PER_TOKEN: u64 = 10;

pub const SHA2_256_STATIC_COST: u64 = 60;
pub const SHA2_256_DYNAMIC_BASE: u64 = 12;

pub const RIPEMD_160_STATIC_COST: u64 = 600;
pub const RIPEMD_160_DYNAMIC_BASE: u64 = 120;

pub const IDENTITY_STATIC_COST: u64 = 15;
pub const IDENTITY_DYNAMIC_BASE: u64 = 3;

pub const MODEXP_STATIC_COST: u64 = 200;
pub const MODEXP_DYNAMIC_BASE: u64 = 200;
pub const MODEXP_DYNAMIC_QUOTIENT: u64 = 3;

pub const MODEXP_DYNAMIC_QUOTIENT_PRE_BERLIN: u64 = 20;

pub const ECADD_COST: u64 = 150;
pub const ECMUL_COST: u64 = 6000;

pub const ECPAIRING_BASE_COST: u64 = 45000;
pub const ECPAIRING_GROUP_COST: u64 = 34000;

pub const POINT_EVALUATION_COST: u64 = 50000;

pub const BLAKE2F_ROUND_COST: u64 = 1;

pub const BLS12_381_MSM_MULTIPLIER: u64 = 1000;
pub const BLS12_381_G1_K_DISCOUNT: [u64; 128] = [
    1000, 949, 848, 797, 764, 750, 738, 728, 719, 712, 705, 698, 692, 687, 682, 677, 673, 669, 665,
    661, 658, 654, 651, 648, 645, 642, 640, 637, 635, 632, 630, 627, 625, 623, 621, 619, 617, 615,
    613, 611, 609, 608, 606, 604, 603, 601, 599, 598, 596, 595, 593, 592, 591, 589, 588, 586, 585,
    584, 582, 581, 580, 579, 577, 576, 575, 574, 573, 572, 570, 569, 568, 567, 566, 565, 564, 563,
    562, 561, 560, 559, 558, 557, 556, 555, 554, 553, 552, 551, 550, 549, 548, 547, 547, 546, 545,
    544, 543, 542, 541, 540, 540, 539, 538, 537, 536, 536, 535, 534, 533, 532, 532, 531, 530, 529,
    528, 528, 527, 526, 525, 525, 524, 523, 522, 522, 521, 520, 520, 519,
];
pub const G1_MUL_COST: u64 = 12000;
pub const BLS12_381_G2_K_DISCOUNT: [u64; 128] = [
    1000, 1000, 923, 884, 855, 832, 812, 796, 782, 770, 759, 749, 740, 732, 724, 717, 711, 704,
    699, 693, 688, 683, 679, 674, 670, 666, 663, 659, 655, 652, 649, 646, 643, 640, 637, 634, 632,
    629, 627, 624, 622, 620, 618, 615, 613, 611, 609, 607, 606, 604, 602, 600, 598, 597, 595, 593,
    592, 590, 589, 587, 586, 584, 583, 582, 580, 579, 578, 576, 575, 574, 573, 571, 570, 569, 568,
    567, 566, 565, 563, 562, 561, 560, 559, 558, 557, 556, 555, 554, 553, 552, 552, 551, 550, 549,
    548, 547, 546, 545, 545, 544, 543, 542, 541, 541, 540, 539, 538, 537, 537, 536, 535, 535, 534,
    533, 532, 532, 531, 530, 530, 529, 528, 528, 527, 526, 526, 525, 524, 524,
];
pub const G2_MUL_COST: u64 = 22500;

pub fn exp(exponent: U256) -> Result<u64, VMError> {
    let exponent_byte_size = (exponent
        .bits()
        .checked_add(7)
        .ok_or(VMError::OutOfGas(OutOfGasError::GasCostOverflow))?)
        / 8;

    let exponent_byte_size: u64 = exponent_byte_size
        .try_into()
        .map_err(|_| VMError::VeryLargeNumber)?;

    let exponent_byte_size_cost = EXP_DYNAMIC_BASE
        .checked_mul(exponent_byte_size)
        .ok_or(VMError::OutOfGas(OutOfGasError::GasCostOverflow))?;

    EXP_STATIC
        .checked_add(exponent_byte_size_cost)
        .ok_or(VMError::OutOfGas(OutOfGasError::GasCostOverflow))
}

pub fn calldatacopy(
    new_memory_size: usize,
    current_memory_size: usize,
    size: usize,
) -> Result<u64, VMError> {
    copy_behavior(
        new_memory_size,
        current_memory_size,
        size,
        CALLDATACOPY_DYNAMIC_BASE,
        CALLDATACOPY_STATIC,
    )
}

pub fn codecopy(
    new_memory_size: usize,
    current_memory_size: usize,
    size: usize,
) -> Result<u64, VMError> {
    copy_behavior(
        new_memory_size,
        current_memory_size,
        size,
        CODECOPY_DYNAMIC_BASE,
        CODECOPY_STATIC,
    )
}

// Used in return and revert opcodes
pub fn exit_opcode(new_memory_size: usize, current_memory_size: usize) -> Result<u64, VMError> {
    memory::expansion_cost(new_memory_size, current_memory_size)
}

pub fn returndatacopy(
    new_memory_size: usize,
    current_memory_size: usize,
    size: usize,
) -> Result<u64, VMError> {
    copy_behavior(
        new_memory_size,
        current_memory_size,
        size,
        RETURNDATACOPY_DYNAMIC_BASE,
        RETURNDATACOPY_STATIC,
    )
}

fn copy_behavior(
    new_memory_size: usize,
    current_memory_size: usize,
    size: usize,
    dynamic_base: u64,
    static_cost: u64,
) -> Result<u64, VMError> {
    let minimum_word_size = (size
        .checked_add(WORD_SIZE)
        .ok_or(OutOfGasError::GasCostOverflow)?
        .saturating_sub(1))
        / WORD_SIZE;

    let minimum_word_size: u64 = minimum_word_size
        .try_into()
        .map_err(|_| VMError::VeryLargeNumber)?;

    let memory_expansion_cost = memory::expansion_cost(new_memory_size, current_memory_size)?;

    let minimum_word_size_cost = dynamic_base
        .checked_mul(minimum_word_size)
        .ok_or(OutOfGasError::GasCostOverflow)?;
    Ok(static_cost
        .checked_add(minimum_word_size_cost)
        .ok_or(OutOfGasError::GasCostOverflow)?
        .checked_add(memory_expansion_cost)
        .ok_or(OutOfGasError::GasCostOverflow)?)
}

pub fn keccak256(
    new_memory_size: usize,
    current_memory_size: usize,
    size: usize,
) -> Result<u64, VMError> {
    copy_behavior(
        new_memory_size,
        current_memory_size,
        size,
        KECCAK25_DYNAMIC_BASE,
        KECCAK25_STATIC,
    )
}

pub fn log(
    new_memory_size: usize,
    current_memory_size: usize,
    size: usize,
    number_of_topics: u8,
) -> Result<u64, VMError> {
    let memory_expansion_cost = memory::expansion_cost(new_memory_size, current_memory_size)?;

    let topics_cost = LOGN_DYNAMIC_BASE
        .checked_mul(number_of_topics.into())
        .ok_or(OutOfGasError::GasCostOverflow)?;

    let size: u64 = size.try_into().map_err(|_| VMError::VeryLargeNumber)?;
    let bytes_cost = LOGN_DYNAMIC_BYTE_BASE
        .checked_mul(size)
        .ok_or(OutOfGasError::GasCostOverflow)?;

    Ok(topics_cost
        .checked_add(LOGN_STATIC)
        .ok_or(OutOfGasError::GasCostOverflow)?
        .checked_add(bytes_cost)
        .ok_or(OutOfGasError::GasCostOverflow)?
        .checked_add(memory_expansion_cost)
        .ok_or(OutOfGasError::GasCostOverflow)?)
}

pub fn mload(new_memory_size: usize, current_memory_size: usize) -> Result<u64, VMError> {
    mem_expansion_behavior(new_memory_size, current_memory_size, MLOAD_STATIC)
}

pub fn mstore(new_memory_size: usize, current_memory_size: usize) -> Result<u64, VMError> {
    mem_expansion_behavior(new_memory_size, current_memory_size, MSTORE_STATIC)
}

pub fn mstore8(new_memory_size: usize, current_memory_size: usize) -> Result<u64, VMError> {
    mem_expansion_behavior(new_memory_size, current_memory_size, MSTORE8_STATIC)
}

fn mem_expansion_behavior(
    new_memory_size: usize,
    current_memory_size: usize,
    static_cost: u64,
) -> Result<u64, VMError> {
    let memory_expansion_cost = memory::expansion_cost(new_memory_size, current_memory_size)?;

    Ok(static_cost
        .checked_add(memory_expansion_cost)
        .ok_or(OutOfGasError::GasCostOverflow)?)
}

pub fn sload(storage_slot_was_cold: bool, fork: Fork) -> Result<u64, VMError> {
<<<<<<< HEAD
    if fork < Fork::Tangerine {
        return Ok(50);
    } else if fork < Fork::Berlin {
        // https://github.com/ethereum/EIPs/blob/master/EIPS/eip-150.md
        return Ok(SLOAD_COST_PRE_BERLIN);
    }
    // EIP https://eips.ethereum.org/EIPS/eip-2929
=======
    // EIP https://eips.ethereum.org/EIPS/eip-2929
    if fork < Fork::Berlin {
        return Ok(SLOAD_COST_PRE_BERLIN);
    }
>>>>>>> ff6d92b0
    let static_gas = SLOAD_STATIC;

    let dynamic_cost = if storage_slot_was_cold {
        SLOAD_COLD_DYNAMIC
    } else {
        SLOAD_WARM_DYNAMIC
    };

    Ok(static_gas
        .checked_add(dynamic_cost)
        .ok_or(OutOfGasError::GasCostOverflow)?)
}

pub fn sstore(
    storage_slot: &StorageSlot,
    new_value: U256,
    storage_slot_was_cold: bool,
    fork: Fork,
) -> Result<u64, VMError> {
    // https://github.com/ethereum/EIPs/blob/master/EIPS/eip-1087.md
    if fork <= Fork::Berlin {
        if storage_slot.current_value.is_zero() && !new_value.is_zero() {
            Ok(SSTORE_PRE_BERLIN_NON_ZERO)
        } else {
            Ok(SSTORE_PRE_BERLIN)
        }
    } else {
        let static_gas = SSTORE_STATIC;

        let mut base_dynamic_gas = if new_value == storage_slot.current_value {
            SSTORE_DEFAULT_DYNAMIC
        } else if storage_slot.current_value == storage_slot.original_value {
            if storage_slot.original_value.is_zero() {
                SSTORE_STORAGE_CREATION
            } else {
                SSTORE_STORAGE_MODIFICATION
            }
        } else {
            SSTORE_DEFAULT_DYNAMIC
        };

        if storage_slot_was_cold {
            base_dynamic_gas = base_dynamic_gas
                .checked_add(SSTORE_COLD_DYNAMIC)
                .ok_or(OutOfGasError::GasCostOverflow)?;
        }

        Ok(static_gas
            .checked_add(base_dynamic_gas)
            .ok_or(OutOfGasError::GasCostOverflow)?)
    }
}

pub fn mcopy(
    new_memory_size: usize,
    current_memory_size: usize,
    size: usize,
) -> Result<u64, VMError> {
    let words_copied = (size
        .checked_add(WORD_SIZE)
        .ok_or(OutOfGasError::GasCostOverflow)?
        .saturating_sub(1))
        / WORD_SIZE;

    let memory_expansion_cost = memory::expansion_cost(new_memory_size, current_memory_size)?;

    let words_copied: u64 = words_copied
        .try_into()
        .map_err(|_| VMError::VeryLargeNumber)?;

    let copied_words_cost = MCOPY_DYNAMIC_BASE
        .checked_mul(words_copied)
        .ok_or(OutOfGasError::GasCostOverflow)?;

    Ok(MCOPY_STATIC
        .checked_add(copied_words_cost)
        .ok_or(OutOfGasError::GasCostOverflow)?
        .checked_add(memory_expansion_cost)
        .ok_or(OutOfGasError::GasCostOverflow)?)
}

pub fn create(
    new_memory_size: usize,
    current_memory_size: usize,
    code_size_in_memory: usize,
    fork: Fork,
) -> Result<u64, VMError> {
    compute_gas_create(
        new_memory_size,
        current_memory_size,
        code_size_in_memory,
        false,
        fork,
    )
}

pub fn create_2(
    new_memory_size: usize,
    current_memory_size: usize,
    code_size_in_memory: usize,
    fork: Fork,
) -> Result<u64, VMError> {
    compute_gas_create(
        new_memory_size,
        current_memory_size,
        code_size_in_memory,
        true,
        fork,
    )
}

fn compute_gas_create(
    new_memory_size: usize,
    current_memory_size: usize,
    code_size_in_memory: usize,
    is_create_2: bool,
    fork: Fork,
) -> Result<u64, VMError> {
    let minimum_word_size = (code_size_in_memory
        .checked_add(31)
        .ok_or(OutOfGasError::GasCostOverflow)?)
    .checked_div(32)
    .ok_or(OutOfGasError::ArithmeticOperationDividedByZero)?; // '32' will never be zero

    let minimum_word_size: u64 = minimum_word_size
        .try_into()
        .map_err(|_| VMError::VeryLargeNumber)?;

    // [EIP-3860] - Apply extra gas cost of 2 for every 32-byte chunk of initcode
    let init_code_cost = if fork >= Fork::Shanghai {
        minimum_word_size
            .checked_mul(INIT_CODE_WORD_COST)
            .ok_or(OutOfGasError::GasCostOverflow)? // will not panic since it's 2
    } else {
        0
    };

    let memory_expansion_cost = memory::expansion_cost(new_memory_size, current_memory_size)?;

    let hash_cost = if is_create_2 {
        minimum_word_size
            .checked_mul(KECCAK25_DYNAMIC_BASE)
            .ok_or(OutOfGasError::GasCostOverflow)? // will not panic since it's 6
    } else {
        0
    };

    let gas_create_cost = memory_expansion_cost
        .checked_add(init_code_cost)
        .ok_or(OutOfGasError::CreationCostIsTooHigh)?
        .checked_add(CREATE_BASE_COST)
        .ok_or(OutOfGasError::CreationCostIsTooHigh)?
        .checked_add(hash_cost)
        .ok_or(OutOfGasError::CreationCostIsTooHigh)?;

    Ok(gas_create_cost)
}

pub fn selfdestruct(
    address_was_cold: bool,
    account_is_empty: bool,
    balance_to_transfer: U256,
    fork: Fork,
) -> Result<u64, OutOfGasError> {
    // https://github.com/ethereum/EIPs/blob/master/EIPS/eip-150.md
    if fork < Fork::Tangerine {
        return Ok(0);
    }
    let mut gas_cost = SELFDESTRUCT_STATIC;

    if address_was_cold {
        gas_cost = gas_cost
            .checked_add(COLD_ADDRESS_ACCESS_COST)
            .ok_or(OutOfGasError::GasCostOverflow)?;
    }

    // If a positive balance is sent to an empty account, the dynamic gas is 25000
    if account_is_empty && balance_to_transfer > U256::zero() {
        gas_cost = gas_cost
            .checked_add(SELFDESTRUCT_DYNAMIC)
            .ok_or(OutOfGasError::GasCostOverflow)?;
    }

    Ok(gas_cost)
}

pub fn tx_calldata(calldata: &Bytes, fork: Fork) -> Result<u64, OutOfGasError> {
    // This cost applies both for call and create
    // 4 gas for each zero byte in the transaction data 16 gas for each non-zero byte in the transaction.
    let mut calldata_cost: u64 = 0;
    for byte in calldata {
        calldata_cost = if *byte != 0 {
            if fork >= Fork::Istanbul {
                calldata_cost
                    .checked_add(CALLDATA_COST_NON_ZERO_BYTE)
                    .ok_or(OutOfGasError::GasUsedOverflow)?
            } else {
                // EIP-2028
                calldata_cost
                    .checked_add(CALLDATA_COST_NON_ZERO_BYTE_PRE_ISTANBUL)
                    .ok_or(OutOfGasError::GasUsedOverflow)?
            }
        } else {
            calldata_cost
                .checked_add(CALLDATA_COST_ZERO_BYTE)
                .ok_or(OutOfGasError::GasUsedOverflow)?
        }
    }
    Ok(calldata_cost)
}

pub fn tx_creation(code_length: u64, number_of_words: u64) -> Result<u64, OutOfGasError> {
    let mut creation_cost = code_length
        .checked_mul(200)
        .ok_or(OutOfGasError::CreationCostIsTooHigh)?;
    creation_cost = creation_cost
        .checked_add(32000)
        .ok_or(OutOfGasError::CreationCostIsTooHigh)?;

    // GInitCodeword * number_of_words rounded up. GinitCodeWord = 2
    let words_cost = number_of_words
        .checked_mul(2)
        .ok_or(OutOfGasError::GasCostOverflow)?;
    creation_cost
        .checked_add(words_cost)
        .ok_or(OutOfGasError::GasUsedOverflow)
}

fn address_access_cost(
    address_was_cold: bool,
    static_cost: u64,
    cold_dynamic_cost: u64,
    warm_dynamic_cost: u64,
    fork: Fork,
) -> Result<u64, VMError> {
<<<<<<< HEAD
    if fork <= Fork::Berlin {
        //[EIP-150](https://github.com/ethereum/EIPs/blob/master/EIPS/eip-150.md)
        Ok(ADDRESS_COST_PRE_BERLIN)
    } else {
        // [EIP-2929](https://eips.ethereum.org/EIPS/eip-2929)
=======
    // [EIP-2929](https://eips.ethereum.org/EIPS/eip-2929)
    if fork <= Fork::Berlin {
        Ok(ADDRESS_COST_PRE_BERLIN)
    } else {
>>>>>>> ff6d92b0
        let static_gas = static_cost;
        let dynamic_cost: u64 = if address_was_cold {
            cold_dynamic_cost
        } else {
            warm_dynamic_cost
        };

        Ok(static_gas
            .checked_add(dynamic_cost)
            .ok_or(OutOfGasError::GasCostOverflow)?)
    }
}

pub fn balance(address_was_cold: bool, fork: Fork) -> Result<u64, VMError> {
<<<<<<< HEAD
    if fork < Fork::Tangerine {
        return Ok(20);
    }
=======
>>>>>>> ff6d92b0
    address_access_cost(
        address_was_cold,
        BALANCE_STATIC,
        BALANCE_COLD_DYNAMIC,
        BALANCE_WARM_DYNAMIC,
        fork,
    )
}

pub fn extcodesize(address_was_cold: bool, fork: Fork) -> Result<u64, VMError> {
<<<<<<< HEAD
    if fork < Fork::Tangerine {
        return Ok(20);
    }
    // https://github.com/ethereum/EIPs/blob/master/EIPS/eip-150.md
=======
>>>>>>> ff6d92b0
    address_access_cost(
        address_was_cold,
        EXTCODESIZE_STATIC,
        EXTCODESIZE_COLD_DYNAMIC,
        EXTCODESIZE_WARM_DYNAMIC,
        fork,
    )
}

pub fn extcodecopy(
    size: usize,
    new_memory_size: usize,
    current_memory_size: usize,
    address_was_cold: bool,
    fork: Fork,
) -> Result<u64, VMError> {
    if fork < Fork::Tangerine {
        return Ok(20);
    }
    let base_access_cost = copy_behavior(
        new_memory_size,
        current_memory_size,
        size,
        EXTCODECOPY_DYNAMIC_BASE,
        EXTCODECOPY_STATIC,
    )?;
    let expansion_access_cost = address_access_cost(
        address_was_cold,
        EXTCODECOPY_STATIC,
        EXTCODECOPY_COLD_DYNAMIC,
        EXTCODECOPY_WARM_DYNAMIC,
        fork,
    )?;

    Ok(base_access_cost
        .checked_add(expansion_access_cost)
        .ok_or(OutOfGasError::GasCostOverflow)?)
}

pub fn extcodehash(address_was_cold: bool, fork: Fork) -> Result<u64, VMError> {
    address_access_cost(
        address_was_cold,
        EXTCODEHASH_STATIC,
        EXTCODEHASH_COLD_DYNAMIC,
        EXTCODEHASH_WARM_DYNAMIC,
        fork,
    )
}

#[allow(clippy::too_many_arguments)]
pub fn call(
    new_memory_size: usize,
    current_memory_size: usize,
    address_was_cold: bool,
    address_is_empty: bool,
    value_to_transfer: U256,
    gas_from_stack: U256,
    gas_left: u64,
    fork: Fork,
) -> Result<(u64, u64), VMError> {
    let memory_expansion_cost = memory::expansion_cost(new_memory_size, current_memory_size)?;

<<<<<<< HEAD
    let address_access_cost = if fork < Fork::Tangerine {
        40
    } else {
        address_access_cost(
            address_was_cold,
            CALL_STATIC,
            CALL_COLD_DYNAMIC,
            CALL_WARM_DYNAMIC,
            fork,
        )?
    };
=======
    let address_access_cost = address_access_cost(
        address_was_cold,
        CALL_STATIC,
        CALL_COLD_DYNAMIC,
        CALL_WARM_DYNAMIC,
        fork,
    )?;
>>>>>>> ff6d92b0
    let positive_value_cost = if !value_to_transfer.is_zero() {
        CALL_POSITIVE_VALUE
    } else {
        0
    };
    let value_to_empty_account = if address_is_empty && !value_to_transfer.is_zero() {
        CALL_TO_EMPTY_ACCOUNT
    } else {
        0
    };
    let call_gas_costs = memory_expansion_cost
        .checked_add(address_access_cost)
        .ok_or(OutOfGasError::GasCostOverflow)?
        .checked_add(positive_value_cost)
        .ok_or(OutOfGasError::GasCostOverflow)?
        .checked_add(value_to_empty_account)
        .ok_or(OutOfGasError::GasCostOverflow)?;

    calculate_cost_and_gas_limit_call(
        value_to_transfer.is_zero(),
        gas_from_stack,
        gas_left,
        call_gas_costs,
        CALL_POSITIVE_VALUE_STIPEND,
    )
}

pub fn callcode(
    new_memory_size: usize,
    current_memory_size: usize,
    address_was_cold: bool,
    value_to_transfer: U256,
    gas_from_stack: U256,
    gas_left: u64,
    fork: Fork,
) -> Result<(u64, u64), VMError> {
    let memory_expansion_cost = memory::expansion_cost(new_memory_size, current_memory_size)?;

<<<<<<< HEAD
    let address_access_cost = if fork < Fork::Tangerine {
        40
    } else {
        address_access_cost(
            address_was_cold,
            CALL_STATIC,
            CALL_COLD_DYNAMIC,
            CALL_WARM_DYNAMIC,
            fork,
        )?
    };
=======
    let address_access_cost = address_access_cost(
        address_was_cold,
        CALLCODE_STATIC,
        CALLCODE_COLD_DYNAMIC,
        CALLCODE_WARM_DYNAMIC,
        fork,
    )?;
>>>>>>> ff6d92b0
    let positive_value_cost = if !value_to_transfer.is_zero() {
        CALLCODE_POSITIVE_VALUE
    } else {
        0
    };
    let call_gas_costs = memory_expansion_cost
        .checked_add(address_access_cost)
        .ok_or(OutOfGasError::GasCostOverflow)?
        .checked_add(positive_value_cost)
        .ok_or(OutOfGasError::GasCostOverflow)?;

    calculate_cost_and_gas_limit_call(
        value_to_transfer.is_zero(),
        gas_from_stack,
        gas_left,
        call_gas_costs,
        CALLCODE_POSITIVE_VALUE_STIPEND,
    )
}

pub fn delegatecall(
    new_memory_size: usize,
    current_memory_size: usize,
    address_was_cold: bool,
    gas_from_stack: U256,
    gas_left: u64,
    fork: Fork,
) -> Result<(u64, u64), VMError> {
    let memory_expansion_cost = memory::expansion_cost(new_memory_size, current_memory_size)?;

<<<<<<< HEAD
    let address_access_cost = if fork < Fork::Tangerine {
        40
    } else {
        address_access_cost(
            address_was_cold,
            CALL_STATIC,
            CALL_COLD_DYNAMIC,
            CALL_WARM_DYNAMIC,
            fork,
        )?
    };
=======
    let address_access_cost = address_access_cost(
        address_was_cold,
        DELEGATECALL_STATIC,
        DELEGATECALL_COLD_DYNAMIC,
        DELEGATECALL_WARM_DYNAMIC,
        fork,
    )?;
>>>>>>> ff6d92b0
    let call_gas_costs = memory_expansion_cost
        .checked_add(address_access_cost)
        .ok_or(OutOfGasError::GasCostOverflow)?;

    calculate_cost_and_gas_limit_call(true, gas_from_stack, gas_left, call_gas_costs, 0)
}

pub fn staticcall(
    new_memory_size: usize,
    current_memory_size: usize,
    address_was_cold: bool,
    gas_from_stack: U256,
    gas_left: u64,
    fork: Fork,
) -> Result<(u64, u64), VMError> {
    let memory_expansion_cost = memory::expansion_cost(new_memory_size, current_memory_size)?;

    let address_access_cost = address_access_cost(
        address_was_cold,
        STATICCALL_STATIC,
        STATICCALL_COLD_DYNAMIC,
        STATICCALL_WARM_DYNAMIC,
        fork,
    )?;

    let call_gas_costs = memory_expansion_cost
        .checked_add(address_access_cost)
        .ok_or(OutOfGasError::GasCostOverflow)?;

    calculate_cost_and_gas_limit_call(true, gas_from_stack, gas_left, call_gas_costs, 0)
}

pub fn fake_exponential(factor: U256, numerator: U256, denominator: U256) -> Result<U256, VMError> {
    let mut i = U256::one();
    let mut output: U256 = U256::zero();

    // Initial multiplication: factor * denominator
    let mut numerator_accum = factor
        .checked_mul(denominator)
        .ok_or(InternalError::ArithmeticOperationOverflow)?;

    while !numerator_accum.is_zero() {
        // Safe addition to output
        output = output
            .checked_add(numerator_accum)
            .ok_or(InternalError::ArithmeticOperationOverflow)?;

        // Safe multiplication and division within loop
        numerator_accum = numerator_accum
            .checked_mul(numerator)
            .ok_or(InternalError::ArithmeticOperationOverflow)?
            .checked_div(
                denominator
                    .checked_mul(i)
                    .ok_or(InternalError::ArithmeticOperationOverflow)?,
            )
            .ok_or(VMError::Internal(
                InternalError::ArithmeticOperationOverflow,
            ))?;

        i = i
            .checked_add(U256::one())
            .ok_or(InternalError::ArithmeticOperationOverflow)?;
    }

    Ok(output
        .checked_div(denominator)
        .ok_or(InternalError::ArithmeticOperationOverflow)?)
}

pub fn sha2_256(data_size: usize) -> Result<u64, VMError> {
    precompile(data_size, SHA2_256_STATIC_COST, SHA2_256_DYNAMIC_BASE)
}

pub fn ripemd_160(data_size: usize) -> Result<u64, VMError> {
    precompile(data_size, RIPEMD_160_STATIC_COST, RIPEMD_160_DYNAMIC_BASE)
}

pub fn identity(data_size: usize) -> Result<u64, VMError> {
    precompile(data_size, IDENTITY_STATIC_COST, IDENTITY_DYNAMIC_BASE)
}

//https://eips.ethereum.org/EIPS/eip-2565
pub fn modexp_eip2565(
    max_length: u64,
    exponent_first_32_bytes: &BigUint,
    exponent_size: u64,
) -> Result<u64, VMError> {
    let words = (max_length
        .checked_add(7)
        .ok_or(OutOfGasError::GasCostOverflow)?)
    .checked_div(8)
    .ok_or(InternalError::DivisionError)?;
    let multiplication_complexity = words.checked_pow(2).ok_or(OutOfGasError::GasCostOverflow)?;

    let calculate_iteration_count =
        if exponent_size <= 32 && *exponent_first_32_bytes != BigUint::ZERO {
            exponent_first_32_bytes
                .bits()
                .checked_sub(1)
                .ok_or(InternalError::ArithmeticOperationUnderflow)?
        } else if exponent_size > 32 {
            let extra_size = (exponent_size
                .checked_sub(32)
                .ok_or(InternalError::ArithmeticOperationUnderflow)?)
            .checked_mul(8)
            .ok_or(OutOfGasError::GasCostOverflow)?;
            extra_size
                .checked_add(exponent_first_32_bytes.bits().max(1))
                .ok_or(OutOfGasError::GasCostOverflow)?
                .checked_sub(1)
                .ok_or(InternalError::ArithmeticOperationUnderflow)?
        } else {
            0
        }
        .max(1);

    let cost = MODEXP_STATIC_COST.max(
        multiplication_complexity
            .checked_mul(calculate_iteration_count)
            .ok_or(OutOfGasError::GasCostOverflow)?
            / MODEXP_DYNAMIC_QUOTIENT,
    );
    Ok(cost)
}

//https://eips.ethereum.org/EIPS/eip-198
pub fn modexp_eip198(
    max_length: u64,
    exponent_first_32_bytes: &BigUint,
    exponent_size: u64,
) -> Result<u64, VMError> {
    let multiplication_complexity = if max_length <= 64 {
        max_length
            .checked_pow(2)
            .ok_or(OutOfGasError::GasCostOverflow)?
    } else if max_length <= 1024 {
        max_length
            .checked_pow(2)
            .ok_or(OutOfGasError::GasCostOverflow)?
            .checked_div(4)
            .ok_or(OutOfGasError::GasCostOverflow)?
            .checked_add(
                max_length
                    .checked_mul(96)
                    .ok_or(OutOfGasError::GasCostOverflow)?,
            )
            .ok_or(OutOfGasError::GasCostOverflow)?
            .checked_sub(3072)
            .ok_or(OutOfGasError::GasCostOverflow)?
    } else {
        max_length
            .checked_pow(2)
            .ok_or(OutOfGasError::GasCostOverflow)?
            .checked_div(16)
            .ok_or(OutOfGasError::GasCostOverflow)?
            .checked_add(
                max_length
                    .checked_mul(480)
                    .ok_or(OutOfGasError::GasCostOverflow)?,
            )
            .ok_or(OutOfGasError::GasCostOverflow)?
            .checked_sub(199680)
            .ok_or(OutOfGasError::GasCostOverflow)?
    };

    let calculate_iteration_count = if exponent_size < 32 {
        exponent_first_32_bytes.bits().saturating_sub(1)
    } else {
        let extra_size = (exponent_size
            .checked_sub(32)
            .ok_or(InternalError::ArithmeticOperationUnderflow)?)
        .checked_mul(8)
        .ok_or(OutOfGasError::GasCostOverflow)?;

        let bits_part = exponent_first_32_bytes.bits().saturating_sub(1);

        extra_size
            .checked_add(bits_part)
            .ok_or(OutOfGasError::GasCostOverflow)?
    }
    .max(1);

    let cost = multiplication_complexity
        .checked_mul(calculate_iteration_count)
        .ok_or(OutOfGasError::GasCostOverflow)?
        / MODEXP_DYNAMIC_QUOTIENT_PRE_BERLIN;
    Ok(cost)
}

pub fn modexp(
    exponent_first_32_bytes: &BigUint,
    base_size: usize,
    exponent_size: usize,
    modulus_size: usize,
    fork: Fork,
) -> Result<u64, VMError> {
    let base_size: u64 = base_size
        .try_into()
        .map_err(|_| PrecompileError::ParsingInputError)?;
    let exponent_size: u64 = exponent_size
        .try_into()
        .map_err(|_| PrecompileError::ParsingInputError)?;
    let modulus_size: u64 = modulus_size
        .try_into()
        .map_err(|_| PrecompileError::ParsingInputError)?;

    let max_length = base_size.max(modulus_size);

    if fork >= Fork::Berlin {
        modexp_eip2565(max_length, exponent_first_32_bytes, exponent_size)
    } else {
        modexp_eip198(max_length, exponent_first_32_bytes, exponent_size)
    }
}

fn precompile(data_size: usize, static_cost: u64, dynamic_base: u64) -> Result<u64, VMError> {
    let data_size: u64 = data_size
        .try_into()
        .map_err(|_| PrecompileError::ParsingInputError)?;

    let data_word_cost = data_size
        .checked_add(WORD_SIZE_IN_BYTES_U64 - 1)
        .ok_or(OutOfGasError::GasCostOverflow)?
        / WORD_SIZE_IN_BYTES_U64;

    let static_gas = static_cost;
    let dynamic_gas = dynamic_base
        .checked_mul(data_word_cost)
        .ok_or(OutOfGasError::GasCostOverflow)?;

    Ok(static_gas
        .checked_add(dynamic_gas)
        .ok_or(OutOfGasError::GasCostOverflow)?)
}

pub fn ecpairing(groups_number: usize) -> Result<u64, VMError> {
    let groups_number = u64::try_from(groups_number).map_err(|_| InternalError::ConversionError)?;

    let groups_cost = groups_number
        .checked_mul(ECPAIRING_GROUP_COST)
        .ok_or(OutOfGasError::GasCostOverflow)?;
    groups_cost
        .checked_add(ECPAIRING_BASE_COST)
        .ok_or(VMError::OutOfGas(OutOfGasError::GasCostOverflow))
}

/// Max message call gas is all but one 64th of the remaining gas in the current context.
/// https://eips.ethereum.org/EIPS/eip-150
pub fn max_message_call_gas(current_call_frame: &CallFrame) -> Result<u64, VMError> {
    let mut remaining_gas = current_call_frame
        .gas_limit
        .checked_sub(current_call_frame.gas_used)
        .ok_or(InternalError::GasOverflow)?;

    remaining_gas = remaining_gas
        .checked_sub(remaining_gas / 64)
        .ok_or(InternalError::GasOverflow)?;

    Ok(remaining_gas)
}

fn calculate_cost_and_gas_limit_call(
    value_is_zero: bool,
    gas_from_stack: U256,
    gas_left: u64,
    call_gas_costs: u64,
    stipend: u64,
) -> Result<(u64, u64), VMError> {
    let gas_stipend = if value_is_zero { 0 } else { stipend };
    let gas_left = gas_left
        .checked_sub(call_gas_costs)
        .ok_or(OutOfGasError::GasUsedOverflow)?;
    let max_gas_for_call = gas_left
        .checked_sub(gas_left / 64)
        .ok_or(OutOfGasError::GasUsedOverflow)?;

    let gas: u64 = gas_from_stack
        .min(max_gas_for_call.into())
        .try_into()
        .map_err(|_err| OutOfGasError::MaxGasLimitExceeded)?;

    Ok((
        gas.checked_add(call_gas_costs)
            .ok_or(OutOfGasError::MaxGasLimitExceeded)?,
        gas.checked_add(gas_stipend)
            .ok_or(OutOfGasError::MaxGasLimitExceeded)?,
    ))
}

pub fn bls12_msm(k: usize, discount_table: &[u64; 128], mul_cost: u64) -> Result<u64, VMError> {
    if k == 0 {
        return Ok(0);
    }

    let discount = if k < discount_table.len() {
        discount_table
            .get(k.checked_sub(1).ok_or(VMError::Internal(
                InternalError::ArithmeticOperationUnderflow,
            ))?)
            .copied()
            .ok_or(VMError::Internal(InternalError::SlicingError))?
    } else {
        discount_table
            .last()
            .copied()
            .ok_or(VMError::Internal(InternalError::SlicingError))?
    };

    let gas_cost = u64::try_from(k)
        .map_err(|_| VMError::VeryLargeNumber)?
        .checked_mul(mul_cost)
        .ok_or(VMError::VeryLargeNumber)?
        .checked_mul(discount)
        .ok_or(VMError::VeryLargeNumber)?
        .checked_div(BLS12_381_MSM_MULTIPLIER)
        .ok_or(VMError::VeryLargeNumber)?;
    Ok(gas_cost)
}

pub fn bls12_pairing_check(k: usize) -> Result<u64, VMError> {
    let gas_cost = u64::try_from(k)
        .map_err(|_| VMError::VeryLargeNumber)?
        .checked_mul(BLS12_PAIRING_CHECK_MUL_COST)
        .ok_or(VMError::PrecompileError(
            PrecompileError::GasConsumedOverflow,
        ))?
        .checked_add(BLS12_PAIRING_CHECK_FIXED_COST)
        .ok_or(VMError::PrecompileError(
            PrecompileError::GasConsumedOverflow,
        ))?;
    Ok(gas_cost)
}<|MERGE_RESOLUTION|>--- conflicted
+++ resolved
@@ -392,7 +392,6 @@
 }
 
 pub fn sload(storage_slot_was_cold: bool, fork: Fork) -> Result<u64, VMError> {
-<<<<<<< HEAD
     if fork < Fork::Tangerine {
         return Ok(50);
     } else if fork < Fork::Berlin {
@@ -400,12 +399,6 @@
         return Ok(SLOAD_COST_PRE_BERLIN);
     }
     // EIP https://eips.ethereum.org/EIPS/eip-2929
-=======
-    // EIP https://eips.ethereum.org/EIPS/eip-2929
-    if fork < Fork::Berlin {
-        return Ok(SLOAD_COST_PRE_BERLIN);
-    }
->>>>>>> ff6d92b0
     let static_gas = SLOAD_STATIC;
 
     let dynamic_cost = if storage_slot_was_cold {
@@ -641,18 +634,11 @@
     warm_dynamic_cost: u64,
     fork: Fork,
 ) -> Result<u64, VMError> {
-<<<<<<< HEAD
     if fork <= Fork::Berlin {
         //[EIP-150](https://github.com/ethereum/EIPs/blob/master/EIPS/eip-150.md)
         Ok(ADDRESS_COST_PRE_BERLIN)
     } else {
         // [EIP-2929](https://eips.ethereum.org/EIPS/eip-2929)
-=======
-    // [EIP-2929](https://eips.ethereum.org/EIPS/eip-2929)
-    if fork <= Fork::Berlin {
-        Ok(ADDRESS_COST_PRE_BERLIN)
-    } else {
->>>>>>> ff6d92b0
         let static_gas = static_cost;
         let dynamic_cost: u64 = if address_was_cold {
             cold_dynamic_cost
@@ -667,12 +653,9 @@
 }
 
 pub fn balance(address_was_cold: bool, fork: Fork) -> Result<u64, VMError> {
-<<<<<<< HEAD
     if fork < Fork::Tangerine {
         return Ok(20);
     }
-=======
->>>>>>> ff6d92b0
     address_access_cost(
         address_was_cold,
         BALANCE_STATIC,
@@ -683,20 +666,18 @@
 }
 
 pub fn extcodesize(address_was_cold: bool, fork: Fork) -> Result<u64, VMError> {
-<<<<<<< HEAD
-    if fork < Fork::Tangerine {
+  // https://github.com/ethereum/EIPs/blob/master/EIPS/eip-150.md
+  if fork < Fork::Tangerine {
         return Ok(20);
     }
-    // https://github.com/ethereum/EIPs/blob/master/EIPS/eip-150.md
-=======
->>>>>>> ff6d92b0
-    address_access_cost(
-        address_was_cold,
-        EXTCODESIZE_STATIC,
-        EXTCODESIZE_COLD_DYNAMIC,
-        EXTCODESIZE_WARM_DYNAMIC,
-        fork,
-    )
+  
+  address_access_cost(
+      address_was_cold,
+      EXTCODESIZE_STATIC,
+      EXTCODESIZE_COLD_DYNAMIC,
+      EXTCODESIZE_WARM_DYNAMIC,
+      fork,
+  )
 }
 
 pub fn extcodecopy(
@@ -752,7 +733,6 @@
 ) -> Result<(u64, u64), VMError> {
     let memory_expansion_cost = memory::expansion_cost(new_memory_size, current_memory_size)?;
 
-<<<<<<< HEAD
     let address_access_cost = if fork < Fork::Tangerine {
         40
     } else {
@@ -764,15 +744,6 @@
             fork,
         )?
     };
-=======
-    let address_access_cost = address_access_cost(
-        address_was_cold,
-        CALL_STATIC,
-        CALL_COLD_DYNAMIC,
-        CALL_WARM_DYNAMIC,
-        fork,
-    )?;
->>>>>>> ff6d92b0
     let positive_value_cost = if !value_to_transfer.is_zero() {
         CALL_POSITIVE_VALUE
     } else {
@@ -811,7 +782,6 @@
 ) -> Result<(u64, u64), VMError> {
     let memory_expansion_cost = memory::expansion_cost(new_memory_size, current_memory_size)?;
 
-<<<<<<< HEAD
     let address_access_cost = if fork < Fork::Tangerine {
         40
     } else {
@@ -823,15 +793,6 @@
             fork,
         )?
     };
-=======
-    let address_access_cost = address_access_cost(
-        address_was_cold,
-        CALLCODE_STATIC,
-        CALLCODE_COLD_DYNAMIC,
-        CALLCODE_WARM_DYNAMIC,
-        fork,
-    )?;
->>>>>>> ff6d92b0
     let positive_value_cost = if !value_to_transfer.is_zero() {
         CALLCODE_POSITIVE_VALUE
     } else {
@@ -862,7 +823,6 @@
 ) -> Result<(u64, u64), VMError> {
     let memory_expansion_cost = memory::expansion_cost(new_memory_size, current_memory_size)?;
 
-<<<<<<< HEAD
     let address_access_cost = if fork < Fork::Tangerine {
         40
     } else {
@@ -874,15 +834,6 @@
             fork,
         )?
     };
-=======
-    let address_access_cost = address_access_cost(
-        address_was_cold,
-        DELEGATECALL_STATIC,
-        DELEGATECALL_COLD_DYNAMIC,
-        DELEGATECALL_WARM_DYNAMIC,
-        fork,
-    )?;
->>>>>>> ff6d92b0
     let call_gas_costs = memory_expansion_cost
         .checked_add(address_access_cost)
         .ok_or(OutOfGasError::GasCostOverflow)?;
