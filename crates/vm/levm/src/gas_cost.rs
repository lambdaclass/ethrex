--- conflicted
+++ resolved
@@ -760,7 +760,6 @@
     ))
 }
 
-<<<<<<< HEAD
 pub fn sha2_256(data_size: u64) -> Result<U256, OutOfGasError> {
     precompile(data_size, SHA2_256_STATIC_COST, SHA2_256_DYNAMIC_BASE)
 }
@@ -856,7 +855,8 @@
         .checked_add(dynamic_gas)
         .ok_or(OutOfGasError::GasCostOverflow)?
         .into())
-=======
+}
+
 /// Max message call gas is all but one 64th of the remaining gas in the current context.
 /// https://eips.ethereum.org/EIPS/eip-150
 pub fn max_message_call_gas(current_call_frame: &CallFrame) -> Result<u64, VMError> {
@@ -871,5 +871,4 @@
         .ok_or(InternalError::GasOverflow)?;
 
     Ok(remaining_gas)
->>>>>>> a9be3d39
 }