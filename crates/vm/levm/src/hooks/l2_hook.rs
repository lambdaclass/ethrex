--- conflicted
+++ resolved
@@ -1,9 +1,5 @@
 use crate::{
-<<<<<<< HEAD
     errors::{ContextResult, InternalError, TxValidationError, VMError},
-=======
-    errors::{InternalError, TxValidationError, VMError},
->>>>>>> c23e7838
     hooks::{default_hook, hook::Hook},
     vm::VM,
 };
@@ -127,16 +123,8 @@
 
         // 2. Return unused gas + gas refunds to the sender.
 
-<<<<<<< HEAD
-        if vm.env.is_privileged {
-            let gas_to_pay_coinbase = compute_coinbase_fee(vm, ctx_result)?;
-            default_hook::pay_coinbase(vm, gas_to_pay_coinbase)?;
-        } else {
+        if !vm.env.is_privileged {
             let gas_refunded = default_hook::compute_gas_refunded(vm, ctx_result)?;
-=======
-        if !vm.env.is_privileged {
-            let gas_refunded = default_hook::compute_gas_refunded(report)?;
->>>>>>> c23e7838
             let actual_gas_used =
                 default_hook::compute_actual_gas_used(vm, gas_refunded, ctx_result.gas_used)?;
             default_hook::refund_sender(vm, ctx_result, gas_refunded, actual_gas_used)?;
@@ -157,30 +145,4 @@
         )?;
     }
     Ok(())
-<<<<<<< HEAD
-}
-
-pub fn compute_coinbase_fee(
-    vm: &mut VM<'_>,
-    ctx_result: &mut ContextResult,
-) -> Result<u64, VMError> {
-    let mut gas_refunded = default_hook::compute_gas_refunded(vm, ctx_result)?;
-    let mut gas_consumed = ctx_result.gas_used;
-
-    vm.substate.refunded_gas = gas_refunded;
-
-    if vm.env.config.fork >= Fork::Prague {
-        let floor_gas_price = vm.get_min_gas_used()?;
-        let execution_gas_used = gas_consumed.saturating_sub(gas_refunded);
-        if floor_gas_price > execution_gas_used {
-            gas_consumed = floor_gas_price;
-            gas_refunded = 0;
-        }
-    }
-
-    gas_consumed
-        .checked_sub(gas_refunded)
-        .ok_or(InternalError::Underflow.into())
-=======
->>>>>>> c23e7838
 }