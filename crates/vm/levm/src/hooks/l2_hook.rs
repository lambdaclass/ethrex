--- conflicted
+++ resolved
@@ -1,13 +1,9 @@
 use std::{cell::RefCell, rc::Rc};
 
 use crate::{
-<<<<<<< HEAD
+    call_frame::CallFrameBackup,
     constants::POST_OSAKA_GAS_LIMIT_CAP,
     errors::{ContextResult, InternalError, TxValidationError, VMError},
-=======
-    call_frame::CallFrameBackup,
-    errors::{ContextResult, InternalError, TxValidationError},
->>>>>>> 119914be
     hooks::{
         DefaultHook,
         default_hook::{
@@ -20,13 +16,9 @@
         hook::Hook,
     },
     opcodes::Opcode,
-<<<<<<< HEAD
     tracing::LevmCallTracer,
+    utils::get_account_diffs_in_tx,
     vm::{VM, VMType},
-=======
-    utils::get_account_diffs_in_tx,
-    vm::VM,
->>>>>>> 119914be
 };
 
 use bytes::Bytes;
@@ -34,17 +26,12 @@
     Address, H160, H256, U256,
     constants::GAS_PER_BLOB,
     types::{
-<<<<<<< HEAD
         Code, EIP1559Transaction, Fork, Transaction, TxKind,
-        fee_config::{FeeConfig, OperatorFeeConfig},
-=======
-        Code,
         {
             SAFE_BYTES_PER_BLOB,
             account_diff::get_accounts_diff_size,
             fee_config::{FeeConfig, L1FeeConfig, OperatorFeeConfig},
         },
->>>>>>> 119914be
     },
 };
 
@@ -69,68 +56,13 @@
             prepare_execution_custom_fee(vm)?;
         } else {
             DefaultHook.prepare_execution(vm)?;
-<<<<<<< HEAD
-=======
-
-            // Different from L1:
-
-            // Max fee per gas must be sufficient to cover base fee + operator fee
-            validate_sufficient_max_fee_per_gas_l2(vm, &self.fee_config.operator_fee_config)?;
-
-            // Backup the callframe to calculate the tx state diff later
-            self.pre_execution_backup = vm.current_call_frame.call_frame_backup.clone();
-            return Ok(());
-        }
-
-        let sender_address = vm.env.origin;
-        let sender_balance = vm.db.get_account(sender_address)?.info.balance;
-
-        let mut tx_should_fail = false;
-
-        // The bridge is allowed to mint ETH.
-        // This is done by not decreasing it's balance when it's the source of a transfer.
-        // For other privileged transactions, insufficient balance can't cause an error
-        // since they must always be accepted, and an error would mark them as invalid
-        // Instead, we make them revert by inserting a revert2
-        if sender_address != COMMON_BRIDGE_L2_ADDRESS {
-            let value = vm.current_call_frame.msg_value;
-            if value > sender_balance {
-                tx_should_fail = true;
-            } else {
-                // This should never fail, since we just checked the balance is enough.
-                vm.decrease_account_balance(sender_address, value)
-                    .map_err(|_| {
-                        InternalError::Custom(
-                            "Insufficient funds in privileged transaction".to_string(),
-                        )
-                    })?;
-            }
-        }
-
-        // if fork > prague: default_hook::validate_min_gas_limit
-        // NOT CHECKED: the l1 makes spamming privileged transactions not economical
-
-        // (1) GASLIMIT_PRICE_PRODUCT_OVERFLOW
-        // NOT CHECKED: privileged transactions do not pay for gas
-
-        // (2) INSUFFICIENT_MAX_FEE_PER_BLOB_GAS
-        // NOT CHECKED: the blob price does not matter, privileged transactions do not support blobs
-
-        // (4) INSUFFICIENT_MAX_FEE_PER_GAS
-        // NOT CHECKED: privileged transactions do not pay for gas, the gas price is irrelevant
-
-        // (5) INITCODE_SIZE_EXCEEDED
-        // NOT CHECKED: privileged transactions can't be of "create" type
-
-        // (6) INTRINSIC_GAS_TOO_LOW
-        // CHANGED: the gas should be charged, but the transaction shouldn't error
-        if vm.add_intrinsic_gas().is_err() {
-            tx_should_fail = true;
->>>>>>> 119914be
         }
         // Different from L1:
         // Max fee per gas must be sufficient to cover base fee + operator fee
         validate_sufficient_max_fee_per_gas_l2(vm, &self.fee_config.operator_fee_config)?;
+
+        // Backup the callframe to calculate the tx state diff later
+        self.pre_execution_backup = vm.current_call_frame.call_frame_backup.clone();
         Ok(())
     }
 
@@ -147,7 +79,12 @@
             // They can call contracts that use CREATE/CREATE2
             default_hook::delete_self_destruct_accounts(vm)?;
         } else if vm.env.custom_fee_token.is_some() {
-            finalize_execution_custom_fee(vm, ctx_result, &self.fee_config)?;
+            finalize_execution_custom_fee(
+                vm,
+                ctx_result,
+                &self.fee_config,
+                &mut self.pre_execution_backup,
+            )?;
         } else {
             if !ctx_result.is_success() {
                 undo_value_transfer(vm)?;
@@ -321,7 +258,6 @@
     Ok(())
 }
 
-<<<<<<< HEAD
 fn prepare_execution_privileged(vm: &mut VM<'_>) -> Result<(), crate::errors::VMError> {
     let sender_address = vm.env.origin;
     let sender_balance = vm.db.get_account(sender_address)?.info.balance;
@@ -612,6 +548,7 @@
     vm: &mut VM<'_>,
     ctx_result: &mut ContextResult,
     fee_vault: &FeeConfig,
+    pre_execution_backup: &mut CallFrameBackup,
 ) -> Result<(), crate::errors::VMError> {
     if !ctx_result.is_success() {
         undo_value_transfer(vm)?;
@@ -620,15 +557,50 @@
     let gas_refunded: u64 = compute_gas_refunded(vm, ctx_result)?;
     let actual_gas_used = compute_actual_gas_used(vm, gas_refunded, ctx_result.gas_used)?;
 
-    refund_sender_custom_fee(vm, ctx_result, gas_refunded, actual_gas_used)?;
+    let mut l1_gas = calculate_l1_fee_gas(
+        vm,
+        std::mem::take(pre_execution_backup),
+        &fee_vault.l1_fee_config,
+    )?;
+
+    let mut total_gas = actual_gas_used
+        .checked_add(l1_gas)
+        .ok_or(InternalError::Overflow)?;
+
+    // Check that sender has enough gas to pay the l1 fee
+    if total_gas > vm.current_call_frame.gas_limit {
+        // Not enough gas to pay l1 fee, force revert
+
+        // Restore VM state to before execution
+        vm.substate.revert_backup();
+        vm.restore_cache_state()?;
+
+        undo_value_transfer(vm)?;
+
+        ctx_result.result =
+            crate::errors::TxResult::Revert(TxValidationError::InsufficientMaxFeePerGas.into());
+        ctx_result.gas_used = vm.current_call_frame.gas_limit;
+        ctx_result.output = Bytes::new();
+        // Set l1_gas to use all remaining gas
+        l1_gas = vm
+            .current_call_frame
+            .gas_limit
+            .saturating_sub(actual_gas_used);
+
+        total_gas = vm.current_call_frame.gas_limit
+    }
 
     delete_self_destruct_accounts(vm)?;
 
-    pay_coinbase_custom_fee(vm, ctx_result.gas_used, &fee_vault.operator_fee_config)?;
-
-    pay_to_fee_vault_custom_fee(vm, ctx_result.gas_used, fee_vault.base_fee_vault)?;
-
-    pay_operator_fee_custom_fee(vm, ctx_result.gas_used, &fee_vault.operator_fee_config)
+    pay_to_l1_fee_vault_custom_fee(vm, l1_gas, fee_vault.l1_fee_config)?;
+
+    refund_sender_custom_fee(vm, ctx_result, gas_refunded, total_gas)?;
+
+    pay_coinbase_custom_fee(vm, actual_gas_used, &fee_vault.operator_fee_config)?;
+
+    pay_to_fee_vault_custom_fee(vm, actual_gas_used, fee_vault.base_fee_vault)?;
+
+    pay_operator_fee_custom_fee(vm, actual_gas_used, &fee_vault.operator_fee_config)
 }
 
 fn refund_sender_custom_fee(
@@ -702,7 +674,7 @@
     let operator_fee = compute_operator_fee_amount(gas_to_pay, fee_config)?;
 
     pay_fee_token(vm, fee_config.operator_fee_vault, operator_fee)
-=======
+}
 fn calculate_l1_fee(
     fee_config: &L1FeeConfig,
     account_diffs_size: u64,
@@ -771,5 +743,21 @@
         .map_err(|_| TxValidationError::InsufficientAccountFunds)?;
 
     Ok(())
->>>>>>> 119914be
+}
+
+fn pay_to_l1_fee_vault_custom_fee(
+    vm: &mut VM<'_>,
+    gas_to_pay: u64,
+    l1_fee_config: Option<L1FeeConfig>,
+) -> Result<(), crate::errors::VMError> {
+    let Some(fee_config) = l1_fee_config else {
+        // No l1 fee configured, l1 fee is not paid
+        return Ok(());
+    };
+
+    let l1_fee = U256::from(gas_to_pay)
+        .checked_mul(vm.env.gas_price)
+        .ok_or(InternalError::Overflow)?;
+
+    pay_fee_token(vm, fee_config.l1_fee_vault, l1_fee)
 }