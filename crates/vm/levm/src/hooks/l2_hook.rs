use crate::{
    errors::{ExecutionReport, InternalError, TxValidationError, VMError},
    hooks::{default_hook, hook::Hook},
    utils::get_valid_jump_destinations,
    vm::VM,
};

<<<<<<< HEAD
use super::{default_hook::MAX_REFUND_QUOTIENT, hook::Hook};
=======
use ethrex_common::{types::Fork, Address, U256};
>>>>>>> b817a9a7

pub struct L2Hook {
    pub recipient: Option<Address>,
}

impl Hook for L2Hook {
    fn prepare_execution(&self, vm: &mut crate::vm::VM<'_>) -> Result<(), crate::errors::VMError> {
        if vm.env.is_privileged {
            let Some(recipient) = self.recipient else {
                return Err(VMError::Internal(
                    InternalError::RecipientNotFoundForPrivilegeTransaction,
                ));
            };
            vm.increase_account_balance(recipient, vm.current_call_frame()?.msg_value)?;
            vm.current_call_frame_mut()?.msg_value = U256::from(0);
        }

        let sender_address = vm.env.origin;
        let sender_account = vm.db.get_account(sender_address)?;

        if vm.env.config.fork >= Fork::Prague {
            default_hook::validate_min_gas_limit(vm)?;
        }

<<<<<<< HEAD
            // calldata_cost = tokens_in_calldata * 4
            let calldata_cost: u64 = gas_cost::tx_calldata(&vm.current_call_frame()?.calldata)
                .map_err(VMError::OutOfGas)?;
=======
        if !vm.env.is_privileged {
            // (1) GASLIMIT_PRICE_PRODUCT_OVERFLOW
            let gaslimit_price_product = vm
                .env
                .gas_price
                .checked_mul(vm.env.gas_limit.into())
                .ok_or(VMError::TxValidation(
                    TxValidationError::GasLimitPriceProductOverflow,
                ))?;
>>>>>>> b817a9a7

            default_hook::validate_sender_balance(vm, &sender_account)?;

            // (3) INSUFFICIENT_ACCOUNT_FUNDS
            default_hook::deduct_caller(vm, gaslimit_price_product, sender_address)?;

            // (7) NONCE_IS_MAX
            vm.increment_account_nonce(sender_address)
                .map_err(|_| VMError::TxValidation(TxValidationError::NonceIsMax))?;

            // check for nonce mismatch
            if sender_account.info.nonce != vm.env.tx_nonce {
                return Err(VMError::TxValidation(TxValidationError::NonceMismatch));
            }

            // (9) SENDER_NOT_EOA
            default_hook::validate_sender(&sender_account)?;
        }

        // (2) INSUFFICIENT_MAX_FEE_PER_BLOB_GAS
        if let Some(tx_max_fee_per_blob_gas) = vm.env.tx_max_fee_per_blob_gas {
            default_hook::validate_max_fee_per_blob_gas(vm, tx_max_fee_per_blob_gas)?;
        }

        // (4) INSUFFICIENT_MAX_FEE_PER_GAS
        default_hook::validate_sufficient_max_fee_per_gas(vm)?;

        // (5) INITCODE_SIZE_EXCEEDED
        if vm.is_create() {
            default_hook::validate_init_code_size(vm)?;
        }

        // (6) INTRINSIC_GAS_TOO_LOW
        vm.add_intrinsic_gas()?;

        // (8) PRIORITY_GREATER_THAN_MAX_FEE_PER_GAS
        if let (Some(tx_max_priority_fee), Some(tx_max_fee_per_gas)) = (
            vm.env.tx_max_priority_fee_per_gas,
            vm.env.tx_max_fee_per_gas,
        ) {
            if tx_max_priority_fee > tx_max_fee_per_gas {
                return Err(VMError::TxValidation(
                    TxValidationError::PriorityGreaterThanMaxFeePerGas,
                ));
            }
        }

        // (10) GAS_ALLOWANCE_EXCEEDED
        default_hook::validate_gas_allowance(vm)?;

        // Transaction is type 3 if tx_max_fee_per_blob_gas is Some
        if vm.env.tx_max_fee_per_blob_gas.is_some() {
            default_hook::validate_4844_tx(vm)?;
        }

        // [EIP-7702]: https://eips.ethereum.org/EIPS/eip-7702
        // Transaction is type 4 if authorization_list is Some
        if vm.authorization_list.is_some() {
            default_hook::validate_type_4_tx(vm)?;
        }

        if vm.is_create() {
            // Assign bytecode to context and empty calldata
            vm.current_call_frame_mut()?.bytecode =
                std::mem::take(&mut vm.current_call_frame_mut()?.calldata);
            vm.current_call_frame_mut()?.valid_jump_destinations =
                get_valid_jump_destinations(&vm.current_call_frame()?.bytecode).unwrap_or_default();
        } else if !vm.env.is_privileged {
            // Transfer value to receiver
            // It's here to avoid storing the "to" address in the cache before eip7702_set_access_code() step 7).
            vm.increase_account_balance(
                vm.current_call_frame()?.to,
                vm.current_call_frame()?.msg_value,
            )?;
        }
        Ok(())
    }

    fn finalize_execution(
        &self,
        vm: &mut crate::vm::VM<'_>,
        report: &mut crate::errors::ExecutionReport,
    ) -> Result<(), crate::errors::VMError> {
        if !report.is_success() {
            if vm.env.is_privileged {
                undo_value_transfer(vm)?;
            } else {
                default_hook::undo_value_transfer(vm)?;
            }
            vm.increase_account_balance(vm.env.origin, vm.current_call_frame()?.msg_value)?;
        }

<<<<<<< HEAD
        // 2. Return unused gas + gas refunds to the sender.

        // a. Calculate refunded gas
        let gas_used_without_refunds = report.gas_used;

        // [EIP-3529](https://eips.ethereum.org/EIPS/eip-3529)
        // "The max refundable proportion of gas was reduced from one half to one fifth by EIP-3529 by Buterin and Swende [2021] in the London release"
        let refunded_gas = report.gas_refunded.min(
            gas_used_without_refunds
                .checked_div(MAX_REFUND_QUOTIENT)
                .ok_or(VMError::Internal(InternalError::UndefinedState(-1)))?,
        );
=======
        if vm.env.is_privileged {
            let gas_to_pay_coinbase = compute_coinbase_fee(vm, report)?;
            default_hook::pay_coinbase(vm, gas_to_pay_coinbase)?;
        } else {
            let gas_refunded = default_hook::compute_gas_refunded(vm, report)?;
            let actual_gas_used =
                default_hook::compute_actual_gas_used(vm, gas_refunded, report.gas_used)?;
            default_hook::refund_sender(vm, report, gas_refunded, actual_gas_used)?;
            default_hook::pay_coinbase(vm, actual_gas_used)?;
        }
>>>>>>> b817a9a7

        default_hook::delete_self_destruct_accounts(vm)?;

        Ok(())
    }
}

pub fn undo_value_transfer(vm: &mut VM<'_>) -> Result<(), VMError> {
    if !vm.is_create() {
        vm.decrease_account_balance(
            vm.current_call_frame()?.to,
            vm.current_call_frame()?.msg_value,
        )?;
    }
    Ok(())
}

pub fn compute_coinbase_fee(vm: &mut VM<'_>, report: &mut ExecutionReport) -> Result<u64, VMError> {
    let mut gas_refunded = default_hook::compute_gas_refunded(vm, report)?;
    let mut gas_consumed = report.gas_used;

    report.gas_refunded = gas_refunded;

    if vm.env.config.fork >= Fork::Prague {
        let floor_gas_price = vm.get_min_gas_used()?;
        let execution_gas_used = gas_consumed.saturating_sub(gas_refunded);
        if floor_gas_price > execution_gas_used {
            gas_consumed = floor_gas_price;
            gas_refunded = 0;
        }
    }

    gas_consumed
        .checked_sub(gas_refunded)
        .ok_or(VMError::Internal(InternalError::UndefinedState(2)))
}<|MERGE_RESOLUTION|>--- conflicted
+++ resolved
@@ -5,11 +5,8 @@
     vm::VM,
 };
 
-<<<<<<< HEAD
 use super::{default_hook::MAX_REFUND_QUOTIENT, hook::Hook};
-=======
 use ethrex_common::{types::Fork, Address, U256};
->>>>>>> b817a9a7
 
 pub struct L2Hook {
     pub recipient: Option<Address>,
@@ -34,11 +31,11 @@
             default_hook::validate_min_gas_limit(vm)?;
         }
 
-<<<<<<< HEAD
-            // calldata_cost = tokens_in_calldata * 4
-            let calldata_cost: u64 = gas_cost::tx_calldata(&vm.current_call_frame()?.calldata)
+
+        // calldata_cost = tokens_in_calldata * 4
+        let calldata_cost: u64 = gas_cost::tx_calldata(&vm.current_call_frame()?.calldata)
                 .map_err(VMError::OutOfGas)?;
-=======
+
         if !vm.env.is_privileged {
             // (1) GASLIMIT_PRICE_PRODUCT_OVERFLOW
             let gaslimit_price_product = vm
@@ -48,7 +45,7 @@
                 .ok_or(VMError::TxValidation(
                     TxValidationError::GasLimitPriceProductOverflow,
                 ))?;
->>>>>>> b817a9a7
+
 
             default_hook::validate_sender_balance(vm, &sender_account)?;
 
@@ -141,7 +138,6 @@
             vm.increase_account_balance(vm.env.origin, vm.current_call_frame()?.msg_value)?;
         }
 
-<<<<<<< HEAD
         // 2. Return unused gas + gas refunds to the sender.
 
         // a. Calculate refunded gas
@@ -154,7 +150,7 @@
                 .checked_div(MAX_REFUND_QUOTIENT)
                 .ok_or(VMError::Internal(InternalError::UndefinedState(-1)))?,
         );
-=======
+
         if vm.env.is_privileged {
             let gas_to_pay_coinbase = compute_coinbase_fee(vm, report)?;
             default_hook::pay_coinbase(vm, gas_to_pay_coinbase)?;
@@ -165,7 +161,6 @@
             default_hook::refund_sender(vm, report, gas_refunded, actual_gas_used)?;
             default_hook::pay_coinbase(vm, actual_gas_used)?;
         }
->>>>>>> b817a9a7
 
         default_hook::delete_self_destruct_accounts(vm)?;
 
