--- conflicted
+++ resolved
@@ -145,27 +145,4 @@
         )?;
     }
     Ok(())
-<<<<<<< HEAD
-=======
-}
-
-pub fn compute_coinbase_fee(vm: &mut VM<'_>, report: &mut ExecutionReport) -> Result<u64, VMError> {
-    let mut gas_refunded = default_hook::compute_gas_refunded(report)?;
-    let mut gas_consumed = report.gas_used;
-
-    report.gas_refunded = gas_refunded;
-
-    if vm.env.config.fork >= Fork::Prague {
-        let floor_gas_price = vm.get_min_gas_used()?;
-        let execution_gas_used = gas_consumed.saturating_sub(gas_refunded);
-        if floor_gas_price > execution_gas_used {
-            gas_consumed = floor_gas_price;
-            gas_refunded = 0;
-        }
-    }
-
-    gas_consumed
-        .checked_sub(gas_refunded)
-        .ok_or(InternalError::Underflow.into())
->>>>>>> 2ca9ac46
 }