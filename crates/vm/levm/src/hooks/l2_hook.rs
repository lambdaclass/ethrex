--- conflicted
+++ resolved
@@ -21,17 +21,10 @@
 
 use bytes::Bytes;
 use ethrex_common::{
-<<<<<<< HEAD
-    Address, H160, U256,
-    types::{
-        EIP1559Transaction, Fork, Transaction, TxKind, fee_config::FeeConfig,
-        fee_config::OperatorFeeConfig,
-=======
     Address, H160, H256, U256,
     types::{
-        Code,
+        Code, EIP1559Transaction, Fork, Transaction, TxKind,
         fee_config::{FeeConfig, OperatorFeeConfig},
->>>>>>> 45fa41a1
     },
 };
 
@@ -56,48 +49,9 @@
         } else {
             DefaultHook.prepare_execution(vm)?;
         }
-<<<<<<< HEAD
         // Different from L1:
         // Max fee per gas must be sufficient to cover base fee + operator fee
         validate_sufficient_max_fee_per_gas_l2(vm, &self.fee_config.operator_fee_config)?;
-=======
-
-        // (7) NONCE_IS_MAX
-        // NOT CHECKED: privileged transactions don't use the account nonce
-
-        // (8) PRIORITY_GREATER_THAN_MAX_FEE_PER_GAS
-        // NOT CHECKED: privileged transactions do not pay for gas, the gas price is irrelevant
-
-        // (9) SENDER_NOT_EOA
-        // NOT CHECKED: contracts can also send privileged transactions
-
-        // (10) GAS_ALLOWANCE_EXCEEDED
-        // CHECKED: we don't want to exceed block limits
-        default_hook::validate_gas_allowance(vm)?;
-
-        // Transaction is type 3 if tx_max_fee_per_blob_gas is Some
-        // NOT CHECKED: privileged transactions are not type 3
-
-        // Transaction is type 4 if authorization_list is Some
-        // NOT CHECKED: privileged transactions are not type 4
-
-        if tx_should_fail {
-            // If the transaction failed some validation, but it must still be included
-            // To prevent it from taking effect, we force it to revert
-            vm.current_call_frame.msg_value = U256::zero();
-            vm.current_call_frame.set_code(Code {
-                hash: H256::zero(),
-                bytecode: vec![Opcode::INVALID.into()].into(),
-                jump_targets: Vec::new(),
-            })?;
-            return Ok(());
-        }
-
-        default_hook::transfer_value(vm)?;
-
-        default_hook::set_bytecode_and_code_address(vm)?;
-
->>>>>>> 45fa41a1
         Ok(())
     }
 
@@ -328,8 +282,11 @@
         // If the transaction failed some validation, but it must still be included
         // To prevent it from taking effect, we force it to revert
         vm.current_call_frame.msg_value = U256::zero();
-        vm.current_call_frame
-            .set_code(vec![Opcode::INVALID.into()].into())?;
+        vm.current_call_frame.set_code(Code {
+            hash: H256::zero(),
+            bytecode: vec![Opcode::INVALID.into()].into(),
+            jump_targets: Vec::new(),
+        })?;
         return Ok(());
     }
 
@@ -408,7 +365,7 @@
 
     // (9) SENDER_NOT_EOA
     let code = vm.db.get_code(sender_info.code_hash)?;
-    validate_sender(sender_address, code)?;
+    validate_sender(sender_address, &code.bytecode)?;
 
     // (10) GAS_ALLOWANCE_EXCEEDED
     validate_gas_allowance(vm)?;
