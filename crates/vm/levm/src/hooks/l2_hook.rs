--- conflicted
+++ resolved
@@ -1,26 +1,17 @@
 use std::{cell::RefCell, rc::Rc};
 
 use crate::{
-<<<<<<< HEAD
     constants::POST_OSAKA_GAS_LIMIT_CAP,
     errors::{ContextResult, InternalError, TxValidationError, VMError},
-=======
-    errors::{ContextResult, InternalError, TxValidationError},
->>>>>>> 0392b9ea
     hooks::{
         DefaultHook,
         default_hook::{
             self, compute_actual_gas_used, compute_gas_refunded, delete_self_destruct_accounts,
-<<<<<<< HEAD
-            set_bytecode_and_code_address, transfer_value, undo_value_transfer,
-            validate_gas_allowance, validate_init_code_size, validate_min_gas_limit,
-            validate_sender, validate_sufficient_max_fee_per_gas,
+            pay_coinbase, refund_sender, set_bytecode_and_code_address, transfer_value,
+            undo_value_transfer, validate_gas_allowance, validate_init_code_size,
+            validate_min_gas_limit, validate_sender, validate_sufficient_max_fee_per_gas,
         },
         empty_hook::EmptyHook,
-=======
-            pay_coinbase, refund_sender, undo_value_transfer,
-        },
->>>>>>> 0392b9ea
         hook::Hook,
     },
     opcodes::Opcode,
@@ -28,16 +19,13 @@
     vm::{VM, VMType},
 };
 
-<<<<<<< HEAD
 use bytes::Bytes;
 use ethrex_common::{
     Address, H160, U256,
-    types::{EIP1559Transaction, Fork, Transaction, TxKind, fee_config::FeeConfig},
-=======
-use ethrex_common::{
-    Address, H160, U256,
-    types::fee_config::{FeeConfig, OperatorFeeConfig},
->>>>>>> 0392b9ea
+    types::{
+        EIP1559Transaction, Fork, Transaction, TxKind, fee_config::FeeConfig,
+        fee_config::OperatorFeeConfig,
+    },
 };
 
 pub const COMMON_BRIDGE_L2_ADDRESS: Address = H160([
@@ -51,24 +39,17 @@
 
 impl Hook for L2Hook {
     fn prepare_execution(&mut self, vm: &mut VM<'_>) -> Result<(), crate::errors::VMError> {
-<<<<<<< HEAD
         if vm.env.is_privileged {
             prepare_execution_privileged(vm)
         } else if vm.env.custom_fee_token.is_some() {
             prepare_execution_custom_fee(vm)
         } else {
-            DefaultHook.prepare_execution(vm)
-=======
-        if !vm.env.is_privileged {
             DefaultHook.prepare_execution(vm)?;
-
             // Different from L1:
 
             // Max fee per gas must be sufficient to cover base fee + operator fee
             validate_sufficient_max_fee_per_gas_l2(vm, &self.fee_config.operator_fee_config)?;
-
-            return Ok(());
->>>>>>> 0392b9ea
+            Ok(())
         }
     }
 
@@ -85,24 +66,98 @@
             // They can call contracts that use CREATE/CREATE2
             default_hook::delete_self_destruct_accounts(vm)?;
         } else if vm.env.custom_fee_token.is_some() {
-            finalize_execution_custom_fee(vm, ctx_result, self.fee_config.fee_vault)?;
+            finalize_execution_custom_fee(vm, ctx_result, self.fee_config.base_fee_vault)?;
         } else {
-            DefaultHook.finalize_execution(vm, ctx_result)?;
-            // Different from L1, the base fee is not burned
-            return pay_to_fee_vault(vm, ctx_result.gas_used, self.fee_config.fee_vault);
+            if !ctx_result.is_success() {
+                undo_value_transfer(vm)?;
+            }
+
+            let gas_refunded: u64 = compute_gas_refunded(vm, ctx_result)?;
+            let actual_gas_used = compute_actual_gas_used(vm, gas_refunded, ctx_result.gas_used)?;
+            refund_sender(vm, ctx_result, gas_refunded, actual_gas_used)?;
+
+            delete_self_destruct_accounts(vm)?;
+
+            // Different from L1:
+
+            pay_coinbase_l2(
+                vm,
+                ctx_result.gas_used,
+                &self.fee_config.operator_fee_config,
+            )?;
+
+            // Base fee is not burned
+            pay_base_fee_vault(vm, ctx_result.gas_used, self.fee_config.base_fee_vault)?;
+
+            // Operator fee is paid to the chain operator
+            pay_operator_fee(
+                vm,
+                ctx_result.gas_used,
+                &self.fee_config.operator_fee_config,
+            )?;
+
+            return Ok(());
         }
 
         Ok(())
     }
 }
 
-fn pay_to_fee_vault(
+fn validate_sufficient_max_fee_per_gas_l2(
+    vm: &mut VM<'_>,
+    operator_fee_config: &Option<OperatorFeeConfig>,
+) -> Result<(), TxValidationError> {
+    let Some(fee_config) = operator_fee_config else {
+        // No operator fee configured, this check was done in default hook
+        return Ok(());
+    };
+
+    let total_fee = vm
+        .env
+        .base_fee_per_gas
+        .checked_add(U256::from(fee_config.operator_fee_per_gas))
+        .ok_or(TxValidationError::InsufficientMaxFeePerGas)?;
+
+    if vm.env.tx_max_fee_per_gas.unwrap_or(vm.env.gas_price) < total_fee {
+        return Err(TxValidationError::InsufficientMaxFeePerGas);
+    }
+    Ok(())
+}
+
+fn pay_coinbase_l2(
     vm: &mut VM<'_>,
     gas_to_pay: u64,
-    fee_vault: Option<Address>,
+    operator_fee_config: &Option<OperatorFeeConfig>,
 ) -> Result<(), crate::errors::VMError> {
-    let Some(fee_vault) = fee_vault else {
-        // No fee vault configured, base fee is effectively burned
+    let Some(fee_config) = operator_fee_config else {
+        // No operator fee configured, operator fee is not paid
+        return pay_coinbase(vm, gas_to_pay);
+    };
+
+    let priority_fee_per_gas = vm
+        .env
+        .gas_price
+        .checked_sub(vm.env.base_fee_per_gas)
+        .ok_or(InternalError::Underflow)?
+        .checked_sub(U256::from(fee_config.operator_fee_per_gas))
+        .ok_or(InternalError::Underflow)?;
+
+    let coinbase_fee = U256::from(gas_to_pay)
+        .checked_mul(priority_fee_per_gas)
+        .ok_or(InternalError::Overflow)?;
+
+    vm.increase_account_balance(vm.env.coinbase, coinbase_fee)?;
+
+    Ok(())
+}
+
+fn pay_base_fee_vault(
+    vm: &mut VM<'_>,
+    gas_to_pay: u64,
+    base_fee_vault: Option<Address>,
+) -> Result<(), crate::errors::VMError> {
+    let Some(base_fee_vault) = base_fee_vault else {
+        // No base fee vault configured, base fee is effectively burned
         return Ok(());
     };
 
@@ -110,7 +165,25 @@
         .checked_mul(vm.env.base_fee_per_gas)
         .ok_or(InternalError::Overflow)?;
 
-    vm.increase_account_balance(fee_vault, base_fee)?;
+    vm.increase_account_balance(base_fee_vault, base_fee)?;
+    Ok(())
+}
+
+fn pay_operator_fee(
+    vm: &mut VM<'_>,
+    gas_to_pay: u64,
+    operator_fee_config: &Option<OperatorFeeConfig>,
+) -> Result<(), crate::errors::VMError> {
+    let Some(fee_config) = operator_fee_config else {
+        // No operator fee configured, operator fee is not paid
+        return Ok(());
+    };
+
+    let operator_fee = U256::from(gas_to_pay)
+        .checked_mul(U256::from(fee_config.operator_fee_per_gas))
+        .ok_or(InternalError::Overflow)?;
+
+    vm.increase_account_balance(fee_config.operator_fee_vault, operator_fee)?;
     Ok(())
 }
 
@@ -236,7 +309,6 @@
         validate_init_code_size(vm)?;
     }
 
-<<<<<<< HEAD
     // (6) INTRINSIC_GAS_TOO_LOW
     vm.add_intrinsic_gas()?;
 
@@ -249,43 +321,6 @@
         return Err(TxValidationError::NonceMismatch {
             expected: sender_info.nonce,
             actual: vm.env.tx_nonce,
-=======
-    fn finalize_execution(
-        &mut self,
-        vm: &mut VM<'_>,
-        ctx_result: &mut ContextResult,
-    ) -> Result<(), crate::errors::VMError> {
-        if !vm.env.is_privileged {
-            if !ctx_result.is_success() {
-                undo_value_transfer(vm)?;
-            }
-
-            let gas_refunded: u64 = compute_gas_refunded(vm, ctx_result)?;
-            let actual_gas_used = compute_actual_gas_used(vm, gas_refunded, ctx_result.gas_used)?;
-            refund_sender(vm, ctx_result, gas_refunded, actual_gas_used)?;
-
-            delete_self_destruct_accounts(vm)?;
-
-            // Different from L1:
-
-            pay_coinbase_l2(
-                vm,
-                ctx_result.gas_used,
-                &self.fee_config.operator_fee_config,
-            )?;
-
-            // Base fee is not burned
-            pay_base_fee_vault(vm, ctx_result.gas_used, self.fee_config.base_fee_vault)?;
-
-            // Operator fee is paid to the chain operator
-            pay_operator_fee(
-                vm,
-                ctx_result.gas_used,
-                &self.fee_config.operator_fee_config,
-            )?;
-
-            return Ok(());
->>>>>>> 0392b9ea
         }
         .into());
     }
@@ -354,7 +389,6 @@
     Ok(())
 }
 
-<<<<<<< HEAD
 #[allow(clippy::unwrap_used)]
 fn transfer_fee_token(vm: &mut VM<'_>, data: Bytes) -> Result<(), VMError> {
     let fee_token = vm.env.custom_fee_token.unwrap();
@@ -507,35 +541,10 @@
 }
 
 fn pay_to_fee_vault_custom_fee(
-=======
-fn validate_sufficient_max_fee_per_gas_l2(
-    vm: &mut VM<'_>,
-    operator_fee_config: &Option<OperatorFeeConfig>,
-) -> Result<(), TxValidationError> {
-    let Some(fee_config) = operator_fee_config else {
-        // No operator fee configured, this check was done in default hook
-        return Ok(());
-    };
-
-    let total_fee = vm
-        .env
-        .base_fee_per_gas
-        .checked_add(U256::from(fee_config.operator_fee_per_gas))
-        .ok_or(TxValidationError::InsufficientMaxFeePerGas)?;
-
-    if vm.env.tx_max_fee_per_gas.unwrap_or(vm.env.gas_price) < total_fee {
-        return Err(TxValidationError::InsufficientMaxFeePerGas);
-    }
-    Ok(())
-}
-
-fn pay_coinbase_l2(
->>>>>>> 0392b9ea
     vm: &mut VM<'_>,
     gas_to_pay: u64,
-    operator_fee_config: &Option<OperatorFeeConfig>,
+    fee_vault: Option<Address>,
 ) -> Result<(), crate::errors::VMError> {
-<<<<<<< HEAD
     let Some(fee_vault) = fee_vault else {
         let base_fee = U256::from(gas_to_pay)
             .checked_mul(vm.env.base_fee_per_gas)
@@ -548,37 +557,6 @@
         data.extend_from_slice(&[0u8; 20]); // address(0) - burn address
         data.extend_from_slice(&base_fee.to_big_endian());
         transfer_fee_token(vm, data.into())?;
-=======
-    let Some(fee_config) = operator_fee_config else {
-        // No operator fee configured, operator fee is not paid
-        return pay_coinbase(vm, gas_to_pay);
-    };
-
-    let priority_fee_per_gas = vm
-        .env
-        .gas_price
-        .checked_sub(vm.env.base_fee_per_gas)
-        .ok_or(InternalError::Underflow)?
-        .checked_sub(U256::from(fee_config.operator_fee_per_gas))
-        .ok_or(InternalError::Underflow)?;
-
-    let coinbase_fee = U256::from(gas_to_pay)
-        .checked_mul(priority_fee_per_gas)
-        .ok_or(InternalError::Overflow)?;
-
-    vm.increase_account_balance(vm.env.coinbase, coinbase_fee)?;
-
-    Ok(())
-}
-
-fn pay_base_fee_vault(
-    vm: &mut VM<'_>,
-    gas_to_pay: u64,
-    base_fee_vault: Option<Address>,
-) -> Result<(), crate::errors::VMError> {
-    let Some(base_fee_vault) = base_fee_vault else {
-        // No base fee vault configured, base fee is effectively burned
->>>>>>> 0392b9ea
         return Ok(());
     };
 
@@ -586,7 +564,6 @@
         .checked_mul(vm.env.base_fee_per_gas)
         .ok_or(InternalError::Overflow)?;
 
-<<<<<<< HEAD
     /*
     function payFee(address receiver, uint256 amount) internal onlyFeeCollector {
         IERC20(feeToken).transferFrom(address(this), receiver, amount);
@@ -600,26 +577,5 @@
     data.extend_from_slice(&fee_vault.0);
     data.extend_from_slice(&base_fee.to_big_endian());
     transfer_fee_token(vm, data.into())?;
-=======
-    vm.increase_account_balance(base_fee_vault, base_fee)?;
-    Ok(())
-}
-
-fn pay_operator_fee(
-    vm: &mut VM<'_>,
-    gas_to_pay: u64,
-    operator_fee_config: &Option<OperatorFeeConfig>,
-) -> Result<(), crate::errors::VMError> {
-    let Some(fee_config) = operator_fee_config else {
-        // No operator fee configured, operator fee is not paid
-        return Ok(());
-    };
-
-    let operator_fee = U256::from(gas_to_pay)
-        .checked_mul(U256::from(fee_config.operator_fee_per_gas))
-        .ok_or(InternalError::Overflow)?;
-
-    vm.increase_account_balance(fee_config.operator_fee_vault, operator_fee)?;
->>>>>>> 0392b9ea
     Ok(())
 }