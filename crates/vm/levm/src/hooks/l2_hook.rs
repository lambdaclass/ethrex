--- conflicted
+++ resolved
@@ -56,16 +56,11 @@
                 .map_err(|_| VMError::TxValidation(TxValidationError::NonceIsMax))?;
 
             // check for nonce mismatch
-<<<<<<< HEAD
-            if sender_nonce != vm.env.tx_nonce {
-                return Err(VMError::TxValidation(TxValidationError::NonceMismatch));
-=======
             if sender_account.info.nonce != vm.env.tx_nonce {
                 return Err(VMError::TxValidation(TxValidationError::NonceMismatch {
                     expected: sender_account.info.nonce,
                     actual: vm.env.tx_nonce,
                 }));
->>>>>>> a4da254c
             }
 
             // (9) SENDER_NOT_EOA
