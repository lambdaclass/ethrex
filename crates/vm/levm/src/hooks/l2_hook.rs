--- conflicted
+++ resolved
@@ -16,19 +16,15 @@
 
 use bytes::Bytes;
 use ethrex_common::{
-<<<<<<< HEAD
-    Address, H160, U256,
+    Address, H160, H256, U256,
     constants::GAS_PER_BLOB,
     types::{
-        SAFE_BYTES_PER_BLOB,
-        account_diff::get_accounts_diff_size,
-        fee_config::{FeeConfig, L1FeeConfig, OperatorFeeConfig},
-=======
-    Address, H160, H256, U256,
-    types::{
         Code,
-        fee_config::{FeeConfig, OperatorFeeConfig},
->>>>>>> 3e9705bf
+        {
+            SAFE_BYTES_PER_BLOB,
+            account_diff::get_accounts_diff_size,
+            fee_config::{FeeConfig, L1FeeConfig, OperatorFeeConfig},
+        },
     },
 };
 
