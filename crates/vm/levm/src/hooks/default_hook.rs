--- conflicted
+++ resolved
@@ -236,11 +236,7 @@
 
 pub fn validate_min_gas_limit(vm: &mut VM<'_>) -> Result<(), VMError> {
     // check for gas limit is grater or equal than the minimum required
-<<<<<<< HEAD
-    let calldata = &vm.current_call_frame()?.calldata;
-=======
-    let calldata = vm.current_call_frame.calldata.clone();
->>>>>>> bd821772
+    let calldata = &vm.current_call_frame.calldata;
     let intrinsic_gas: u64 = vm.get_intrinsic_gas()?;
 
     // calldata_cost = tokens_in_calldata * 4
