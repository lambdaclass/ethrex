use crate::{
    errors::{InternalError, VMError},
    opcodes::Opcode,
};
use bytes::Bytes;
use ethereum_rust_core::U256;

#[derive(Debug, PartialEq, Eq, Clone)]
pub enum Operation {
    Stop,
    Add,
    Mul,
    Sub,
    Div,
    Sdiv,
    Mod,
    SMod,
    Addmod,
    Mulmod,
    Exp,
    SignExtend,
    Lt,
    Gt,
    Slt,
    Sgt,
    Eq,
    IsZero,
    And,
    Or,
    Xor,
    Not,
    Byte,
    Shl,
    Shr,
    Sar,
    Keccak256,
    Address,
    Balance,
    Origin,
    Caller,
    Callvalue,
    CallDataLoad,
    CallDataSize,
    CallDataCopy,
    Codesize,
    Codecopy,
    Gasprice,
    ExtcodeSize,
    ExtcodeCopy,
    ReturnDataSize,
    ReturnDataCopy,
    ExtcodeHash,
    BlockHash,
    Coinbase,
    Timestamp,
    Number,
    Prevrandao,
    Gaslimit,
    Chainid,
    SelfBalance,
    Basefee,
    BlobHash,
    BlobBaseFee,
    Pop,
    Mload,
    Mstore,
    Mstore8,
    Sload,
    Sstore,
    Jump,
    Jumpi,
    PC,
    Msize,
    Gas,
    Jumpdest,
    Tload,
    Tstore,
    Mcopy,
    Push0,
    Push((u8, U256)),
    Dup(u8),
    Swap(u8),
    Log(u8),
    Create,
    Call,
    CallCode,
    Return,
    DelegateCall,
    Create2,
    StaticCall,
    Revert,
    Invalid,
    SelfDestruct,
}

impl Operation {
    pub fn to_bytecode(&self) -> Result<Bytes, VMError> {
        let bytecode = match self {
            Operation::Stop => Bytes::copy_from_slice(&[u8::from(Opcode::STOP)]),
            Operation::Add => Bytes::copy_from_slice(&[u8::from(Opcode::ADD)]),
            Operation::Mul => Bytes::copy_from_slice(&[u8::from(Opcode::MUL)]),
            Operation::Sub => Bytes::copy_from_slice(&[u8::from(Opcode::SUB)]),
            Operation::Div => Bytes::copy_from_slice(&[u8::from(Opcode::DIV)]),
            Operation::Sdiv => Bytes::copy_from_slice(&[u8::from(Opcode::SDIV)]),
            Operation::Mod => Bytes::copy_from_slice(&[u8::from(Opcode::MOD)]),
            Operation::SMod => Bytes::copy_from_slice(&[u8::from(Opcode::SMOD)]),
            Operation::Addmod => Bytes::copy_from_slice(&[u8::from(Opcode::ADDMOD)]),
            Operation::Mulmod => Bytes::copy_from_slice(&[u8::from(Opcode::MULMOD)]),
            Operation::Exp => Bytes::copy_from_slice(&[u8::from(Opcode::EXP)]),
            Operation::SignExtend => Bytes::copy_from_slice(&[u8::from(Opcode::SIGNEXTEND)]),
            Operation::Lt => Bytes::copy_from_slice(&[u8::from(Opcode::LT)]),
            Operation::Gt => Bytes::copy_from_slice(&[u8::from(Opcode::GT)]),
            Operation::Slt => Bytes::copy_from_slice(&[u8::from(Opcode::SLT)]),
            Operation::Sgt => Bytes::copy_from_slice(&[u8::from(Opcode::SGT)]),
            Operation::Eq => Bytes::copy_from_slice(&[u8::from(Opcode::EQ)]),
            Operation::IsZero => Bytes::copy_from_slice(&[u8::from(Opcode::ISZERO)]),
            Operation::And => Bytes::copy_from_slice(&[u8::from(Opcode::AND)]),
            Operation::Or => Bytes::copy_from_slice(&[u8::from(Opcode::OR)]),
            Operation::Xor => Bytes::copy_from_slice(&[u8::from(Opcode::XOR)]),
            Operation::Not => Bytes::copy_from_slice(&[u8::from(Opcode::NOT)]),
            Operation::Byte => Bytes::copy_from_slice(&[u8::from(Opcode::BYTE)]),
            Operation::Shl => Bytes::copy_from_slice(&[u8::from(Opcode::SHL)]),
            Operation::Shr => Bytes::copy_from_slice(&[u8::from(Opcode::SHR)]),
            Operation::Sar => Bytes::copy_from_slice(&[u8::from(Opcode::SAR)]),
            Operation::Keccak256 => Bytes::copy_from_slice(&[u8::from(Opcode::KECCAK256)]),
            Operation::Address => Bytes::copy_from_slice(&[u8::from(Opcode::ADDRESS)]),
            Operation::Balance => Bytes::copy_from_slice(&[u8::from(Opcode::BALANCE)]),
            Operation::Origin => Bytes::copy_from_slice(&[u8::from(Opcode::ORIGIN)]),
            Operation::Caller => Bytes::copy_from_slice(&[u8::from(Opcode::CALLER)]),
            Operation::Callvalue => Bytes::copy_from_slice(&[u8::from(Opcode::CALLVALUE)]),
            Operation::CallDataLoad => Bytes::copy_from_slice(&[u8::from(Opcode::CALLDATALOAD)]),
            Operation::CallDataSize => Bytes::copy_from_slice(&[u8::from(Opcode::CALLDATASIZE)]),
            Operation::CallDataCopy => Bytes::copy_from_slice(&[u8::from(Opcode::CALLDATACOPY)]),
            Operation::Codesize => Bytes::copy_from_slice(&[u8::from(Opcode::CODESIZE)]),
            Operation::Codecopy => Bytes::copy_from_slice(&[u8::from(Opcode::CODECOPY)]),
            Operation::Gasprice => Bytes::copy_from_slice(&[u8::from(Opcode::GASPRICE)]),
            Operation::ExtcodeSize => Bytes::copy_from_slice(&[u8::from(Opcode::EXTCODESIZE)]),
            Operation::ExtcodeCopy => Bytes::copy_from_slice(&[u8::from(Opcode::EXTCODECOPY)]),
            Operation::ReturnDataSize => {
                Bytes::copy_from_slice(&[u8::from(Opcode::RETURNDATASIZE)])
            }
            Operation::ReturnDataCopy => {
                Bytes::copy_from_slice(&[u8::from(Opcode::RETURNDATACOPY)])
            }
            Operation::ExtcodeHash => Bytes::copy_from_slice(&[u8::from(Opcode::EXTCODEHASH)]),
            Operation::BlockHash => Bytes::copy_from_slice(&[u8::from(Opcode::BLOCKHASH)]),
            Operation::Coinbase => Bytes::copy_from_slice(&[u8::from(Opcode::COINBASE)]),
            Operation::Timestamp => Bytes::copy_from_slice(&[u8::from(Opcode::TIMESTAMP)]),
            Operation::Number => Bytes::copy_from_slice(&[u8::from(Opcode::NUMBER)]),
            Operation::Prevrandao => Bytes::copy_from_slice(&[u8::from(Opcode::PREVRANDAO)]),
            Operation::Gaslimit => Bytes::copy_from_slice(&[u8::from(Opcode::GASLIMIT)]),
            Operation::Chainid => Bytes::copy_from_slice(&[u8::from(Opcode::CHAINID)]),
            Operation::SelfBalance => Bytes::copy_from_slice(&[u8::from(Opcode::SELFBALANCE)]),
            Operation::Basefee => Bytes::copy_from_slice(&[u8::from(Opcode::BASEFEE)]),
            Operation::BlobHash => Bytes::copy_from_slice(&[u8::from(Opcode::BLOBHASH)]),
            Operation::BlobBaseFee => Bytes::copy_from_slice(&[u8::from(Opcode::BLOBBASEFEE)]),
            Operation::Pop => Bytes::copy_from_slice(&[u8::from(Opcode::POP)]),
            Operation::Mload => Bytes::copy_from_slice(&[u8::from(Opcode::MLOAD)]),
            Operation::Mstore => Bytes::copy_from_slice(&[u8::from(Opcode::MSTORE)]),
            Operation::Mstore8 => Bytes::copy_from_slice(&[u8::from(Opcode::MSTORE8)]),
            Operation::Sload => Bytes::copy_from_slice(&[u8::from(Opcode::SLOAD)]),
            Operation::Sstore => Bytes::copy_from_slice(&[u8::from(Opcode::SSTORE)]),
            Operation::Jump => Bytes::copy_from_slice(&[u8::from(Opcode::JUMP)]),
            Operation::Jumpi => Bytes::copy_from_slice(&[u8::from(Opcode::JUMPI)]),
            Operation::PC => Bytes::copy_from_slice(&[u8::from(Opcode::PC)]),
            Operation::Msize => Bytes::copy_from_slice(&[u8::from(Opcode::MSIZE)]),
            Operation::Gas => Bytes::copy_from_slice(&[u8::from(Opcode::GAS)]),
            Operation::Jumpdest => Bytes::copy_from_slice(&[u8::from(Opcode::JUMPDEST)]),
            Operation::Tload => Bytes::copy_from_slice(&[u8::from(Opcode::TLOAD)]),
            Operation::Tstore => Bytes::copy_from_slice(&[u8::from(Opcode::TSTORE)]),
            Operation::Mcopy => Bytes::copy_from_slice(&[u8::from(Opcode::MCOPY)]),
            Operation::Push0 => Bytes::copy_from_slice(&[u8::from(Opcode::PUSH0)]),
            Operation::Push((n, value)) => {
                let n_usize: usize = (*n).into();
                assert!(*n <= 32, "PUSH32 is the max");
                assert!(
                    value.bits().div_ceil(8) <= n_usize,
                    "value doesn't fit in n bytes"
                );
                let mut word_buffer = [0; 32];
                value.to_big_endian(&mut word_buffer);
<<<<<<< HEAD
                // extract the last n bytes to push
                let value_to_push = &word_buffer[(32_usize.checked_sub(n_usize).ok_or(
                    VMError::Internal(InternalError::ArithmeticOperationUnderflow),
                )?)..];
=======
                let value_to_push = &word_buffer
                    .get((32 - n_usize)..)
                    .ok_or(VMError::Internal(InternalError::SlicingError))?;
>>>>>>> 6df349e7
                assert_eq!(value_to_push.len(), n_usize);
                let opcode = Opcode::try_from((u8::from(Opcode::PUSH0)).checked_add(*n).ok_or(
                    VMError::Internal(InternalError::ArithmeticOperationOverflow),
                )?)?;
                let mut bytes = vec![u8::from(opcode)];
                bytes.extend_from_slice(value_to_push);

                Bytes::copy_from_slice(&bytes)
            }
            Operation::Dup(n) => {
                assert!(*n >= 1, "DUP1 is the min");
                assert!(*n <= 16, "DUP16 is the max");
                Bytes::copy_from_slice(&[(u8::from(Opcode::DUP1))
                    .checked_add(*n)
                    .ok_or(VMError::Internal(
                        InternalError::ArithmeticOperationOverflow,
                    ))?
                    .checked_sub(1)
                    .ok_or(VMError::Internal(
                        InternalError::ArithmeticOperationUnderflow,
                    ))?])
            }
            Operation::Swap(n) => {
                assert!(*n >= 1, "SWAP1 is the min");
                assert!(*n <= 16, "SWAP16 is the max");
                Bytes::copy_from_slice(&[(u8::from(Opcode::SWAP1))
                    .checked_add(*n)
                    .ok_or(VMError::Internal(
                        InternalError::ArithmeticOperationOverflow,
                    ))?
                    .checked_sub(1)
                    .ok_or(VMError::Internal(
                        InternalError::ArithmeticOperationUnderflow,
                    ))?])
            }
            Operation::Log(n) => {
                assert!(*n <= 4, "LOG4 is the max");
                Bytes::copy_from_slice(&[(u8::from(Opcode::LOG0)).checked_add(*n).ok_or(
                    VMError::Internal(InternalError::ArithmeticOperationOverflow),
                )?])
            }
            Operation::Create => Bytes::copy_from_slice(&[u8::from(Opcode::CREATE)]),
            Operation::Call => Bytes::copy_from_slice(&[u8::from(Opcode::CALL)]),
            Operation::CallCode => Bytes::copy_from_slice(&[u8::from(Opcode::CALLCODE)]),
            Operation::Return => Bytes::copy_from_slice(&[u8::from(Opcode::RETURN)]),
            Operation::DelegateCall => Bytes::copy_from_slice(&[u8::from(Opcode::DELEGATECALL)]),
            Operation::Create2 => Bytes::copy_from_slice(&[u8::from(Opcode::CREATE2)]),
            Operation::StaticCall => Bytes::copy_from_slice(&[u8::from(Opcode::STATICCALL)]),
            Operation::Revert => Bytes::copy_from_slice(&[u8::from(Opcode::REVERT)]),
            Operation::Invalid => Bytes::copy_from_slice(&[u8::from(Opcode::INVALID)]),
            Operation::SelfDestruct => Bytes::copy_from_slice(&[u8::from(Opcode::SELFDESTRUCT)]),
        };
        Ok(bytecode)
    }
}<|MERGE_RESOLUTION|>--- conflicted
+++ resolved
@@ -179,16 +179,11 @@
                 );
                 let mut word_buffer = [0; 32];
                 value.to_big_endian(&mut word_buffer);
-<<<<<<< HEAD
                 // extract the last n bytes to push
-                let value_to_push = &word_buffer[(32_usize.checked_sub(n_usize).ok_or(
+                let value_to_push = &word_buffer
+                .get((32_usize.checked_sub(n_usize).ok_or(
                     VMError::Internal(InternalError::ArithmeticOperationUnderflow),
-                )?)..];
-=======
-                let value_to_push = &word_buffer
-                    .get((32 - n_usize)..)
-                    .ok_or(VMError::Internal(InternalError::SlicingError))?;
->>>>>>> 6df349e7
+                )?)..).ok_or(VMError::Internal(InternalError::SlicingError))?;
                 assert_eq!(value_to_push.len(), n_usize);
                 let opcode = Opcode::try_from((u8::from(Opcode::PUSH0)).checked_add(*n).ok_or(
                     VMError::Internal(InternalError::ArithmeticOperationOverflow),
