use crate::{
    account::Account,
    call_frame::CallFrame,
    constants::*,
    db::{
        cache::{self},
        CacheDB, Database,
    },
    errors::{InternalError, OutOfGasError, VMError},
    gas_cost::{
        self, fake_exponential, ACCESS_LIST_ADDRESS_COST, ACCESS_LIST_STORAGE_KEY_COST,
        BLOB_GAS_PER_BLOB, COLD_ADDRESS_ACCESS_COST, CREATE_BASE_COST, WARM_ADDRESS_ACCESS_COST,
    },
    opcodes::Opcode,
    vm::Substate,
    AccountInfo,
};
use bytes::Bytes;
<<<<<<< HEAD
use ethrex_core::{types::tx_fields::*, Address, H256, U256};
=======
use ethrex_core::{types::Fork, Address, H256, U256};
>>>>>>> 69b0e30c
use ethrex_rlp;
use ethrex_rlp::encode::RLPEncode;
use keccak_hash::keccak;
use libsecp256k1::{Message, RecoveryId, Signature};
use sha3::{Digest, Keccak256};
use std::{
    collections::{HashMap, HashSet},
    sync::Arc,
};
pub type Storage = HashMap<U256, H256>;

// ================== Address related functions ======================
pub fn address_to_word(address: Address) -> U256 {
    // This unwrap can't panic, as Address are 20 bytes long and U256 use 32 bytes
    let mut word = [0u8; 32];

    for (word_byte, address_byte) in word.iter_mut().skip(12).zip(address.as_bytes().iter()) {
        *word_byte = *address_byte;
    }

    U256::from_big_endian(&word)
}

/// Calculates the address of a new conctract using the CREATE
/// opcode as follows:
///
/// address = keccak256(rlp([sender_address,sender_nonce]))[12:]
pub fn calculate_create_address(
    sender_address: Address,
    sender_nonce: u64,
) -> Result<Address, VMError> {
    let mut encoded = Vec::new();
    (sender_address, sender_nonce).encode(&mut encoded);
    let mut hasher = Keccak256::new();
    hasher.update(encoded);
    Ok(Address::from_slice(hasher.finalize().get(12..).ok_or(
        VMError::Internal(InternalError::CouldNotComputeCreateAddress),
    )?))
}

/// Calculates the address of a new contract using the CREATE2 opcode as follow
///
/// initialization_code = memory[offset:offset+size]
///
/// address = keccak256(0xff + sender_address + salt + keccak256(initialization_code))[12:]
///
pub fn calculate_create2_address(
    sender_address: Address,
    initialization_code: &Bytes,
    salt: U256,
) -> Result<Address, VMError> {
    let init_code_hash = keccak(initialization_code);

    let generated_address = Address::from_slice(
        keccak(
            [
                &[0xff],
                sender_address.as_bytes(),
                &salt.to_big_endian(),
                init_code_hash.as_bytes(),
            ]
            .concat(),
        )
        .as_bytes()
        .get(12..)
        .ok_or(VMError::Internal(
            InternalError::CouldNotComputeCreate2Address,
        ))?,
    );
    Ok(generated_address)
}

pub fn get_valid_jump_destinations(code: &Bytes) -> Result<HashSet<usize>, VMError> {
    let mut valid_jump_destinations = HashSet::new();
    let mut pc = 0;

    while let Some(&opcode_number) = code.get(pc) {
        let current_opcode = Opcode::from(opcode_number);

        if current_opcode == Opcode::JUMPDEST {
            // If current opcode is jumpdest, add it to valid destinations set
            valid_jump_destinations.insert(pc);
        } else if (Opcode::PUSH1..=Opcode::PUSH32).contains(&current_opcode) {
            // If current opcode is push, skip as many positions as the size of the push
            let size_to_push =
                opcode_number
                    .checked_sub(u8::from(Opcode::PUSH1))
                    .ok_or(VMError::Internal(
                        InternalError::ArithmeticOperationUnderflow,
                    ))?;
            let skip_length = usize::from(size_to_push.checked_add(1).ok_or(VMError::Internal(
                InternalError::ArithmeticOperationOverflow,
            ))?);
            pc = pc.checked_add(skip_length).ok_or(VMError::Internal(
                InternalError::ArithmeticOperationOverflow, // to fail, pc should be at least usize max - 31
            ))?;
        }

        pc = pc.checked_add(1).ok_or(VMError::Internal(
            InternalError::ArithmeticOperationOverflow, // to fail, code len should be more than usize max
        ))?;
    }

    Ok(valid_jump_destinations)
}

// ================== Account related functions =====================
/// Gets account, first checking the cache and then the database (caching in the second case)
pub fn get_account(cache: &mut CacheDB, db: &Arc<dyn Database>, address: Address) -> Account {
    match cache::get_account(cache, &address) {
        Some(acc) => acc.clone(),
        None => {
            let account_info = db.get_account_info(address);
            let account = Account {
                info: account_info,
                storage: HashMap::new(),
            };
            cache::insert_account(cache, address, account.clone());
            account
        }
    }
}

pub fn get_account_no_push_cache(
    cache: &CacheDB,
    db: &Arc<dyn Database>,
    address: Address,
) -> Account {
    match cache::get_account(cache, &address) {
        Some(acc) => acc.clone(),
        None => {
            let account_info = db.get_account_info(address);
            Account {
                info: account_info,
                storage: HashMap::new(),
            }
        }
    }
}

pub fn get_account_mut_vm<'vm>(
    cache: &'vm mut CacheDB,
    db: &'vm Arc<dyn Database>,
    address: Address,
) -> Result<&'vm mut Account, VMError> {
    if !cache::is_account_cached(cache, &address) {
        let account_info = db.get_account_info(address);
        let account = Account {
            info: account_info,
            storage: HashMap::new(),
        };
        cache::insert_account(cache, address, account.clone());
    }
    cache::get_account_mut(cache, &address).ok_or(VMError::Internal(InternalError::AccountNotFound))
}

pub fn increase_account_balance(
    cache: &mut CacheDB,
    db: &mut Arc<dyn Database>,
    address: Address,
    increase: U256,
) -> Result<(), VMError> {
    let account = get_account_mut_vm(cache, db, address)?;
    account.info.balance = account
        .info
        .balance
        .checked_add(increase)
        .ok_or(VMError::BalanceOverflow)?;
    Ok(())
}

pub fn decrease_account_balance(
    cache: &mut CacheDB,
    db: &mut Arc<dyn Database>,
    address: Address,
    decrease: U256,
) -> Result<(), VMError> {
    let account = get_account_mut_vm(cache, db, address)?;
    account.info.balance = account
        .info
        .balance
        .checked_sub(decrease)
        .ok_or(VMError::BalanceUnderflow)?;
    Ok(())
}

// ================== Bytecode related functions =====================
pub fn update_account_bytecode(
    cache: &mut CacheDB,
    db: &Arc<dyn Database>,
    address: Address,
    new_bytecode: Bytes,
) -> Result<(), VMError> {
    let account = get_account_mut_vm(cache, db, address)?;
    account.info.bytecode = new_bytecode;
    Ok(())
}

// ==================== Gas related functions =======================
pub fn get_intrinsic_gas(
    is_create: bool,
    fork: Fork,
    access_list: &AccessList,
    authorization_list: &Option<AuthorizationList>,
    initial_call_frame: &CallFrame,
) -> Result<u64, VMError> {
    // Intrinsic Gas = Calldata cost + Create cost + Base cost + Access list cost
    let mut intrinsic_gas: u64 = 0;

    // Calldata Cost
    // 4 gas for each zero byte in the transaction data 16 gas for each non-zero byte in the transaction.
    let calldata_cost =
        gas_cost::tx_calldata(&initial_call_frame.calldata, fork).map_err(VMError::OutOfGas)?;

    intrinsic_gas = intrinsic_gas
        .checked_add(calldata_cost)
        .ok_or(OutOfGasError::ConsumedGasOverflow)?;

    // Base Cost
    intrinsic_gas = intrinsic_gas
        .checked_add(TX_BASE_COST)
        .ok_or(OutOfGasError::ConsumedGasOverflow)?;

    // Create Cost
    if is_create {
        intrinsic_gas = intrinsic_gas
            .checked_add(CREATE_BASE_COST)
            .ok_or(OutOfGasError::ConsumedGasOverflow)?;

        let number_of_words = initial_call_frame.calldata.len().div_ceil(WORD_SIZE);
        let double_number_of_words: u64 = number_of_words
            .checked_mul(2)
            .ok_or(OutOfGasError::ConsumedGasOverflow)?
            .try_into()
            .map_err(|_| VMError::Internal(InternalError::ConversionError))?;

        intrinsic_gas = intrinsic_gas
            .checked_add(double_number_of_words)
            .ok_or(OutOfGasError::ConsumedGasOverflow)?;
    }

    // Access List Cost
    let mut access_lists_cost: u64 = 0;
    for (_, keys) in access_list {
        access_lists_cost = access_lists_cost
            .checked_add(ACCESS_LIST_ADDRESS_COST)
            .ok_or(OutOfGasError::ConsumedGasOverflow)?;
        for _ in keys {
            access_lists_cost = access_lists_cost
                .checked_add(ACCESS_LIST_STORAGE_KEY_COST)
                .ok_or(OutOfGasError::ConsumedGasOverflow)?;
        }
    }

    intrinsic_gas = intrinsic_gas
        .checked_add(access_lists_cost)
        .ok_or(OutOfGasError::ConsumedGasOverflow)?;

    // Authorization List Cost
    // `unwrap_or_default` will return an empty vec when the `authorization_list` field is None.
    // If the vec is empty, the len will be 0, thus the authorization_list_cost is 0.
    let amount_of_auth_tuples: u64 = authorization_list
        .clone()
        .unwrap_or_default()
        .len()
        .try_into()
        .map_err(|_| VMError::Internal(InternalError::ConversionError))?;
    let authorization_list_cost = PER_EMPTY_ACCOUNT_COST
        .checked_mul(amount_of_auth_tuples)
        .ok_or(VMError::Internal(InternalError::GasOverflow))?;

    intrinsic_gas = intrinsic_gas
        .checked_add(authorization_list_cost)
        .ok_or(OutOfGasError::ConsumedGasOverflow)?;

    Ok(intrinsic_gas)
}

// ================= Blob hash related functions =====================
/// After EIP-7691 the maximum number of blob hashes changes. For more
/// information see
/// [EIP-7691](https://eips.ethereum.org/EIPS/eip-7691#specification).
<<<<<<< HEAD
pub const fn max_blobs_per_block(specid: SpecId) -> usize {
    match specid {
        SpecId::PRAGUE => MAX_BLOB_COUNT_ELECTRA,
        SpecId::OSAKA => MAX_BLOB_COUNT_ELECTRA,
=======
pub const fn max_blobs_per_block(fork: Fork) -> usize {
    match fork {
        Fork::Prague => MAX_BLOB_COUNT_ELECTRA,
        Fork::PragueEof => MAX_BLOB_COUNT_ELECTRA,
>>>>>>> 69b0e30c
        _ => MAX_BLOB_COUNT,
    }
}

/// According to EIP-7691
/// (https://eips.ethereum.org/EIPS/eip-7691#specification):
///
/// "These changes imply that get_base_fee_per_blob_gas and
/// calc_excess_blob_gas functions defined in EIP-4844 use the new
/// values for the first block of the fork (and for all subsequent
/// blocks)."
<<<<<<< HEAD
pub const fn get_blob_base_fee_update_fraction_value(specid: SpecId) -> U256 {
    match specid {
        SpecId::PRAGUE => BLOB_BASE_FEE_UPDATE_FRACTION_PRAGUE,
        SpecId::OSAKA => BLOB_BASE_FEE_UPDATE_FRACTION_PRAGUE,
=======

pub const fn get_blob_base_fee_update_fraction_value(fork: Fork) -> U256 {
    match fork {
        Fork::Prague => BLOB_BASE_FEE_UPDATE_FRACTION_PRAGUE,
        Fork::PragueEof => BLOB_BASE_FEE_UPDATE_FRACTION_PRAGUE,
>>>>>>> 69b0e30c
        _ => BLOB_BASE_FEE_UPDATE_FRACTION,
    }
}

pub fn get_base_fee_per_blob_gas(
    block_excess_blob_gas: Option<U256>,
    fork: Fork,
) -> Result<U256, VMError> {
    fake_exponential(
        MIN_BASE_FEE_PER_BLOB_GAS,
        block_excess_blob_gas.unwrap_or_default(),
        get_blob_base_fee_update_fraction_value(fork),
    )
}

/// Gets the max blob gas cost for a transaction that a user is
/// willing to pay.
pub fn get_max_blob_gas_price(
    tx_blob_hashes: Vec<H256>,
    tx_max_fee_per_blob_gas: Option<U256>,
) -> Result<U256, VMError> {
    let blobhash_amount: u64 = tx_blob_hashes
        .len()
        .try_into()
        .map_err(|_| VMError::Internal(InternalError::ConversionError))?;

    let blob_gas_used: u64 = blobhash_amount
        .checked_mul(BLOB_GAS_PER_BLOB)
        .unwrap_or_default();

    let max_blob_gas_cost = tx_max_fee_per_blob_gas
        .unwrap_or_default()
        .checked_mul(blob_gas_used.into())
        .ok_or(InternalError::UndefinedState(1))?;

    Ok(max_blob_gas_cost)
}
/// Gets the actual blob gas cost.
pub fn get_blob_gas_price(
    tx_blob_hashes: Vec<H256>,
    block_excess_blob_gas: Option<U256>,
    fork: Fork,
) -> Result<U256, VMError> {
    let blobhash_amount: u64 = tx_blob_hashes
        .len()
        .try_into()
        .map_err(|_| VMError::Internal(InternalError::ConversionError))?;

    let blob_gas_price: u64 = blobhash_amount
        .checked_mul(BLOB_GAS_PER_BLOB)
        .unwrap_or_default();

    let base_fee_per_blob_gas = get_base_fee_per_blob_gas(block_excess_blob_gas, fork)?;

    let blob_gas_price: U256 = blob_gas_price.into();
    let blob_fee: U256 = blob_gas_price
        .checked_mul(base_fee_per_blob_gas)
        .ok_or(VMError::Internal(InternalError::UndefinedState(1)))?;

    Ok(blob_fee)
}

// =================== Opcode related functions ======================

pub fn get_n_value(op: Opcode, base_opcode: Opcode) -> Result<usize, VMError> {
    let offset = (usize::from(op))
        .checked_sub(usize::from(base_opcode))
        .ok_or(VMError::InvalidOpcode)?
        .checked_add(1)
        .ok_or(VMError::InvalidOpcode)?;

    Ok(offset)
}

pub fn get_number_of_topics(op: Opcode) -> Result<u8, VMError> {
    let number_of_topics = (u8::from(op))
        .checked_sub(u8::from(Opcode::LOG0))
        .ok_or(VMError::InvalidOpcode)?;

    Ok(number_of_topics)
}

// =================== Nonce related functions ======================
pub fn increment_account_nonce(
    cache: &mut CacheDB,
    db: &Arc<dyn Database>,
    address: Address,
) -> Result<u64, VMError> {
    let account = get_account_mut_vm(cache, db, address)?;
    account.info.nonce = account
        .info
        .nonce
        .checked_add(1)
        .ok_or(VMError::NonceOverflow)?;
    Ok(account.info.nonce)
}

pub fn decrement_account_nonce(
    cache: &mut CacheDB,
    db: &Arc<dyn Database>,
    address: Address,
) -> Result<(), VMError> {
    let account = get_account_mut_vm(cache, db, address)?;
    account.info.nonce = account
        .info
        .nonce
        .checked_sub(1)
        .ok_or(VMError::NonceUnderflow)?;
    Ok(())
}

// ==================== Word related functions =======================
pub fn word_to_address(word: U256) -> Address {
    Address::from_slice(&word.to_big_endian()[12..])
}

// ================== EIP-7702 related functions =====================

/// Checks if account.info.bytecode has been delegated as the EIP7702
/// determines.
pub fn has_delegation(account_info: &AccountInfo) -> Result<bool, VMError> {
    let mut has_delegation = false;
    if account_info.has_code() && account_info.bytecode.len() == EIP7702_DELEGATED_CODE_LEN {
        let first_3_bytes = account_info
            .bytecode
            .get(..3)
            .ok_or(VMError::Internal(InternalError::SlicingError))?;

        if first_3_bytes == SET_CODE_DELEGATION_BYTES {
            has_delegation = true;
        }
    }
    Ok(has_delegation)
}

/// Gets the address inside the account.info.bytecode if it has been
/// delegated as the EIP7702 determines.
pub fn get_authorized_address(account_info: &AccountInfo) -> Result<Address, VMError> {
    if has_delegation(account_info)? {
        let address_bytes = account_info
            .bytecode
            .get(SET_CODE_DELEGATION_BYTES.len()..)
            .ok_or(VMError::Internal(InternalError::SlicingError))?;
        // It shouldn't panic when doing Address::from_slice()
        // because the length is checked inside the has_delegation() function
        let address = Address::from_slice(address_bytes);
        Ok(address)
    } else {
        // if we end up here, it means that the address wasn't previously delegated.
        Err(VMError::Internal(InternalError::AccountNotDelegated))
    }
}

pub fn eip7702_recover_address(
    auth_tuple: &AuthorizationTuple,
) -> Result<Option<Address>, VMError> {
    if auth_tuple.s_signature > *SECP256K1_ORDER_OVER2 || U256::zero() >= auth_tuple.s_signature {
        return Ok(None);
    }
    if auth_tuple.r_signature > *SECP256K1_ORDER || U256::zero() >= auth_tuple.r_signature {
        return Ok(None);
    }
    if auth_tuple.v != U256::one() && auth_tuple.v != U256::zero() {
        return Ok(None);
    }

    let rlp_buf = (auth_tuple.chain_id, auth_tuple.address, auth_tuple.nonce).encode_to_vec();

    let mut hasher = Keccak256::new();
    hasher.update([MAGIC]);
    hasher.update(rlp_buf);
    let bytes = &mut hasher.finalize();

    let Ok(message) = Message::parse_slice(bytes) else {
        return Ok(None);
    };

    let bytes = [
        auth_tuple.r_signature.to_big_endian(),
        auth_tuple.s_signature.to_big_endian(),
    ]
    .concat();

    let Ok(signature) = Signature::parse_standard_slice(&bytes) else {
        return Ok(None);
    };

    let Ok(recovery_id) = RecoveryId::parse(
        auth_tuple
            .v
            .as_u32()
            .try_into()
            .map_err(|_| VMError::Internal(InternalError::ConversionError))?,
    ) else {
        return Ok(None);
    };

    let Ok(authority) = libsecp256k1::recover(&message, &signature, &recovery_id) else {
        return Ok(None);
    };

    let public_key = authority.serialize();
    let mut hasher = Keccak256::new();
    hasher.update(
        public_key
            .get(1..)
            .ok_or(VMError::Internal(InternalError::SlicingError))?,
    );
    let address_hash = hasher.finalize();

    // Get the last 20 bytes of the hash -> Address
    let authority_address_bytes: [u8; 20] = address_hash
        .get(12..32)
        .ok_or(VMError::Internal(InternalError::SlicingError))?
        .try_into()
        .map_err(|_| VMError::Internal(InternalError::ConversionError))?;
    Ok(Some(Address::from_slice(&authority_address_bytes)))
}

/// Used for the opcodes
/// The following reading instructions are impacted:
///      EXTCODESIZE, EXTCODECOPY, EXTCODEHASH
/// and the following executing instructions are impacted:
///      CALL, CALLCODE, STATICCALL, DELEGATECALL
/// In case a delegation designator points to another designator,
/// creating a potential chain or loop of designators, clients must
/// retrieve only the first code and then stop following the
/// designator chain.
///
/// For example,
/// EXTCODESIZE would return 2 (the size of 0xef01) instead of 23
/// which would represent the delegation designation, EXTCODEHASH
/// would return
/// 0xeadcdba66a79ab5dce91622d1d75c8cff5cff0b96944c3bf1072cd08ce018329
/// (keccak256(0xef01)), and CALL would load the code from address and
/// execute it in the context of authority.
///
/// The idea of this function comes from ethereum/execution-specs:
/// https://github.com/ethereum/execution-specs/blob/951fc43a709b493f27418a8e57d2d6f3608cef84/src/ethereum/prague/vm/eoa_delegation.py#L115
pub fn eip7702_get_code(
    cache: &mut CacheDB,
    db: &Arc<dyn Database>,
    accrued_substate: &mut Substate,
    address: Address,
) -> Result<(bool, u64, Address, Bytes), VMError> {
    // Address is the delgated address
    let account = get_account(cache, db, address);
    let bytecode = account.info.bytecode.clone();

    // If the Address doesn't have a delegation code
    // return false meaning that is not a delegation
    // return the same address given
    // return the bytecode of the given address
    if !has_delegation(&account.info)? {
        return Ok((false, 0, address, bytecode));
    }

    // Here the address has a delegation code
    // The delegation code has the authorized address
    let auth_address = get_authorized_address(&account.info)?;

    let access_cost = if accrued_substate.touched_accounts.contains(&auth_address) {
        WARM_ADDRESS_ACCESS_COST
    } else {
        accrued_substate.touched_accounts.insert(auth_address);
        COLD_ADDRESS_ACCESS_COST
    };

    let authorized_bytecode = get_account(cache, db, auth_address).info.bytecode;

    Ok((true, access_cost, auth_address, authorized_bytecode))
}<|MERGE_RESOLUTION|>--- conflicted
+++ resolved
@@ -16,11 +16,10 @@
     AccountInfo,
 };
 use bytes::Bytes;
-<<<<<<< HEAD
-use ethrex_core::{types::tx_fields::*, Address, H256, U256};
-=======
-use ethrex_core::{types::Fork, Address, H256, U256};
->>>>>>> 69b0e30c
+use ethrex_core::{
+    types::{tx_fields::*, Fork},
+    Address, H256, U256,
+};
 use ethrex_rlp;
 use ethrex_rlp::encode::RLPEncode;
 use keccak_hash::keccak;
@@ -303,17 +302,9 @@
 /// After EIP-7691 the maximum number of blob hashes changes. For more
 /// information see
 /// [EIP-7691](https://eips.ethereum.org/EIPS/eip-7691#specification).
-<<<<<<< HEAD
-pub const fn max_blobs_per_block(specid: SpecId) -> usize {
-    match specid {
-        SpecId::PRAGUE => MAX_BLOB_COUNT_ELECTRA,
-        SpecId::OSAKA => MAX_BLOB_COUNT_ELECTRA,
-=======
 pub const fn max_blobs_per_block(fork: Fork) -> usize {
     match fork {
-        Fork::Prague => MAX_BLOB_COUNT_ELECTRA,
-        Fork::PragueEof => MAX_BLOB_COUNT_ELECTRA,
->>>>>>> 69b0e30c
+        Fork::Prague | Fork::Osaka => MAX_BLOB_COUNT_ELECTRA,
         _ => MAX_BLOB_COUNT,
     }
 }
@@ -325,18 +316,10 @@
 /// calc_excess_blob_gas functions defined in EIP-4844 use the new
 /// values for the first block of the fork (and for all subsequent
 /// blocks)."
-<<<<<<< HEAD
-pub const fn get_blob_base_fee_update_fraction_value(specid: SpecId) -> U256 {
-    match specid {
-        SpecId::PRAGUE => BLOB_BASE_FEE_UPDATE_FRACTION_PRAGUE,
-        SpecId::OSAKA => BLOB_BASE_FEE_UPDATE_FRACTION_PRAGUE,
-=======
 
 pub const fn get_blob_base_fee_update_fraction_value(fork: Fork) -> U256 {
     match fork {
-        Fork::Prague => BLOB_BASE_FEE_UPDATE_FRACTION_PRAGUE,
-        Fork::PragueEof => BLOB_BASE_FEE_UPDATE_FRACTION_PRAGUE,
->>>>>>> 69b0e30c
+        Fork::Prague | Fork::Osaka => BLOB_BASE_FEE_UPDATE_FRACTION_PRAGUE,
         _ => BLOB_BASE_FEE_UPDATE_FRACTION,
     }
 }
