--- conflicted
+++ resolved
@@ -60,12 +60,8 @@
         address,
         Default::default(),
         Default::default(),
-<<<<<<< HEAD
         u64::MAX,
         U256::MAX,
-=======
-        U256::MAX, // arbitrary gas limit for now...
->>>>>>> e11289b2
         Default::default(),
         Default::default(),
         Default::default(),
