use crate::{
    db::{Cache, Db},
    operations::Operation,
<<<<<<< HEAD
    vm::{Account, LevmDb, VM},
=======
    vm::{Account, AccountInfo, VM},
>>>>>>> a98da65f
};
use bytes::Bytes;
use ethereum_types::{Address, U256};
use std::collections::HashMap;

pub fn ops_to_bytecde(operations: &[Operation]) -> Bytes {
    operations
        .iter()
        .flat_map(Operation::to_bytecode)
        .collect::<Bytes>()
}

pub fn new_vm_with_bytecode(bytecode: Bytes) -> VM {
    new_vm_with_ops_addr_bal_db(
        bytecode,
        Address::from_low_u64_be(100),
        U256::MAX,
        Db::new(),
        Cache::default(),
    )
}

pub fn new_vm_with_ops(operations: &[Operation]) -> VM {
    let bytecode = ops_to_bytecde(operations);
    new_vm_with_ops_addr_bal_db(
        bytecode,
        Address::from_low_u64_be(100),
        U256::MAX,
        Db::new(),
        Cache::default(),
    )
}

pub fn new_vm_with_ops_db(operations: &[Operation], db: Db) -> VM {
    let bytecode = ops_to_bytecde(operations);
    new_vm_with_ops_addr_bal_db(
        bytecode,
        Address::from_low_u64_be(100),
        U256::MAX,
        db,
        Cache::default(),
    )
}

/// This function is for testing purposes only.
pub fn new_vm_with_ops_addr_bal_db(
    contract_bytecode: Bytes,
    sender_address: Address,
    sender_balance: U256,
    mut db: Db,
    mut cache: Cache,
) -> VM {
    let accounts = [
        // This is the contract account that is going to be executed
        (
            Address::from_low_u64_be(42),
            Account {
                info: AccountInfo {
                    nonce: 0,
                    balance: U256::MAX,
                    bytecode: contract_bytecode,
                },
                storage: HashMap::new(),
            },
        ),
        (
            // This is the sender account
            sender_address,
            Account {
                info: AccountInfo {
                    nonce: 0,
                    balance: sender_balance,
                    bytecode: Bytes::default(),
                },
                storage: HashMap::new(),
            },
        ),
    ];

<<<<<<< HEAD
    let state = LevmDb {
        accounts: accounts.into(),
        block_hashes: Default::default(),
    };

    // add the account with code to call
=======
    db.add_accounts(accounts.to_vec());
>>>>>>> a98da65f

    // add to cache accounts from list accounts
    cache.add_account(&accounts[0].0, &accounts[0].1);
    cache.add_account(&accounts[1].0, &accounts[1].1);

    VM::new(
        Address::from_low_u64_be(42),
        sender_address,
        Default::default(),
        Default::default(),
        u64::MAX,
        U256::MAX,
        Default::default(),
        Default::default(),
        Default::default(),
        Default::default(),
        U256::one(),
        Default::default(),
        Default::default(),
        Box::new(db),
        cache,
        Default::default(),
        Default::default(),
        Default::default(),
    )
}<|MERGE_RESOLUTION|>--- conflicted
+++ resolved
@@ -1,11 +1,7 @@
 use crate::{
     db::{Cache, Db},
     operations::Operation,
-<<<<<<< HEAD
-    vm::{Account, LevmDb, VM},
-=======
     vm::{Account, AccountInfo, VM},
->>>>>>> a98da65f
 };
 use bytes::Bytes;
 use ethereum_types::{Address, U256};
@@ -85,16 +81,7 @@
         ),
     ];
 
-<<<<<<< HEAD
-    let state = LevmDb {
-        accounts: accounts.into(),
-        block_hashes: Default::default(),
-    };
-
-    // add the account with code to call
-=======
     db.add_accounts(accounts.to_vec());
->>>>>>> a98da65f
 
     // add to cache accounts from list accounts
     cache.add_account(&accounts[0].0, &accounts[0].1);
