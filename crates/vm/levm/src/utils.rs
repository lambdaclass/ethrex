use crate::{
    EVMConfig, Environment,
    account::{AccountStatus, LevmAccount},
    call_frame::CallFrameBackup,
    constants::*,
    db::gen_db::GeneralizedDatabase,
    errors::{DatabaseError, ExceptionalHalt, InternalError, TxValidationError, VMError},
    gas_cost::{
        self, ACCESS_LIST_ADDRESS_COST, ACCESS_LIST_STORAGE_KEY_COST, BLOB_GAS_PER_BLOB,
        COLD_ADDRESS_ACCESS_COST, CREATE_BASE_COST, STANDARD_TOKEN_COST,
        TOTAL_COST_FLOOR_PER_TOKEN, WARM_ADDRESS_ACCESS_COST, fake_exponential,
    },
    opcodes::Opcode,
    vm::{Substate, VM},
};
use ExceptionalHalt::OutOfGas;
use bitvec::{bitvec, order::Msb0, vec::BitVec};
use bytes::Bytes;
use ethrex_common::{
    Address, H256, U256,
    evm::calculate_create_address,
<<<<<<< HEAD
    types::{Account, Fork, Transaction, account_diff::AccountStateDiff, tx_fields::*},
=======
    types::{Account, Code, Fork, Transaction, tx_fields::*},
>>>>>>> 3e9705bf
    utils::{keccak, u256_to_big_endian},
};
use ethrex_common::{types::TxKind, utils::u256_from_big_endian_const};
use ethrex_rlp;
use ethrex_rlp::encode::RLPEncode;
use secp256k1::{
    Message,
    ecdsa::{RecoverableSignature, RecoveryId},
};
use sha3::{Digest, Keccak256};
use std::collections::{BTreeMap, HashMap};
pub type Storage = HashMap<U256, H256>;

// ================== Address related functions ======================
/// Converts address (H160) to word (U256)
pub fn address_to_word(address: Address) -> U256 {
    let mut word = [0u8; 32];

    for (word_byte, address_byte) in word.iter_mut().skip(12).zip(address.as_bytes().iter()) {
        *word_byte = *address_byte;
    }

    u256_from_big_endian_const(word)
}

/// Calculates the address of a new contract using the CREATE2 opcode as follows
///
/// initialization_code = memory[offset:offset+size]
///
/// address = keccak256(0xff || sender_address || salt || keccak256(initialization_code))[12:]
pub fn calculate_create2_address(
    sender_address: Address,
    initialization_code: &Bytes,
    salt: U256,
) -> Result<Address, InternalError> {
    let init_code_hash = keccak(initialization_code);

    let generated_address = Address::from_slice(
        keccak(
            [
                &[0xff],
                sender_address.as_bytes(),
                &salt.to_big_endian(),
                init_code_hash.as_bytes(),
            ]
            .concat(),
        )
        .as_bytes()
        .get(12..)
        .ok_or(InternalError::Slicing)?,
    );
    Ok(generated_address)
}

/// # Filter for jump target offsets.
///
/// Used to filter which program offsets are not valid jump targets. Implemented as a sorted list of
/// offsets of bytes `0x5B` (`JUMPDEST`) within push constants.
#[derive(Debug)]
pub struct JumpTargetFilter {
    bytecode: Bytes,
    jumpdests: Option<BitVec<u8, Msb0>>,
}

impl JumpTargetFilter {
    /// Create an empty `JumpTargetFilter`.
    pub fn new(bytecode: Bytes) -> Self {
        Self {
            bytecode,
            jumpdests: None,
        }
    }

    /// Check whether a target jump address is blacklisted or not.
    ///
    /// Builds the jumpdest table on the first call, and caches it for future calls.
    #[expect(
        clippy::as_conversions,
        clippy::arithmetic_side_effects,
        clippy::indexing_slicing
    )]
    pub fn is_blacklisted(&mut self, address: usize) -> bool {
        match self.jumpdests {
            // Already built the jumpdest table, just check it
            Some(ref jumpdests) => address >= jumpdests.len() || !jumpdests[address],
            // First time we are called, need to build the jumpdest table
            None => {
                let code = &self.bytecode;
                let len = code.len();
                let mut jumpdests = bitvec![u8, Msb0; 0; len]; // All false, size = len

                let mut i = 0;
                while i < len {
                    let opcode = Opcode::from(code[i]);
                    if opcode == Opcode::JUMPDEST {
                        jumpdests.set(i, true);
                    } else if (Opcode::PUSH1..=Opcode::PUSH32).contains(&opcode) {
                        // PUSH1 (0x60) to PUSH32 (0x7f): skip 1 to 32 bytes
                        let skip = opcode as usize - Opcode::PUSH0 as usize;
                        i += skip; // Advance past data bytes
                    }
                    i += 1;
                }

                let is_blacklisted = address >= jumpdests.len() || !jumpdests[address];

                self.jumpdests = Some(jumpdests);

                is_blacklisted
            }
        }
    }
}

// ================== Backup related functions =======================

/// Restore the state of the cache to the state it in the callframe backup.
pub fn restore_cache_state(
    db: &mut GeneralizedDatabase,
    callframe_backup: CallFrameBackup,
) -> Result<(), VMError> {
    for (address, account) in callframe_backup.original_accounts_info {
        if let Some(current_account) = db.current_accounts_state.get_mut(&address) {
            current_account.info = account.info;
        }
    }

    for (address, storage) in callframe_backup.original_account_storage_slots {
        // This call to `get_account_mut` should never return None, because we are looking up accounts
        // that had their storage modified, which means they should be in the cache. That's why
        // we return an internal error in case we haven't found it.
        let account = db
            .current_accounts_state
            .get_mut(&address)
            .ok_or(InternalError::AccountNotFound)?;

        for (key, value) in storage {
            account.storage.insert(key, value);
        }
    }

    Ok(())
}

/// Returns the state diffs introduced by the transaction by comparing the call frame backup
/// (which holds the state before executing the transaction) with the current state of the cache
/// (which contains all the writes performed by the transaction).
pub fn get_account_diffs_in_tx(
    db: &GeneralizedDatabase,
    transaction_backup: CallFrameBackup,
) -> Result<HashMap<Address, AccountStateDiff>, VMError> {
    let mut modified_accounts = HashMap::new();

    // First we add the account info
    for (address, original_account) in transaction_backup.original_accounts_info.iter() {
        let new_account = db
            .current_accounts_state
            .get(address)
            .ok_or(DatabaseError::Custom("DB Cache".to_owned()))?;

        let nonce_diff: u16 = new_account
            .info
            .nonce
            .checked_sub(original_account.info.nonce)
            .ok_or(InternalError::TypeConversion)?
            .try_into()
            .map_err(|_| InternalError::TypeConversion)?;

        let new_balance = if new_account.info.balance != original_account.info.balance {
            Some(new_account.info.balance)
        } else {
            None
        };

        let bytecode = if new_account.info.code_hash != original_account.info.code_hash {
            // After execution the code should be in db.codes
            let code = db
                .codes
                .get(&new_account.info.code_hash)
                .ok_or_else(|| DatabaseError::Custom("Code DB Cache".to_owned()))?;
            Some(code.clone())
        } else {
            None
        };

        let account_state_diff = AccountStateDiff {
            new_balance,
            nonce_diff,
            storage: BTreeMap::new(), // We add the storage later
            bytecode,
            bytecode_hash: None,
        };

        modified_accounts.insert(*address, account_state_diff);
    }

    // Then if there is any storage change, we add it to the account state diff
    for (address, original_storage_slots) in
        transaction_backup.original_account_storage_slots.iter()
    {
        let account_info = db
            .current_accounts_state
            .get(address)
            .ok_or(DatabaseError::Custom("DB Cache".to_owned()))?;

        let mut added_storage = BTreeMap::new();
        for key in original_storage_slots.keys() {
            added_storage.insert(
                *key,
                *account_info
                    .storage
                    .get(key)
                    .ok_or(DatabaseError::Custom("Account info Storage".to_owned()))?,
            );
        }
        if let Some(account_state_diff) = modified_accounts.get_mut(address) {
            account_state_diff.storage = added_storage;
        } else {
            // If the account is not in the modified accounts, we create a new one
            let account_state_diff = AccountStateDiff {
                new_balance: None,
                nonce_diff: 0,
                storage: added_storage,
                bytecode: None,
                bytecode_hash: None,
            };

            // If account state diff is NOT empty
            if account_state_diff != AccountStateDiff::default() {
                modified_accounts.insert(*address, account_state_diff);
            }
        }
    }

    Ok(modified_accounts)
}

// ================= Blob hash related functions =====================
pub fn get_base_fee_per_blob_gas(
    block_excess_blob_gas: Option<U256>,
    evm_config: &EVMConfig,
) -> Result<U256, VMError> {
    let base_fee_update_fraction = evm_config.blob_schedule.base_fee_update_fraction;
    fake_exponential(
        MIN_BASE_FEE_PER_BLOB_GAS,
        block_excess_blob_gas.unwrap_or_default(),
        base_fee_update_fraction,
    )
}

/// Gets the max blob gas cost for a transaction that a user is
/// willing to pay.
pub fn get_max_blob_gas_price(
    tx_blob_hashes: &[H256],
    tx_max_fee_per_blob_gas: Option<U256>,
) -> Result<U256, VMError> {
    let blobhash_amount: u64 = tx_blob_hashes
        .len()
        .try_into()
        .map_err(|_| InternalError::TypeConversion)?;

    let blob_gas_used: u64 = blobhash_amount
        .checked_mul(BLOB_GAS_PER_BLOB)
        .unwrap_or_default();

    let max_blob_gas_cost = tx_max_fee_per_blob_gas
        .unwrap_or_default()
        .checked_mul(blob_gas_used.into())
        .ok_or(InternalError::Overflow)?;

    Ok(max_blob_gas_cost)
}
/// Calculate the actual blob gas cost.
pub fn calculate_blob_gas_cost(
    tx_blob_hashes: &[H256],
    block_excess_blob_gas: Option<U256>,
    evm_config: &EVMConfig,
) -> Result<U256, VMError> {
    let blobhash_amount: u64 = tx_blob_hashes
        .len()
        .try_into()
        .map_err(|_| InternalError::TypeConversion)?;

    let blob_gas_used: u64 = blobhash_amount
        .checked_mul(BLOB_GAS_PER_BLOB)
        .unwrap_or_default();

    let base_fee_per_blob_gas = get_base_fee_per_blob_gas(block_excess_blob_gas, evm_config)?;

    let blob_gas_used: U256 = blob_gas_used.into();
    let blob_fee: U256 = blob_gas_used
        .checked_mul(base_fee_per_blob_gas)
        .ok_or(InternalError::Overflow)?;

    Ok(blob_fee)
}

// ==================== Word related functions =======================
pub fn word_to_address(word: U256) -> Address {
    Address::from_slice(&u256_to_big_endian(word)[12..])
}

// ================== EIP-7702 related functions =====================

pub fn code_has_delegation(code: &Bytes) -> Result<bool, VMError> {
    if code.len() == EIP7702_DELEGATED_CODE_LEN {
        let first_3_bytes = &code.get(..3).ok_or(InternalError::Slicing)?;
        return Ok(*first_3_bytes == SET_CODE_DELEGATION_BYTES);
    }
    Ok(false)
}

/// Gets the address inside the bytecode if it has been
/// delegated as the EIP7702 determines.
pub fn get_authorized_address_from_code(code: &Bytes) -> Result<Address, VMError> {
    if code_has_delegation(code)? {
        let address_bytes = &code
            .get(SET_CODE_DELEGATION_BYTES.len()..)
            .ok_or(InternalError::Slicing)?;
        // It shouldn't panic when doing Address::from_slice()
        // because the length is checked inside the code_has_delegation() function
        let address = Address::from_slice(address_bytes);
        Ok(address)
    } else {
        // if we end up here, it means that the address wasn't previously delegated.
        Err(InternalError::AccountNotDelegated.into())
    }
}

pub fn eip7702_recover_address(
    auth_tuple: &AuthorizationTuple,
) -> Result<Option<Address>, VMError> {
    if auth_tuple.s_signature > *SECP256K1_ORDER_OVER2 || U256::zero() >= auth_tuple.s_signature {
        return Ok(None);
    }
    if auth_tuple.r_signature > *SECP256K1_ORDER || U256::zero() >= auth_tuple.r_signature {
        return Ok(None);
    }
    if auth_tuple.y_parity != U256::one() && auth_tuple.y_parity != U256::zero() {
        return Ok(None);
    }

    let rlp_buf = (auth_tuple.chain_id, auth_tuple.address, auth_tuple.nonce).encode_to_vec();

    let mut hasher = Keccak256::new();
    hasher.update([MAGIC]);
    hasher.update(rlp_buf);
    let bytes = &mut hasher.finalize();

    let Ok(message) = Message::from_digest_slice(bytes) else {
        return Ok(None);
    };

    let bytes = [
        auth_tuple.r_signature.to_big_endian(),
        auth_tuple.s_signature.to_big_endian(),
    ]
    .concat();

    let Ok(recovery_id) = RecoveryId::try_from(
        TryInto::<i32>::try_into(auth_tuple.y_parity).map_err(|_| InternalError::TypeConversion)?,
    ) else {
        return Ok(None);
    };

    let Ok(signature) = RecoverableSignature::from_compact(&bytes, recovery_id) else {
        return Ok(None);
    };

    //recover
    let Ok(authority) = signature.recover(&message) else {
        return Ok(None);
    };

    let public_key = authority.serialize_uncompressed();
    let mut hasher = Keccak256::new();
    hasher.update(public_key.get(1..).ok_or(InternalError::Slicing)?);
    let address_hash = hasher.finalize();

    // Get the last 20 bytes of the hash -> Address
    let authority_address_bytes: [u8; 20] = address_hash
        .get(12..32)
        .ok_or(InternalError::Slicing)?
        .try_into()
        .map_err(|_| InternalError::TypeConversion)?;
    Ok(Some(Address::from_slice(&authority_address_bytes)))
}

/// Gets code of an account, returning early if it's not a delegated account, otherwise
/// Returns tuple (is_delegated, eip7702_cost, code_address, code).
/// Notice that it also inserts the delegated account to the "accessed accounts" set.
///
/// Where:
/// - `is_delegated`: True if account is a delegated account.
/// - `eip7702_cost`: Cost of accessing the delegated account (if any)
/// - `code_address`: Code address (if delegated, returns the delegated address)
/// - `code`: Bytecode of the code_address, what the EVM will execute.
pub fn eip7702_get_code(
    db: &mut GeneralizedDatabase,
    accrued_substate: &mut Substate,
    address: Address,
) -> Result<(bool, u64, Address, Code), VMError> {
    // Address is the delgated address
    let bytecode = db.get_account_code(address)?;

    // If the Address doesn't have a delegation code
    // return false meaning that is not a delegation
    // return the same address given
    // return the bytecode of the given address
    if !code_has_delegation(&bytecode.bytecode)? {
        return Ok((false, 0, address, bytecode.clone()));
    }

    // Here the address has a delegation code
    // The delegation code has the authorized address
    let auth_address = get_authorized_address_from_code(&bytecode.bytecode)?;

    let access_cost = if accrued_substate.add_accessed_address(auth_address) {
        WARM_ADDRESS_ACCESS_COST
    } else {
        COLD_ADDRESS_ACCESS_COST
    };

    let authorized_bytecode = db.get_account_code(auth_address)?.clone();

    Ok((true, access_cost, auth_address, authorized_bytecode))
}

impl<'a> VM<'a> {
    /// Sets the account code as the EIP7702 determines.
    pub fn eip7702_set_access_code(&mut self) -> Result<(), VMError> {
        let mut refunded_gas: u64 = 0;
        // IMPORTANT:
        // If any of the below steps fail, immediately stop processing that tuple and continue to the next tuple in the list. It will in the case of multiple tuples for the same authority, set the code using the address in the last valid occurrence.
        // If transaction execution results in failure (any exceptional condition or code reverting), setting delegation designations is not rolled back.
        for auth_tuple in self.tx.authorization_list().cloned().unwrap_or_default() {
            let chain_id_not_equals_this_chain_id = auth_tuple.chain_id != self.env.chain_id;
            let chain_id_not_zero = !auth_tuple.chain_id.is_zero();

            // 1. Verify the chain id is either 0 or the chain’s current ID.
            if chain_id_not_zero && chain_id_not_equals_this_chain_id {
                continue;
            }

            // 2. Verify the nonce is less than 2**64 - 1.
            // NOTE: nonce is a u64, it's always less than or equal to u64::MAX
            if auth_tuple.nonce == u64::MAX {
                continue;
            }

            // 3. authority = ecrecover(keccak(MAGIC || rlp([chain_id, address, nonce])), y_parity, r, s)
            //      s value must be less than or equal to secp256k1n/2, as specified in EIP-2.
            let Some(authority_address) = eip7702_recover_address(&auth_tuple)? else {
                continue;
            };

            // 4. Add authority to accessed_addresses (as defined in EIP-2929).
            let authority_info = self.db.get_account(authority_address)?.info.clone();
            let authority_code = self.db.get_code(authority_info.code_hash)?;
            self.substate.add_accessed_address(authority_address);

            // 5. Verify the code of authority is either empty or already delegated.
            let empty_or_delegated = authority_code.bytecode.is_empty()
                || code_has_delegation(&authority_code.bytecode)?;
            if !empty_or_delegated {
                continue;
            }

            // 6. Verify the nonce of authority is equal to nonce. In case authority does not exist in the trie, verify that nonce is equal to 0.
            // If it doesn't exist, it means the nonce is zero. The get_account() function will return Account::default()
            // If it has nonce, the account.info.nonce should equal auth_tuple.nonce
            if authority_info.nonce != auth_tuple.nonce {
                continue;
            }

            // 7. Add PER_EMPTY_ACCOUNT_COST - PER_AUTH_BASE_COST gas to the global refund counter if authority exists in the trie.
            if !authority_info.is_empty() {
                let refunded_gas_if_exists = PER_EMPTY_ACCOUNT_COST - PER_AUTH_BASE_COST;
                refunded_gas = refunded_gas
                    .checked_add(refunded_gas_if_exists)
                    .ok_or(InternalError::Overflow)?;
            }

            // 8. Set the code of authority to be 0xef0100 || address. This is a delegation designation.
            let delegation_bytes = [
                &SET_CODE_DELEGATION_BYTES[..],
                auth_tuple.address.as_bytes(),
            ]
            .concat();

            // As a special case, if address is 0x0000000000000000000000000000000000000000 do not write the designation.
            // Clear the account’s code and reset the account’s code hash to the empty hash.
            let code = if auth_tuple.address != Address::zero() {
                delegation_bytes.into()
            } else {
                Bytes::new()
            };
            self.update_account_bytecode(authority_address, Code::from_bytecode(code))?;

            // 9. Increase the nonce of authority by one.
            self.increment_account_nonce(authority_address)
                .map_err(|_| TxValidationError::NonceIsMax)?;
        }

        self.substate.refunded_gas = refunded_gas;

        Ok(())
    }

    pub fn add_intrinsic_gas(&mut self) -> Result<(), VMError> {
        // Intrinsic gas is the gas consumed by the transaction before the execution of the opcodes. Section 6.2 in the Yellow Paper.

        let intrinsic_gas = self.get_intrinsic_gas()?;

        self.current_call_frame
            .increase_consumed_gas(intrinsic_gas)
            .map_err(|_| TxValidationError::IntrinsicGasTooLow)?;

        Ok(())
    }

    // ==================== Gas related functions =======================
    pub fn get_intrinsic_gas(&self) -> Result<u64, VMError> {
        // Intrinsic Gas = Calldata cost + Create cost + Base cost + Access list cost
        let mut intrinsic_gas: u64 = 0;

        // Calldata Cost
        // 4 gas for each zero byte in the transaction data 16 gas for each non-zero byte in the transaction.
        let calldata_cost = gas_cost::tx_calldata(&self.current_call_frame.calldata)?;

        intrinsic_gas = intrinsic_gas.checked_add(calldata_cost).ok_or(OutOfGas)?;

        // Base Cost
        intrinsic_gas = intrinsic_gas.checked_add(TX_BASE_COST).ok_or(OutOfGas)?;

        // Create Cost
        if self.is_create()? {
            // https://eips.ethereum.org/EIPS/eip-2#specification
            intrinsic_gas = intrinsic_gas
                .checked_add(CREATE_BASE_COST)
                .ok_or(OutOfGas)?;

            // https://eips.ethereum.org/EIPS/eip-3860
            if self.env.config.fork >= Fork::Shanghai {
                let number_of_words = &self.current_call_frame.calldata.len().div_ceil(WORD_SIZE);
                let double_number_of_words: u64 = number_of_words
                    .checked_mul(2)
                    .ok_or(OutOfGas)?
                    .try_into()
                    .map_err(|_| InternalError::TypeConversion)?;

                intrinsic_gas = intrinsic_gas
                    .checked_add(double_number_of_words)
                    .ok_or(OutOfGas)?;
            }
        }

        // Access List Cost
        let mut access_lists_cost: u64 = 0;
        for (_, keys) in self.tx.access_list() {
            access_lists_cost = access_lists_cost
                .checked_add(ACCESS_LIST_ADDRESS_COST)
                .ok_or(OutOfGas)?;
            for _ in keys {
                access_lists_cost = access_lists_cost
                    .checked_add(ACCESS_LIST_STORAGE_KEY_COST)
                    .ok_or(OutOfGas)?;
            }
        }

        intrinsic_gas = intrinsic_gas
            .checked_add(access_lists_cost)
            .ok_or(OutOfGas)?;

        // Authorization List Cost
        // `unwrap_or_default` will return an empty vec when the `authorization_list` field is None.
        // If the vec is empty, the len will be 0, thus the authorization_list_cost is 0.
        let amount_of_auth_tuples = match self.tx.authorization_list() {
            None => 0,
            Some(list) => list
                .len()
                .try_into()
                .map_err(|_| InternalError::TypeConversion)?,
        };
        let authorization_list_cost = PER_EMPTY_ACCOUNT_COST
            .checked_mul(amount_of_auth_tuples)
            .ok_or(InternalError::Overflow)?;

        intrinsic_gas = intrinsic_gas
            .checked_add(authorization_list_cost)
            .ok_or(OutOfGas)?;

        Ok(intrinsic_gas)
    }

    /// Calculates the minimum gas to be consumed in the transaction.
    pub fn get_min_gas_used(&self) -> Result<u64, VMError> {
        // If the transaction is a CREATE transaction, the calldata is emptied and the bytecode is assigned.
        let calldata = if self.is_create()? {
            &self.current_call_frame.bytecode.bytecode
        } else {
            &self.current_call_frame.calldata
        };

        // tokens_in_calldata = nonzero_bytes_in_calldata * 4 + zero_bytes_in_calldata
        // tx_calldata = nonzero_bytes_in_calldata * 16 + zero_bytes_in_calldata * 4
        // this is actually tokens_in_calldata * STANDARD_TOKEN_COST
        // see it in https://eips.ethereum.org/EIPS/eip-7623
        let tokens_in_calldata: u64 = gas_cost::tx_calldata(calldata)? / STANDARD_TOKEN_COST;

        // min_gas_used = TX_BASE_COST + TOTAL_COST_FLOOR_PER_TOKEN * tokens_in_calldata
        let mut min_gas_used: u64 = tokens_in_calldata
            .checked_mul(TOTAL_COST_FLOOR_PER_TOKEN)
            .ok_or(InternalError::Overflow)?;

        min_gas_used = min_gas_used
            .checked_add(TX_BASE_COST)
            .ok_or(InternalError::Overflow)?;

        Ok(min_gas_used)
    }

    /// Gets transaction callee, calculating create address if it's a "Create" transaction.
    /// Bool indicates whether it is a `create` transaction or not.
    pub fn get_tx_callee(
        tx: &Transaction,
        db: &mut GeneralizedDatabase,
        env: &Environment,
        substate: &mut Substate,
    ) -> Result<(Address, bool), VMError> {
        match tx.to() {
            TxKind::Call(address_to) => {
                substate.add_accessed_address(address_to);

                Ok((address_to, false))
            }

            TxKind::Create => {
                let sender_nonce = db.get_account(env.origin)?.info.nonce;

                let created_address = calculate_create_address(env.origin, sender_nonce);

                substate.add_accessed_address(created_address);
                substate.add_created_account(created_address);

                Ok((created_address, true))
            }
        }
    }
}

/// Converts Account to LevmAccount
/// The problem with this is that we don't have the storage root.
pub fn account_to_levm_account(account: Account) -> (LevmAccount, Code) {
    (
        LevmAccount {
            info: account.info,
            has_storage: !account.storage.is_empty(), // This is used in scenarios in which the storage is already all in the account. For the Levm Runner
            storage: account.storage,
            status: AccountStatus::Unmodified,
        },
        account.code,
    )
}

/// Converts a U256 value into usize, returning an error if the value is over 32 bits
/// This is generally used for memory offsets and sizes, 32 bits is more than enough for this purpose.
#[expect(clippy::as_conversions)]
pub fn u256_to_usize(val: U256) -> Result<usize, VMError> {
    if val.0[0] > u32::MAX as u64 || val.0[1] != 0 || val.0[2] != 0 || val.0[3] != 0 {
        return Err(VMError::ExceptionalHalt(ExceptionalHalt::VeryLargeNumber));
    }
    Ok(val.0[0] as usize)
}

/// Converts U256 size and offset to usize.
/// If the size is zero, the offset will be zero regardless of its original value as it is not relevant
pub fn size_offset_to_usize(size: U256, offset: U256) -> Result<(usize, usize), VMError> {
    if size.is_zero() {
        // Offset is irrelevant
        Ok((0, 0))
    } else {
        Ok((u256_to_usize(size)?, u256_to_usize(offset)?))
    }
}<|MERGE_RESOLUTION|>--- conflicted
+++ resolved
@@ -19,11 +19,7 @@
 use ethrex_common::{
     Address, H256, U256,
     evm::calculate_create_address,
-<<<<<<< HEAD
-    types::{Account, Fork, Transaction, account_diff::AccountStateDiff, tx_fields::*},
-=======
-    types::{Account, Code, Fork, Transaction, tx_fields::*},
->>>>>>> 3e9705bf
+    types::{Account, Code, Fork, Transaction, account_diff::AccountStateDiff, tx_fields::*},
     utils::{keccak, u256_to_big_endian},
 };
 use ethrex_common::{types::TxKind, utils::u256_from_big_endian_const};
@@ -213,7 +209,7 @@
             new_balance,
             nonce_diff,
             storage: BTreeMap::new(), // We add the storage later
-            bytecode,
+            bytecode: bytecode.map(|c| c.bytecode),
             bytecode_hash: None,
         };
 
