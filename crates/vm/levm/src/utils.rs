use crate::{
    EVMConfig, Environment,
    account::{AccountStatus, LevmAccount},
    call_frame::CallFrameBackup,
    constants::*,
    db::gen_db::GeneralizedDatabase,
    errors::{ExceptionalHalt, InternalError, TxValidationError, VMError},
    gas_cost::{
        self, ACCESS_LIST_ADDRESS_COST, ACCESS_LIST_STORAGE_KEY_COST, BLOB_GAS_PER_BLOB,
        COLD_ADDRESS_ACCESS_COST, CREATE_BASE_COST, STANDARD_TOKEN_COST,
        TOTAL_COST_FLOOR_PER_TOKEN, WARM_ADDRESS_ACCESS_COST, fake_exponential,
    },
    opcodes::Opcode,
    vm::{Substate, VM},
};
use ExceptionalHalt::OutOfGas;
use bitvec::{bitvec, order::Msb0, vec::BitVec};
<<<<<<< HEAD
use bytes::{Bytes, buf::IntoIter};
=======
use bytes::Bytes;
>>>>>>> 0715f9b0
use ethrex_common::{
    Address, H256, U256,
    evm::calculate_create_address,
    types::{Account, Fork, Transaction, tx_fields::*},
    utils::u256_to_big_endian,
};
use ethrex_common::{types::TxKind, utils::u256_from_big_endian_const};
use ethrex_rlp;
use ethrex_rlp::encode::RLPEncode;
use keccak_hash::keccak;
use secp256k1::{
    Message,
    ecdsa::{RecoverableSignature, RecoveryId},
};
use sha3::{Digest, Keccak256};
use std::collections::HashMap;
pub type Storage = HashMap<U256, H256>;

// ================== Address related functions ======================
/// Converts address (H160) to word (U256)
pub fn address_to_word(address: Address) -> U256 {
    let mut word = [0u8; 32];

    for (word_byte, address_byte) in word.iter_mut().skip(12).zip(address.as_bytes().iter()) {
        *word_byte = *address_byte;
    }

    u256_from_big_endian_const(word)
}

/// Calculates the address of a new contract using the CREATE2 opcode as follows
///
/// initialization_code = memory[offset:offset+size]
///
/// address = keccak256(0xff || sender_address || salt || keccak256(initialization_code))[12:]
pub fn calculate_create2_address(
    sender_address: Address,
    initialization_code: &Bytes,
    salt: U256,
) -> Result<Address, InternalError> {
    let init_code_hash = keccak(initialization_code);

    let generated_address = Address::from_slice(
        keccak(
            [
                &[0xff],
                sender_address.as_bytes(),
                &salt.to_big_endian(),
                init_code_hash.as_bytes(),
            ]
            .concat(),
        )
        .as_bytes()
        .get(12..)
        .ok_or(InternalError::Slicing)?,
    );
    Ok(generated_address)
}

/// # Filter for jump target offsets.
///
/// Used to filter which program offsets are not valid jump targets. Implemented as a sorted list of
/// offsets of bytes `0x5B` (`JUMPDEST`) within push constants.
#[derive(Debug)]
pub struct JumpTargetFilter {
    bytecode: Bytes,
<<<<<<< HEAD
    jumpdests: BitVec<u8, Msb0>,
=======
    jumpdests: Option<BitVec<u8, Msb0>>,
>>>>>>> 0715f9b0
}

impl JumpTargetFilter {
    /// Create an empty `JumpTargetFilter`.
    pub fn new(bytecode: Bytes) -> Self {
<<<<<<< HEAD
        let mut this = Self {
            bytecode,
            jumpdests: bitvec![u8, Msb0; 0; 0],
        };

        this.precompute();

        this
    }

    pub fn precompute(&mut self) {
        let code = &self.bytecode;
        let len = code.len();
        self.jumpdests = bitvec![u8, Msb0; 0; len]; // All false, size = len

        let mut i = 0;
        while i < len {
            if self.jumpdests.len() < i + 1 {
                self.jumpdests.resize(i + 1, false); // Rare, if len changes
            }

            let opcode = code[i];
            if opcode == 0x5b {
                self.jumpdests.set(i, true);
            } else if opcode >= 0x60 && opcode <= 0x7f {
                // PUSH1 (0x60) to PUSH32 (0x7f): skip 1 to 32 bytes
                let skip = (opcode - 0x5f) as usize;
                i += skip; // Advance past data bytes
            }
            i += 1;
        }
    }

    /// Check whether a target jump address is blacklisted or not.
    pub fn is_blacklisted(&self, address: usize) -> bool {
        if address >= self.bytecode.len() {
            return true; // Or false, depending on if out-of-bounds is blacklisted
=======
        Self {
            bytecode,
            jumpdests: None,
        }
    }

    /// Check whether a target jump address is blacklisted or not.
    ///
    /// Builds the jumpdest table on the first call, and caches it for future calls.
    #[expect(
        clippy::as_conversions,
        clippy::arithmetic_side_effects,
        clippy::indexing_slicing
    )]
    pub fn is_blacklisted(&mut self, address: usize) -> bool {
        match self.jumpdests {
            // Already built the jumpdest table, just check it
            Some(ref jumpdests) => address >= jumpdests.len() || !jumpdests[address],
            // First time we are called, need to build the jumpdest table
            None => {
                let code = &self.bytecode;
                let len = code.len();
                let mut jumpdests = bitvec![u8, Msb0; 0; len]; // All false, size = len

                let mut i = 0;
                while i < len {
                    if jumpdests.len() < i + 1 {
                        jumpdests.resize(i + 1, false); // Rare, if len changes
                    }

                    let opcode = Opcode::from(code[i]);
                    if opcode == Opcode::JUMPDEST {
                        jumpdests.set(i, true);
                    } else if (Opcode::PUSH1..=Opcode::PUSH32).contains(&opcode) {
                        // PUSH1 (0x60) to PUSH32 (0x7f): skip 1 to 32 bytes
                        let skip = opcode as usize - Opcode::PUSH0 as usize;
                        i += skip; // Advance past data bytes
                    }
                    i += 1;
                }

                let is_blacklisted = address >= jumpdests.len() || !jumpdests[address];

                self.jumpdests = Some(jumpdests);

                is_blacklisted
            }
>>>>>>> 0715f9b0
        }
        !self.jumpdests[address] // True if NOT a valid JUMPDEST (blacklisted)
    }
}

// ================== Backup related functions =======================

/// Restore the state of the cache to the state it in the callframe backup.
pub fn restore_cache_state(
    db: &mut GeneralizedDatabase,
    callframe_backup: CallFrameBackup,
) -> Result<(), VMError> {
    for (address, account) in callframe_backup.original_accounts_info {
        if let Some(current_account) = db.current_accounts_state.get_mut(&address) {
            current_account.info = account.info;
        }
    }

    for (address, storage) in callframe_backup.original_account_storage_slots {
        // This call to `get_account_mut` should never return None, because we are looking up accounts
        // that had their storage modified, which means they should be in the cache. That's why
        // we return an internal error in case we haven't found it.
        let account = db
            .current_accounts_state
            .get_mut(&address)
            .ok_or(InternalError::AccountNotFound)?;

        for (key, value) in storage {
            account.storage.insert(key, value);
        }
    }

    Ok(())
}

// ================= Blob hash related functions =====================
pub fn get_base_fee_per_blob_gas(
    block_excess_blob_gas: Option<U256>,
    evm_config: &EVMConfig,
) -> Result<U256, VMError> {
    let base_fee_update_fraction = evm_config.blob_schedule.base_fee_update_fraction;
    fake_exponential(
        MIN_BASE_FEE_PER_BLOB_GAS,
        block_excess_blob_gas.unwrap_or_default(),
        base_fee_update_fraction,
    )
}

/// Gets the max blob gas cost for a transaction that a user is
/// willing to pay.
pub fn get_max_blob_gas_price(
    tx_blob_hashes: &[H256],
    tx_max_fee_per_blob_gas: Option<U256>,
) -> Result<U256, VMError> {
    let blobhash_amount: u64 = tx_blob_hashes
        .len()
        .try_into()
        .map_err(|_| InternalError::TypeConversion)?;

    let blob_gas_used: u64 = blobhash_amount
        .checked_mul(BLOB_GAS_PER_BLOB)
        .unwrap_or_default();

    let max_blob_gas_cost = tx_max_fee_per_blob_gas
        .unwrap_or_default()
        .checked_mul(blob_gas_used.into())
        .ok_or(InternalError::Overflow)?;

    Ok(max_blob_gas_cost)
}
/// Gets the actual blob gas cost.
pub fn get_blob_gas_price(
    tx_blob_hashes: &[H256],
    block_excess_blob_gas: Option<U256>,
    evm_config: &EVMConfig,
) -> Result<U256, VMError> {
    let blobhash_amount: u64 = tx_blob_hashes
        .len()
        .try_into()
        .map_err(|_| InternalError::TypeConversion)?;

    let blob_gas_price: u64 = blobhash_amount
        .checked_mul(BLOB_GAS_PER_BLOB)
        .unwrap_or_default();

    let base_fee_per_blob_gas = get_base_fee_per_blob_gas(block_excess_blob_gas, evm_config)?;

    let blob_gas_price: U256 = blob_gas_price.into();
    let blob_fee: U256 = blob_gas_price
        .checked_mul(base_fee_per_blob_gas)
        .ok_or(InternalError::Overflow)?;

    Ok(blob_fee)
}

// ==================== Word related functions =======================
pub fn word_to_address(word: U256) -> Address {
    Address::from_slice(&u256_to_big_endian(word)[12..])
}

// ================== EIP-7702 related functions =====================

pub fn code_has_delegation(code: &Bytes) -> Result<bool, VMError> {
    if code.len() == EIP7702_DELEGATED_CODE_LEN {
        let first_3_bytes = &code.get(..3).ok_or(InternalError::Slicing)?;
        return Ok(*first_3_bytes == SET_CODE_DELEGATION_BYTES);
    }
    Ok(false)
}

/// Gets the address inside the bytecode if it has been
/// delegated as the EIP7702 determines.
pub fn get_authorized_address_from_code(code: &Bytes) -> Result<Address, VMError> {
    if code_has_delegation(code)? {
        let address_bytes = &code
            .get(SET_CODE_DELEGATION_BYTES.len()..)
            .ok_or(InternalError::Slicing)?;
        // It shouldn't panic when doing Address::from_slice()
        // because the length is checked inside the code_has_delegation() function
        let address = Address::from_slice(address_bytes);
        Ok(address)
    } else {
        // if we end up here, it means that the address wasn't previously delegated.
        Err(InternalError::AccountNotDelegated.into())
    }
}

pub fn eip7702_recover_address(
    auth_tuple: &AuthorizationTuple,
) -> Result<Option<Address>, VMError> {
    if auth_tuple.s_signature > *SECP256K1_ORDER_OVER2 || U256::zero() >= auth_tuple.s_signature {
        return Ok(None);
    }
    if auth_tuple.r_signature > *SECP256K1_ORDER || U256::zero() >= auth_tuple.r_signature {
        return Ok(None);
    }
    if auth_tuple.y_parity != U256::one() && auth_tuple.y_parity != U256::zero() {
        return Ok(None);
    }

    let rlp_buf = (auth_tuple.chain_id, auth_tuple.address, auth_tuple.nonce).encode_to_vec();

    let mut hasher = Keccak256::new();
    hasher.update([MAGIC]);
    hasher.update(rlp_buf);
    let bytes = &mut hasher.finalize();

    let Ok(message) = Message::from_digest_slice(bytes) else {
        return Ok(None);
    };

    let bytes = [
        auth_tuple.r_signature.to_big_endian(),
        auth_tuple.s_signature.to_big_endian(),
    ]
    .concat();

    let Ok(recovery_id) = RecoveryId::from_i32(
        auth_tuple
            .y_parity
            .try_into()
            .map_err(|_| InternalError::TypeConversion)?,
    ) else {
        return Ok(None);
    };

    let Ok(signature) = RecoverableSignature::from_compact(&bytes, recovery_id) else {
        return Ok(None);
    };

    //recover
    let Ok(authority) = signature.recover(&message) else {
        return Ok(None);
    };

    let public_key = authority.serialize_uncompressed();
    let mut hasher = Keccak256::new();
    hasher.update(public_key.get(1..).ok_or(InternalError::Slicing)?);
    let address_hash = hasher.finalize();

    // Get the last 20 bytes of the hash -> Address
    let authority_address_bytes: [u8; 20] = address_hash
        .get(12..32)
        .ok_or(InternalError::Slicing)?
        .try_into()
        .map_err(|_| InternalError::TypeConversion)?;
    Ok(Some(Address::from_slice(&authority_address_bytes)))
}

/// Gets code of an account, returning early if it's not a delegated account, otherwise
/// Returns tuple (is_delegated, eip7702_cost, code_address, code).
/// Notice that it also inserts the delegated account to the "accessed accounts" set.
///
/// Where:
/// - `is_delegated`: True if account is a delegated account.
/// - `eip7702_cost`: Cost of accessing the delegated account (if any)
/// - `code_address`: Code address (if delegated, returns the delegated address)
/// - `code`: Bytecode of the code_address, what the EVM will execute.
pub fn eip7702_get_code(
    db: &mut GeneralizedDatabase,
    accrued_substate: &mut Substate,
    address: Address,
) -> Result<(bool, u64, Address, Bytes), VMError> {
    // Address is the delgated address
    let bytecode = db.get_account_code(address)?;

    // If the Address doesn't have a delegation code
    // return false meaning that is not a delegation
    // return the same address given
    // return the bytecode of the given address
    if !code_has_delegation(bytecode)? {
        return Ok((false, 0, address, bytecode.clone()));
    }

    // Here the address has a delegation code
    // The delegation code has the authorized address
    let auth_address = get_authorized_address_from_code(bytecode)?;

    let access_cost = if accrued_substate.add_accessed_address(auth_address) {
        WARM_ADDRESS_ACCESS_COST
    } else {
        COLD_ADDRESS_ACCESS_COST
    };

    let authorized_bytecode = db.get_account_code(auth_address)?.clone();

    Ok((true, access_cost, auth_address, authorized_bytecode))
}

impl<'a> VM<'a> {
    /// Sets the account code as the EIP7702 determines.
    pub fn eip7702_set_access_code(&mut self) -> Result<(), VMError> {
        let mut refunded_gas: u64 = 0;
        // IMPORTANT:
        // If any of the below steps fail, immediately stop processing that tuple and continue to the next tuple in the list. It will in the case of multiple tuples for the same authority, set the code using the address in the last valid occurrence.
        // If transaction execution results in failure (any exceptional condition or code reverting), setting delegation designations is not rolled back.
        for auth_tuple in self.tx.authorization_list().cloned().unwrap_or_default() {
            let chain_id_not_equals_this_chain_id = auth_tuple.chain_id != self.env.chain_id;
            let chain_id_not_zero = !auth_tuple.chain_id.is_zero();

            // 1. Verify the chain id is either 0 or the chain’s current ID.
            if chain_id_not_zero && chain_id_not_equals_this_chain_id {
                continue;
            }

            // 2. Verify the nonce is less than 2**64 - 1.
            // NOTE: nonce is a u64, it's always less than or equal to u64::MAX
            if auth_tuple.nonce == u64::MAX {
                continue;
            }

            // 3. authority = ecrecover(keccak(MAGIC || rlp([chain_id, address, nonce])), y_parity, r, s)
            //      s value must be less than or equal to secp256k1n/2, as specified in EIP-2.
            let Some(authority_address) = eip7702_recover_address(&auth_tuple)? else {
                continue;
            };

            // 4. Add authority to accessed_addresses (as defined in EIP-2929).
            let authority_info = self.db.get_account(authority_address)?.info.clone();
            let authority_code = self.db.get_code(authority_info.code_hash)?;
            self.substate.add_accessed_address(authority_address);

            // 5. Verify the code of authority is either empty or already delegated.
            let empty_or_delegated =
                authority_code.is_empty() || code_has_delegation(authority_code)?;
            if !empty_or_delegated {
                continue;
            }

            // 6. Verify the nonce of authority is equal to nonce. In case authority does not exist in the trie, verify that nonce is equal to 0.
            // If it doesn't exist, it means the nonce is zero. The get_account() function will return Account::default()
            // If it has nonce, the account.info.nonce should equal auth_tuple.nonce
            if authority_info.nonce != auth_tuple.nonce {
                continue;
            }

            // 7. Add PER_EMPTY_ACCOUNT_COST - PER_AUTH_BASE_COST gas to the global refund counter if authority exists in the trie.
            if !authority_info.is_empty() {
                let refunded_gas_if_exists = PER_EMPTY_ACCOUNT_COST - PER_AUTH_BASE_COST;
                refunded_gas = refunded_gas
                    .checked_add(refunded_gas_if_exists)
                    .ok_or(InternalError::Overflow)?;
            }

            // 8. Set the code of authority to be 0xef0100 || address. This is a delegation designation.
            let delegation_bytes = [
                &SET_CODE_DELEGATION_BYTES[..],
                auth_tuple.address.as_bytes(),
            ]
            .concat();

            // As a special case, if address is 0x0000000000000000000000000000000000000000 do not write the designation.
            // Clear the account’s code and reset the account’s code hash to the empty hash.
            let code = if auth_tuple.address != Address::zero() {
                delegation_bytes.into()
            } else {
                Bytes::new()
            };
            self.update_account_bytecode(authority_address, code)?;

            // 9. Increase the nonce of authority by one.
            self.increment_account_nonce(authority_address)
                .map_err(|_| TxValidationError::NonceIsMax)?;
        }

        self.substate.refunded_gas = refunded_gas;

        Ok(())
    }

    pub fn add_intrinsic_gas(&mut self) -> Result<(), VMError> {
        // Intrinsic gas is the gas consumed by the transaction before the execution of the opcodes. Section 6.2 in the Yellow Paper.

        let intrinsic_gas = self.get_intrinsic_gas()?;

        self.current_call_frame
            .increase_consumed_gas(intrinsic_gas)
            .map_err(|_| TxValidationError::IntrinsicGasTooLow)?;

        Ok(())
    }

    // ==================== Gas related functions =======================
    pub fn get_intrinsic_gas(&self) -> Result<u64, VMError> {
        // Intrinsic Gas = Calldata cost + Create cost + Base cost + Access list cost
        let mut intrinsic_gas: u64 = 0;

        // Calldata Cost
        // 4 gas for each zero byte in the transaction data 16 gas for each non-zero byte in the transaction.
        let calldata_cost = gas_cost::tx_calldata(&self.current_call_frame.calldata)?;

        intrinsic_gas = intrinsic_gas.checked_add(calldata_cost).ok_or(OutOfGas)?;

        // Base Cost
        intrinsic_gas = intrinsic_gas.checked_add(TX_BASE_COST).ok_or(OutOfGas)?;

        // Create Cost
        if self.is_create()? {
            // https://eips.ethereum.org/EIPS/eip-2#specification
            intrinsic_gas = intrinsic_gas
                .checked_add(CREATE_BASE_COST)
                .ok_or(OutOfGas)?;

            // https://eips.ethereum.org/EIPS/eip-3860
            if self.env.config.fork >= Fork::Shanghai {
                let number_of_words = &self.current_call_frame.calldata.len().div_ceil(WORD_SIZE);
                let double_number_of_words: u64 = number_of_words
                    .checked_mul(2)
                    .ok_or(OutOfGas)?
                    .try_into()
                    .map_err(|_| InternalError::TypeConversion)?;

                intrinsic_gas = intrinsic_gas
                    .checked_add(double_number_of_words)
                    .ok_or(OutOfGas)?;
            }
        }

        // Access List Cost
        let mut access_lists_cost: u64 = 0;
        for (_, keys) in self.tx.access_list() {
            access_lists_cost = access_lists_cost
                .checked_add(ACCESS_LIST_ADDRESS_COST)
                .ok_or(OutOfGas)?;
            for _ in keys {
                access_lists_cost = access_lists_cost
                    .checked_add(ACCESS_LIST_STORAGE_KEY_COST)
                    .ok_or(OutOfGas)?;
            }
        }

        intrinsic_gas = intrinsic_gas
            .checked_add(access_lists_cost)
            .ok_or(OutOfGas)?;

        // Authorization List Cost
        // `unwrap_or_default` will return an empty vec when the `authorization_list` field is None.
        // If the vec is empty, the len will be 0, thus the authorization_list_cost is 0.
        let amount_of_auth_tuples = match self.tx.authorization_list() {
            None => 0,
            Some(list) => list
                .len()
                .try_into()
                .map_err(|_| InternalError::TypeConversion)?,
        };
        let authorization_list_cost = PER_EMPTY_ACCOUNT_COST
            .checked_mul(amount_of_auth_tuples)
            .ok_or(InternalError::Overflow)?;

        intrinsic_gas = intrinsic_gas
            .checked_add(authorization_list_cost)
            .ok_or(OutOfGas)?;

        Ok(intrinsic_gas)
    }

    /// Calculates the minimum gas to be consumed in the transaction.
    pub fn get_min_gas_used(&self) -> Result<u64, VMError> {
        // If the transaction is a CREATE transaction, the calldata is emptied and the bytecode is assigned.
        let calldata = if self.is_create()? {
            &self.current_call_frame.bytecode
        } else {
            &self.current_call_frame.calldata
        };

        // tokens_in_calldata = nonzero_bytes_in_calldata * 4 + zero_bytes_in_calldata
        // tx_calldata = nonzero_bytes_in_calldata * 16 + zero_bytes_in_calldata * 4
        // this is actually tokens_in_calldata * STANDARD_TOKEN_COST
        // see it in https://eips.ethereum.org/EIPS/eip-7623
        let tokens_in_calldata: u64 = gas_cost::tx_calldata(calldata)? / STANDARD_TOKEN_COST;

        // min_gas_used = TX_BASE_COST + TOTAL_COST_FLOOR_PER_TOKEN * tokens_in_calldata
        let mut min_gas_used: u64 = tokens_in_calldata
            .checked_mul(TOTAL_COST_FLOOR_PER_TOKEN)
            .ok_or(InternalError::Overflow)?;

        min_gas_used = min_gas_used
            .checked_add(TX_BASE_COST)
            .ok_or(InternalError::Overflow)?;

        Ok(min_gas_used)
    }

    /// Gets transaction callee, calculating create address if it's a "Create" transaction.
    /// Bool indicates whether it is a `create` transaction or not.
    pub fn get_tx_callee(
        tx: &Transaction,
        db: &mut GeneralizedDatabase,
        env: &Environment,
        substate: &mut Substate,
    ) -> Result<(Address, bool), VMError> {
        match tx.to() {
            TxKind::Call(address_to) => {
                substate.add_accessed_address(address_to);

                Ok((address_to, false))
            }

            TxKind::Create => {
                let sender_nonce = db.get_account(env.origin)?.info.nonce;

                let created_address = calculate_create_address(env.origin, sender_nonce);

                substate.add_accessed_address(created_address);
                substate.add_created_account(created_address);

                Ok((created_address, true))
            }
        }
    }
}

/// Converts Account to LevmAccount
pub fn account_to_levm_account(account: Account) -> (LevmAccount, Bytes) {
    (
        LevmAccount {
            info: account.info,
            storage: account.storage,
            status: AccountStatus::Unmodified,
        },
        account.code,
    )
}

/// Converts a U256 value into usize, returning an error if the value is over 32 bits
/// This is generally used for memory offsets and sizes, 32 bits is more than enough for this purpose.
#[expect(clippy::as_conversions)]
pub fn u256_to_usize(val: U256) -> Result<usize, VMError> {
    if val.0[0] > u32::MAX as u64 || val.0[1] != 0 || val.0[2] != 0 || val.0[3] != 0 {
        return Err(VMError::ExceptionalHalt(ExceptionalHalt::VeryLargeNumber));
    }
    Ok(val.0[0] as usize)
}

/// Converts U256 size and offset to usize.
/// If the size is zero, the offset will be zero regardless of its original value as it is not relevant
pub fn size_offset_to_usize(size: U256, offset: U256) -> Result<(usize, usize), VMError> {
    if size.is_zero() {
        // Offset is irrelevant
        Ok((0, 0))
    } else {
        Ok((u256_to_usize(size)?, u256_to_usize(offset)?))
    }
}<|MERGE_RESOLUTION|>--- conflicted
+++ resolved
@@ -15,11 +15,7 @@
 };
 use ExceptionalHalt::OutOfGas;
 use bitvec::{bitvec, order::Msb0, vec::BitVec};
-<<<<<<< HEAD
-use bytes::{Bytes, buf::IntoIter};
-=======
 use bytes::Bytes;
->>>>>>> 0715f9b0
 use ethrex_common::{
     Address, H256, U256,
     evm::calculate_create_address,
@@ -86,55 +82,12 @@
 #[derive(Debug)]
 pub struct JumpTargetFilter {
     bytecode: Bytes,
-<<<<<<< HEAD
-    jumpdests: BitVec<u8, Msb0>,
-=======
     jumpdests: Option<BitVec<u8, Msb0>>,
->>>>>>> 0715f9b0
 }
 
 impl JumpTargetFilter {
     /// Create an empty `JumpTargetFilter`.
     pub fn new(bytecode: Bytes) -> Self {
-<<<<<<< HEAD
-        let mut this = Self {
-            bytecode,
-            jumpdests: bitvec![u8, Msb0; 0; 0],
-        };
-
-        this.precompute();
-
-        this
-    }
-
-    pub fn precompute(&mut self) {
-        let code = &self.bytecode;
-        let len = code.len();
-        self.jumpdests = bitvec![u8, Msb0; 0; len]; // All false, size = len
-
-        let mut i = 0;
-        while i < len {
-            if self.jumpdests.len() < i + 1 {
-                self.jumpdests.resize(i + 1, false); // Rare, if len changes
-            }
-
-            let opcode = code[i];
-            if opcode == 0x5b {
-                self.jumpdests.set(i, true);
-            } else if opcode >= 0x60 && opcode <= 0x7f {
-                // PUSH1 (0x60) to PUSH32 (0x7f): skip 1 to 32 bytes
-                let skip = (opcode - 0x5f) as usize;
-                i += skip; // Advance past data bytes
-            }
-            i += 1;
-        }
-    }
-
-    /// Check whether a target jump address is blacklisted or not.
-    pub fn is_blacklisted(&self, address: usize) -> bool {
-        if address >= self.bytecode.len() {
-            return true; // Or false, depending on if out-of-bounds is blacklisted
-=======
         Self {
             bytecode,
             jumpdests: None,
@@ -182,9 +135,7 @@
 
                 is_blacklisted
             }
->>>>>>> 0715f9b0
-        }
-        !self.jumpdests[address] // True if NOT a valid JUMPDEST (blacklisted)
+        }
     }
 }
 
