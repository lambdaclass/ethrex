use crate::{
    account::{Account, StorageSlot},
    call_frame::CallFrame,
    constants::*,
    db::{
        cache::{self, get_account_mut, remove_account},
        CacheDB, Database,
    },
    environment::Environment,
    errors::{
        InternalError, OpcodeSuccess, OutOfGasError, ResultReason, TransactionReport, TxResult,
        TxValidationError, VMError,
    },
    gas_cost::{
        self, fake_exponential, ACCESS_LIST_ADDRESS_COST, ACCESS_LIST_STORAGE_KEY_COST,
<<<<<<< HEAD
        BLOB_GAS_PER_BLOB, CODE_DEPOSIT_COST, COLD_ADDRESS_ACCESS_COST, CREATE_BASE_COST,
        WARM_ADDRESS_ACCESS_COST,
=======
        BLOB_GAS_PER_BLOB, CODE_DEPOSIT_COST, CREATE_BASE_COST, STANDARD_TOKEN_COST,
        TOTAL_COST_FLOOR_PER_TOKEN,
>>>>>>> 458115f3
    },
    opcodes::Opcode,
    precompiles::{
        execute_precompile, is_precompile, SIZE_PRECOMPILES_CANCUN, SIZE_PRECOMPILES_PRAGUE,
        SIZE_PRECOMPILES_PRE_CANCUN,
    },
    AccountInfo, TransientStorage,
};
use bytes::Bytes;
use ethrex_core::{types::TxKind, Address, H256, U256};
use ethrex_rlp;
use ethrex_rlp::encode::RLPEncode;
use k256::{
    elliptic_curve::{bigint::Encoding, Curve},
    Secp256k1,
};
use keccak_hash::keccak;
use libsecp256k1::{Message, RecoveryId, Signature};
use revm_primitives::SpecId;
use sha3::{Digest, Keccak256};
use std::{
    cmp::max,
    collections::{HashMap, HashSet},
    sync::Arc,
};
pub type Storage = HashMap<U256, H256>;

#[derive(Debug, Clone, Default)]
// TODO: https://github.com/lambdaclass/ethrex/issues/604
pub struct Substate {
    // accessed addresses and storage keys are considered WARM
    // pub accessed_addresses: HashSet<Address>,
    // pub accessed_storage_keys: HashSet<(Address, U256)>,
    pub selfdestruct_set: HashSet<Address>,
    pub touched_accounts: HashSet<Address>,
    pub touched_storage_slots: HashMap<Address, HashSet<H256>>,
    pub created_accounts: HashSet<Address>,
}

pub struct VM {
    pub call_frames: Vec<CallFrame>,
    pub env: Environment,
    /// Information that is acted upon immediately following the
    /// transaction.
    pub accrued_substate: Substate,
    /// Mapping between addresses (160-bit identifiers) and account
    /// states.
    pub db: Arc<dyn Database>,
    pub cache: CacheDB,
    pub tx_kind: TxKind,
    pub access_list: AccessList,
    // CHECK: check if we have to use an Option, if the AuthorizationList is not present in the tx.
    // The node has to validate if the TxType is 0x4 and validate the AuthorizationList
    // The Option is used with .is_some() and run the EIP7702 transaction.
    pub authorization_list: Option<AuthorizationList>,
}

pub fn address_to_word(address: Address) -> U256 {
    // This unwrap can't panic, as Address are 20 bytes long and U256 use 32 bytes
    let mut word = [0u8; 32];

    for (word_byte, address_byte) in word.iter_mut().skip(12).zip(address.as_bytes().iter()) {
        *word_byte = *address_byte;
    }

    U256::from_big_endian(&word)
}

pub fn word_to_address(word: U256) -> Address {
    Address::from_slice(&word.to_big_endian()[12..])
}

// Taken from cmd/ef_tests/ethrex/types.rs, didn't want to fight dependencies yet
#[derive(Debug, PartialEq, Eq, Clone)]
pub struct AccessListItem {
    pub address: Address,
    pub storage_keys: Vec<H256>,
}

type AccessList = Vec<(Address, Vec<H256>)>;

type AuthorizationList = Vec<AuthorizationTuple>;
// TODO: We have to implement this in ethrex_core
#[derive(Debug, Clone, Default, Copy)]
pub struct AuthorizationTuple {
    pub chain_id: U256,
    pub address: Address,
    pub nonce: u64,
    pub v: U256,
    pub r_signature: U256,
    pub s_signature: U256,
    pub signer: Address,
}

pub fn get_valid_jump_destinations(code: &Bytes) -> Result<HashSet<usize>, VMError> {
    let mut valid_jump_destinations = HashSet::new();
    let mut pc = 0;

    while let Some(&opcode_number) = code.get(pc) {
        let current_opcode = Opcode::from(opcode_number);

        if current_opcode == Opcode::JUMPDEST {
            // If current opcode is jumpdest, add it to valid destinations set
            valid_jump_destinations.insert(pc);
        } else if (Opcode::PUSH1..=Opcode::PUSH32).contains(&current_opcode) {
            // If current opcode is push, skip as many positions as the size of the push
            let size_to_push =
                opcode_number
                    .checked_sub(u8::from(Opcode::PUSH1))
                    .ok_or(VMError::Internal(
                        InternalError::ArithmeticOperationUnderflow,
                    ))?;
            let skip_length = usize::from(size_to_push.checked_add(1).ok_or(VMError::Internal(
                InternalError::ArithmeticOperationOverflow,
            ))?);
            pc = pc.checked_add(skip_length).ok_or(VMError::Internal(
                InternalError::ArithmeticOperationOverflow, // to fail, pc should be at least usize max - 31
            ))?;
        }

        pc = pc.checked_add(1).ok_or(VMError::Internal(
            InternalError::ArithmeticOperationOverflow, // to fail, code len should be more than usize max
        ))?;
    }

    Ok(valid_jump_destinations)
}

impl VM {
    // TODO: Refactor this.
    #[allow(clippy::too_many_arguments)]
    pub fn new(
        to: TxKind,
        env: Environment,
        value: U256,
        calldata: Bytes,
        db: Arc<dyn Database>,
        mut cache: CacheDB,
        access_list: AccessList,
        authorization_list: Option<AuthorizationList>,
    ) -> Result<Self, VMError> {
        // Maybe this decision should be made in an upper layer

        // Add sender and recipient (in the case of a Call) to cache [https://www.evm.codes/about#access_list]
        let mut default_touched_accounts = HashSet::from_iter([env.origin].iter().cloned());

        // [EIP-3651] - Add coinbase to cache if the spec is SHANGHAI or higher
        if env.spec_id >= SpecId::SHANGHAI {
            default_touched_accounts.insert(env.coinbase);
        }

        let mut default_touched_storage_slots: HashMap<Address, HashSet<H256>> = HashMap::new();

        // Add access lists contents to cache
        for (address, keys) in access_list.clone() {
            default_touched_accounts.insert(address);
            let mut warm_slots = HashSet::new();
            for slot in keys {
                warm_slots.insert(slot);
            }
            default_touched_storage_slots.insert(address, warm_slots);
        }

        // Add precompiled contracts addresses to cache.
        // TODO: Use the addresses from precompiles.rs in a future
        let max_precompile_address = match env.spec_id {
            spec if spec >= SpecId::PRAGUE => SIZE_PRECOMPILES_PRAGUE,
            spec if spec >= SpecId::CANCUN => SIZE_PRECOMPILES_CANCUN,
            spec if spec < SpecId::CANCUN => SIZE_PRECOMPILES_PRE_CANCUN,
            _ => return Err(VMError::Internal(InternalError::InvalidSpecId)),
        };
        for i in 1..=max_precompile_address {
            default_touched_accounts.insert(Address::from_low_u64_be(i));
        }

        match to {
            TxKind::Call(address_to) => {
                default_touched_accounts.insert(address_to);

                let bytecode = get_account(&mut cache, &db, address_to).info.bytecode;

                // CALL tx
                let initial_call_frame = CallFrame::new(
                    env.origin,
                    address_to,
                    address_to,
                    bytecode,
                    value,
                    calldata,
                    false,
                    env.gas_limit,
                    0,
                    0,
                    false,
                );

                let substate = Substate {
                    selfdestruct_set: HashSet::new(),
                    touched_accounts: default_touched_accounts,
                    touched_storage_slots: default_touched_storage_slots,
                    created_accounts: HashSet::new(),
                };

                Ok(Self {
                    call_frames: vec![initial_call_frame],
                    db,
                    env,
                    accrued_substate: substate,
                    cache,
                    tx_kind: to,
                    access_list,
                    authorization_list,
                })
            }
            TxKind::Create => {
                // CREATE tx

                let sender_nonce = get_account(&mut cache, &db, env.origin).info.nonce;
                let new_contract_address = VM::calculate_create_address(env.origin, sender_nonce)
                    .map_err(|_| {
                    VMError::Internal(InternalError::CouldNotComputeCreateAddress)
                })?;

                default_touched_accounts.insert(new_contract_address);

                let initial_call_frame = CallFrame::new(
                    env.origin,
                    new_contract_address,
                    new_contract_address,
                    Bytes::new(), // Bytecode is assigned after passing validations.
                    value,
                    calldata, // Calldata is removed after passing validations.
                    false,
                    env.gas_limit,
                    0,
                    0,
                    false,
                );

                let substate = Substate {
                    selfdestruct_set: HashSet::new(),
                    touched_accounts: default_touched_accounts,
                    touched_storage_slots: default_touched_storage_slots,
                    created_accounts: HashSet::from([new_contract_address]),
                };

                Ok(Self {
                    call_frames: vec![initial_call_frame],
                    db,
                    env,
                    accrued_substate: substate,
                    cache,
                    tx_kind: TxKind::Create,
                    access_list,
                    authorization_list,
                })
            }
        }
    }

    pub fn execute(
        &mut self,
        current_call_frame: &mut CallFrame,
    ) -> Result<TransactionReport, VMError> {
        // Backup of Database, Substate, Gas Refunds and Transient Storage if sub-context is reverted
        let (backup_db, backup_substate, backup_refunded_gas, backup_transient_storage) = (
            self.cache.clone(),
            self.accrued_substate.clone(),
            self.env.refunded_gas,
            self.env.transient_storage.clone(),
        );

        if is_precompile(&current_call_frame.code_address, self.env.spec_id) {
            let precompile_result = execute_precompile(current_call_frame, self.env.spec_id);

            match precompile_result {
                Ok(output) => {
                    self.call_frames.push(current_call_frame.clone());

                    return Ok(TransactionReport {
                        result: TxResult::Success,
                        new_state: self.cache.clone(),
                        // Here we use the gas used and not check for the floor cost
                        // for Prague fork because the precompiles have constant gas cost
                        gas_used: current_call_frame.gas_used,
                        gas_refunded: 0,
                        output,
                        logs: std::mem::take(&mut current_call_frame.logs),
                        created_address: None,
                    });
                }
                Err(error) => {
                    if error.is_internal() {
                        return Err(error);
                    }

                    self.call_frames.push(current_call_frame.clone());

                    self.restore_state(
                        backup_db,
                        backup_substate,
                        backup_refunded_gas,
                        backup_transient_storage,
                    );

                    return Ok(TransactionReport {
                        result: TxResult::Revert(error),
                        new_state: HashMap::default(),
                        gas_used: current_call_frame.gas_limit,
                        gas_refunded: 0,
                        output: Bytes::new(),
                        logs: std::mem::take(&mut current_call_frame.logs),
                        created_address: None,
                    });
                }
            }
        }

        loop {
            let opcode = current_call_frame.next_opcode();

            let op_result: Result<OpcodeSuccess, VMError> = match opcode {
                Opcode::STOP => Ok(OpcodeSuccess::Result(ResultReason::Stop)),
                Opcode::ADD => self.op_add(current_call_frame),
                Opcode::MUL => self.op_mul(current_call_frame),
                Opcode::SUB => self.op_sub(current_call_frame),
                Opcode::DIV => self.op_div(current_call_frame),
                Opcode::SDIV => self.op_sdiv(current_call_frame),
                Opcode::MOD => self.op_mod(current_call_frame),
                Opcode::SMOD => self.op_smod(current_call_frame),
                Opcode::ADDMOD => self.op_addmod(current_call_frame),
                Opcode::MULMOD => self.op_mulmod(current_call_frame),
                Opcode::EXP => self.op_exp(current_call_frame),
                Opcode::SIGNEXTEND => self.op_signextend(current_call_frame),
                Opcode::LT => self.op_lt(current_call_frame),
                Opcode::GT => self.op_gt(current_call_frame),
                Opcode::SLT => self.op_slt(current_call_frame),
                Opcode::SGT => self.op_sgt(current_call_frame),
                Opcode::EQ => self.op_eq(current_call_frame),
                Opcode::ISZERO => self.op_iszero(current_call_frame),
                Opcode::KECCAK256 => self.op_keccak256(current_call_frame),
                Opcode::CALLDATALOAD => self.op_calldataload(current_call_frame),
                Opcode::CALLDATASIZE => self.op_calldatasize(current_call_frame),
                Opcode::CALLDATACOPY => self.op_calldatacopy(current_call_frame),
                Opcode::RETURNDATASIZE => self.op_returndatasize(current_call_frame),
                Opcode::RETURNDATACOPY => self.op_returndatacopy(current_call_frame),
                Opcode::JUMP => self.op_jump(current_call_frame),
                Opcode::JUMPI => self.op_jumpi(current_call_frame),
                Opcode::JUMPDEST => self.op_jumpdest(current_call_frame),
                Opcode::PC => self.op_pc(current_call_frame),
                Opcode::BLOCKHASH => self.op_blockhash(current_call_frame),
                Opcode::COINBASE => self.op_coinbase(current_call_frame),
                Opcode::TIMESTAMP => self.op_timestamp(current_call_frame),
                Opcode::NUMBER => self.op_number(current_call_frame),
                Opcode::PREVRANDAO => self.op_prevrandao(current_call_frame),
                Opcode::GASLIMIT => self.op_gaslimit(current_call_frame),
                Opcode::CHAINID => self.op_chainid(current_call_frame),
                Opcode::BASEFEE => self.op_basefee(current_call_frame),
                Opcode::BLOBHASH => self.op_blobhash(current_call_frame),
                Opcode::BLOBBASEFEE => self.op_blobbasefee(current_call_frame),
                Opcode::PUSH0 => self.op_push0(current_call_frame),
                // PUSHn
                op if (Opcode::PUSH1..=Opcode::PUSH32).contains(&op) => {
                    let n_bytes = get_n_value(op, Opcode::PUSH1)?;
                    self.op_push(current_call_frame, n_bytes)
                }
                Opcode::AND => self.op_and(current_call_frame),
                Opcode::OR => self.op_or(current_call_frame),
                Opcode::XOR => self.op_xor(current_call_frame),
                Opcode::NOT => self.op_not(current_call_frame),
                Opcode::BYTE => self.op_byte(current_call_frame),
                Opcode::SHL => self.op_shl(current_call_frame),
                Opcode::SHR => self.op_shr(current_call_frame),
                Opcode::SAR => self.op_sar(current_call_frame),
                // DUPn
                op if (Opcode::DUP1..=Opcode::DUP16).contains(&op) => {
                    let depth = get_n_value(op, Opcode::DUP1)?;
                    self.op_dup(current_call_frame, depth)
                }
                // SWAPn
                op if (Opcode::SWAP1..=Opcode::SWAP16).contains(&op) => {
                    let depth = get_n_value(op, Opcode::SWAP1)?;
                    self.op_swap(current_call_frame, depth)
                }
                Opcode::POP => self.op_pop(current_call_frame),
                op if (Opcode::LOG0..=Opcode::LOG4).contains(&op) => {
                    let number_of_topics = get_number_of_topics(op)?;
                    self.op_log(current_call_frame, number_of_topics)
                }
                Opcode::MLOAD => self.op_mload(current_call_frame),
                Opcode::MSTORE => self.op_mstore(current_call_frame),
                Opcode::MSTORE8 => self.op_mstore8(current_call_frame),
                Opcode::SLOAD => self.op_sload(current_call_frame),
                Opcode::SSTORE => self.op_sstore(current_call_frame),
                Opcode::MSIZE => self.op_msize(current_call_frame),
                Opcode::GAS => self.op_gas(current_call_frame),
                Opcode::MCOPY => self.op_mcopy(current_call_frame),
                Opcode::CALL => self.op_call(current_call_frame),
                Opcode::CALLCODE => self.op_callcode(current_call_frame),
                Opcode::RETURN => self.op_return(current_call_frame),
                Opcode::DELEGATECALL => self.op_delegatecall(current_call_frame),
                Opcode::STATICCALL => self.op_staticcall(current_call_frame),
                Opcode::CREATE => self.op_create(current_call_frame),
                Opcode::CREATE2 => self.op_create2(current_call_frame),
                Opcode::TLOAD => self.op_tload(current_call_frame),
                Opcode::TSTORE => self.op_tstore(current_call_frame),
                Opcode::SELFBALANCE => self.op_selfbalance(current_call_frame),
                Opcode::ADDRESS => self.op_address(current_call_frame),
                Opcode::ORIGIN => self.op_origin(current_call_frame),
                Opcode::BALANCE => self.op_balance(current_call_frame),
                Opcode::CALLER => self.op_caller(current_call_frame),
                Opcode::CALLVALUE => self.op_callvalue(current_call_frame),
                Opcode::CODECOPY => self.op_codecopy(current_call_frame),
                Opcode::CODESIZE => self.op_codesize(current_call_frame),
                Opcode::GASPRICE => self.op_gasprice(current_call_frame),
                Opcode::EXTCODESIZE => self.op_extcodesize(current_call_frame),
                Opcode::EXTCODECOPY => self.op_extcodecopy(current_call_frame),
                Opcode::EXTCODEHASH => self.op_extcodehash(current_call_frame),
                Opcode::REVERT => self.op_revert(current_call_frame),
                Opcode::INVALID => self.op_invalid(),
                Opcode::SELFDESTRUCT => self.op_selfdestruct(current_call_frame),

                _ => Err(VMError::OpcodeNotFound),
            };

            if opcode != Opcode::JUMP && opcode != Opcode::JUMPI {
                current_call_frame.increment_pc()?;
            }

            // Gas refunds are applied at the end of a transaction. Should it be implemented here?

            match op_result {
                Ok(OpcodeSuccess::Continue) => {}
                Ok(OpcodeSuccess::Result(_)) => {
                    self.call_frames.push(current_call_frame.clone());
                    // On successful create check output validity
                    if (self.is_create() && current_call_frame.depth == 0)
                        || current_call_frame.create_op_called
                    {
                        let contract_code = std::mem::take(&mut current_call_frame.output);
                        let code_length = contract_code.len();

                        let code_length_u64: u64 = code_length
                            .try_into()
                            .map_err(|_| VMError::Internal(InternalError::ConversionError))?;

                        let code_deposit_cost: u64 =
                            code_length_u64.checked_mul(CODE_DEPOSIT_COST).ok_or(
                                VMError::Internal(InternalError::ArithmeticOperationOverflow),
                            )?;

                        // Revert
                        // If the first byte of code is 0xef
                        // If the code_length > MAX_CODE_SIZE
                        // If current_consumed_gas + code_deposit_cost > gas_limit
                        let validate_create = if code_length > MAX_CODE_SIZE {
                            Err(VMError::ContractOutputTooBig)
                        } else if contract_code.first().unwrap_or(&0) == &INVALID_CONTRACT_PREFIX {
                            Err(VMError::InvalidContractPrefix)
                        } else if self
                            .increase_consumed_gas(current_call_frame, code_deposit_cost)
                            .is_err()
                        {
                            Err(VMError::OutOfGas(OutOfGasError::MaxGasLimitExceeded))
                        } else {
                            Ok(current_call_frame.to)
                        };

                        match validate_create {
                            Ok(new_address) => {
                                // Set bytecode to new account if success
                                self.update_account_bytecode(new_address, contract_code)?;
                            }
                            Err(error) => {
                                // Revert if error
                                current_call_frame.gas_used = current_call_frame.gas_limit;
                                self.restore_state(
                                    backup_db,
                                    backup_substate,
                                    backup_refunded_gas,
                                    backup_transient_storage,
                                );

                                return Ok(TransactionReport {
                                    result: TxResult::Revert(error),
                                    new_state: HashMap::default(),
                                    gas_used: self.gas_used(current_call_frame)?,
                                    gas_refunded: self.env.refunded_gas,
                                    output: std::mem::take(&mut current_call_frame.output),
                                    logs: std::mem::take(&mut current_call_frame.logs),
                                    created_address: None,
                                });
                            }
                        }
                    }

                    return Ok(TransactionReport {
                        result: TxResult::Success,
                        new_state: HashMap::default(),
                        gas_used: self.gas_used(current_call_frame)?,
                        gas_refunded: self.env.refunded_gas,
                        output: std::mem::take(&mut current_call_frame.output),
                        logs: std::mem::take(&mut current_call_frame.logs),
                        created_address: None,
                    });
                }
                Err(error) => {
                    self.call_frames.push(current_call_frame.clone());

                    if error.is_internal() {
                        return Err(error);
                    }

                    // Unless error is from Revert opcode, all gas is consumed
                    if error != VMError::RevertOpcode {
                        let left_gas = current_call_frame
                            .gas_limit
                            .saturating_sub(current_call_frame.gas_used);
                        current_call_frame.gas_used =
                            current_call_frame.gas_used.saturating_add(left_gas);
                    }

                    self.restore_state(
                        backup_db,
                        backup_substate,
                        backup_refunded_gas,
                        backup_transient_storage,
                    );

                    return Ok(TransactionReport {
                        result: TxResult::Revert(error),
                        new_state: HashMap::default(),
                        gas_used: self.gas_used(current_call_frame)?,
                        gas_refunded: self.env.refunded_gas,
                        output: std::mem::take(&mut current_call_frame.output), // Bytes::new() if error is not RevertOpcode
                        logs: std::mem::take(&mut current_call_frame.logs),
                        created_address: None,
                    });
                }
            }
        }
    }

    fn restore_state(
        &mut self,
        backup_cache: CacheDB,
        backup_substate: Substate,
        backup_refunded_gas: u64,
        backup_transient_storage: TransientStorage,
    ) {
        self.cache = backup_cache;
        self.accrued_substate = backup_substate;
        self.env.refunded_gas = backup_refunded_gas;
        self.env.transient_storage = backup_transient_storage;
    }

    fn is_create(&self) -> bool {
        matches!(self.tx_kind, TxKind::Create)
    }

    fn get_intrinsic_gas(&self, initial_call_frame: &CallFrame) -> Result<u64, VMError> {
        // Intrinsic Gas = Calldata cost + Create cost + Base cost + Access list cost
        let mut intrinsic_gas: u64 = 0;

        // Calldata Cost
        // 4 gas for each zero byte in the transaction data 16 gas for each non-zero byte in the transaction.
        let calldata_cost = gas_cost::tx_calldata(&initial_call_frame.calldata, self.env.spec_id)
            .map_err(VMError::OutOfGas)?;

        intrinsic_gas = intrinsic_gas
            .checked_add(calldata_cost)
            .ok_or(OutOfGasError::ConsumedGasOverflow)?;

        // Base Cost
        intrinsic_gas = intrinsic_gas
            .checked_add(TX_BASE_COST)
            .ok_or(OutOfGasError::ConsumedGasOverflow)?;

        // Create Cost
        if self.is_create() {
            intrinsic_gas = intrinsic_gas
                .checked_add(CREATE_BASE_COST)
                .ok_or(OutOfGasError::ConsumedGasOverflow)?;

            let number_of_words = initial_call_frame.calldata.len().div_ceil(WORD_SIZE);
            let double_number_of_words: u64 = number_of_words
                .checked_mul(2)
                .ok_or(OutOfGasError::ConsumedGasOverflow)?
                .try_into()
                .map_err(|_| VMError::Internal(InternalError::ConversionError))?;

            intrinsic_gas = intrinsic_gas
                .checked_add(double_number_of_words)
                .ok_or(OutOfGasError::ConsumedGasOverflow)?;
        }

        // Access List Cost
        let mut access_lists_cost: u64 = 0;
        for (_, keys) in self.access_list.clone() {
            access_lists_cost = access_lists_cost
                .checked_add(ACCESS_LIST_ADDRESS_COST)
                .ok_or(OutOfGasError::ConsumedGasOverflow)?;
            for _ in keys {
                access_lists_cost = access_lists_cost
                    .checked_add(ACCESS_LIST_STORAGE_KEY_COST)
                    .ok_or(OutOfGasError::ConsumedGasOverflow)?;
            }
        }

        intrinsic_gas = intrinsic_gas
            .checked_add(access_lists_cost)
            .ok_or(OutOfGasError::ConsumedGasOverflow)?;

<<<<<<< HEAD
        // Authorization List Cost
        // When using unwrap_or_default we will get an empty vec in case the authorization_list field is None.
        // If the vec is empty, the len will be 0, thus the authorization_list_cost is 0.
        let amount_of_auth_tuples = self.authorization_list.clone().unwrap_or_default().len();
        let authorization_list_cost: u64 = (PER_EMPTY_ACCOUNT_COST * amount_of_auth_tuples)
            .try_into()
            .map_err(|_| VMError::Internal(InternalError::ConversionError))?;

        intrinsic_gas = intrinsic_gas
            .checked_add(authorization_list_cost)
            .ok_or(OutOfGasError::ConsumedGasOverflow)?;
=======
        Ok(intrinsic_gas)
    }

    fn add_intrinsic_gas(&mut self, initial_call_frame: &mut CallFrame) -> Result<(), VMError> {
        // Intrinsic gas is the gas consumed by the transaction before the execution of the opcodes. Section 6.2 in the Yellow Paper.

        let intrinsic_gas = self.get_intrinsic_gas(initial_call_frame)?;
>>>>>>> 458115f3

        self.increase_consumed_gas(initial_call_frame, intrinsic_gas)
            .map_err(|_| TxValidationError::IntrinsicGasTooLow)?;

        Ok(())
    }

    fn gas_used(&self, current_call_frame: &mut CallFrame) -> Result<u64, VMError> {
        if self.env.spec_id >= SpecId::PRAGUE {
            // tokens_in_calldata = nonzero_bytes_in_calldata * 4 + zero_bytes_in_calldata
            // tx_calldata = nonzero_bytes_in_calldata * 16 + zero_bytes_in_calldata * 4
            // this is actually tokens_in_calldata * STANDARD_TOKEN_COST
            // see it in https://eips.ethereum.org/EIPS/eip-7623
            let tokens_in_calldata: u64 =
                gas_cost::tx_calldata(&current_call_frame.calldata, self.env.spec_id)
                    .map_err(VMError::OutOfGas)?
                    .checked_div(STANDARD_TOKEN_COST)
                    .ok_or(VMError::Internal(InternalError::DivisionError))?;

            // floor_gas_price = TX_BASE_COST + TOTAL_COST_FLOOR_PER_TOKEN * tokens_in_calldata
            let mut floor_gas_price: u64 = tokens_in_calldata
                .checked_mul(TOTAL_COST_FLOOR_PER_TOKEN)
                .ok_or(VMError::Internal(InternalError::GasOverflow))?;

            floor_gas_price = floor_gas_price
                .checked_add(TX_BASE_COST)
                .ok_or(VMError::Internal(InternalError::GasOverflow))?;

            let gas_used = max(floor_gas_price, current_call_frame.gas_used);
            Ok(gas_used)
        } else {
            Ok(current_call_frame.gas_used)
        }
    }

    /// Gets the max blob gas cost for a transaction that a user is willing to pay.
    fn get_max_blob_gas_price(&self) -> Result<U256, VMError> {
        let blobhash_amount: u64 = self
            .env
            .tx_blob_hashes
            .len()
            .try_into()
            .map_err(|_| VMError::Internal(InternalError::ConversionError))?;

        let blob_gas_used: u64 = blobhash_amount
            .checked_mul(BLOB_GAS_PER_BLOB)
            .unwrap_or_default();

        let max_blob_gas_cost = self
            .env
            .tx_max_fee_per_blob_gas
            .unwrap_or_default()
            .checked_mul(blob_gas_used.into())
            .ok_or(InternalError::UndefinedState(1))?;

        Ok(max_blob_gas_cost)
    }

    /// Gets the actual blob gas cost.
    fn get_blob_gas_price(&self) -> Result<U256, VMError> {
        let blobhash_amount: u64 = self
            .env
            .tx_blob_hashes
            .len()
            .try_into()
            .map_err(|_| VMError::Internal(InternalError::ConversionError))?;

        let blob_gas_price: u64 = blobhash_amount
            .checked_mul(BLOB_GAS_PER_BLOB)
            .unwrap_or_default();

        let base_fee_per_blob_gas = self.get_base_fee_per_blob_gas()?;

        let blob_gas_price: U256 = blob_gas_price.into();
        let blob_fee: U256 = blob_gas_price
            .checked_mul(base_fee_per_blob_gas)
            .ok_or(VMError::Internal(InternalError::UndefinedState(1)))?;

        Ok(blob_fee)
    }

    pub fn get_base_fee_per_blob_gas(&self) -> Result<U256, VMError> {
        fake_exponential(
            MIN_BASE_FEE_PER_BLOB_GAS,
            self.env.block_excess_blob_gas.unwrap_or_default(),
            BLOB_BASE_FEE_UPDATE_FRACTION,
        )
    }

    /// ## Description
    /// This method performs validations and returns an error if any of the validations fail.
    /// It also makes pre-execution changes:
    /// - It increases sender nonce
    /// - It substracts up-front-cost from sender balance.
    /// - It adds value to receiver balance.
    /// - It calculates and adds intrinsic gas to the 'gas used' of callframe and environment.
    ///   See 'docs' for more information about validations.
    fn prepare_execution(&mut self, initial_call_frame: &mut CallFrame) -> Result<(), VMError> {
        let sender_address = self.env.origin;
        let sender_account = self.get_account(sender_address);

        if self.env.spec_id >= SpecId::PRAGUE {
            // check for gas limit is grater or equal than the minimum required
            let intrinsic_gas: u64 = self.get_intrinsic_gas(initial_call_frame)?;

            // calldata_cost = tokens_in_calldata * 4
            let calldata_cost: u64 =
                gas_cost::tx_calldata(&initial_call_frame.calldata, self.env.spec_id)
                    .map_err(VMError::OutOfGas)?;

            // same as calculated in gas_used()
            let tokens_in_calldata: u64 = calldata_cost
                .checked_div(STANDARD_TOKEN_COST)
                .ok_or(VMError::Internal(InternalError::DivisionError))?;

            // floor_cost_by_tokens = TX_BASE_COST + TOTAL_COST_FLOOR_PER_TOKEN * tokens_in_calldata
            let floor_cost_by_tokens = tokens_in_calldata
                .checked_mul(TOTAL_COST_FLOOR_PER_TOKEN)
                .ok_or(VMError::Internal(InternalError::GasOverflow))?
                .checked_add(TX_BASE_COST)
                .ok_or(VMError::Internal(InternalError::GasOverflow))?;

            let min_gas_limit = max(intrinsic_gas, floor_cost_by_tokens);

            if initial_call_frame.gas_limit < min_gas_limit {
                return Err(VMError::TxValidation(TxValidationError::GasLimitTooLow));
            }
        }

        // (1) GASLIMIT_PRICE_PRODUCT_OVERFLOW
        let gaslimit_price_product = self
            .env
            .gas_price
            .checked_mul(self.env.gas_limit.into())
            .ok_or(VMError::TxValidation(
                TxValidationError::GasLimitPriceProductOverflow,
            ))?;

        // Up front cost is the maximum amount of wei that a user is willing to pay for. Gaslimit * gasprice + value + blob_gas_cost
        let value = initial_call_frame.msg_value;

        // blob gas cost = max fee per blob gas * blob gas used
        // https://eips.ethereum.org/EIPS/eip-4844
        let max_blob_gas_cost = self.get_max_blob_gas_price()?;

        // For the transaction to be valid the sender account has to have a balance >= gas_price * gas_limit + value if tx is type 0 and 1
        // balance >= max_fee_per_gas * gas_limit + value + blob_gas_cost if tx is type 2 or 3
        let gas_fee_for_valid_tx = self
            .env
            .tx_max_fee_per_gas
            .unwrap_or(self.env.gas_price)
            .checked_mul(self.env.gas_limit.into())
            .ok_or(VMError::TxValidation(
                TxValidationError::GasLimitPriceProductOverflow,
            ))?;

        let balance_for_valid_tx = gas_fee_for_valid_tx
            .checked_add(value)
            .ok_or(VMError::TxValidation(
                TxValidationError::InsufficientAccountFunds,
            ))?
            .checked_add(max_blob_gas_cost)
            .ok_or(VMError::TxValidation(
                TxValidationError::InsufficientAccountFunds,
            ))?;
        if sender_account.info.balance < balance_for_valid_tx {
            return Err(VMError::TxValidation(
                TxValidationError::InsufficientAccountFunds,
            ));
        }

        let blob_gas_cost = self.get_blob_gas_price()?;

        // (2) INSUFFICIENT_MAX_FEE_PER_BLOB_GAS
        if let Some(tx_max_fee_per_blob_gas) = self.env.tx_max_fee_per_blob_gas {
            if tx_max_fee_per_blob_gas < self.get_base_fee_per_blob_gas()? {
                return Err(VMError::TxValidation(
                    TxValidationError::InsufficientMaxFeePerBlobGas,
                ));
            }
        }

        // The real cost to deduct is calculated as effective_gas_price * gas_limit + value + blob_gas_cost
        let up_front_cost = gaslimit_price_product
            .checked_add(value)
            .ok_or(VMError::TxValidation(
                TxValidationError::InsufficientAccountFunds,
            ))?
            .checked_add(blob_gas_cost)
            .ok_or(VMError::TxValidation(
                TxValidationError::InsufficientAccountFunds,
            ))?;
        // There is no error specified for overflow in up_front_cost
        // in ef_tests. We went for "InsufficientAccountFunds" simply
        // because if the upfront cost is bigger than U256, then,
        // technically, the sender will not be able to pay it.

        // (3) INSUFFICIENT_ACCOUNT_FUNDS
        self.decrease_account_balance(sender_address, up_front_cost)
            .map_err(|_| TxValidationError::InsufficientAccountFunds)?;

        // Transfer value to receiver
        let receiver_address = initial_call_frame.to;
        // msg_value is already transferred into the created contract at creation.
        if !self.is_create() {
            self.increase_account_balance(receiver_address, initial_call_frame.msg_value)?;
        }

        // (4) INSUFFICIENT_MAX_FEE_PER_GAS
        if self.env.tx_max_fee_per_gas.unwrap_or(self.env.gas_price) < self.env.base_fee_per_gas {
            return Err(VMError::TxValidation(
                TxValidationError::InsufficientMaxFeePerGas,
            ));
        }

        // (5) INITCODE_SIZE_EXCEEDED
        if self.is_create() {
            // [EIP-3860] - INITCODE_SIZE_EXCEEDED
            if initial_call_frame.calldata.len() > INIT_CODE_MAX_SIZE
                && self.env.spec_id >= SpecId::SHANGHAI
            {
                return Err(VMError::TxValidation(
                    TxValidationError::InitcodeSizeExceeded,
                ));
            }
        }

        // (6) INTRINSIC_GAS_TOO_LOW
        self.add_intrinsic_gas(initial_call_frame)?;

        // (7) NONCE_IS_MAX
        self.increment_account_nonce(sender_address)
            .map_err(|_| VMError::TxValidation(TxValidationError::NonceIsMax))?;

        // (8) PRIORITY_GREATER_THAN_MAX_FEE_PER_GAS
        if let (Some(tx_max_priority_fee), Some(tx_max_fee_per_gas)) = (
            self.env.tx_max_priority_fee_per_gas,
            self.env.tx_max_fee_per_gas,
        ) {
            if tx_max_priority_fee > tx_max_fee_per_gas {
                return Err(VMError::TxValidation(
                    TxValidationError::PriorityGreaterThanMaxFeePerGas,
                ));
            }
        }

        // (9) SENDER_NOT_EOA
        if sender_account.has_code() && !was_delegated(&sender_account.info)? {
            return Err(VMError::TxValidation(TxValidationError::SenderNotEOA));
        }

        // (10) GAS_ALLOWANCE_EXCEEDED
        if self.env.gas_limit > self.env.block_gas_limit {
            return Err(VMError::TxValidation(
                TxValidationError::GasAllowanceExceeded,
            ));
        }

        // Transaction is type 3 if tx_max_fee_per_blob_gas is Some
        if self.env.tx_max_fee_per_blob_gas.is_some() {
            // (11) TYPE_3_TX_PRE_FORK
            if self.env.spec_id < SpecId::CANCUN {
                return Err(VMError::TxValidation(TxValidationError::Type3TxPreFork));
            }

            let blob_hashes = &self.env.tx_blob_hashes;

            // (12) TYPE_3_TX_ZERO_BLOBS
            if blob_hashes.is_empty() {
                return Err(VMError::TxValidation(TxValidationError::Type3TxZeroBlobs));
            }

            // (13) TYPE_3_TX_INVALID_BLOB_VERSIONED_HASH
            for blob_hash in blob_hashes {
                let blob_hash = blob_hash.as_bytes();
                if let Some(first_byte) = blob_hash.first() {
                    if !VALID_BLOB_PREFIXES.contains(first_byte) {
                        return Err(VMError::TxValidation(
                            TxValidationError::Type3TxInvalidBlobVersionedHash,
                        ));
                    }
                }
            }

            // (14) TYPE_3_TX_BLOB_COUNT_EXCEEDED
            if blob_hashes.len() > MAX_BLOB_COUNT {
                return Err(VMError::TxValidation(
                    TxValidationError::Type3TxBlobCountExceeded,
                ));
            }

            // (15) TYPE_3_TX_CONTRACT_CREATION
            if self.is_create() {
                return Err(VMError::TxValidation(
                    TxValidationError::Type3TxContractCreation,
                ));
            }
        }

        // [EIP-7702]: https://eips.ethereum.org/EIPS/eip-7702
        // Transaction is type 4 if authorization_list is Some
        if let Some(auth_list) = &self.authorization_list {
            // (16) TYPE_4_TX_PRE_FORK
            if self.env.spec_id < SpecId::PRAGUE {
                return Err(VMError::TxValidation(TxValidationError::Type4TxPreFork));
            }

            // (17) TYPE_4_TX_CONTRACT_CREATION
            // From the EIP docs: a null destination is not valid.
            if self.is_create() {
                return Err(VMError::TxValidation(
                    TxValidationError::Type4TxContractCreation,
                ));
            }

            // (18) TYPE_4_TX_LIST_EMPTY
            // From the EIP docs: The transaction is considered invalid if the length of authorization_list is zero.
            if auth_list.is_empty() {
                return Err(VMError::TxValidation(
                    TxValidationError::Type4TxAuthorizationListIsEmpty,
                ));
            }

            self.env.refunded_gas = self.eip7702_set_access_code(initial_call_frame)?;
        }

        if self.is_create() {
            // Assign bytecode to context and empty calldata
            initial_call_frame.bytecode = std::mem::take(&mut initial_call_frame.calldata);
            initial_call_frame.valid_jump_destinations =
                get_valid_jump_destinations(&initial_call_frame.bytecode).unwrap_or_default();
        }
        Ok(())
    }

    /// ## Changes post execution
    /// 1. Undo value transfer if the transaction was reverted
    /// 2. Return unused gas + gas refunds to the sender.
    /// 3. Pay coinbase fee
    /// 4. Destruct addresses in selfdestruct set.
    fn post_execution_changes(
        &mut self,
        initial_call_frame: &CallFrame,
        report: &mut TransactionReport,
    ) -> Result<(), VMError> {
        // POST-EXECUTION Changes
        let sender_address = initial_call_frame.msg_sender;
        let receiver_address = initial_call_frame.to;

        // 1. Undo value transfer if the transaction was reverted
        if let TxResult::Revert(_) = report.result {
            // We remove the receiver account from the cache, like nothing changed in it's state.
            // I think this is wrong, we shouldn't remove the delegated accounts from cache, but if we send
            // tokens to an account that has a delegation, but the tx reverts by any other reason, it will
            // not remove the account.

            // If transaction execution results in failure (any exceptional condition or code reverting), setting delegation designations is not rolled back.
            if !was_delegated(&get_account(&mut self.cache, &self.db, receiver_address).info)? {
                remove_account(&mut self.cache, &receiver_address);
            }

            self.increase_account_balance(sender_address, initial_call_frame.msg_value)?;
        }

        // 2. Return unused gas + gas refunds to the sender.
        let max_gas = self.env.gas_limit;
        let consumed_gas = report.gas_used;
        let refunded_gas = report.gas_refunded.min(
            consumed_gas
                .checked_div(5)
                .ok_or(VMError::Internal(InternalError::UndefinedState(-1)))?,
        );
        // "The max refundable proportion of gas was reduced from one half to one fifth by EIP-3529 by Buterin and Swende [2021] in the London release"
        report.gas_refunded = refunded_gas;

        let gas_to_return = max_gas
            .checked_sub(consumed_gas)
            .and_then(|gas| gas.checked_add(refunded_gas))
            .ok_or(VMError::Internal(InternalError::UndefinedState(0)))?;

        let wei_return_amount = self
            .env
            .gas_price
            .checked_mul(U256::from(gas_to_return))
            .ok_or(VMError::Internal(InternalError::UndefinedState(1)))?;

        self.increase_account_balance(sender_address, wei_return_amount)?;

        // 3. Pay coinbase fee
        let coinbase_address = self.env.coinbase;

        let gas_to_pay_coinbase = consumed_gas
            .checked_sub(refunded_gas)
            .ok_or(VMError::Internal(InternalError::UndefinedState(2)))?;

        let priority_fee_per_gas = self
            .env
            .gas_price
            .checked_sub(self.env.base_fee_per_gas)
            .ok_or(VMError::GasPriceIsLowerThanBaseFee)?;
        let coinbase_fee = U256::from(gas_to_pay_coinbase)
            .checked_mul(priority_fee_per_gas)
            .ok_or(VMError::BalanceOverflow)?;

        if coinbase_fee != U256::zero() {
            self.increase_account_balance(coinbase_address, coinbase_fee)?;
        };

        // 4. Destruct addresses in selfdestruct set.
        // In Cancun the only addresses destroyed are contracts created in this transaction
        let selfdestruct_set = self.accrued_substate.selfdestruct_set.clone();
        for address in selfdestruct_set {
            let account_to_remove = self.get_account_mut(address)?;
            *account_to_remove = Account::default();
        }

        Ok(())
    }

    pub fn transact(&mut self) -> Result<TransactionReport, VMError> {
        let mut initial_call_frame = self
            .call_frames
            .pop()
            .ok_or(VMError::Internal(InternalError::CouldNotPopCallframe))?;

        self.prepare_execution(&mut initial_call_frame)?;

        // In CREATE type transactions:
        //  Add created contract to cache, reverting transaction if the address is already occupied
        if self.is_create() {
            let new_contract_address = initial_call_frame.to;
            let new_account = self.get_account(new_contract_address);

            let value = initial_call_frame.msg_value;
            let balance = new_account
                .info
                .balance
                .checked_add(value)
                .ok_or(InternalError::ArithmeticOperationOverflow)?;

            if new_account.has_code_or_nonce() {
                return self.handle_create_non_empty_account(&initial_call_frame);
            }

            let created_contract = Account::new(balance, Bytes::new(), 1, HashMap::new());
            cache::insert_account(&mut self.cache, new_contract_address, created_contract);
        }

        let mut report = self.execute(&mut initial_call_frame)?;

        self.post_execution_changes(&initial_call_frame, &mut report)?;
        // There shouldn't be any errors here but I don't know what the desired behavior is if something goes wrong.

        report.new_state.clone_from(&self.cache);

        Ok(report)
    }

    pub fn current_call_frame_mut(&mut self) -> Result<&mut CallFrame, VMError> {
        self.call_frames.last_mut().ok_or(VMError::Internal(
            InternalError::CouldNotAccessLastCallframe,
        ))
    }

    /// Calculates the address of a new conctract using the CREATE opcode as follow
    ///
    /// address = keccak256(rlp([sender_address,sender_nonce]))[12:]
    pub fn calculate_create_address(
        sender_address: Address,
        sender_nonce: u64,
    ) -> Result<Address, VMError> {
        let mut encoded = Vec::new();
        (sender_address, sender_nonce).encode(&mut encoded);
        let mut hasher = Keccak256::new();
        hasher.update(encoded);
        Ok(Address::from_slice(hasher.finalize().get(12..).ok_or(
            VMError::Internal(InternalError::CouldNotComputeCreateAddress),
        )?))
    }

    /// Calculates the address of a new contract using the CREATE2 opcode as follow
    ///
    /// initialization_code = memory[offset:offset+size]
    ///
    /// address = keccak256(0xff + sender_address + salt + keccak256(initialization_code))[12:]
    ///
    pub fn calculate_create2_address(
        sender_address: Address,
        initialization_code: &Bytes,
        salt: U256,
    ) -> Result<Address, VMError> {
        let init_code_hash = keccak(initialization_code);

        let generated_address = Address::from_slice(
            keccak(
                [
                    &[0xff],
                    sender_address.as_bytes(),
                    &salt.to_big_endian(),
                    init_code_hash.as_bytes(),
                ]
                .concat(),
            )
            .as_bytes()
            .get(12..)
            .ok_or(VMError::Internal(
                InternalError::CouldNotComputeCreate2Address,
            ))?,
        );
        Ok(generated_address)
    }

    /// Increases gas consumption of CallFrame and Environment, returning an error if the callframe gas limit is reached.
    pub fn increase_consumed_gas(
        &mut self,
        current_call_frame: &mut CallFrame,
        gas: u64,
    ) -> Result<(), VMError> {
        let potential_consumed_gas = current_call_frame
            .gas_used
            .checked_add(gas)
            .ok_or(OutOfGasError::ConsumedGasOverflow)?;
        if potential_consumed_gas > current_call_frame.gas_limit {
            return Err(VMError::OutOfGas(OutOfGasError::MaxGasLimitExceeded));
        }

        current_call_frame.gas_used = potential_consumed_gas;

        Ok(())
    }

    /// Accesses to an account's information.
    ///
    /// Accessed accounts are stored in the `touched_accounts` set.
    /// Accessed accounts take place in some gas cost computation.
    #[must_use]
    pub fn access_account(&mut self, address: Address) -> (AccountInfo, bool) {
        let address_was_cold = self.accrued_substate.touched_accounts.insert(address);
        let account = match cache::get_account(&self.cache, &address) {
            Some(account) => account.info.clone(),
            None => self.db.get_account_info(address),
        };
        (account, address_was_cold)
    }

    /// Accesses to an account's storage slot.
    ///
    /// Accessed storage slots are stored in the `touched_storage_slots` set.
    /// Accessed storage slots take place in some gas cost computation.
    pub fn access_storage_slot(
        &mut self,
        address: Address,
        key: H256,
    ) -> Result<(StorageSlot, bool), VMError> {
        // [EIP-2929] - Introduced conditional tracking of accessed storage slots for Berlin and later specs.
        let mut storage_slot_was_cold = false;
        if self.env.spec_id >= SpecId::BERLIN {
            storage_slot_was_cold = self
                .accrued_substate
                .touched_storage_slots
                .entry(address)
                .or_default()
                .insert(key);
        }
        let storage_slot = match cache::get_account(&self.cache, &address) {
            Some(account) => match account.storage.get(&key) {
                Some(storage_slot) => storage_slot.clone(),
                None => {
                    let value = self.db.get_storage_slot(address, key);
                    StorageSlot {
                        original_value: value,
                        current_value: value,
                    }
                }
            },
            None => {
                let value = self.db.get_storage_slot(address, key);
                StorageSlot {
                    original_value: value,
                    current_value: value,
                }
            }
        };

        // When updating account storage of an account that's not yet cached we need to store the StorageSlot in the account
        // Note: We end up caching the account because it is the most straightforward way of doing it.
        let account = self.get_account_mut(address)?;
        account.storage.insert(key, storage_slot.clone());

        Ok((storage_slot, storage_slot_was_cold))
    }

    pub fn increase_account_balance(
        &mut self,
        address: Address,
        increase: U256,
    ) -> Result<(), VMError> {
        let account = self.get_account_mut(address)?;
        account.info.balance = account
            .info
            .balance
            .checked_add(increase)
            .ok_or(VMError::BalanceOverflow)?;
        Ok(())
    }

    pub fn decrease_account_balance(
        &mut self,
        address: Address,
        decrease: U256,
    ) -> Result<(), VMError> {
        let account = self.get_account_mut(address)?;
        account.info.balance = account
            .info
            .balance
            .checked_sub(decrease)
            .ok_or(VMError::BalanceUnderflow)?;
        Ok(())
    }

    pub fn increment_account_nonce(&mut self, address: Address) -> Result<u64, VMError> {
        let account = self.get_account_mut(address)?;
        account.info.nonce = account
            .info
            .nonce
            .checked_add(1)
            .ok_or(VMError::NonceOverflow)?;
        Ok(account.info.nonce)
    }

    pub fn decrement_account_nonce(&mut self, address: Address) -> Result<(), VMError> {
        let account = self.get_account_mut(address)?;
        account.info.nonce = account
            .info
            .nonce
            .checked_sub(1)
            .ok_or(VMError::NonceUnderflow)?;
        Ok(())
    }

    pub fn update_account_bytecode(
        &mut self,
        address: Address,
        new_bytecode: Bytes,
    ) -> Result<(), VMError> {
        let account = self.get_account_mut(address)?;
        account.info.bytecode = new_bytecode;
        Ok(())
    }

    pub fn update_account_storage(
        &mut self,
        address: Address,
        key: H256,
        new_value: U256,
    ) -> Result<(), VMError> {
        let account = self.get_account_mut(address)?;
        let account_original_storage_slot_value = account
            .storage
            .get(&key)
            .map_or(U256::zero(), |slot| slot.original_value);
        let slot = account.storage.entry(key).or_insert(StorageSlot {
            original_value: account_original_storage_slot_value,
            current_value: new_value,
        });
        slot.current_value = new_value;
        Ok(())
    }

    pub fn get_account_mut(&mut self, address: Address) -> Result<&mut Account, VMError> {
        if !cache::is_account_cached(&self.cache, &address) {
            let account_info = self.db.get_account_info(address);
            let account = Account {
                info: account_info,
                storage: HashMap::new(),
            };
            cache::insert_account(&mut self.cache, address, account.clone());
        }
        cache::get_account_mut(&mut self.cache, &address)
            .ok_or(VMError::Internal(InternalError::AccountNotFound))
    }

    /// Gets account, first checking the cache and then the database (caching in the second case)
    pub fn get_account(&mut self, address: Address) -> Account {
        get_account(&mut self.cache, &self.db, address)
    }

    fn handle_create_non_empty_account(
        &mut self,
        initial_call_frame: &CallFrame,
    ) -> Result<TransactionReport, VMError> {
        let mut report = TransactionReport {
            result: TxResult::Revert(VMError::AddressAlreadyOccupied),
            gas_used: self.env.gas_limit,
            gas_refunded: 0,
            logs: vec![],
            new_state: HashMap::default(),
            output: Bytes::new(),
            created_address: None,
        };

        self.post_execution_changes(initial_call_frame, &mut report)?;
        report.new_state.clone_from(&self.cache);

        Ok(report)
    }

    pub fn eip7702_set_access_code(
        &mut self,
        initial_call_frame: &mut CallFrame,
    ) -> Result<u64, VMError> {
        let mut refunded_gas = 0;
        // Steps from the EIP7702:
        // IMPORTANT:
        // If any of the below steps fail, immediately stop processing that tuple and continue to the next tuple in the list. It will in the case of multiple tuples for the same authority, set the code using the address in the last valid occurrence.
        // If transaction execution results in failure (any exceptional condition or code reverting), setting delegation designations is not rolled back.
        // TODO: avoid clone()
        for auth_tuple in self.authorization_list.clone().unwrap_or_default() {
            let chain_id_not_equals_this_chain_id = auth_tuple.chain_id != self.env.chain_id;
            let chain_id_not_zero = !auth_tuple.chain_id.is_zero();

            // 1. Verify the chain id is either 0 or the chain’s current ID.
            if chain_id_not_zero && chain_id_not_equals_this_chain_id {
                continue;
            }

            // 2. Verify the nonce is less than 2**64 - 1.
            if !(auth_tuple.nonce < u64::MAX) {
                continue;
            }

            // 3. authority = ecrecover(keccak(MAGIC || rlp([chain_id, address, nonce])), y_parity, r, s]
            //      s value must be less than or equal to secp256k1n/2, as specified in EIP-2.
            let order_bytes = Secp256k1::ORDER.to_be_bytes();
            let n = U256::from_big_endian(&order_bytes);
            if auth_tuple.s_signature > n / 2 || U256::zero() >= auth_tuple.s_signature {
                continue;
            }
            if auth_tuple.r_signature > n || U256::zero() >= auth_tuple.r_signature {
                continue;
            }
            if auth_tuple.v != U256::one() && auth_tuple.v != U256::zero() {
                continue;
            }

            let mut rlp_buf = Vec::new();
            (auth_tuple.chain_id, auth_tuple.address, auth_tuple.nonce).encode(&mut rlp_buf);

            let mut hasher = Keccak256::new();
            hasher.update(&[MAGIC]);
            hasher.update(rlp_buf);
            let bytes = &mut hasher.finalize();

            let Ok(message) = Message::parse_slice(bytes) else {
                continue;
            };

            let mut bytes = Vec::new();
            bytes.extend_from_slice(&auth_tuple.r_signature.to_big_endian());
            bytes.extend_from_slice(&auth_tuple.s_signature.to_big_endian());

            let Ok(signature) = Signature::parse_standard_slice(&bytes) else {
                continue;
            };

            let Ok(recovery_id) = RecoveryId::parse(
                auth_tuple
                    .v
                    .as_u32()
                    .try_into()
                    .map_err(|_| VMError::Internal(InternalError::ConversionError))?,
            ) else {
                continue;
            };

            let Ok(authority) = libsecp256k1::recover(&message, &signature, &recovery_id) else {
                continue;
            };

            let public_key = authority.serialize();
            let mut hasher = Keccak256::new();
            hasher.update(
                public_key
                    .get(1..)
                    .ok_or(VMError::Internal(InternalError::SlicingError))?,
            );
            let address_hash = hasher.finalize();

            // Get the last 20 bytes of the hash -> Address
            let authority_address_bytes: [u8; 20] = address_hash
                .get(12..32)
                .ok_or(VMError::Internal(InternalError::SlicingError))?
                .try_into()
                .map_err(|_| VMError::Internal(InternalError::ConversionError))?;
            let authority_address = Address::from_slice(&authority_address_bytes);

            // 4. Add authority to accessed_addresses (as defined in EIP-2929). This is done inside the self.access_account() function
            let (authority_account_info, _) = self.access_account(authority_address);
            let auth_account = self.get_account(authority_address);
            // We are inserting the account in the cache if not present, so later on when we use get_account_mut() it retrieves
            // this cached state.
            self.cache.entry(authority_address).or_insert(auth_account);

            // 5. Verify the code of authority is either empty or already delegated.
            let empty_or_delegated = authority_account_info.bytecode.is_empty()
                || was_delegated(&authority_account_info)?;
            if !empty_or_delegated {
                continue;
            }

            // 6. Verify the nonce of authority is equal to nonce. In case authority does not exist in the trie, verify that nonce is equal to 0.
            // If it doesn't exist, it means the nonce is zero. The access_account() function will return AccountInfo::default()
            // If it has nonce, the account.info.nonce should equal auth_tuple.nonce
            if authority_account_info.nonce != auth_tuple.nonce {
                continue;
            }

            // 7. Add PER_EMPTY_ACCOUNT_COST - PER_AUTH_BASE_COST gas to the global refund counter if authority exists in the trie.
            if self.db.account_exists(authority_address) {
                let refunded_gas_if_exists: u64 = (PER_EMPTY_ACCOUNT_COST - PER_AUTH_BASE_COST)
                    .try_into()
                    .map_err(|_| VMError::Internal(InternalError::ConversionError))?;
                refunded_gas += refunded_gas_if_exists;
            }

            // 8. Set the code of authority to be 0xef0100 || address. This is a delegation designation.
            let mut delegation_bytes = Vec::new();
            delegation_bytes.extend_from_slice(&SET_CODE_DELEGATION_BYTES);
            delegation_bytes.extend_from_slice(auth_tuple.address.as_bytes());

            // As a special case, if address is 0x0000000000000000000000000000000000000000 do not write the designation.
            // Clear the account’s code and reset the account’s code hash to the empty hash.
            let auth_account = get_account_mut(&mut self.cache, &authority_address)
                .ok_or(VMError::Internal(InternalError::AccountNotFound))?;
            if auth_tuple.address != Address::zero() {
                auth_account.info.bytecode = delegation_bytes.into();
            } else {
                auth_account.info.bytecode = Bytes::new();
            }

            // 9. Increase the nonce of authority by one.
            self.increment_account_nonce(authority_address)
                .map_err(|_| VMError::TxValidation(TxValidationError::NonceIsMax))?;
        }

        let code_address_info = self.get_account(initial_call_frame.code_address).info;

        if was_delegated(&code_address_info)? {
            initial_call_frame.code_address = get_authorized_address(&code_address_info)?;
            let (auth_address_info, _) = self.access_account(initial_call_frame.code_address);

            initial_call_frame.assign_bytecode(auth_address_info.bytecode);
        } else {
            initial_call_frame.assign_bytecode(code_address_info.bytecode);
        }

        Ok(refunded_gas)
    }

    /// Used for the opcodes
    /// The following reading instructions are impacted:
    ///      EXTCODESIZE, EXTCODECOPY, EXTCODEHASH
    /// and the following executing instructions are impacted:
    ///      CALL, CALLCODE, STATICCALL, DELEGATECALL
    /// In case a delegation designator points to another designator,
    /// creating a potential chain or loop of designators,
    /// clients must retrieve only the first code and then stop following the designator chain.
    ///
    /// For example,
    /// EXTCODESIZE would return 2 (the size of 0xef01) instead of 23 which would represent the delegation designation,
    /// EXTCODEHASH would return 0xeadcdba66a79ab5dce91622d1d75c8cff5cff0b96944c3bf1072cd08ce018329 (keccak256(0xef01)), and
    /// CALL would load the code from address and execute it in the context of authority.
    ///
    /// The idea of this function comes from ethereum/execution-specs:
    /// https://github.com/ethereum/execution-specs/blob/951fc43a709b493f27418a8e57d2d6f3608cef84/src/ethereum/prague/vm/eoa_delegation.py#L115
    pub fn eip7702_get_code(
        &mut self,
        address: Address,
    ) -> Result<(bool, u64, Address, Bytes), VMError> {
        // Address is the delgated address
        let account = get_account(&mut self.cache, &self.db, address);
        let bytecode = account.info.bytecode.clone();

        // If the Address doesn't have a delegation code
        // return false meaning that is not a delegation
        // return the same address given
        // return the bytecode of the given address
        if !was_delegated(&account.info)? {
            return Ok((false, 0, address, bytecode));
        }

        // Here the address has a delegation code
        // The delegation code has the authorized address
        let auth_address = get_authorized_address(&account.info)?;

        let access_cost = match self.accrued_substate.touched_accounts.get(&auth_address) {
            Some(_) => WARM_ADDRESS_ACCESS_COST,
            None => COLD_ADDRESS_ACCESS_COST,
        };

        let authorized_bytecode = get_account(&mut self.cache, &self.db, auth_address)
            .info
            .bytecode;

        Ok((true, access_cost, auth_address, authorized_bytecode))
    }
}

fn get_n_value(op: Opcode, base_opcode: Opcode) -> Result<usize, VMError> {
    let offset = (usize::from(op))
        .checked_sub(usize::from(base_opcode))
        .ok_or(VMError::InvalidOpcode)?
        .checked_add(1)
        .ok_or(VMError::InvalidOpcode)?;

    Ok(offset)
}

fn get_number_of_topics(op: Opcode) -> Result<u8, VMError> {
    let number_of_topics = (u8::from(op))
        .checked_sub(u8::from(Opcode::LOG0))
        .ok_or(VMError::InvalidOpcode)?;

    Ok(number_of_topics)
}

/// Gets account, first checking the cache and then the database (caching in the second case)
pub fn get_account(cache: &mut CacheDB, db: &Arc<dyn Database>, address: Address) -> Account {
    match cache::get_account(cache, &address) {
        Some(acc) => acc.clone(),
        None => {
            let account_info = db.get_account_info(address);
            let account = Account {
                info: account_info,
                storage: HashMap::new(),
            };
            cache::insert_account(cache, address, account.clone());
            account
        }
    }
}

pub fn was_delegated(account_info: &AccountInfo) -> Result<bool, VMError> {
    let mut was_delegated = false;
    if account_info.has_code() {
        if account_info.bytecode.len() == EIP7702_DELEGATED_CODE_LEN {
            let first_3_bytes = account_info
                .bytecode
                .get(..3)
                .ok_or(VMError::Internal(InternalError::SlicingError))?;

            if first_3_bytes == SET_CODE_DELEGATION_BYTES {
                was_delegated = true;
            }
        }
    }
    Ok(was_delegated)
}

pub fn get_authorized_address(account_info: &AccountInfo) -> Result<Address, VMError> {
    if was_delegated(account_info)? {
        let address_bytes = account_info
            .bytecode
            .get(SET_CODE_DELEGATION_BYTES.len()..)
            .ok_or(VMError::Internal(InternalError::SlicingError))?;
        let address = Address::from_slice(address_bytes);
        Ok(address)
    } else {
        Err(VMError::EIP7702Error(
            crate::errors::EIP7702Error::AuthorizedAddressError,
        ))
    }
}<|MERGE_RESOLUTION|>--- conflicted
+++ resolved
@@ -13,13 +13,8 @@
     },
     gas_cost::{
         self, fake_exponential, ACCESS_LIST_ADDRESS_COST, ACCESS_LIST_STORAGE_KEY_COST,
-<<<<<<< HEAD
         BLOB_GAS_PER_BLOB, CODE_DEPOSIT_COST, COLD_ADDRESS_ACCESS_COST, CREATE_BASE_COST,
-        WARM_ADDRESS_ACCESS_COST,
-=======
-        BLOB_GAS_PER_BLOB, CODE_DEPOSIT_COST, CREATE_BASE_COST, STANDARD_TOKEN_COST,
-        TOTAL_COST_FLOOR_PER_TOKEN,
->>>>>>> 458115f3
+        STANDARD_TOKEN_COST, TOTAL_COST_FLOOR_PER_TOKEN, WARM_ADDRESS_ACCESS_COST,
     },
     opcodes::Opcode,
     precompiles::{
@@ -633,7 +628,6 @@
             .checked_add(access_lists_cost)
             .ok_or(OutOfGasError::ConsumedGasOverflow)?;
 
-<<<<<<< HEAD
         // Authorization List Cost
         // When using unwrap_or_default we will get an empty vec in case the authorization_list field is None.
         // If the vec is empty, the len will be 0, thus the authorization_list_cost is 0.
@@ -645,7 +639,7 @@
         intrinsic_gas = intrinsic_gas
             .checked_add(authorization_list_cost)
             .ok_or(OutOfGasError::ConsumedGasOverflow)?;
-=======
+
         Ok(intrinsic_gas)
     }
 
@@ -653,7 +647,6 @@
         // Intrinsic gas is the gas consumed by the transaction before the execution of the opcodes. Section 6.2 in the Yellow Paper.
 
         let intrinsic_gas = self.get_intrinsic_gas(initial_call_frame)?;
->>>>>>> 458115f3
 
         self.increase_consumed_gas(initial_call_frame, intrinsic_gas)
             .map_err(|_| TxValidationError::IntrinsicGasTooLow)?;
@@ -1505,9 +1498,9 @@
             initial_call_frame.code_address = get_authorized_address(&code_address_info)?;
             let (auth_address_info, _) = self.access_account(initial_call_frame.code_address);
 
-            initial_call_frame.assign_bytecode(auth_address_info.bytecode);
+            initial_call_frame.bytecode = auth_address_info.bytecode.clone();
         } else {
-            initial_call_frame.assign_bytecode(code_address_info.bytecode);
+            initial_call_frame.bytecode = code_address_info.bytecode.clone();
         }
 
         Ok(refunded_gas)
