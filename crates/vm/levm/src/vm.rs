--- conflicted
+++ resolved
@@ -510,12 +510,6 @@
             )
             .ok_or(VMError::OutOfGas)?;
 
-<<<<<<< HEAD
-        // Gas refunds are capped to 1/5th of the total gas used (https://www.evm.codes/about#gasrefunds)
-        report.gas_refunded = report.gas_refunded.min(report.gas_used / 5);
-
-        // Note: this is commented because it is still being used in development.
-=======
         let receiver_address = initial_call_frame.to;
         let mut receiver_account = self.get_account(&receiver_address);
         // If execution was successful we want to transfer value from sender to receiver
@@ -534,7 +528,6 @@
         }
 
         // Note: This is commented because it's used for debugging purposes in development.
->>>>>>> b659e91d
         // dbg!(&report.gas_refunded);
 
         self.cache.add_account(&sender, &sender_account);
@@ -625,18 +618,11 @@
             current_call_frame.depth + 1,
         );
 
-<<<<<<< HEAD
-        // EIP-7686 + log((gaslimit + 6300) / 6400) / log(64/63) = 537
-        if new_call_frame.depth > 537 {
-            current_call_frame.stack.push(U256::from(REVERT_FOR_CALL))?;
-            return Ok(OpcodeSuccess::Result(ResultReason::Revert));
-=======
         // TODO: Increase this to 1024
         if new_call_frame.depth > 10 {
             current_call_frame.stack.push(U256::from(REVERT_FOR_CALL))?;
             // return Ok(OpcodeSuccess::Result(ResultReason::Revert));
             return Err(VMError::OutOfGas); // This is wrong but it is for testing purposes.
->>>>>>> b659e91d
         }
 
         current_call_frame.sub_return_data_offset = ret_offset;
@@ -770,8 +756,6 @@
         salt: Option<U256>,
         current_call_frame: &mut CallFrame,
     ) -> Result<OpcodeSuccess, VMError> {
-<<<<<<< HEAD
-=======
         let gas_cost = self.compute_gas_create(
             current_call_frame,
             code_offset_in_memory,
@@ -781,7 +765,6 @@
 
         self.increase_consumed_gas(current_call_frame, gas_cost)?;
 
->>>>>>> b659e91d
         let code_size_in_memory = code_size_in_memory
             .try_into()
             .map_err(|_err| VMError::VeryLargeNumber)?;
