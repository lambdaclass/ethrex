--- conflicted
+++ resolved
@@ -1,10 +1,11 @@
 use crate::{
-    call_frame::CallFrame,
+    call_frame::{CallFrame, CallFrameBackup},
     db::gen_db::GeneralizedDatabase,
     environment::Environment,
     errors::{ExecutionReport, OpcodeResult, VMError},
     hooks::hook::Hook,
     precompiles::execute_precompile,
+    utils::merge_callframe_backup,
     TransientStorage,
 };
 use ethrex_common::{
@@ -95,6 +96,11 @@
             return Err(e);
         }
 
+        // Here we need to backup the callframe because in the L2 we want to revert a transaction if it exceeds blob size
+        // even if the transaction succeeds.
+        #[cfg(feature = "l2")]
+        let callframe_backup = self.current_call_frame()?.call_frame_backup.clone();
+
         // Clear callframe backup so that changes made in prepare_execution are written in stone.
         // We want to apply these changes even if the Tx reverts. E.g. Incrementing sender nonce
         self.current_call_frame_mut()?.call_frame_backup.clear();
@@ -111,6 +117,15 @@
         let mut report = self.run_execution()?;
 
         self.finalize_execution(&mut report)?;
+
+        // We want to restore to the initial state, this includes reverting the changes made by the prepare execution
+        // and the changes made by the execution itself.
+        #[cfg(feature = "l2")]
+        {
+            let current_backup: &mut CallFrameBackup =
+                &mut self.current_call_frame_mut()?.call_frame_backup;
+            merge_callframe_backup(current_backup, callframe_backup);
+        }
         Ok(report)
     }
 
@@ -120,30 +135,8 @@
             return self.execute_precompile();
         }
 
-<<<<<<< HEAD
-        // Here we need to backup the callframe because in the L2 we want to revert a transaction if it exceeds blob size
-        // even if the transaction succeeds.
-        #[cfg(feature = "l2")]
-        let callframe_backup = self.current_call_frame()?.call_frame_backup.clone();
-
-        // Here we clear the cache backup because if prepare_execution succeeded we don't want to
-        // revert the changes it made.
-        // Even if the transaction reverts we want to apply these kind of changes!
-        // These are: Incrementing sender nonce, transferring value to a delegate account, decreasing sender account balance
-        self.current_call_frame_mut()?.call_frame_backup = CallFrameBackup {
-            original_accounts_info: HashMap::new(),
-            original_account_storage_slots: HashMap::new(),
-        };
-
-        // In CREATE type transactions:
-        //  Add created contract to cache, reverting transaction if the address is already occupied
-        if self.is_create() {
-            let new_contract_address = self.current_call_frame()?.to;
-            let new_account = self.get_account_mut(new_contract_address)?;
-=======
         loop {
             let opcode = self.current_call_frame()?.next_opcode();
->>>>>>> 73589782
 
             let op_result = self.execute_opcode(opcode);
 
@@ -179,19 +172,6 @@
 
         let report = self.handle_precompile_result(precompile_result)?;
 
-<<<<<<< HEAD
-        self.finalize_execution(&mut report)?;
-
-        // We want to restore to the initial state, this includes reverting the changes made by the prepare execution
-        // and the changes made by the execution itself.
-        #[cfg(feature = "l2")]
-        {
-            let current_backup: &mut CallFrameBackup =
-                &mut self.current_call_frame_mut()?.call_frame_backup;
-            merge_callframe_backup(current_backup, callframe_backup);
-        }
-=======
->>>>>>> 73589782
         Ok(report)
     }
 
@@ -235,74 +215,4 @@
 
         Ok(())
     }
-<<<<<<< HEAD
-
-    /// Restores the cache state to the state before changes made during a callframe.
-    pub fn restore_cache_state(
-        &mut self,
-        call_frame_backup: CallFrameBackup,
-    ) -> Result<(), VMError> {
-        for (address, account) in call_frame_backup.original_accounts_info {
-            if let Some(current_account) = cache::get_account_mut(&mut self.db.cache, &address) {
-                current_account.info = account.info;
-                current_account.code = account.code;
-            }
-        }
-
-        for (address, storage) in call_frame_backup.original_account_storage_slots {
-            // This call to `get_account_mut` should never return None, because we are looking up accounts
-            // that had their storage modified, which means they should be in the cache. That's why
-            // we return an internal error in case we haven't found it.
-            let account = cache::get_account_mut(&mut self.db.cache, &address).ok_or(
-                VMError::Internal(crate::errors::InternalError::AccountNotFound),
-            )?;
-
-            for (key, value) in storage {
-                account.storage.insert(key, value);
-            }
-        }
-
-        Ok(())
-    }
-
-    // The CallFrameBackup of the current callframe has to be merged with the backup of its parent, in the following way:
-    //   - For every account that's present in the parent backup, do nothing (i.e. keep the one that's already there).
-    //   - For every account that's NOT present in the parent backup but is on the child backup, add the child backup to it.
-    //   - Do the same for every individual storage slot.
-    pub fn merge_call_frame_backup_with_parent(
-        &mut self,
-        child_call_frame_backup: &CallFrameBackup,
-    ) -> Result<(), VMError> {
-        let parent_backup_accounts = &mut self
-            .current_call_frame_mut()?
-            .call_frame_backup
-            .original_accounts_info;
-        for (address, account) in child_call_frame_backup.original_accounts_info.iter() {
-            if parent_backup_accounts.get(address).is_none() {
-                parent_backup_accounts.insert(*address, account.clone());
-            }
-        }
-
-        let parent_backup_storage = &mut self
-            .current_call_frame_mut()?
-            .call_frame_backup
-            .original_account_storage_slots;
-        for (address, storage) in child_call_frame_backup
-            .original_account_storage_slots
-            .iter()
-        {
-            let parent_storage = parent_backup_storage
-                .entry(*address)
-                .or_insert(HashMap::new());
-            for (key, value) in storage {
-                if parent_storage.get(key).is_none() {
-                    parent_storage.insert(*key, *value);
-                }
-            }
-        }
-
-        Ok(())
-    }
-=======
->>>>>>> 73589782
 }