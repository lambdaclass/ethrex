use crate::{
    account::{Account, StorageSlot},
    call_frame::CallFrame,
    constants::*,
    db::{
        cache::{self, remove_account},
        CacheDB, Database,
    },
    environment::Environment,
    errors::{
        InternalError, OpcodeSuccess, OutOfGasError, ResultReason, TransactionReport, TxResult,
        TxValidationError, VMError,
    },
    gas_cost::{
        self, fake_exponential, ACCESS_LIST_ADDRESS_COST, ACCESS_LIST_STORAGE_KEY_COST,
        BLOB_GAS_PER_BLOB, CODE_DEPOSIT_COST, CREATE_BASE_COST, STANDARD_TOKEN_COST,
        TOTAL_COST_FLOOR_PER_TOKEN,
    },
    opcodes::Opcode,
    precompiles::{
        execute_precompile, is_precompile, SIZE_PRECOMPILES_CANCUN, SIZE_PRECOMPILES_PRAGUE,
        SIZE_PRECOMPILES_PRE_CANCUN,
    },
    AccountInfo, TransientStorage,
};
use bytes::Bytes;
use ethrex_core::{types::TxKind, Address, H256, U256};
use ethrex_rlp;
use ethrex_rlp::encode::RLPEncode;
use keccak_hash::keccak;
use revm_primitives::SpecId;
use sha3::{Digest, Keccak256};
use std::{
    cmp::max,
    collections::{HashMap, HashSet},
    sync::Arc,
};

pub type Storage = HashMap<U256, H256>;

#[derive(Debug, Clone, Default)]
// TODO: https://github.com/lambdaclass/ethrex/issues/604
pub struct Substate {
    // accessed addresses and storage keys are considered WARM
    // pub accessed_addresses: HashSet<Address>,
    // pub accessed_storage_keys: HashSet<(Address, U256)>,
    pub selfdestruct_set: HashSet<Address>,
    pub touched_accounts: HashSet<Address>,
    pub touched_storage_slots: HashMap<Address, HashSet<H256>>,
    pub created_accounts: HashSet<Address>,
}

pub struct VM {
    pub call_frames: Vec<CallFrame>,
    pub env: Environment,
    /// Information that is acted upon immediately following the
    /// transaction.
    pub accrued_substate: Substate,
    /// Mapping between addresses (160-bit identifiers) and account
    /// states.
    pub db: Arc<dyn Database>,
    pub cache: CacheDB,
    pub tx_kind: TxKind,
    pub access_list: AccessList,
}

pub fn address_to_word(address: Address) -> U256 {
    // This unwrap can't panic, as Address are 20 bytes long and U256 use 32 bytes
    let mut word = [0u8; 32];

    for (word_byte, address_byte) in word.iter_mut().skip(12).zip(address.as_bytes().iter()) {
        *word_byte = *address_byte;
    }

    U256::from_big_endian(&word)
}

pub fn word_to_address(word: U256) -> Address {
    Address::from_slice(&word.to_big_endian()[12..])
}

// Taken from cmd/ef_tests/ethrex/types.rs, didn't want to fight dependencies yet
#[derive(Debug, PartialEq, Eq, Clone)]
pub struct AccessListItem {
    pub address: Address,
    pub storage_keys: Vec<H256>,
}

type AccessList = Vec<(Address, Vec<H256>)>;

pub fn get_valid_jump_destinations(code: &Bytes) -> Result<HashSet<usize>, VMError> {
    let mut valid_jump_destinations = HashSet::new();
    let mut pc = 0;

    while let Some(&opcode_number) = code.get(pc) {
        let current_opcode = Opcode::from(opcode_number);

        if current_opcode == Opcode::JUMPDEST {
            // If current opcode is jumpdest, add it to valid destinations set
            valid_jump_destinations.insert(pc);
        } else if (Opcode::PUSH1..=Opcode::PUSH32).contains(&current_opcode) {
            // If current opcode is push, skip as many positions as the size of the push
            let size_to_push =
                opcode_number
                    .checked_sub(u8::from(Opcode::PUSH1))
                    .ok_or(VMError::Internal(
                        InternalError::ArithmeticOperationUnderflow,
                    ))?;
            let skip_length = usize::from(size_to_push.checked_add(1).ok_or(VMError::Internal(
                InternalError::ArithmeticOperationOverflow,
            ))?);
            pc = pc.checked_add(skip_length).ok_or(VMError::Internal(
                InternalError::ArithmeticOperationOverflow, // to fail, pc should be at least usize max - 31
            ))?;
        }

        pc = pc.checked_add(1).ok_or(VMError::Internal(
            InternalError::ArithmeticOperationOverflow, // to fail, code len should be more than usize max
        ))?;
    }

    Ok(valid_jump_destinations)
}

impl VM {
    // TODO: Refactor this.
    #[allow(clippy::too_many_arguments)]
    pub fn new(
        to: TxKind,
        env: Environment,
        value: U256,
        calldata: Bytes,
        db: Arc<dyn Database>,
        mut cache: CacheDB,
        access_list: AccessList,
    ) -> Result<Self, VMError> {
        // Maybe this decision should be made in an upper layer

        // Add sender and recipient (in the case of a Call) to cache [https://www.evm.codes/about#access_list]
        let mut default_touched_accounts = HashSet::from_iter([env.origin].iter().cloned());

        // [EIP-3651] - Add coinbase to cache if the spec is SHANGHAI or higher
        if env.spec_id >= SpecId::SHANGHAI {
            default_touched_accounts.insert(env.coinbase);
        }

        let mut default_touched_storage_slots: HashMap<Address, HashSet<H256>> = HashMap::new();

        // Add access lists contents to cache
        for (address, keys) in access_list.clone() {
            default_touched_accounts.insert(address);
            let mut warm_slots = HashSet::new();
            for slot in keys {
                warm_slots.insert(slot);
            }
            default_touched_storage_slots.insert(address, warm_slots);
        }

        // Add precompiled contracts addresses to cache.
        // TODO: Use the addresses from precompiles.rs in a future
        let max_precompile_address = match env.spec_id {
            spec if spec >= SpecId::PRAGUE => SIZE_PRECOMPILES_PRAGUE,
            spec if spec >= SpecId::CANCUN => SIZE_PRECOMPILES_CANCUN,
            spec if spec < SpecId::CANCUN => SIZE_PRECOMPILES_PRE_CANCUN,
            _ => return Err(VMError::Internal(InternalError::InvalidSpecId)),
        };
        for i in 1..=max_precompile_address {
            default_touched_accounts.insert(Address::from_low_u64_be(i));
        }

        match to {
            TxKind::Call(address_to) => {
                default_touched_accounts.insert(address_to);

                let bytecode = get_account(&mut cache, &db, address_to).info.bytecode;

                // CALL tx
                let initial_call_frame = CallFrame::new(
                    env.origin,
                    address_to,
                    address_to,
                    bytecode,
                    value,
                    calldata,
                    false,
                    env.gas_limit,
                    0,
                    0,
                    false,
                );

                let substate = Substate {
                    selfdestruct_set: HashSet::new(),
                    touched_accounts: default_touched_accounts,
                    touched_storage_slots: default_touched_storage_slots,
                    created_accounts: HashSet::new(),
                };

                Ok(Self {
                    call_frames: vec![initial_call_frame],
                    db,
                    env,
                    accrued_substate: substate,
                    cache,
                    tx_kind: to,
                    access_list,
                })
            }
            TxKind::Create => {
                // CREATE tx

                let sender_nonce = get_account(&mut cache, &db, env.origin).info.nonce;
                let new_contract_address = VM::calculate_create_address(env.origin, sender_nonce)
                    .map_err(|_| {
                    VMError::Internal(InternalError::CouldNotComputeCreateAddress)
                })?;

                default_touched_accounts.insert(new_contract_address);

                let initial_call_frame = CallFrame::new(
                    env.origin,
                    new_contract_address,
                    new_contract_address,
                    Bytes::new(), // Bytecode is assigned after passing validations.
                    value,
                    calldata, // Calldata is removed after passing validations.
                    false,
                    env.gas_limit,
                    0,
                    0,
                    false,
                );

                let substate = Substate {
                    selfdestruct_set: HashSet::new(),
                    touched_accounts: default_touched_accounts,
                    touched_storage_slots: default_touched_storage_slots,
                    created_accounts: HashSet::from([new_contract_address]),
                };

                Ok(Self {
                    call_frames: vec![initial_call_frame],
                    db,
                    env,
                    accrued_substate: substate,
                    cache,
                    tx_kind: TxKind::Create,
                    access_list,
                })
            }
        }
    }

    pub fn execute(
        &mut self,
        current_call_frame: &mut CallFrame,
    ) -> Result<TransactionReport, VMError> {
        // Backup of Database, Substate, Gas Refunds and Transient Storage if sub-context is reverted
        let (backup_db, backup_substate, backup_refunded_gas, backup_transient_storage) = (
            self.cache.clone(),
            self.accrued_substate.clone(),
            self.env.refunded_gas,
            self.env.transient_storage.clone(),
        );

        if is_precompile(&current_call_frame.code_address, self.env.spec_id) {
            let precompile_result = execute_precompile(current_call_frame, self.env.spec_id);

            match precompile_result {
                Ok(output) => {
                    self.call_frames.push(current_call_frame.clone());

                    return Ok(TransactionReport {
                        result: TxResult::Success,
<<<<<<< HEAD
                        new_state: HashMap::default(),
                        gas_used: current_call_frame.gas_used,
=======
                        new_state: self.cache.clone(),
                        gas_used: self.gas_used(current_call_frame)?,
>>>>>>> a666b8a1
                        gas_refunded: 0,
                        output,
                        logs: std::mem::take(&mut current_call_frame.logs),
                        created_address: None,
                    });
                }
                Err(error) => {
                    if error.is_internal() {
                        return Err(error);
                    }

                    self.call_frames.push(current_call_frame.clone());

                    self.restore_state(
                        backup_db,
                        backup_substate,
                        backup_refunded_gas,
                        backup_transient_storage,
                    );

                    return Ok(TransactionReport {
                        result: TxResult::Revert(error),
                        new_state: HashMap::default(),
                        gas_used: current_call_frame.gas_limit,
                        gas_refunded: 0,
                        output: Bytes::new(),
                        logs: std::mem::take(&mut current_call_frame.logs),
                        created_address: None,
                    });
                }
            }
        }

        loop {
            let opcode = current_call_frame.next_opcode();

            let op_result: Result<OpcodeSuccess, VMError> = match opcode {
                Opcode::STOP => Ok(OpcodeSuccess::Result(ResultReason::Stop)),
                Opcode::ADD => self.op_add(current_call_frame),
                Opcode::MUL => self.op_mul(current_call_frame),
                Opcode::SUB => self.op_sub(current_call_frame),
                Opcode::DIV => self.op_div(current_call_frame),
                Opcode::SDIV => self.op_sdiv(current_call_frame),
                Opcode::MOD => self.op_mod(current_call_frame),
                Opcode::SMOD => self.op_smod(current_call_frame),
                Opcode::ADDMOD => self.op_addmod(current_call_frame),
                Opcode::MULMOD => self.op_mulmod(current_call_frame),
                Opcode::EXP => self.op_exp(current_call_frame),
                Opcode::SIGNEXTEND => self.op_signextend(current_call_frame),
                Opcode::LT => self.op_lt(current_call_frame),
                Opcode::GT => self.op_gt(current_call_frame),
                Opcode::SLT => self.op_slt(current_call_frame),
                Opcode::SGT => self.op_sgt(current_call_frame),
                Opcode::EQ => self.op_eq(current_call_frame),
                Opcode::ISZERO => self.op_iszero(current_call_frame),
                Opcode::KECCAK256 => self.op_keccak256(current_call_frame),
                Opcode::CALLDATALOAD => self.op_calldataload(current_call_frame),
                Opcode::CALLDATASIZE => self.op_calldatasize(current_call_frame),
                Opcode::CALLDATACOPY => self.op_calldatacopy(current_call_frame),
                Opcode::RETURNDATASIZE => self.op_returndatasize(current_call_frame),
                Opcode::RETURNDATACOPY => self.op_returndatacopy(current_call_frame),
                Opcode::JUMP => self.op_jump(current_call_frame),
                Opcode::JUMPI => self.op_jumpi(current_call_frame),
                Opcode::JUMPDEST => self.op_jumpdest(current_call_frame),
                Opcode::PC => self.op_pc(current_call_frame),
                Opcode::BLOCKHASH => self.op_blockhash(current_call_frame),
                Opcode::COINBASE => self.op_coinbase(current_call_frame),
                Opcode::TIMESTAMP => self.op_timestamp(current_call_frame),
                Opcode::NUMBER => self.op_number(current_call_frame),
                Opcode::PREVRANDAO => self.op_prevrandao(current_call_frame),
                Opcode::GASLIMIT => self.op_gaslimit(current_call_frame),
                Opcode::CHAINID => self.op_chainid(current_call_frame),
                Opcode::BASEFEE => self.op_basefee(current_call_frame),
                Opcode::BLOBHASH => self.op_blobhash(current_call_frame),
                Opcode::BLOBBASEFEE => self.op_blobbasefee(current_call_frame),
                Opcode::PUSH0 => self.op_push0(current_call_frame),
                // PUSHn
                op if (Opcode::PUSH1..=Opcode::PUSH32).contains(&op) => {
                    let n_bytes = get_n_value(op, Opcode::PUSH1)?;
                    self.op_push(current_call_frame, n_bytes)
                }
                Opcode::AND => self.op_and(current_call_frame),
                Opcode::OR => self.op_or(current_call_frame),
                Opcode::XOR => self.op_xor(current_call_frame),
                Opcode::NOT => self.op_not(current_call_frame),
                Opcode::BYTE => self.op_byte(current_call_frame),
                Opcode::SHL => self.op_shl(current_call_frame),
                Opcode::SHR => self.op_shr(current_call_frame),
                Opcode::SAR => self.op_sar(current_call_frame),
                // DUPn
                op if (Opcode::DUP1..=Opcode::DUP16).contains(&op) => {
                    let depth = get_n_value(op, Opcode::DUP1)?;
                    self.op_dup(current_call_frame, depth)
                }
                // SWAPn
                op if (Opcode::SWAP1..=Opcode::SWAP16).contains(&op) => {
                    let depth = get_n_value(op, Opcode::SWAP1)?;
                    self.op_swap(current_call_frame, depth)
                }
                Opcode::POP => self.op_pop(current_call_frame),
                op if (Opcode::LOG0..=Opcode::LOG4).contains(&op) => {
                    let number_of_topics = get_number_of_topics(op)?;
                    self.op_log(current_call_frame, number_of_topics)
                }
                Opcode::MLOAD => self.op_mload(current_call_frame),
                Opcode::MSTORE => self.op_mstore(current_call_frame),
                Opcode::MSTORE8 => self.op_mstore8(current_call_frame),
                Opcode::SLOAD => self.op_sload(current_call_frame),
                Opcode::SSTORE => self.op_sstore(current_call_frame),
                Opcode::MSIZE => self.op_msize(current_call_frame),
                Opcode::GAS => self.op_gas(current_call_frame),
                Opcode::MCOPY => self.op_mcopy(current_call_frame),
                Opcode::CALL => self.op_call(current_call_frame),
                Opcode::CALLCODE => self.op_callcode(current_call_frame),
                Opcode::RETURN => self.op_return(current_call_frame),
                Opcode::DELEGATECALL => self.op_delegatecall(current_call_frame),
                Opcode::STATICCALL => self.op_staticcall(current_call_frame),
                Opcode::CREATE => self.op_create(current_call_frame),
                Opcode::CREATE2 => self.op_create2(current_call_frame),
                Opcode::TLOAD => self.op_tload(current_call_frame),
                Opcode::TSTORE => self.op_tstore(current_call_frame),
                Opcode::SELFBALANCE => self.op_selfbalance(current_call_frame),
                Opcode::ADDRESS => self.op_address(current_call_frame),
                Opcode::ORIGIN => self.op_origin(current_call_frame),
                Opcode::BALANCE => self.op_balance(current_call_frame),
                Opcode::CALLER => self.op_caller(current_call_frame),
                Opcode::CALLVALUE => self.op_callvalue(current_call_frame),
                Opcode::CODECOPY => self.op_codecopy(current_call_frame),
                Opcode::CODESIZE => self.op_codesize(current_call_frame),
                Opcode::GASPRICE => self.op_gasprice(current_call_frame),
                Opcode::EXTCODESIZE => self.op_extcodesize(current_call_frame),
                Opcode::EXTCODECOPY => self.op_extcodecopy(current_call_frame),
                Opcode::EXTCODEHASH => self.op_extcodehash(current_call_frame),
                Opcode::REVERT => self.op_revert(current_call_frame),
                Opcode::INVALID => self.op_invalid(),
                Opcode::SELFDESTRUCT => self.op_selfdestruct(current_call_frame),

                _ => Err(VMError::OpcodeNotFound),
            };

            if opcode != Opcode::JUMP && opcode != Opcode::JUMPI {
                current_call_frame.increment_pc()?;
            }

            // Gas refunds are applied at the end of a transaction. Should it be implemented here?

            match op_result {
                Ok(OpcodeSuccess::Continue) => {}
                Ok(OpcodeSuccess::Result(_)) => {
                    self.call_frames.push(current_call_frame.clone());
                    // On successful create check output validity
                    if (self.is_create() && current_call_frame.depth == 0)
                        || current_call_frame.create_op_called
                    {
                        let contract_code = std::mem::take(&mut current_call_frame.output);
                        let code_length = contract_code.len();

                        let code_length_u64: u64 = code_length
                            .try_into()
                            .map_err(|_| VMError::Internal(InternalError::ConversionError))?;

                        let code_deposit_cost: u64 =
                            code_length_u64.checked_mul(CODE_DEPOSIT_COST).ok_or(
                                VMError::Internal(InternalError::ArithmeticOperationOverflow),
                            )?;

                        // Revert
                        // If the first byte of code is 0xef
                        // If the code_length > MAX_CODE_SIZE
                        // If current_consumed_gas + code_deposit_cost > gas_limit
                        let validate_create = if code_length > MAX_CODE_SIZE {
                            Err(VMError::ContractOutputTooBig)
                        } else if contract_code.first().unwrap_or(&0) == &INVALID_CONTRACT_PREFIX {
                            Err(VMError::InvalidContractPrefix)
                        } else if self
                            .increase_consumed_gas(current_call_frame, code_deposit_cost)
                            .is_err()
                        {
                            Err(VMError::OutOfGas(OutOfGasError::MaxGasLimitExceeded))
                        } else {
                            Ok(current_call_frame.to)
                        };

                        match validate_create {
                            Ok(new_address) => {
                                // Set bytecode to new account if success
                                self.update_account_bytecode(new_address, contract_code)?;
                            }
                            Err(error) => {
                                // Revert if error
                                current_call_frame.gas_used = current_call_frame.gas_limit;
                                self.restore_state(
                                    backup_db,
                                    backup_substate,
                                    backup_refunded_gas,
                                    backup_transient_storage,
                                );

                                return Ok(TransactionReport {
                                    result: TxResult::Revert(error),
<<<<<<< HEAD
                                    new_state: HashMap::default(),
                                    gas_used: current_call_frame.gas_used,
=======
                                    new_state: self.cache.clone(),
                                    gas_used: self.gas_used(current_call_frame)?,
>>>>>>> a666b8a1
                                    gas_refunded: self.env.refunded_gas,
                                    output: std::mem::take(&mut current_call_frame.output),
                                    logs: std::mem::take(&mut current_call_frame.logs),
                                    created_address: None,
                                });
                            }
                        }
                    }

                    return Ok(TransactionReport {
                        result: TxResult::Success,
<<<<<<< HEAD
                        new_state: HashMap::default(),
                        gas_used: current_call_frame.gas_used,
=======
                        new_state: self.cache.clone(),
                        gas_used: self.gas_used(current_call_frame)?,
>>>>>>> a666b8a1
                        gas_refunded: self.env.refunded_gas,
                        output: std::mem::take(&mut current_call_frame.output),
                        logs: std::mem::take(&mut current_call_frame.logs),
                        created_address: None,
                    });
                }
                Err(error) => {
                    self.call_frames.push(current_call_frame.clone());

                    if error.is_internal() {
                        return Err(error);
                    }

                    // Unless error is from Revert opcode, all gas is consumed
                    if error != VMError::RevertOpcode {
                        let left_gas = current_call_frame
                            .gas_limit
                            .saturating_sub(current_call_frame.gas_used);
                        current_call_frame.gas_used =
                            current_call_frame.gas_used.saturating_add(left_gas);
                    }

                    self.restore_state(
                        backup_db,
                        backup_substate,
                        backup_refunded_gas,
                        backup_transient_storage,
                    );

                    return Ok(TransactionReport {
                        result: TxResult::Revert(error),
<<<<<<< HEAD
                        new_state: HashMap::default(),
                        gas_used: current_call_frame.gas_used,
=======
                        new_state: self.cache.clone(),
                        gas_used: self.gas_used(current_call_frame)?,
>>>>>>> a666b8a1
                        gas_refunded: self.env.refunded_gas,
                        output: std::mem::take(&mut current_call_frame.output), // Bytes::new() if error is not RevertOpcode
                        logs: std::mem::take(&mut current_call_frame.logs),
                        created_address: None,
                    });
                }
            }
        }
    }

    fn restore_state(
        &mut self,
        backup_cache: CacheDB,
        backup_substate: Substate,
        backup_refunded_gas: u64,
        backup_transient_storage: TransientStorage,
    ) {
        self.cache = backup_cache;
        self.accrued_substate = backup_substate;
        self.env.refunded_gas = backup_refunded_gas;
        self.env.transient_storage = backup_transient_storage;
    }

    fn is_create(&self) -> bool {
        matches!(self.tx_kind, TxKind::Create)
    }

    fn get_intrinsic_gas(&self, initial_call_frame: &CallFrame) -> Result<u64, VMError> {
        // Intrinsic Gas = Calldata cost + Create cost + Base cost + Access list cost
        let mut intrinsic_gas: u64 = 0;

        // Calldata Cost
        // 4 gas for each zero byte in the transaction data 16 gas for each non-zero byte in the transaction.
        let calldata_cost = gas_cost::tx_calldata(&initial_call_frame.calldata, self.env.spec_id)
            .map_err(VMError::OutOfGas)?;

        intrinsic_gas = intrinsic_gas
            .checked_add(calldata_cost)
            .ok_or(OutOfGasError::ConsumedGasOverflow)?;

        // Base Cost
        intrinsic_gas = intrinsic_gas
            .checked_add(TX_BASE_COST)
            .ok_or(OutOfGasError::ConsumedGasOverflow)?;

        // Create Cost
        if self.is_create() {
            intrinsic_gas = intrinsic_gas
                .checked_add(CREATE_BASE_COST)
                .ok_or(OutOfGasError::ConsumedGasOverflow)?;

            let number_of_words = initial_call_frame.calldata.len().div_ceil(WORD_SIZE);
            let double_number_of_words: u64 = number_of_words
                .checked_mul(2)
                .ok_or(OutOfGasError::ConsumedGasOverflow)?
                .try_into()
                .map_err(|_| VMError::Internal(InternalError::ConversionError))?;

            intrinsic_gas = intrinsic_gas
                .checked_add(double_number_of_words)
                .ok_or(OutOfGasError::ConsumedGasOverflow)?;
        }

        // Access List Cost
        let mut access_lists_cost: u64 = 0;
        for (_, keys) in self.access_list.clone() {
            access_lists_cost = access_lists_cost
                .checked_add(ACCESS_LIST_ADDRESS_COST)
                .ok_or(OutOfGasError::ConsumedGasOverflow)?;
            for _ in keys {
                access_lists_cost = access_lists_cost
                    .checked_add(ACCESS_LIST_STORAGE_KEY_COST)
                    .ok_or(OutOfGasError::ConsumedGasOverflow)?;
            }
        }

        intrinsic_gas = intrinsic_gas
            .checked_add(access_lists_cost)
            .ok_or(OutOfGasError::ConsumedGasOverflow)?;

        Ok(intrinsic_gas)
    }

    fn add_intrinsic_gas(&mut self, initial_call_frame: &mut CallFrame) -> Result<(), VMError> {
        // Intrinsic gas is the gas consumed by the transaction before the execution of the opcodes. Section 6.2 in the Yellow Paper.

        let intrinsic_gas = self.get_intrinsic_gas(initial_call_frame)?;

        self.increase_consumed_gas(initial_call_frame, intrinsic_gas)
            .map_err(|_| TxValidationError::IntrinsicGasTooLow)?;

        Ok(())
    }

    fn gas_used(&self, current_call_frame: &mut CallFrame) -> Result<u64, VMError> {
        if self.env.spec_id >= SpecId::PRAGUE {
            // tokens_in_calldata = nonzero_bytes_in_calldata * 4 + zero_bytes_in_calldata
            // tx_calldata = nonzero_bytes_in_calldata * 16 + zero_bytes_in_calldata * 4
            // this is actually tokens_in_calldata * STANDARD_TOKEN_COST
            // see it in https://eips.ethereum.org/EIPS/eip-7623
            let tokens_in_calldata: u64 =
                gas_cost::tx_calldata(&current_call_frame.calldata, self.env.spec_id)
                    .map_err(VMError::OutOfGas)?
                    .checked_div(STANDARD_TOKEN_COST)
                    .ok_or(VMError::Internal(InternalError::DivisionError))?;

            // floor_gas_price = TX_BASE_COST + TOTAL_COST_FLOOR_PER_TOKEN * tokens_in_calldata
            let mut floor_gas_price: u64 = tokens_in_calldata
                .checked_mul(TOTAL_COST_FLOOR_PER_TOKEN)
                .ok_or(VMError::Internal(InternalError::GasOverflow))?;

            floor_gas_price = floor_gas_price
                .checked_add(TX_BASE_COST)
                .ok_or(VMError::Internal(InternalError::GasOverflow))?;

            let gas_used = max(floor_gas_price, current_call_frame.gas_used);
            Ok(gas_used)
        } else {
            Ok(current_call_frame.gas_used)
        }
    }

    /// Gets the max blob gas cost for a transaction that a user is willing to pay.
    fn get_max_blob_gas_price(&self) -> Result<U256, VMError> {
        let blobhash_amount: u64 = self
            .env
            .tx_blob_hashes
            .len()
            .try_into()
            .map_err(|_| VMError::Internal(InternalError::ConversionError))?;

        let blob_gas_used: u64 = blobhash_amount
            .checked_mul(BLOB_GAS_PER_BLOB)
            .unwrap_or_default();

        let max_blob_gas_cost = self
            .env
            .tx_max_fee_per_blob_gas
            .unwrap_or_default()
            .checked_mul(blob_gas_used.into())
            .ok_or(InternalError::UndefinedState(1))?;

        Ok(max_blob_gas_cost)
    }

    /// Gets the actual blob gas cost.
    fn get_blob_gas_price(&self) -> Result<U256, VMError> {
        let blobhash_amount: u64 = self
            .env
            .tx_blob_hashes
            .len()
            .try_into()
            .map_err(|_| VMError::Internal(InternalError::ConversionError))?;

        let blob_gas_price: u64 = blobhash_amount
            .checked_mul(BLOB_GAS_PER_BLOB)
            .unwrap_or_default();

        let base_fee_per_blob_gas = self.get_base_fee_per_blob_gas()?;

        let blob_gas_price: U256 = blob_gas_price.into();
        let blob_fee: U256 = blob_gas_price
            .checked_mul(base_fee_per_blob_gas)
            .ok_or(VMError::Internal(InternalError::UndefinedState(1)))?;

        Ok(blob_fee)
    }

    pub fn get_base_fee_per_blob_gas(&self) -> Result<U256, VMError> {
        fake_exponential(
            MIN_BASE_FEE_PER_BLOB_GAS,
            self.env
                .block_excess_blob_gas
                .unwrap_or_default()
                .try_into()
                .map_err(|_| VMError::VeryLargeNumber)?, //Maybe replace unwrap_or_default for sth else later.
            BLOB_BASE_FEE_UPDATE_FRACTION,
        )
        .map(|ok_value| ok_value.into())
    }

    /// ## Description
    /// This method performs validations and returns an error if any of the validations fail.
    /// It also makes pre-execution changes:
    /// - It increases sender nonce
    /// - It substracts up-front-cost from sender balance.
    /// - It adds value to receiver balance.
    /// - It calculates and adds intrinsic gas to the 'gas used' of callframe and environment.
    ///   See 'docs' for more information about validations.
    fn prepare_execution(&mut self, initial_call_frame: &mut CallFrame) -> Result<(), VMError> {
        let sender_address = self.env.origin;
        let sender_account = self.get_account(sender_address);

        if self.env.spec_id >= SpecId::PRAGUE {
            // check for gas limit is grater or equal than the minimum required
            let intrinsic_gas: u64 = self.get_intrinsic_gas(initial_call_frame)?;

            // calldata_cost = tokens_in_calldata * 4
            let calldata_cost: u64 =
                gas_cost::tx_calldata(&initial_call_frame.calldata, self.env.spec_id)
                    .map_err(VMError::OutOfGas)?;

            // same as calculated in gas_used()
            let tokens_in_calldata: u64 = calldata_cost
                .checked_div(STANDARD_TOKEN_COST)
                .ok_or(VMError::Internal(InternalError::DivisionError))?;

            // floor_cost_by_tokens = TX_BASE_COST + TOTAL_COST_FLOOR_PER_TOKEN * tokens_in_calldata
            let floor_cost_by_tokens = tokens_in_calldata
                .checked_mul(TOTAL_COST_FLOOR_PER_TOKEN)
                .ok_or(VMError::Internal(InternalError::GasOverflow))?
                .checked_add(TX_BASE_COST)
                .ok_or(VMError::Internal(InternalError::GasOverflow))?;

            let min_gas_limit = max(intrinsic_gas, floor_cost_by_tokens);

            if initial_call_frame.gas_limit < min_gas_limit {
                return Err(VMError::TxValidation(TxValidationError::GasLimitTooLow));
            }
        }

        // (1) GASLIMIT_PRICE_PRODUCT_OVERFLOW
        let gaslimit_price_product = self
            .env
            .gas_price
            .checked_mul(self.env.gas_limit.into())
            .ok_or(VMError::TxValidation(
                TxValidationError::GasLimitPriceProductOverflow,
            ))?;

        // Up front cost is the maximum amount of wei that a user is willing to pay for. Gaslimit * gasprice + value + blob_gas_cost
        let value = initial_call_frame.msg_value;

        // blob gas cost = max fee per blob gas * blob gas used
        // https://eips.ethereum.org/EIPS/eip-4844
        let max_blob_gas_cost = self.get_max_blob_gas_price()?;

        // For the transaction to be valid the sender account has to have a balance >= gas_price * gas_limit + value if tx is type 0 and 1
        // balance >= max_fee_per_gas * gas_limit + value + blob_gas_cost if tx is type 2 or 3
        let gas_fee_for_valid_tx = self
            .env
            .tx_max_fee_per_gas
            .unwrap_or(self.env.gas_price)
            .checked_mul(self.env.gas_limit.into())
            .ok_or(VMError::TxValidation(
                TxValidationError::GasLimitPriceProductOverflow,
            ))?;

        let balance_for_valid_tx = gas_fee_for_valid_tx
            .checked_add(value)
            .ok_or(VMError::TxValidation(
                TxValidationError::InsufficientAccountFunds,
            ))?
            .checked_add(max_blob_gas_cost)
            .ok_or(VMError::TxValidation(
                TxValidationError::InsufficientAccountFunds,
            ))?;
        if sender_account.info.balance < balance_for_valid_tx {
            return Err(VMError::TxValidation(
                TxValidationError::InsufficientAccountFunds,
            ));
        }

        let blob_gas_cost = self.get_blob_gas_price()?;

        // (2) INSUFFICIENT_MAX_FEE_PER_BLOB_GAS
        if let Some(tx_max_fee_per_blob_gas) = self.env.tx_max_fee_per_blob_gas {
            if tx_max_fee_per_blob_gas < self.get_base_fee_per_blob_gas()? {
                return Err(VMError::TxValidation(
                    TxValidationError::InsufficientMaxFeePerBlobGas,
                ));
            }
        }

        // The real cost to deduct is calculated as effective_gas_price * gas_limit + value + blob_gas_cost
        let up_front_cost = gaslimit_price_product
            .checked_add(value)
            .ok_or(VMError::TxValidation(
                TxValidationError::InsufficientAccountFunds,
            ))?
            .checked_add(blob_gas_cost)
            .ok_or(VMError::TxValidation(
                TxValidationError::InsufficientAccountFunds,
            ))?;
        // There is no error specified for overflow in up_front_cost
        // in ef_tests. We went for "InsufficientAccountFunds" simply
        // because if the upfront cost is bigger than U256, then,
        // technically, the sender will not be able to pay it.

        // (3) INSUFFICIENT_ACCOUNT_FUNDS
        self.decrease_account_balance(sender_address, up_front_cost)
            .map_err(|_| TxValidationError::InsufficientAccountFunds)?;

        // Transfer value to receiver
        let receiver_address = initial_call_frame.to;
        // msg_value is already transferred into the created contract at creation.
        if !self.is_create() {
            self.increase_account_balance(receiver_address, initial_call_frame.msg_value)?;
        }

        // (4) INSUFFICIENT_MAX_FEE_PER_GAS
        if self.env.tx_max_fee_per_gas.unwrap_or(self.env.gas_price) < self.env.base_fee_per_gas {
            return Err(VMError::TxValidation(
                TxValidationError::InsufficientMaxFeePerGas,
            ));
        }

        // (5) INITCODE_SIZE_EXCEEDED
        if self.is_create() {
            // [EIP-3860] - INITCODE_SIZE_EXCEEDED
            if initial_call_frame.calldata.len() > INIT_CODE_MAX_SIZE
                && self.env.spec_id >= SpecId::SHANGHAI
            {
                return Err(VMError::TxValidation(
                    TxValidationError::InitcodeSizeExceeded,
                ));
            }
        }

        // (6) INTRINSIC_GAS_TOO_LOW
        self.add_intrinsic_gas(initial_call_frame)?;

        // (7) NONCE_IS_MAX
        self.increment_account_nonce(sender_address)
            .map_err(|_| VMError::TxValidation(TxValidationError::NonceIsMax))?;

        // (8) PRIORITY_GREATER_THAN_MAX_FEE_PER_GAS
        if let (Some(tx_max_priority_fee), Some(tx_max_fee_per_gas)) = (
            self.env.tx_max_priority_fee_per_gas,
            self.env.tx_max_fee_per_gas,
        ) {
            if tx_max_priority_fee > tx_max_fee_per_gas {
                return Err(VMError::TxValidation(
                    TxValidationError::PriorityGreaterThanMaxFeePerGas,
                ));
            }
        }

        // (9) SENDER_NOT_EOA
        if sender_account.has_code() {
            return Err(VMError::TxValidation(TxValidationError::SenderNotEOA));
        }

        // (10) GAS_ALLOWANCE_EXCEEDED
        if self.env.gas_limit > self.env.block_gas_limit {
            return Err(VMError::TxValidation(
                TxValidationError::GasAllowanceExceeded,
            ));
        }

        // Transaction is type 3 if tx_max_fee_per_blob_gas is Some
        if self.env.tx_max_fee_per_blob_gas.is_some() {
            // (11) TYPE_3_TX_PRE_FORK
            if self.env.spec_id < SpecId::CANCUN {
                return Err(VMError::TxValidation(TxValidationError::Type3TxPreFork));
            }

            let blob_hashes = &self.env.tx_blob_hashes;

            // (12) TYPE_3_TX_ZERO_BLOBS
            if blob_hashes.is_empty() {
                return Err(VMError::TxValidation(TxValidationError::Type3TxZeroBlobs));
            }

            // (13) TYPE_3_TX_INVALID_BLOB_VERSIONED_HASH
            for blob_hash in blob_hashes {
                let blob_hash = blob_hash.as_bytes();
                if let Some(first_byte) = blob_hash.first() {
                    if !VALID_BLOB_PREFIXES.contains(first_byte) {
                        return Err(VMError::TxValidation(
                            TxValidationError::Type3TxInvalidBlobVersionedHash,
                        ));
                    }
                }
            }

            // (14) TYPE_3_TX_BLOB_COUNT_EXCEEDED
            if blob_hashes.len() > MAX_BLOB_COUNT {
                return Err(VMError::TxValidation(
                    TxValidationError::Type3TxBlobCountExceeded,
                ));
            }

            // (15) TYPE_3_TX_CONTRACT_CREATION
            if self.is_create() {
                return Err(VMError::TxValidation(
                    TxValidationError::Type3TxContractCreation,
                ));
            }
        }

        if self.is_create() {
            // Assign bytecode to context and empty calldata
            initial_call_frame.bytecode = std::mem::take(&mut initial_call_frame.calldata);
            initial_call_frame.valid_jump_destinations =
                get_valid_jump_destinations(&initial_call_frame.bytecode).unwrap_or_default();
        }
        Ok(())
    }

    /// ## Changes post execution
    /// 1. Undo value transfer if the transaction was reverted
    /// 2. Return unused gas + gas refunds to the sender.
    /// 3. Pay coinbase fee
    /// 4. Destruct addresses in selfdestruct set.
    fn post_execution_changes(
        &mut self,
        initial_call_frame: &CallFrame,
        report: &mut TransactionReport,
    ) -> Result<(), VMError> {
        // POST-EXECUTION Changes
        let sender_address = initial_call_frame.msg_sender;
        let receiver_address = initial_call_frame.to;

        // 1. Undo value transfer if the transaction was reverted
        if let TxResult::Revert(_) = report.result {
            // We remove the receiver account from the cache, like nothing changed in it's state.
            remove_account(&mut self.cache, &receiver_address);
            self.increase_account_balance(sender_address, initial_call_frame.msg_value)?;
        }

        // 2. Return unused gas + gas refunds to the sender.
        let max_gas = self.env.gas_limit;
        let consumed_gas = report.gas_used;
        let refunded_gas = report.gas_refunded.min(
            consumed_gas
                .checked_div(5)
                .ok_or(VMError::Internal(InternalError::UndefinedState(-1)))?,
        );
        // "The max refundable proportion of gas was reduced from one half to one fifth by EIP-3529 by Buterin and Swende [2021] in the London release"
        report.gas_refunded = refunded_gas;

        let gas_to_return = max_gas
            .checked_sub(consumed_gas)
            .and_then(|gas| gas.checked_add(refunded_gas))
            .ok_or(VMError::Internal(InternalError::UndefinedState(0)))?;

        let wei_return_amount = self
            .env
            .gas_price
            .checked_mul(U256::from(gas_to_return))
            .ok_or(VMError::Internal(InternalError::UndefinedState(1)))?;

        self.increase_account_balance(sender_address, wei_return_amount)?;

        // 3. Pay coinbase fee
        let coinbase_address = self.env.coinbase;

        let gas_to_pay_coinbase = consumed_gas
            .checked_sub(refunded_gas)
            .ok_or(VMError::Internal(InternalError::UndefinedState(2)))?;

        let priority_fee_per_gas = self
            .env
            .gas_price
            .checked_sub(self.env.base_fee_per_gas)
            .ok_or(VMError::GasPriceIsLowerThanBaseFee)?;
        let coinbase_fee = U256::from(gas_to_pay_coinbase)
            .checked_mul(priority_fee_per_gas)
            .ok_or(VMError::BalanceOverflow)?;

        if coinbase_fee != U256::zero() {
            self.increase_account_balance(coinbase_address, coinbase_fee)?;
        };

        // 4. Destruct addresses in selfdestruct set.
        // In Cancun the only addresses destroyed are contracts created in this transaction
        let selfdestruct_set = self.accrued_substate.selfdestruct_set.clone();
        for address in selfdestruct_set {
            let account_to_remove = self.get_account_mut(address)?;
            *account_to_remove = Account::default();
        }

        Ok(())
    }

    pub fn transact(&mut self) -> Result<TransactionReport, VMError> {
        let mut initial_call_frame = self
            .call_frames
            .pop()
            .ok_or(VMError::Internal(InternalError::CouldNotPopCallframe))?;

        self.prepare_execution(&mut initial_call_frame)?;

        // In CREATE type transactions:
        //  Add created contract to cache, reverting transaction if the address is already occupied
        if self.is_create() {
            let new_contract_address = initial_call_frame.to;
            let new_account = self.get_account(new_contract_address);

            let value = initial_call_frame.msg_value;
            let balance = new_account
                .info
                .balance
                .checked_add(value)
                .ok_or(InternalError::ArithmeticOperationOverflow)?;

            if new_account.has_code_or_nonce() {
                return self.handle_create_non_empty_account(&initial_call_frame);
            }

            let created_contract = Account::new(balance, Bytes::new(), 1, HashMap::new());
            cache::insert_account(&mut self.cache, new_contract_address, created_contract);
        }

        let mut report = self.execute(&mut initial_call_frame)?;

        self.post_execution_changes(&initial_call_frame, &mut report)?;
        // There shouldn't be any errors here but I don't know what the desired behavior is if something goes wrong.

        report.new_state.clone_from(&self.cache);

        Ok(report)
    }

    pub fn current_call_frame_mut(&mut self) -> Result<&mut CallFrame, VMError> {
        self.call_frames.last_mut().ok_or(VMError::Internal(
            InternalError::CouldNotAccessLastCallframe,
        ))
    }

    /// Calculates the address of a new conctract using the CREATE opcode as follow
    ///
    /// address = keccak256(rlp([sender_address,sender_nonce]))[12:]
    pub fn calculate_create_address(
        sender_address: Address,
        sender_nonce: u64,
    ) -> Result<Address, VMError> {
        let mut encoded = Vec::new();
        (sender_address, sender_nonce).encode(&mut encoded);
        let mut hasher = Keccak256::new();
        hasher.update(encoded);
        Ok(Address::from_slice(hasher.finalize().get(12..).ok_or(
            VMError::Internal(InternalError::CouldNotComputeCreateAddress),
        )?))
    }

    /// Calculates the address of a new contract using the CREATE2 opcode as follow
    ///
    /// initialization_code = memory[offset:offset+size]
    ///
    /// address = keccak256(0xff + sender_address + salt + keccak256(initialization_code))[12:]
    ///
    pub fn calculate_create2_address(
        sender_address: Address,
        initialization_code: &Bytes,
        salt: U256,
    ) -> Result<Address, VMError> {
        let init_code_hash = keccak(initialization_code);

        let generated_address = Address::from_slice(
            keccak(
                [
                    &[0xff],
                    sender_address.as_bytes(),
                    &salt.to_big_endian(),
                    init_code_hash.as_bytes(),
                ]
                .concat(),
            )
            .as_bytes()
            .get(12..)
            .ok_or(VMError::Internal(
                InternalError::CouldNotComputeCreate2Address,
            ))?,
        );
        Ok(generated_address)
    }

    /// Increases gas consumption of CallFrame and Environment, returning an error if the callframe gas limit is reached.
    pub fn increase_consumed_gas(
        &mut self,
        current_call_frame: &mut CallFrame,
        gas: u64,
    ) -> Result<(), VMError> {
        let potential_consumed_gas = current_call_frame
            .gas_used
            .checked_add(gas)
            .ok_or(OutOfGasError::ConsumedGasOverflow)?;
        if potential_consumed_gas > current_call_frame.gas_limit {
            return Err(VMError::OutOfGas(OutOfGasError::MaxGasLimitExceeded));
        }

        current_call_frame.gas_used = potential_consumed_gas;

        Ok(())
    }

    /// Accesses to an account's information.
    ///
    /// Accessed accounts are stored in the `touched_accounts` set.
    /// Accessed accounts take place in some gas cost computation.
    #[must_use]
    pub fn access_account(&mut self, address: Address) -> (AccountInfo, bool) {
        let address_was_cold = self.accrued_substate.touched_accounts.insert(address);
        let account = match cache::get_account(&self.cache, &address) {
            Some(account) => account.info.clone(),
            None => self.db.get_account_info(address),
        };
        (account, address_was_cold)
    }

    /// Accesses to an account's storage slot.
    ///
    /// Accessed storage slots are stored in the `touched_storage_slots` set.
    /// Accessed storage slots take place in some gas cost computation.
    pub fn access_storage_slot(
        &mut self,
        address: Address,
        key: H256,
    ) -> Result<(StorageSlot, bool), VMError> {
        // [EIP-2929] - Introduced conditional tracking of accessed storage slots for Berlin and later specs.
        let mut storage_slot_was_cold = false;
        if self.env.spec_id >= SpecId::BERLIN {
            storage_slot_was_cold = self
                .accrued_substate
                .touched_storage_slots
                .entry(address)
                .or_default()
                .insert(key);
        }
        let storage_slot = match cache::get_account(&self.cache, &address) {
            Some(account) => match account.storage.get(&key) {
                Some(storage_slot) => storage_slot.clone(),
                None => {
                    let value = self.db.get_storage_slot(address, key);
                    StorageSlot {
                        original_value: value,
                        current_value: value,
                    }
                }
            },
            None => {
                let value = self.db.get_storage_slot(address, key);
                StorageSlot {
                    original_value: value,
                    current_value: value,
                }
            }
        };

        // When updating account storage of an account that's not yet cached we need to store the StorageSlot in the account
        // Note: We end up caching the account because it is the most straightforward way of doing it.
        let account = self.get_account_mut(address)?;
        account.storage.insert(key, storage_slot.clone());

        Ok((storage_slot, storage_slot_was_cold))
    }

    pub fn increase_account_balance(
        &mut self,
        address: Address,
        increase: U256,
    ) -> Result<(), VMError> {
        let account = self.get_account_mut(address)?;
        account.info.balance = account
            .info
            .balance
            .checked_add(increase)
            .ok_or(VMError::BalanceOverflow)?;
        Ok(())
    }

    pub fn decrease_account_balance(
        &mut self,
        address: Address,
        decrease: U256,
    ) -> Result<(), VMError> {
        let account = self.get_account_mut(address)?;
        account.info.balance = account
            .info
            .balance
            .checked_sub(decrease)
            .ok_or(VMError::BalanceUnderflow)?;
        Ok(())
    }

    pub fn increment_account_nonce(&mut self, address: Address) -> Result<u64, VMError> {
        let account = self.get_account_mut(address)?;
        account.info.nonce = account
            .info
            .nonce
            .checked_add(1)
            .ok_or(VMError::NonceOverflow)?;
        Ok(account.info.nonce)
    }

    pub fn decrement_account_nonce(&mut self, address: Address) -> Result<(), VMError> {
        let account = self.get_account_mut(address)?;
        account.info.nonce = account
            .info
            .nonce
            .checked_sub(1)
            .ok_or(VMError::NonceUnderflow)?;
        Ok(())
    }

    pub fn update_account_bytecode(
        &mut self,
        address: Address,
        new_bytecode: Bytes,
    ) -> Result<(), VMError> {
        let account = self.get_account_mut(address)?;
        account.info.bytecode = new_bytecode;
        Ok(())
    }

    pub fn update_account_storage(
        &mut self,
        address: Address,
        key: H256,
        new_value: U256,
    ) -> Result<(), VMError> {
        let account = self.get_account_mut(address)?;
        let account_original_storage_slot_value = account
            .storage
            .get(&key)
            .map_or(U256::zero(), |slot| slot.original_value);
        let slot = account.storage.entry(key).or_insert(StorageSlot {
            original_value: account_original_storage_slot_value,
            current_value: new_value,
        });
        slot.current_value = new_value;
        Ok(())
    }

    pub fn get_account_mut(&mut self, address: Address) -> Result<&mut Account, VMError> {
        if !cache::is_account_cached(&self.cache, &address) {
            let account_info = self.db.get_account_info(address);
            let account = Account {
                info: account_info,
                storage: HashMap::new(),
            };
            cache::insert_account(&mut self.cache, address, account.clone());
        }
        cache::get_account_mut(&mut self.cache, &address)
            .ok_or(VMError::Internal(InternalError::AccountNotFound))
    }

    /// Gets account, first checking the cache and then the database (caching in the second case)
    pub fn get_account(&mut self, address: Address) -> Account {
        get_account(&mut self.cache, &self.db, address)
    }

    fn handle_create_non_empty_account(
        &mut self,
        initial_call_frame: &CallFrame,
    ) -> Result<TransactionReport, VMError> {
        let mut report = TransactionReport {
            result: TxResult::Revert(VMError::AddressAlreadyOccupied),
            gas_used: self.env.gas_limit,
            gas_refunded: 0,
            logs: vec![],
            new_state: HashMap::default(),
            output: Bytes::new(),
            created_address: None,
        };

        self.post_execution_changes(initial_call_frame, &mut report)?;
        report.new_state.clone_from(&self.cache);

        Ok(report)
    }
}

fn get_n_value(op: Opcode, base_opcode: Opcode) -> Result<usize, VMError> {
    let offset = (usize::from(op))
        .checked_sub(usize::from(base_opcode))
        .ok_or(VMError::InvalidOpcode)?
        .checked_add(1)
        .ok_or(VMError::InvalidOpcode)?;

    Ok(offset)
}

fn get_number_of_topics(op: Opcode) -> Result<u8, VMError> {
    let number_of_topics = (u8::from(op))
        .checked_sub(u8::from(Opcode::LOG0))
        .ok_or(VMError::InvalidOpcode)?;

    Ok(number_of_topics)
}

/// Gets account, first checking the cache and then the database (caching in the second case)
pub fn get_account(cache: &mut CacheDB, db: &Arc<dyn Database>, address: Address) -> Account {
    match cache::get_account(cache, &address) {
        Some(acc) => acc.clone(),
        None => {
            let account_info = db.get_account_info(address);
            let account = Account {
                info: account_info,
                storage: HashMap::new(),
            };
            cache::insert_account(cache, address, account.clone());
            account
        }
    }
}<|MERGE_RESOLUTION|>--- conflicted
+++ resolved
@@ -272,13 +272,8 @@
 
                     return Ok(TransactionReport {
                         result: TxResult::Success,
-<<<<<<< HEAD
                         new_state: HashMap::default(),
-                        gas_used: current_call_frame.gas_used,
-=======
-                        new_state: self.cache.clone(),
                         gas_used: self.gas_used(current_call_frame)?,
->>>>>>> a666b8a1
                         gas_refunded: 0,
                         output,
                         logs: std::mem::take(&mut current_call_frame.logs),
@@ -479,13 +474,8 @@
 
                                 return Ok(TransactionReport {
                                     result: TxResult::Revert(error),
-<<<<<<< HEAD
                                     new_state: HashMap::default(),
-                                    gas_used: current_call_frame.gas_used,
-=======
-                                    new_state: self.cache.clone(),
                                     gas_used: self.gas_used(current_call_frame)?,
->>>>>>> a666b8a1
                                     gas_refunded: self.env.refunded_gas,
                                     output: std::mem::take(&mut current_call_frame.output),
                                     logs: std::mem::take(&mut current_call_frame.logs),
@@ -497,13 +487,8 @@
 
                     return Ok(TransactionReport {
                         result: TxResult::Success,
-<<<<<<< HEAD
                         new_state: HashMap::default(),
-                        gas_used: current_call_frame.gas_used,
-=======
-                        new_state: self.cache.clone(),
                         gas_used: self.gas_used(current_call_frame)?,
->>>>>>> a666b8a1
                         gas_refunded: self.env.refunded_gas,
                         output: std::mem::take(&mut current_call_frame.output),
                         logs: std::mem::take(&mut current_call_frame.logs),
@@ -535,13 +520,8 @@
 
                     return Ok(TransactionReport {
                         result: TxResult::Revert(error),
-<<<<<<< HEAD
                         new_state: HashMap::default(),
-                        gas_used: current_call_frame.gas_used,
-=======
-                        new_state: self.cache.clone(),
                         gas_used: self.gas_used(current_call_frame)?,
->>>>>>> a666b8a1
                         gas_refunded: self.env.refunded_gas,
                         output: std::mem::take(&mut current_call_frame.output), // Bytes::new() if error is not RevertOpcode
                         logs: std::mem::take(&mut current_call_frame.logs),
