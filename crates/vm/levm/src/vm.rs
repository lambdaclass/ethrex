--- conflicted
+++ resolved
@@ -108,13 +108,8 @@
                     value,
                     calldata.clone(),
                     false,
-<<<<<<< HEAD
-                    env.gas_limit.min(MAX_BLOCK_GAS_LIMIT),
+                    env.gas_limit,
                     U256::zero(),
-=======
-                    env.gas_limit,
-                    TX_BASE_COST,
->>>>>>> 9981422e
                     0,
                 );
 
@@ -156,13 +151,8 @@
                     value,
                     Bytes::new(),
                     false,
-<<<<<<< HEAD
-                    env.gas_limit.min(MAX_BLOCK_GAS_LIMIT),
+                    env.gas_limit,
                     U256::zero(),
-=======
-                    env.gas_limit,
-                    TX_BASE_COST,
->>>>>>> 9981422e
                     0,
                 );
 
