use crate::{
    account::{Account, StorageSlot},
    call_frame::CallFrame,
    constants::*,
    db::{
        cache::{self, get_account_mut, remove_account},
        CacheDB, Database,
    },
    environment::Environment,
    errors::{
        InternalError, OpcodeSuccess, OutOfGasError, ResultReason, TransactionReport, TxResult,
        TxValidationError, VMError,
    },
    gas_cost::{self, CODE_DEPOSIT_COST, STANDARD_TOKEN_COST, TOTAL_COST_FLOOR_PER_TOKEN},
    opcodes::Opcode,
    precompiles::{
        execute_precompile, is_precompile, SIZE_PRECOMPILES_CANCUN, SIZE_PRECOMPILES_PRAGUE,
        SIZE_PRECOMPILES_PRE_CANCUN,
    },
    utils::*,
    AccountInfo, TransientStorage,
};
use bytes::Bytes;
<<<<<<< HEAD
use ethrex_core::{types::TxKind, Address, H256, U256};
use revm_primitives::SpecId;
=======
use ethrex_core::{
    types::{Fork, TxKind},
    Address, H256, U256,
};
use ethrex_rlp;
use ethrex_rlp::encode::RLPEncode;
use keccak_hash::keccak;
use libsecp256k1::{Message, RecoveryId, Signature};
use sha3::{Digest, Keccak256};
>>>>>>> a5489a5e
use std::{
    cmp::max,
    collections::{HashMap, HashSet},
    fmt::Debug,
    sync::Arc,
};
pub type Storage = HashMap<U256, H256>;

#[derive(Debug, Clone, Default)]
// TODO: https://github.com/lambdaclass/ethrex/issues/604
pub struct Substate {
    // accessed addresses and storage keys are considered WARM
    // pub accessed_addresses: HashSet<Address>,
    // pub accessed_storage_keys: HashSet<(Address, U256)>,
    pub selfdestruct_set: HashSet<Address>,
    pub touched_accounts: HashSet<Address>,
    pub touched_storage_slots: HashMap<Address, HashSet<H256>>,
    pub created_accounts: HashSet<Address>,
}

pub struct VM {
    pub call_frames: Vec<CallFrame>,
    pub env: Environment,
    /// Information that is acted upon immediately following the
    /// transaction.
    pub accrued_substate: Substate,
    /// Mapping between addresses (160-bit identifiers) and account
    /// states.
    pub db: Arc<dyn Database>,
    pub cache: CacheDB,
    pub tx_kind: TxKind,
    pub access_list: AccessList,
    pub authorization_list: Option<AuthorizationList>,
}

pub type AccessList = Vec<(Address, Vec<H256>)>;

pub type AuthorizationList = Vec<AuthorizationTuple>;
// TODO: We have to implement this in ethrex_core
#[derive(Debug, Clone, Default, Copy)]
pub struct AuthorizationTuple {
    pub chain_id: U256,
    pub address: Address,
    pub nonce: u64,
    pub v: U256,
    pub r_signature: U256,
    pub s_signature: U256,
}

impl VM {
    // TODO: Refactor this.
    #[allow(clippy::too_many_arguments)]
    pub fn new(
        to: TxKind,
        env: Environment,
        value: U256,
        calldata: Bytes,
        db: Arc<dyn Database>,
        mut cache: CacheDB,
        access_list: AccessList,
        authorization_list: Option<AuthorizationList>,
    ) -> Result<Self, VMError> {
        // Maybe this decision should be made in an upper layer

        // Add sender and recipient (in the case of a Call) to cache [https://www.evm.codes/about#access_list]
        let mut default_touched_accounts = HashSet::from_iter([env.origin].iter().cloned());

        // [EIP-3651] - Add coinbase to cache if the spec is SHANGHAI or higher
        if env.fork >= Fork::Shanghai {
            default_touched_accounts.insert(env.coinbase);
        }

        let mut default_touched_storage_slots: HashMap<Address, HashSet<H256>> = HashMap::new();

        // Add access lists contents to cache
        for (address, keys) in access_list.clone() {
            default_touched_accounts.insert(address);
            let mut warm_slots = HashSet::new();
            for slot in keys {
                warm_slots.insert(slot);
            }
            default_touched_storage_slots.insert(address, warm_slots);
        }

        // Add precompiled contracts addresses to cache.
        // TODO: Use the addresses from precompiles.rs in a future
        let max_precompile_address = match env.fork {
            spec if spec >= Fork::Prague => SIZE_PRECOMPILES_PRAGUE,
            spec if spec >= Fork::Cancun => SIZE_PRECOMPILES_CANCUN,
            spec if spec < Fork::Cancun => SIZE_PRECOMPILES_PRE_CANCUN,
            _ => return Err(VMError::Internal(InternalError::InvalidSpecId)),
        };
        for i in 1..=max_precompile_address {
            default_touched_accounts.insert(Address::from_low_u64_be(i));
        }

        match to {
            TxKind::Call(address_to) => {
                default_touched_accounts.insert(address_to);

                let bytecode = get_account_no_push_cache(&cache, &db, address_to)
                    .info
                    .bytecode;

                // CALL tx
                let initial_call_frame = CallFrame::new(
                    env.origin,
                    address_to,
                    address_to,
                    bytecode,
                    value,
                    calldata,
                    false,
                    env.gas_limit,
                    0,
                    0,
                    false,
                );

                let substate = Substate {
                    selfdestruct_set: HashSet::new(),
                    touched_accounts: default_touched_accounts,
                    touched_storage_slots: default_touched_storage_slots,
                    created_accounts: HashSet::new(),
                };

                Ok(Self {
                    call_frames: vec![initial_call_frame],
                    db,
                    env,
                    accrued_substate: substate,
                    cache,
                    tx_kind: to,
                    access_list,
                    authorization_list,
                })
            }
            TxKind::Create => {
                // CREATE tx

                let sender_nonce = get_account(&mut cache, &db, env.origin).info.nonce;
                let new_contract_address = calculate_create_address(env.origin, sender_nonce)
                    .map_err(|_| VMError::Internal(InternalError::CouldNotComputeCreateAddress))?;

                default_touched_accounts.insert(new_contract_address);

                let initial_call_frame = CallFrame::new(
                    env.origin,
                    new_contract_address,
                    new_contract_address,
                    Bytes::new(), // Bytecode is assigned after passing validations.
                    value,
                    calldata, // Calldata is removed after passing validations.
                    false,
                    env.gas_limit,
                    0,
                    0,
                    false,
                );

                let substate = Substate {
                    selfdestruct_set: HashSet::new(),
                    touched_accounts: default_touched_accounts,
                    touched_storage_slots: default_touched_storage_slots,
                    created_accounts: HashSet::from([new_contract_address]),
                };

                Ok(Self {
                    call_frames: vec![initial_call_frame],
                    db,
                    env,
                    accrued_substate: substate,
                    cache,
                    tx_kind: TxKind::Create,
                    access_list,
                    authorization_list,
                })
            }
        }
    }

    pub fn execute(
        &mut self,
        current_call_frame: &mut CallFrame,
    ) -> Result<TransactionReport, VMError> {
        // Backup of Database, Substate, Gas Refunds and Transient Storage if sub-context is reverted
        let (backup_db, backup_substate, backup_refunded_gas, backup_transient_storage) = (
            self.cache.clone(),
            self.accrued_substate.clone(),
            self.env.refunded_gas,
            self.env.transient_storage.clone(),
        );

        if is_precompile(&current_call_frame.code_address, self.env.fork) {
            let precompile_result = execute_precompile(current_call_frame, self.env.fork);

            match precompile_result {
                Ok(output) => {
                    self.call_frames.push(current_call_frame.clone());

                    return Ok(TransactionReport {
                        result: TxResult::Success,
                        new_state: self.cache.clone(),
                        gas_used: current_call_frame.gas_used,
                        gas_refunded: 0,
                        output,
                        logs: std::mem::take(&mut current_call_frame.logs),
                        created_address: None,
                    });
                }
                Err(error) => {
                    if error.is_internal() {
                        return Err(error);
                    }

                    self.call_frames.push(current_call_frame.clone());

                    self.restore_state(
                        backup_db,
                        backup_substate,
                        backup_refunded_gas,
                        backup_transient_storage,
                    );

                    return Ok(TransactionReport {
                        result: TxResult::Revert(error),
                        new_state: HashMap::default(),
                        gas_used: current_call_frame.gas_limit,
                        gas_refunded: 0,
                        output: Bytes::new(),
                        logs: std::mem::take(&mut current_call_frame.logs),
                        created_address: None,
                    });
                }
            }
        }

        loop {
            let opcode = current_call_frame.next_opcode();

            let op_result: Result<OpcodeSuccess, VMError> = match opcode {
                Opcode::STOP => Ok(OpcodeSuccess::Result(ResultReason::Stop)),
                Opcode::ADD => self.op_add(current_call_frame),
                Opcode::MUL => self.op_mul(current_call_frame),
                Opcode::SUB => self.op_sub(current_call_frame),
                Opcode::DIV => self.op_div(current_call_frame),
                Opcode::SDIV => self.op_sdiv(current_call_frame),
                Opcode::MOD => self.op_mod(current_call_frame),
                Opcode::SMOD => self.op_smod(current_call_frame),
                Opcode::ADDMOD => self.op_addmod(current_call_frame),
                Opcode::MULMOD => self.op_mulmod(current_call_frame),
                Opcode::EXP => self.op_exp(current_call_frame),
                Opcode::SIGNEXTEND => self.op_signextend(current_call_frame),
                Opcode::LT => self.op_lt(current_call_frame),
                Opcode::GT => self.op_gt(current_call_frame),
                Opcode::SLT => self.op_slt(current_call_frame),
                Opcode::SGT => self.op_sgt(current_call_frame),
                Opcode::EQ => self.op_eq(current_call_frame),
                Opcode::ISZERO => self.op_iszero(current_call_frame),
                Opcode::KECCAK256 => self.op_keccak256(current_call_frame),
                Opcode::CALLDATALOAD => self.op_calldataload(current_call_frame),
                Opcode::CALLDATASIZE => self.op_calldatasize(current_call_frame),
                Opcode::CALLDATACOPY => self.op_calldatacopy(current_call_frame),
                Opcode::RETURNDATASIZE => self.op_returndatasize(current_call_frame),
                Opcode::RETURNDATACOPY => self.op_returndatacopy(current_call_frame),
                Opcode::JUMP => self.op_jump(current_call_frame),
                Opcode::JUMPI => self.op_jumpi(current_call_frame),
                Opcode::JUMPDEST => self.op_jumpdest(current_call_frame),
                Opcode::PC => self.op_pc(current_call_frame),
                Opcode::BLOCKHASH => self.op_blockhash(current_call_frame),
                Opcode::COINBASE => self.op_coinbase(current_call_frame),
                Opcode::TIMESTAMP => self.op_timestamp(current_call_frame),
                Opcode::NUMBER => self.op_number(current_call_frame),
                Opcode::PREVRANDAO => self.op_prevrandao(current_call_frame),
                Opcode::GASLIMIT => self.op_gaslimit(current_call_frame),
                Opcode::CHAINID => self.op_chainid(current_call_frame),
                Opcode::BASEFEE => self.op_basefee(current_call_frame),
                Opcode::BLOBHASH => self.op_blobhash(current_call_frame),
                Opcode::BLOBBASEFEE => self.op_blobbasefee(current_call_frame),
                Opcode::PUSH0 => self.op_push0(current_call_frame),
                // PUSHn
                op if (Opcode::PUSH1..=Opcode::PUSH32).contains(&op) => {
                    let n_bytes = get_n_value(op, Opcode::PUSH1)?;
                    self.op_push(current_call_frame, n_bytes)
                }
                Opcode::AND => self.op_and(current_call_frame),
                Opcode::OR => self.op_or(current_call_frame),
                Opcode::XOR => self.op_xor(current_call_frame),
                Opcode::NOT => self.op_not(current_call_frame),
                Opcode::BYTE => self.op_byte(current_call_frame),
                Opcode::SHL => self.op_shl(current_call_frame),
                Opcode::SHR => self.op_shr(current_call_frame),
                Opcode::SAR => self.op_sar(current_call_frame),
                // DUPn
                op if (Opcode::DUP1..=Opcode::DUP16).contains(&op) => {
                    let depth = get_n_value(op, Opcode::DUP1)?;
                    self.op_dup(current_call_frame, depth)
                }
                // SWAPn
                op if (Opcode::SWAP1..=Opcode::SWAP16).contains(&op) => {
                    let depth = get_n_value(op, Opcode::SWAP1)?;
                    self.op_swap(current_call_frame, depth)
                }
                Opcode::POP => self.op_pop(current_call_frame),
                op if (Opcode::LOG0..=Opcode::LOG4).contains(&op) => {
                    let number_of_topics = get_number_of_topics(op)?;
                    self.op_log(current_call_frame, number_of_topics)
                }
                Opcode::MLOAD => self.op_mload(current_call_frame),
                Opcode::MSTORE => self.op_mstore(current_call_frame),
                Opcode::MSTORE8 => self.op_mstore8(current_call_frame),
                Opcode::SLOAD => self.op_sload(current_call_frame),
                Opcode::SSTORE => self.op_sstore(current_call_frame),
                Opcode::MSIZE => self.op_msize(current_call_frame),
                Opcode::GAS => self.op_gas(current_call_frame),
                Opcode::MCOPY => self.op_mcopy(current_call_frame),
                Opcode::CALL => self.op_call(current_call_frame),
                Opcode::CALLCODE => self.op_callcode(current_call_frame),
                Opcode::RETURN => self.op_return(current_call_frame),
                Opcode::DELEGATECALL => self.op_delegatecall(current_call_frame),
                Opcode::STATICCALL => self.op_staticcall(current_call_frame),
                Opcode::CREATE => self.op_create(current_call_frame),
                Opcode::CREATE2 => self.op_create2(current_call_frame),
                Opcode::TLOAD => self.op_tload(current_call_frame),
                Opcode::TSTORE => self.op_tstore(current_call_frame),
                Opcode::SELFBALANCE => self.op_selfbalance(current_call_frame),
                Opcode::ADDRESS => self.op_address(current_call_frame),
                Opcode::ORIGIN => self.op_origin(current_call_frame),
                Opcode::BALANCE => self.op_balance(current_call_frame),
                Opcode::CALLER => self.op_caller(current_call_frame),
                Opcode::CALLVALUE => self.op_callvalue(current_call_frame),
                Opcode::CODECOPY => self.op_codecopy(current_call_frame),
                Opcode::CODESIZE => self.op_codesize(current_call_frame),
                Opcode::GASPRICE => self.op_gasprice(current_call_frame),
                Opcode::EXTCODESIZE => self.op_extcodesize(current_call_frame),
                Opcode::EXTCODECOPY => self.op_extcodecopy(current_call_frame),
                Opcode::EXTCODEHASH => self.op_extcodehash(current_call_frame),
                Opcode::REVERT => self.op_revert(current_call_frame),
                Opcode::INVALID => self.op_invalid(),
                Opcode::SELFDESTRUCT => self.op_selfdestruct(current_call_frame),

                _ => Err(VMError::OpcodeNotFound),
            };

            if opcode != Opcode::JUMP && opcode != Opcode::JUMPI {
                current_call_frame.increment_pc()?;
            }

            // Gas refunds are applied at the end of a transaction. Should it be implemented here?

            match op_result {
                Ok(OpcodeSuccess::Continue) => {}
                Ok(OpcodeSuccess::Result(_)) => {
                    self.call_frames.push(current_call_frame.clone());
                    // On successful create check output validity
                    if (self.is_create() && current_call_frame.depth == 0)
                        || current_call_frame.create_op_called
                    {
                        let contract_code = std::mem::take(&mut current_call_frame.output);
                        let code_length = contract_code.len();

                        let code_length_u64: u64 = code_length
                            .try_into()
                            .map_err(|_| VMError::Internal(InternalError::ConversionError))?;

                        let code_deposit_cost: u64 =
                            code_length_u64.checked_mul(CODE_DEPOSIT_COST).ok_or(
                                VMError::Internal(InternalError::ArithmeticOperationOverflow),
                            )?;

                        // Revert
                        // If the first byte of code is 0xef
                        // If the code_length > MAX_CODE_SIZE
                        // If current_consumed_gas + code_deposit_cost > gas_limit
                        let validate_create = if code_length > MAX_CODE_SIZE {
                            Err(VMError::ContractOutputTooBig)
                        } else if contract_code.first().unwrap_or(&0) == &INVALID_CONTRACT_PREFIX {
                            Err(VMError::InvalidContractPrefix)
                        } else if self
                            .increase_consumed_gas(current_call_frame, code_deposit_cost)
                            .is_err()
                        {
                            Err(VMError::OutOfGas(OutOfGasError::MaxGasLimitExceeded))
                        } else {
                            Ok(current_call_frame.to)
                        };

                        match validate_create {
                            Ok(new_address) => {
                                // Set bytecode to new account if success
                                update_account_bytecode(
                                    &mut self.cache,
                                    &self.db,
                                    new_address,
                                    contract_code,
                                )?;
                            }
                            Err(error) => {
                                // Revert if error
                                current_call_frame.gas_used = current_call_frame.gas_limit;
                                self.restore_state(
                                    backup_db,
                                    backup_substate,
                                    backup_refunded_gas,
                                    backup_transient_storage,
                                );

                                return Ok(TransactionReport {
                                    result: TxResult::Revert(error),
                                    new_state: HashMap::default(),
                                    gas_used: current_call_frame.gas_used,
                                    gas_refunded: self.env.refunded_gas,
                                    output: std::mem::take(&mut current_call_frame.output),
                                    logs: std::mem::take(&mut current_call_frame.logs),
                                    created_address: None,
                                });
                            }
                        }
                    }

                    return Ok(TransactionReport {
                        result: TxResult::Success,
                        new_state: HashMap::default(),
                        gas_used: current_call_frame.gas_used,
                        gas_refunded: self.env.refunded_gas,
                        output: std::mem::take(&mut current_call_frame.output),
                        logs: std::mem::take(&mut current_call_frame.logs),
                        created_address: None,
                    });
                }
                Err(error) => {
                    self.call_frames.push(current_call_frame.clone());

                    if error.is_internal() {
                        return Err(error);
                    }

                    // Unless error is from Revert opcode, all gas is consumed
                    if error != VMError::RevertOpcode {
                        let left_gas = current_call_frame
                            .gas_limit
                            .saturating_sub(current_call_frame.gas_used);
                        current_call_frame.gas_used =
                            current_call_frame.gas_used.saturating_add(left_gas);
                    }

                    self.restore_state(
                        backup_db,
                        backup_substate,
                        backup_refunded_gas,
                        backup_transient_storage,
                    );

                    return Ok(TransactionReport {
                        result: TxResult::Revert(error),
                        new_state: HashMap::default(),
                        gas_used: current_call_frame.gas_used,
                        gas_refunded: self.env.refunded_gas,
                        output: std::mem::take(&mut current_call_frame.output), // Bytes::new() if error is not RevertOpcode
                        logs: std::mem::take(&mut current_call_frame.logs),
                        created_address: None,
                    });
                }
            }
        }
    }

    fn restore_state(
        &mut self,
        backup_cache: CacheDB,
        backup_substate: Substate,
        backup_refunded_gas: u64,
        backup_transient_storage: TransientStorage,
    ) {
        self.cache = backup_cache;
        self.accrued_substate = backup_substate;
        self.env.refunded_gas = backup_refunded_gas;
        self.env.transient_storage = backup_transient_storage;
    }

    fn is_create(&self) -> bool {
        matches!(self.tx_kind, TxKind::Create)
    }

<<<<<<< HEAD
=======
    fn get_intrinsic_gas(&self, initial_call_frame: &CallFrame) -> Result<u64, VMError> {
        // Intrinsic Gas = Calldata cost + Create cost + Base cost + Access list cost
        let mut intrinsic_gas: u64 = 0;

        // Calldata Cost
        // 4 gas for each zero byte in the transaction data 16 gas for each non-zero byte in the transaction.
        let calldata_cost = gas_cost::tx_calldata(&initial_call_frame.calldata, self.env.fork)
            .map_err(VMError::OutOfGas)?;

        intrinsic_gas = intrinsic_gas
            .checked_add(calldata_cost)
            .ok_or(OutOfGasError::ConsumedGasOverflow)?;

        // Base Cost
        intrinsic_gas = intrinsic_gas
            .checked_add(TX_BASE_COST)
            .ok_or(OutOfGasError::ConsumedGasOverflow)?;

        // Create Cost
        if self.is_create() {
            intrinsic_gas = intrinsic_gas
                .checked_add(CREATE_BASE_COST)
                .ok_or(OutOfGasError::ConsumedGasOverflow)?;

            let number_of_words = initial_call_frame.calldata.len().div_ceil(WORD_SIZE);
            let double_number_of_words: u64 = number_of_words
                .checked_mul(2)
                .ok_or(OutOfGasError::ConsumedGasOverflow)?
                .try_into()
                .map_err(|_| VMError::Internal(InternalError::ConversionError))?;

            intrinsic_gas = intrinsic_gas
                .checked_add(double_number_of_words)
                .ok_or(OutOfGasError::ConsumedGasOverflow)?;
        }

        // Access List Cost
        let mut access_lists_cost: u64 = 0;
        for (_, keys) in self.access_list.clone() {
            access_lists_cost = access_lists_cost
                .checked_add(ACCESS_LIST_ADDRESS_COST)
                .ok_or(OutOfGasError::ConsumedGasOverflow)?;
            for _ in keys {
                access_lists_cost = access_lists_cost
                    .checked_add(ACCESS_LIST_STORAGE_KEY_COST)
                    .ok_or(OutOfGasError::ConsumedGasOverflow)?;
            }
        }

        intrinsic_gas = intrinsic_gas
            .checked_add(access_lists_cost)
            .ok_or(OutOfGasError::ConsumedGasOverflow)?;

        // Authorization List Cost
        // `unwrap_or_default` will return an empty vec when the `authorization_list` field is None.
        // If the vec is empty, the len will be 0, thus the authorization_list_cost is 0.
        let amount_of_auth_tuples: u64 = self
            .authorization_list
            .clone()
            .unwrap_or_default()
            .len()
            .try_into()
            .map_err(|_| VMError::Internal(InternalError::ConversionError))?;
        let authorization_list_cost = PER_EMPTY_ACCOUNT_COST
            .checked_mul(amount_of_auth_tuples)
            .ok_or(VMError::Internal(InternalError::GasOverflow))?;

        intrinsic_gas = intrinsic_gas
            .checked_add(authorization_list_cost)
            .ok_or(OutOfGasError::ConsumedGasOverflow)?;

        Ok(intrinsic_gas)
    }

>>>>>>> a5489a5e
    fn add_intrinsic_gas(&mut self, initial_call_frame: &mut CallFrame) -> Result<(), VMError> {
        // Intrinsic gas is the gas consumed by the transaction before the execution of the opcodes. Section 6.2 in the Yellow Paper.

        let intrinsic_gas = get_intrinsic_gas(
            self.is_create(),
            self.env.spec_id,
            &self.access_list,
            &self.authorization_list,
            initial_call_frame,
        )?;

        self.increase_consumed_gas(initial_call_frame, intrinsic_gas)
            .map_err(|_| TxValidationError::IntrinsicGasTooLow)?;

        Ok(())
    }

    fn gas_used(
        &self,
        initial_call_frame: &CallFrame,
        report: &TransactionReport,
    ) -> Result<u64, VMError> {
        if self.env.fork >= Fork::Prague {
            // If the transaction is a CREATE transaction, the calldata is emptied and the bytecode is assigned.
            let calldata = if self.is_create() {
                &initial_call_frame.bytecode
            } else {
                &initial_call_frame.calldata
            };

            // tokens_in_calldata = nonzero_bytes_in_calldata * 4 + zero_bytes_in_calldata
            // tx_calldata = nonzero_bytes_in_calldata * 16 + zero_bytes_in_calldata * 4
            // this is actually tokens_in_calldata * STANDARD_TOKEN_COST
            // see it in https://eips.ethereum.org/EIPS/eip-7623
            let tokens_in_calldata: u64 = gas_cost::tx_calldata(calldata, self.env.fork)
                .map_err(VMError::OutOfGas)?
                .checked_div(STANDARD_TOKEN_COST)
                .ok_or(VMError::Internal(InternalError::DivisionError))?;

            // floor_gas_price = TX_BASE_COST + TOTAL_COST_FLOOR_PER_TOKEN * tokens_in_calldata
            let mut floor_gas_price: u64 = tokens_in_calldata
                .checked_mul(TOTAL_COST_FLOOR_PER_TOKEN)
                .ok_or(VMError::Internal(InternalError::GasOverflow))?;

            floor_gas_price = floor_gas_price
                .checked_add(TX_BASE_COST)
                .ok_or(VMError::Internal(InternalError::GasOverflow))?;

            let gas_used = max(floor_gas_price, report.gas_used);
            Ok(gas_used)
        } else {
            Ok(report.gas_used)
        }
    }

<<<<<<< HEAD
=======
    /// Gets the max blob gas cost for a transaction that a user is willing to pay.
    fn get_max_blob_gas_price(&self) -> Result<U256, VMError> {
        let blobhash_amount: u64 = self
            .env
            .tx_blob_hashes
            .len()
            .try_into()
            .map_err(|_| VMError::Internal(InternalError::ConversionError))?;

        let blob_gas_used: u64 = blobhash_amount
            .checked_mul(BLOB_GAS_PER_BLOB)
            .unwrap_or_default();

        let max_blob_gas_cost = self
            .env
            .tx_max_fee_per_blob_gas
            .unwrap_or_default()
            .checked_mul(blob_gas_used.into())
            .ok_or(InternalError::UndefinedState(1))?;

        Ok(max_blob_gas_cost)
    }

    /// Gets the actual blob gas cost.
    fn get_blob_gas_price(&self) -> Result<U256, VMError> {
        let blobhash_amount: u64 = self
            .env
            .tx_blob_hashes
            .len()
            .try_into()
            .map_err(|_| VMError::Internal(InternalError::ConversionError))?;

        let blob_gas_price: u64 = blobhash_amount
            .checked_mul(BLOB_GAS_PER_BLOB)
            .unwrap_or_default();

        let base_fee_per_blob_gas = self.get_base_fee_per_blob_gas()?;

        let blob_gas_price: U256 = blob_gas_price.into();
        let blob_fee: U256 = blob_gas_price
            .checked_mul(base_fee_per_blob_gas)
            .ok_or(VMError::Internal(InternalError::UndefinedState(1)))?;

        Ok(blob_fee)
    }

    pub fn get_base_fee_per_blob_gas(&self) -> Result<U256, VMError> {
        fake_exponential(
            MIN_BASE_FEE_PER_BLOB_GAS,
            self.env.block_excess_blob_gas.unwrap_or_default(),
            get_blob_base_fee_update_fraction_value(self.env.fork),
        )
    }

>>>>>>> a5489a5e
    /// ## Description
    /// This method performs validations and returns an error if any of the validations fail.
    /// It also makes pre-execution changes:
    /// - It increases sender nonce
    /// - It substracts up-front-cost from sender balance.
    /// - It adds value to receiver balance.
    /// - It calculates and adds intrinsic gas to the 'gas used' of callframe and environment.
    ///   See 'docs' for more information about validations.
    fn prepare_execution(&mut self, initial_call_frame: &mut CallFrame) -> Result<(), VMError> {
        let sender_address = self.env.origin;
        let sender_account = get_account(&mut self.cache, &self.db, sender_address);

        if self.env.fork >= Fork::Prague {
            // check for gas limit is grater or equal than the minimum required
            let intrinsic_gas: u64 = get_intrinsic_gas(
                self.is_create(),
                self.env.spec_id,
                &self.access_list,
                &self.authorization_list,
                initial_call_frame,
            )?;

            // calldata_cost = tokens_in_calldata * 4
            let calldata_cost: u64 =
                gas_cost::tx_calldata(&initial_call_frame.calldata, self.env.fork)
                    .map_err(VMError::OutOfGas)?;

            // same as calculated in gas_used()
            let tokens_in_calldata: u64 = calldata_cost
                .checked_div(STANDARD_TOKEN_COST)
                .ok_or(VMError::Internal(InternalError::DivisionError))?;

            // floor_cost_by_tokens = TX_BASE_COST + TOTAL_COST_FLOOR_PER_TOKEN * tokens_in_calldata
            let floor_cost_by_tokens = tokens_in_calldata
                .checked_mul(TOTAL_COST_FLOOR_PER_TOKEN)
                .ok_or(VMError::Internal(InternalError::GasOverflow))?
                .checked_add(TX_BASE_COST)
                .ok_or(VMError::Internal(InternalError::GasOverflow))?;

            let min_gas_limit = max(intrinsic_gas, floor_cost_by_tokens);

            if initial_call_frame.gas_limit < min_gas_limit {
                return Err(VMError::TxValidation(TxValidationError::IntrinsicGasTooLow));
            }
        }

        // (1) GASLIMIT_PRICE_PRODUCT_OVERFLOW
        let gaslimit_price_product = self
            .env
            .gas_price
            .checked_mul(self.env.gas_limit.into())
            .ok_or(VMError::TxValidation(
                TxValidationError::GasLimitPriceProductOverflow,
            ))?;

        // Up front cost is the maximum amount of wei that a user is willing to pay for. Gaslimit * gasprice + value + blob_gas_cost
        let value = initial_call_frame.msg_value;

        // blob gas cost = max fee per blob gas * blob gas used
        // https://eips.ethereum.org/EIPS/eip-4844
        let max_blob_gas_cost = get_max_blob_gas_price(
            self.env.tx_blob_hashes.clone(),
            self.env.tx_max_fee_per_blob_gas,
        )?;

        // For the transaction to be valid the sender account has to have a balance >= gas_price * gas_limit + value if tx is type 0 and 1
        // balance >= max_fee_per_gas * gas_limit + value + blob_gas_cost if tx is type 2 or 3
        let gas_fee_for_valid_tx = self
            .env
            .tx_max_fee_per_gas
            .unwrap_or(self.env.gas_price)
            .checked_mul(self.env.gas_limit.into())
            .ok_or(VMError::TxValidation(
                TxValidationError::GasLimitPriceProductOverflow,
            ))?;

        let balance_for_valid_tx = gas_fee_for_valid_tx
            .checked_add(value)
            .ok_or(VMError::TxValidation(
                TxValidationError::InsufficientAccountFunds,
            ))?
            .checked_add(max_blob_gas_cost)
            .ok_or(VMError::TxValidation(
                TxValidationError::InsufficientAccountFunds,
            ))?;
        if sender_account.info.balance < balance_for_valid_tx {
            return Err(VMError::TxValidation(
                TxValidationError::InsufficientAccountFunds,
            ));
        }

        let blob_gas_cost = get_blob_gas_price(
            self.env.tx_blob_hashes.clone(),
            self.env.block_excess_blob_gas,
            self.env.spec_id,
        )?;

        // (2) INSUFFICIENT_MAX_FEE_PER_BLOB_GAS
        if let Some(tx_max_fee_per_blob_gas) = self.env.tx_max_fee_per_blob_gas {
            if tx_max_fee_per_blob_gas
                < get_base_fee_per_blob_gas(self.env.block_excess_blob_gas, self.env.spec_id)?
            {
                return Err(VMError::TxValidation(
                    TxValidationError::InsufficientMaxFeePerBlobGas,
                ));
            }
        }

        // The real cost to deduct is calculated as effective_gas_price * gas_limit + value + blob_gas_cost
        let up_front_cost = gaslimit_price_product
            .checked_add(value)
            .ok_or(VMError::TxValidation(
                TxValidationError::InsufficientAccountFunds,
            ))?
            .checked_add(blob_gas_cost)
            .ok_or(VMError::TxValidation(
                TxValidationError::InsufficientAccountFunds,
            ))?;
        // There is no error specified for overflow in up_front_cost
        // in ef_tests. We went for "InsufficientAccountFunds" simply
        // because if the upfront cost is bigger than U256, then,
        // technically, the sender will not be able to pay it.

        // (3) INSUFFICIENT_ACCOUNT_FUNDS
        decrease_account_balance(&mut self.cache, &mut self.db, sender_address, up_front_cost)
            .map_err(|_| TxValidationError::InsufficientAccountFunds)?;

        // (4) INSUFFICIENT_MAX_FEE_PER_GAS
        if self.env.tx_max_fee_per_gas.unwrap_or(self.env.gas_price) < self.env.base_fee_per_gas {
            return Err(VMError::TxValidation(
                TxValidationError::InsufficientMaxFeePerGas,
            ));
        }

        // (5) INITCODE_SIZE_EXCEEDED
        if self.is_create() {
            // [EIP-3860] - INITCODE_SIZE_EXCEEDED
            if initial_call_frame.calldata.len() > INIT_CODE_MAX_SIZE
                && self.env.fork >= Fork::Shanghai
            {
                return Err(VMError::TxValidation(
                    TxValidationError::InitcodeSizeExceeded,
                ));
            }
        }

        // (6) INTRINSIC_GAS_TOO_LOW
        self.add_intrinsic_gas(initial_call_frame)?;

        // (7) NONCE_IS_MAX
        increment_account_nonce(&mut self.cache, &self.db, sender_address)
            .map_err(|_| VMError::TxValidation(TxValidationError::NonceIsMax))?;

        // (8) PRIORITY_GREATER_THAN_MAX_FEE_PER_GAS
        if let (Some(tx_max_priority_fee), Some(tx_max_fee_per_gas)) = (
            self.env.tx_max_priority_fee_per_gas,
            self.env.tx_max_fee_per_gas,
        ) {
            if tx_max_priority_fee > tx_max_fee_per_gas {
                return Err(VMError::TxValidation(
                    TxValidationError::PriorityGreaterThanMaxFeePerGas,
                ));
            }
        }

        // (9) SENDER_NOT_EOA
        if sender_account.has_code() && !has_delegation(&sender_account.info)? {
            return Err(VMError::TxValidation(TxValidationError::SenderNotEOA));
        }

        // (10) GAS_ALLOWANCE_EXCEEDED
        if self.env.gas_limit > self.env.block_gas_limit {
            return Err(VMError::TxValidation(
                TxValidationError::GasAllowanceExceeded,
            ));
        }

        // Transaction is type 3 if tx_max_fee_per_blob_gas is Some
        if self.env.tx_max_fee_per_blob_gas.is_some() {
            // (11) TYPE_3_TX_PRE_FORK
            if self.env.fork < Fork::Cancun {
                return Err(VMError::TxValidation(TxValidationError::Type3TxPreFork));
            }

            let blob_hashes = &self.env.tx_blob_hashes;

            // (12) TYPE_3_TX_ZERO_BLOBS
            if blob_hashes.is_empty() {
                return Err(VMError::TxValidation(TxValidationError::Type3TxZeroBlobs));
            }

            // (13) TYPE_3_TX_INVALID_BLOB_VERSIONED_HASH
            for blob_hash in blob_hashes {
                let blob_hash = blob_hash.as_bytes();
                if let Some(first_byte) = blob_hash.first() {
                    if !VALID_BLOB_PREFIXES.contains(first_byte) {
                        return Err(VMError::TxValidation(
                            TxValidationError::Type3TxInvalidBlobVersionedHash,
                        ));
                    }
                }
            }

            // (14) TYPE_3_TX_BLOB_COUNT_EXCEEDED
            if blob_hashes.len() > max_blobs_per_block(self.env.fork) {
                return Err(VMError::TxValidation(
                    TxValidationError::Type3TxBlobCountExceeded,
                ));
            }

            // (15) TYPE_3_TX_CONTRACT_CREATION
            if self.is_create() {
                return Err(VMError::TxValidation(
                    TxValidationError::Type3TxContractCreation,
                ));
            }
        }

        // [EIP-7702]: https://eips.ethereum.org/EIPS/eip-7702
        // Transaction is type 4 if authorization_list is Some
        if let Some(auth_list) = &self.authorization_list {
            // (16) TYPE_4_TX_PRE_FORK
            if self.env.fork < Fork::Prague {
                return Err(VMError::TxValidation(TxValidationError::Type4TxPreFork));
            }

            // (17) TYPE_4_TX_CONTRACT_CREATION
            // From the EIP docs: a null destination is not valid.
            if self.is_create() {
                return Err(VMError::TxValidation(
                    TxValidationError::Type4TxContractCreation,
                ));
            }

            // (18) TYPE_4_TX_LIST_EMPTY
            // From the EIP docs: The transaction is considered invalid if the length of authorization_list is zero.
            if auth_list.is_empty() {
                return Err(VMError::TxValidation(
                    TxValidationError::Type4TxAuthorizationListIsEmpty,
                ));
            }

            self.env.refunded_gas = self.eip7702_set_access_code(initial_call_frame)?;
        }

        if self.is_create() {
            // Assign bytecode to context and empty calldata
            initial_call_frame.bytecode = std::mem::take(&mut initial_call_frame.calldata);
            initial_call_frame.valid_jump_destinations =
                get_valid_jump_destinations(&initial_call_frame.bytecode).unwrap_or_default();
        } else {
            // Transfer value to receiver
            // It's here to avoid storing the "to" address in the cache before eip7702_set_access_code() step 7).
            increase_account_balance(
                &mut self.cache,
                &mut self.db,
                initial_call_frame.to,
                initial_call_frame.msg_value,
            )?;
        }
        Ok(())
    }

    /// ## Changes post execution
    /// 1. Undo value transfer if the transaction was reverted
    /// 2. Return unused gas + gas refunds to the sender.
    /// 3. Pay coinbase fee
    /// 4. Destruct addresses in selfdestruct set.
    fn post_execution_changes(
        &mut self,
        initial_call_frame: &CallFrame,
        report: &mut TransactionReport,
    ) -> Result<(), VMError> {
        // POST-EXECUTION Changes
        let sender_address = initial_call_frame.msg_sender;
        let receiver_address = initial_call_frame.to;

        // 1. Undo value transfer if the transaction has reverted
        if let TxResult::Revert(_) = report.result {
            let existing_account = get_account(&mut self.cache, &self.db, receiver_address); //TO Account

            if has_delegation(&existing_account.info)? {
                // This is the case where the "to" address and the
                // "signer" address are the same. We are setting the code
                // and sending some balance to the "to"/"signer"
                // address.
                // See https://eips.ethereum.org/EIPS/eip-7702#behavior (last sentence).

                // If transaction execution results in failure (any
                // exceptional condition or code reverting), setting
                // delegation designations is not rolled back.
                decrease_account_balance(
                    &mut self.cache,
                    &mut self.db,
                    receiver_address,
                    initial_call_frame.msg_value,
                )?;
            } else {
                // We remove the receiver account from the cache, like nothing changed in it's state.
                remove_account(&mut self.cache, &receiver_address);
            }

            increase_account_balance(
                &mut self.cache,
                &mut self.db,
                sender_address,
                initial_call_frame.msg_value,
            )?;
        }

        // 2. Return unused gas + gas refunds to the sender.
        let max_gas = self.env.gas_limit;
        let consumed_gas = report.gas_used;
        let refunded_gas = report.gas_refunded.min(
            consumed_gas
                .checked_div(5)
                .ok_or(VMError::Internal(InternalError::UndefinedState(-1)))?,
        );
        // "The max refundable proportion of gas was reduced from one half to one fifth by EIP-3529 by Buterin and Swende [2021] in the London release"
        report.gas_refunded = refunded_gas;

        let gas_to_return = max_gas
            .checked_sub(consumed_gas)
            .and_then(|gas| gas.checked_add(refunded_gas))
            .ok_or(VMError::Internal(InternalError::UndefinedState(0)))?;

        let wei_return_amount = self
            .env
            .gas_price
            .checked_mul(U256::from(gas_to_return))
            .ok_or(VMError::Internal(InternalError::UndefinedState(1)))?;

        increase_account_balance(
            &mut self.cache,
            &mut self.db,
            sender_address,
            wei_return_amount,
        )?;

        // 3. Pay coinbase fee
        let coinbase_address = self.env.coinbase;

        let gas_to_pay_coinbase = consumed_gas
            .checked_sub(refunded_gas)
            .ok_or(VMError::Internal(InternalError::UndefinedState(2)))?;

        let priority_fee_per_gas = self
            .env
            .gas_price
            .checked_sub(self.env.base_fee_per_gas)
            .ok_or(VMError::GasPriceIsLowerThanBaseFee)?;
        let coinbase_fee = U256::from(gas_to_pay_coinbase)
            .checked_mul(priority_fee_per_gas)
            .ok_or(VMError::BalanceOverflow)?;

        if coinbase_fee != U256::zero() {
            increase_account_balance(
                &mut self.cache,
                &mut self.db,
                coinbase_address,
                coinbase_fee,
            )?;
        };

        // 4. Destruct addresses in selfdestruct set.
        // In Cancun the only addresses destroyed are contracts created in this transaction
        let selfdestruct_set = self.accrued_substate.selfdestruct_set.clone();
        for address in selfdestruct_set {
            let account_to_remove = get_account_mut_vm(&mut self.cache, &self.db, address)?;
            *account_to_remove = Account::default();
        }

        Ok(())
    }

    pub fn transact(&mut self) -> Result<TransactionReport, VMError> {
        let mut initial_call_frame = self
            .call_frames
            .pop()
            .ok_or(VMError::Internal(InternalError::CouldNotPopCallframe))?;

        self.prepare_execution(&mut initial_call_frame)?;

        // In CREATE type transactions:
        //  Add created contract to cache, reverting transaction if the address is already occupied
        if self.is_create() {
            let new_contract_address = initial_call_frame.to;
            let new_account = get_account(&mut self.cache, &self.db, new_contract_address);

            let value = initial_call_frame.msg_value;
            let balance = new_account
                .info
                .balance
                .checked_add(value)
                .ok_or(InternalError::ArithmeticOperationOverflow)?;

            if new_account.has_code_or_nonce() {
                return self.handle_create_non_empty_account(&initial_call_frame);
            }

            let created_contract = Account::new(balance, Bytes::new(), 1, HashMap::new());
            cache::insert_account(&mut self.cache, new_contract_address, created_contract);
        }

        let mut report = self.execute(&mut initial_call_frame)?;

        report.gas_used = self.gas_used(&initial_call_frame, &report)?;

        self.post_execution_changes(&initial_call_frame, &mut report)?;
        // There shouldn't be any errors here but I don't know what the desired behavior is if something goes wrong.

        report.new_state.clone_from(&self.cache);

        Ok(report)
    }

    pub fn current_call_frame_mut(&mut self) -> Result<&mut CallFrame, VMError> {
        self.call_frames.last_mut().ok_or(VMError::Internal(
            InternalError::CouldNotAccessLastCallframe,
        ))
    }

    /// Increases gas consumption of CallFrame and Environment, returning an error if the callframe gas limit is reached.
    pub fn increase_consumed_gas(
        &mut self,
        current_call_frame: &mut CallFrame,
        gas: u64,
    ) -> Result<(), VMError> {
        let potential_consumed_gas = current_call_frame
            .gas_used
            .checked_add(gas)
            .ok_or(OutOfGasError::ConsumedGasOverflow)?;
        if potential_consumed_gas > current_call_frame.gas_limit {
            return Err(VMError::OutOfGas(OutOfGasError::MaxGasLimitExceeded));
        }

        current_call_frame.gas_used = potential_consumed_gas;

        Ok(())
    }

    /// Accesses to an account's information.
    ///
    /// Accessed accounts are stored in the `touched_accounts` set.
    /// Accessed accounts take place in some gas cost computation.
    #[must_use]
    pub fn access_account(&mut self, address: Address) -> (AccountInfo, bool) {
        let address_was_cold = self.accrued_substate.touched_accounts.insert(address);
        let account = match cache::get_account(&self.cache, &address) {
            Some(account) => account.info.clone(),
            None => self.db.get_account_info(address),
        };
        (account, address_was_cold)
    }

    /// Accesses to an account's storage slot.
    ///
    /// Accessed storage slots are stored in the `touched_storage_slots` set.
    /// Accessed storage slots take place in some gas cost computation.
    pub fn access_storage_slot(
        &mut self,
        address: Address,
        key: H256,
    ) -> Result<(StorageSlot, bool), VMError> {
        // [EIP-2929] - Introduced conditional tracking of accessed storage slots for Berlin and later specs.
        let mut storage_slot_was_cold = false;
        if self.env.fork >= Fork::Berlin {
            storage_slot_was_cold = self
                .accrued_substate
                .touched_storage_slots
                .entry(address)
                .or_default()
                .insert(key);
        }
        let storage_slot = match cache::get_account(&self.cache, &address) {
            Some(account) => match account.storage.get(&key) {
                Some(storage_slot) => storage_slot.clone(),
                None => {
                    let value = self.db.get_storage_slot(address, key);
                    StorageSlot {
                        original_value: value,
                        current_value: value,
                    }
                }
            },
            None => {
                let value = self.db.get_storage_slot(address, key);
                StorageSlot {
                    original_value: value,
                    current_value: value,
                }
            }
        };

        // When updating account storage of an account that's not yet cached we need to store the StorageSlot in the account
        // Note: We end up caching the account because it is the most straightforward way of doing it.
        let account = get_account_mut_vm(&mut self.cache, &self.db, address)?;
        account.storage.insert(key, storage_slot.clone());

        Ok((storage_slot, storage_slot_was_cold))
    }

    pub fn update_account_storage(
        &mut self,
        address: Address,
        key: H256,
        new_value: U256,
    ) -> Result<(), VMError> {
        let account = get_account_mut_vm(&mut self.cache, &self.db, address)?;
        let account_original_storage_slot_value = account
            .storage
            .get(&key)
            .map_or(U256::zero(), |slot| slot.original_value);
        let slot = account.storage.entry(key).or_insert(StorageSlot {
            original_value: account_original_storage_slot_value,
            current_value: new_value,
        });
        slot.current_value = new_value;
        Ok(())
    }

    fn handle_create_non_empty_account(
        &mut self,
        initial_call_frame: &CallFrame,
    ) -> Result<TransactionReport, VMError> {
        let mut report = TransactionReport {
            result: TxResult::Revert(VMError::AddressAlreadyOccupied),
            gas_used: self.env.gas_limit,
            gas_refunded: 0,
            logs: vec![],
            new_state: HashMap::default(),
            output: Bytes::new(),
            created_address: None,
        };

        self.post_execution_changes(initial_call_frame, &mut report)?;
        report.new_state.clone_from(&self.cache);

        Ok(report)
    }

    /// Sets the account code as the EIP7702 determines.
    pub fn eip7702_set_access_code(
        &mut self,
        initial_call_frame: &mut CallFrame,
    ) -> Result<u64, VMError> {
        let mut refunded_gas: u64 = 0;
        // IMPORTANT:
        // If any of the below steps fail, immediately stop processing that tuple and continue to the next tuple in the list. It will in the case of multiple tuples for the same authority, set the code using the address in the last valid occurrence.
        // If transaction execution results in failure (any exceptional condition or code reverting), setting delegation designations is not rolled back.
        // TODO: avoid clone()
        for auth_tuple in self.authorization_list.clone().unwrap_or_default() {
            let chain_id_not_equals_this_chain_id = auth_tuple.chain_id != self.env.chain_id;
            let chain_id_not_zero = !auth_tuple.chain_id.is_zero();

            // 1. Verify the chain id is either 0 or the chain’s current ID.
            if chain_id_not_zero && chain_id_not_equals_this_chain_id {
                continue;
            }

            // 2. Verify the nonce is less than 2**64 - 1.
            // NOTE: nonce is a u64, it's always less than or equal to u64::MAX
            if auth_tuple.nonce == u64::MAX {
                continue;
            }

            // 3. authority = ecrecover(keccak(MAGIC || rlp([chain_id, address, nonce])), y_parity, r, s)
            //      s value must be less than or equal to secp256k1n/2, as specified in EIP-2.
            let Some(authority_address) = eip7702_recover_address(&auth_tuple)? else {
                continue;
            };

            // 4. Add authority to accessed_addresses (as defined in EIP-2929).
            self.accrued_substate
                .touched_accounts
                .insert(authority_address);
            let authority_account_info =
                get_account_no_push_cache(&self.cache, &self.db, authority_address).info;

            // 5. Verify the code of authority is either empty or already delegated.
            let empty_or_delegated = authority_account_info.bytecode.is_empty()
                || has_delegation(&authority_account_info)?;
            if !empty_or_delegated {
                continue;
            }

            // 6. Verify the nonce of authority is equal to nonce. In case authority does not exist in the trie, verify that nonce is equal to 0.
            // If it doesn't exist, it means the nonce is zero. The access_account() function will return AccountInfo::default()
            // If it has nonce, the account.info.nonce should equal auth_tuple.nonce
            if authority_account_info.nonce != auth_tuple.nonce {
                continue;
            }

            // 7. Add PER_EMPTY_ACCOUNT_COST - PER_AUTH_BASE_COST gas to the global refund counter if authority exists in the trie.
            // CHECK: we don't know if checking the cache is correct. More gas tests pass but the set_code_txs tests went to half.
            if cache::is_account_cached(&self.cache, &authority_address)
                || self.db.account_exists(authority_address)
            {
                let refunded_gas_if_exists = PER_EMPTY_ACCOUNT_COST - PER_AUTH_BASE_COST;
                refunded_gas = refunded_gas
                    .checked_add(refunded_gas_if_exists)
                    .ok_or(VMError::Internal(InternalError::GasOverflow))?;
            }

            // 8. Set the code of authority to be 0xef0100 || address. This is a delegation designation.
            let delegation_bytes = [
                &SET_CODE_DELEGATION_BYTES[..],
                auth_tuple.address.as_bytes(),
            ]
            .concat();

            // As a special case, if address is 0x0000000000000000000000000000000000000000 do not write the designation.
            // Clear the account’s code and reset the account’s code hash to the empty hash.
            let auth_account = match get_account_mut(&mut self.cache, &authority_address) {
                Some(account_mut) => account_mut,
                None => {
                    // This is to add the account to the cache
                    // NOTE: Refactor in the future
                    get_account(&mut self.cache, &self.db, authority_address);
                    get_account_mut_vm(&mut self.cache, &self.db, authority_address)?
                }
            };

            auth_account.info.bytecode = if auth_tuple.address != Address::zero() {
                delegation_bytes.into()
            } else {
                Bytes::new()
            };

            // 9. Increase the nonce of authority by one.
            increment_account_nonce(&mut self.cache, &self.db, authority_address)
                .map_err(|_| VMError::TxValidation(TxValidationError::NonceIsMax))?;
        }

        let (code_address_info, _) = self.access_account(initial_call_frame.code_address);

        if has_delegation(&code_address_info)? {
            initial_call_frame.code_address = get_authorized_address(&code_address_info)?;
            let (auth_address_info, _) = self.access_account(initial_call_frame.code_address);

            initial_call_frame.bytecode = auth_address_info.bytecode.clone();
        } else {
            initial_call_frame.bytecode = code_address_info.bytecode.clone();
        }

        initial_call_frame.valid_jump_destinations =
            get_valid_jump_destinations(&initial_call_frame.bytecode).unwrap_or_default();
        Ok(refunded_gas)
    }
<<<<<<< HEAD
=======

    /// Used for the opcodes
    /// The following reading instructions are impacted:
    ///      EXTCODESIZE, EXTCODECOPY, EXTCODEHASH
    /// and the following executing instructions are impacted:
    ///      CALL, CALLCODE, STATICCALL, DELEGATECALL
    /// In case a delegation designator points to another designator,
    /// creating a potential chain or loop of designators,
    /// clients must retrieve only the first code and then stop following the designator chain.
    ///
    /// For example,
    /// EXTCODESIZE would return 2 (the size of 0xef01) instead of 23 which would represent the delegation designation,
    /// EXTCODEHASH would return 0xeadcdba66a79ab5dce91622d1d75c8cff5cff0b96944c3bf1072cd08ce018329 (keccak256(0xef01)), and
    /// CALL would load the code from address and execute it in the context of authority.
    ///
    /// The idea of this function comes from ethereum/execution-specs:
    /// https://github.com/ethereum/execution-specs/blob/951fc43a709b493f27418a8e57d2d6f3608cef84/src/ethereum/prague/vm/eoa_delegation.py#L115
    pub fn eip7702_get_code(
        &mut self,
        address: Address,
    ) -> Result<(bool, u64, Address, Bytes), VMError> {
        // Address is the delgated address
        let account = get_account(&mut self.cache, &self.db, address);
        let bytecode = account.info.bytecode.clone();

        // If the Address doesn't have a delegation code
        // return false meaning that is not a delegation
        // return the same address given
        // return the bytecode of the given address
        if !has_delegation(&account.info)? {
            return Ok((false, 0, address, bytecode));
        }

        // Here the address has a delegation code
        // The delegation code has the authorized address
        let auth_address = get_authorized_address(&account.info)?;

        let access_cost = if self
            .accrued_substate
            .touched_accounts
            .contains(&auth_address)
        {
            WARM_ADDRESS_ACCESS_COST
        } else {
            self.accrued_substate.touched_accounts.insert(auth_address);
            COLD_ADDRESS_ACCESS_COST
        };

        let authorized_bytecode = get_account(&mut self.cache, &self.db, auth_address)
            .info
            .bytecode;

        Ok((true, access_cost, auth_address, authorized_bytecode))
    }
}

fn get_n_value(op: Opcode, base_opcode: Opcode) -> Result<usize, VMError> {
    let offset = (usize::from(op))
        .checked_sub(usize::from(base_opcode))
        .ok_or(VMError::InvalidOpcode)?
        .checked_add(1)
        .ok_or(VMError::InvalidOpcode)?;

    Ok(offset)
}

fn get_number_of_topics(op: Opcode) -> Result<u8, VMError> {
    let number_of_topics = (u8::from(op))
        .checked_sub(u8::from(Opcode::LOG0))
        .ok_or(VMError::InvalidOpcode)?;

    Ok(number_of_topics)
}

/// Gets account, first checking the cache and then the database (caching in the second case)
pub fn get_account(cache: &mut CacheDB, db: &Arc<dyn Database>, address: Address) -> Account {
    match cache::get_account(cache, &address) {
        Some(acc) => acc.clone(),
        None => {
            let account_info = db.get_account_info(address);
            let account = Account {
                info: account_info,
                storage: HashMap::new(),
            };
            cache::insert_account(cache, address, account.clone());
            account
        }
    }
}

pub fn get_account_no_push_cache(
    cache: &CacheDB,
    db: &Arc<dyn Database>,
    address: Address,
) -> Account {
    match cache::get_account(cache, &address) {
        Some(acc) => acc.clone(),
        None => {
            let account_info = db.get_account_info(address);
            Account {
                info: account_info,
                storage: HashMap::new(),
            }
        }
    }
}

/// Checks if account.info.bytecode has been delegated as the EIP7702 determines.
pub fn has_delegation(account_info: &AccountInfo) -> Result<bool, VMError> {
    let mut has_delegation = false;
    if account_info.has_code() && account_info.bytecode.len() == EIP7702_DELEGATED_CODE_LEN {
        let first_3_bytes = account_info
            .bytecode
            .get(..3)
            .ok_or(VMError::Internal(InternalError::SlicingError))?;

        if first_3_bytes == SET_CODE_DELEGATION_BYTES {
            has_delegation = true;
        }
    }
    Ok(has_delegation)
}

/// Gets the address inside the account.info.bytecode if it has been delegated as the EIP7702 determines.
pub fn get_authorized_address(account_info: &AccountInfo) -> Result<Address, VMError> {
    if has_delegation(account_info)? {
        let address_bytes = account_info
            .bytecode
            .get(SET_CODE_DELEGATION_BYTES.len()..)
            .ok_or(VMError::Internal(InternalError::SlicingError))?;
        // It shouldn't panic when doing Address::from_slice()
        // because the length is checked inside the has_delegation() function
        let address = Address::from_slice(address_bytes);
        Ok(address)
    } else {
        // if we end up here, it means that the address wasn't previously delegated.
        Err(VMError::Internal(InternalError::AccountNotDelegated))
    }
}

fn eip7702_recover_address(auth_tuple: &AuthorizationTuple) -> Result<Option<Address>, VMError> {
    if auth_tuple.s_signature > *SECP256K1_ORDER_OVER2 || U256::zero() >= auth_tuple.s_signature {
        return Ok(None);
    }
    if auth_tuple.r_signature > *SECP256K1_ORDER || U256::zero() >= auth_tuple.r_signature {
        return Ok(None);
    }
    if auth_tuple.v != U256::one() && auth_tuple.v != U256::zero() {
        return Ok(None);
    }

    let rlp_buf = (auth_tuple.chain_id, auth_tuple.address, auth_tuple.nonce).encode_to_vec();

    let mut hasher = Keccak256::new();
    hasher.update([MAGIC]);
    hasher.update(rlp_buf);
    let bytes = &mut hasher.finalize();

    let Ok(message) = Message::parse_slice(bytes) else {
        return Ok(None);
    };

    let bytes = [
        auth_tuple.r_signature.to_big_endian(),
        auth_tuple.s_signature.to_big_endian(),
    ]
    .concat();

    let Ok(signature) = Signature::parse_standard_slice(&bytes) else {
        return Ok(None);
    };

    let Ok(recovery_id) = RecoveryId::parse(
        auth_tuple
            .v
            .as_u32()
            .try_into()
            .map_err(|_| VMError::Internal(InternalError::ConversionError))?,
    ) else {
        return Ok(None);
    };

    let Ok(authority) = libsecp256k1::recover(&message, &signature, &recovery_id) else {
        return Ok(None);
    };

    let public_key = authority.serialize();
    let mut hasher = Keccak256::new();
    hasher.update(
        public_key
            .get(1..)
            .ok_or(VMError::Internal(InternalError::SlicingError))?,
    );
    let address_hash = hasher.finalize();

    // Get the last 20 bytes of the hash -> Address
    let authority_address_bytes: [u8; 20] = address_hash
        .get(12..32)
        .ok_or(VMError::Internal(InternalError::SlicingError))?
        .try_into()
        .map_err(|_| VMError::Internal(InternalError::ConversionError))?;
    Ok(Some(Address::from_slice(&authority_address_bytes)))
}

/// After EIP-7691 the maximum number of blob hashes changes. For more
/// information see
/// [EIP-7691](https://eips.ethereum.org/EIPS/eip-7691#specification).
pub const fn max_blobs_per_block(fork: Fork) -> usize {
    match fork {
        Fork::Prague => MAX_BLOB_COUNT_ELECTRA,
        Fork::PragueEof => MAX_BLOB_COUNT_ELECTRA,
        _ => MAX_BLOB_COUNT,
    }
}

/// According to EIP-7691
/// (https://eips.ethereum.org/EIPS/eip-7691#specification):
///
/// "These changes imply that get_base_fee_per_blob_gas and
/// calc_excess_blob_gas functions defined in EIP-4844 use the new
/// values for the first block of the fork (and for all subsequent
/// blocks)."
pub const fn get_blob_base_fee_update_fraction_value(fork: Fork) -> U256 {
    match fork {
        Fork::Prague => BLOB_BASE_FEE_UPDATE_FRACTION_PRAGUE,
        Fork::PragueEof => BLOB_BASE_FEE_UPDATE_FRACTION_PRAGUE,
        _ => BLOB_BASE_FEE_UPDATE_FRACTION,
    }
>>>>>>> a5489a5e
}<|MERGE_RESOLUTION|>--- conflicted
+++ resolved
@@ -21,10 +21,6 @@
     AccountInfo, TransientStorage,
 };
 use bytes::Bytes;
-<<<<<<< HEAD
-use ethrex_core::{types::TxKind, Address, H256, U256};
-use revm_primitives::SpecId;
-=======
 use ethrex_core::{
     types::{Fork, TxKind},
     Address, H256, U256,
@@ -34,7 +30,6 @@
 use keccak_hash::keccak;
 use libsecp256k1::{Message, RecoveryId, Signature};
 use sha3::{Digest, Keccak256};
->>>>>>> a5489a5e
 use std::{
     cmp::max,
     collections::{HashMap, HashSet},
@@ -519,89 +514,12 @@
         matches!(self.tx_kind, TxKind::Create)
     }
 
-<<<<<<< HEAD
-=======
-    fn get_intrinsic_gas(&self, initial_call_frame: &CallFrame) -> Result<u64, VMError> {
-        // Intrinsic Gas = Calldata cost + Create cost + Base cost + Access list cost
-        let mut intrinsic_gas: u64 = 0;
-
-        // Calldata Cost
-        // 4 gas for each zero byte in the transaction data 16 gas for each non-zero byte in the transaction.
-        let calldata_cost = gas_cost::tx_calldata(&initial_call_frame.calldata, self.env.fork)
-            .map_err(VMError::OutOfGas)?;
-
-        intrinsic_gas = intrinsic_gas
-            .checked_add(calldata_cost)
-            .ok_or(OutOfGasError::ConsumedGasOverflow)?;
-
-        // Base Cost
-        intrinsic_gas = intrinsic_gas
-            .checked_add(TX_BASE_COST)
-            .ok_or(OutOfGasError::ConsumedGasOverflow)?;
-
-        // Create Cost
-        if self.is_create() {
-            intrinsic_gas = intrinsic_gas
-                .checked_add(CREATE_BASE_COST)
-                .ok_or(OutOfGasError::ConsumedGasOverflow)?;
-
-            let number_of_words = initial_call_frame.calldata.len().div_ceil(WORD_SIZE);
-            let double_number_of_words: u64 = number_of_words
-                .checked_mul(2)
-                .ok_or(OutOfGasError::ConsumedGasOverflow)?
-                .try_into()
-                .map_err(|_| VMError::Internal(InternalError::ConversionError))?;
-
-            intrinsic_gas = intrinsic_gas
-                .checked_add(double_number_of_words)
-                .ok_or(OutOfGasError::ConsumedGasOverflow)?;
-        }
-
-        // Access List Cost
-        let mut access_lists_cost: u64 = 0;
-        for (_, keys) in self.access_list.clone() {
-            access_lists_cost = access_lists_cost
-                .checked_add(ACCESS_LIST_ADDRESS_COST)
-                .ok_or(OutOfGasError::ConsumedGasOverflow)?;
-            for _ in keys {
-                access_lists_cost = access_lists_cost
-                    .checked_add(ACCESS_LIST_STORAGE_KEY_COST)
-                    .ok_or(OutOfGasError::ConsumedGasOverflow)?;
-            }
-        }
-
-        intrinsic_gas = intrinsic_gas
-            .checked_add(access_lists_cost)
-            .ok_or(OutOfGasError::ConsumedGasOverflow)?;
-
-        // Authorization List Cost
-        // `unwrap_or_default` will return an empty vec when the `authorization_list` field is None.
-        // If the vec is empty, the len will be 0, thus the authorization_list_cost is 0.
-        let amount_of_auth_tuples: u64 = self
-            .authorization_list
-            .clone()
-            .unwrap_or_default()
-            .len()
-            .try_into()
-            .map_err(|_| VMError::Internal(InternalError::ConversionError))?;
-        let authorization_list_cost = PER_EMPTY_ACCOUNT_COST
-            .checked_mul(amount_of_auth_tuples)
-            .ok_or(VMError::Internal(InternalError::GasOverflow))?;
-
-        intrinsic_gas = intrinsic_gas
-            .checked_add(authorization_list_cost)
-            .ok_or(OutOfGasError::ConsumedGasOverflow)?;
-
-        Ok(intrinsic_gas)
-    }
-
->>>>>>> a5489a5e
     fn add_intrinsic_gas(&mut self, initial_call_frame: &mut CallFrame) -> Result<(), VMError> {
         // Intrinsic gas is the gas consumed by the transaction before the execution of the opcodes. Section 6.2 in the Yellow Paper.
 
         let intrinsic_gas = get_intrinsic_gas(
             self.is_create(),
-            self.env.spec_id,
+            self.env.fork,
             &self.access_list,
             &self.authorization_list,
             initial_call_frame,
@@ -651,63 +569,6 @@
         }
     }
 
-<<<<<<< HEAD
-=======
-    /// Gets the max blob gas cost for a transaction that a user is willing to pay.
-    fn get_max_blob_gas_price(&self) -> Result<U256, VMError> {
-        let blobhash_amount: u64 = self
-            .env
-            .tx_blob_hashes
-            .len()
-            .try_into()
-            .map_err(|_| VMError::Internal(InternalError::ConversionError))?;
-
-        let blob_gas_used: u64 = blobhash_amount
-            .checked_mul(BLOB_GAS_PER_BLOB)
-            .unwrap_or_default();
-
-        let max_blob_gas_cost = self
-            .env
-            .tx_max_fee_per_blob_gas
-            .unwrap_or_default()
-            .checked_mul(blob_gas_used.into())
-            .ok_or(InternalError::UndefinedState(1))?;
-
-        Ok(max_blob_gas_cost)
-    }
-
-    /// Gets the actual blob gas cost.
-    fn get_blob_gas_price(&self) -> Result<U256, VMError> {
-        let blobhash_amount: u64 = self
-            .env
-            .tx_blob_hashes
-            .len()
-            .try_into()
-            .map_err(|_| VMError::Internal(InternalError::ConversionError))?;
-
-        let blob_gas_price: u64 = blobhash_amount
-            .checked_mul(BLOB_GAS_PER_BLOB)
-            .unwrap_or_default();
-
-        let base_fee_per_blob_gas = self.get_base_fee_per_blob_gas()?;
-
-        let blob_gas_price: U256 = blob_gas_price.into();
-        let blob_fee: U256 = blob_gas_price
-            .checked_mul(base_fee_per_blob_gas)
-            .ok_or(VMError::Internal(InternalError::UndefinedState(1)))?;
-
-        Ok(blob_fee)
-    }
-
-    pub fn get_base_fee_per_blob_gas(&self) -> Result<U256, VMError> {
-        fake_exponential(
-            MIN_BASE_FEE_PER_BLOB_GAS,
-            self.env.block_excess_blob_gas.unwrap_or_default(),
-            get_blob_base_fee_update_fraction_value(self.env.fork),
-        )
-    }
-
->>>>>>> a5489a5e
     /// ## Description
     /// This method performs validations and returns an error if any of the validations fail.
     /// It also makes pre-execution changes:
@@ -724,7 +585,7 @@
             // check for gas limit is grater or equal than the minimum required
             let intrinsic_gas: u64 = get_intrinsic_gas(
                 self.is_create(),
-                self.env.spec_id,
+                self.env.fork,
                 &self.access_list,
                 &self.authorization_list,
                 initial_call_frame,
@@ -802,13 +663,13 @@
         let blob_gas_cost = get_blob_gas_price(
             self.env.tx_blob_hashes.clone(),
             self.env.block_excess_blob_gas,
-            self.env.spec_id,
+            self.env.fork,
         )?;
 
         // (2) INSUFFICIENT_MAX_FEE_PER_BLOB_GAS
         if let Some(tx_max_fee_per_blob_gas) = self.env.tx_max_fee_per_blob_gas {
             if tx_max_fee_per_blob_gas
-                < get_base_fee_per_blob_gas(self.env.block_excess_blob_gas, self.env.spec_id)?
+                < get_base_fee_per_blob_gas(self.env.block_excess_blob_gas, self.env.fork)?
             {
                 return Err(VMError::TxValidation(
                     TxValidationError::InsufficientMaxFeePerBlobGas,
@@ -1357,235 +1218,4 @@
             get_valid_jump_destinations(&initial_call_frame.bytecode).unwrap_or_default();
         Ok(refunded_gas)
     }
-<<<<<<< HEAD
-=======
-
-    /// Used for the opcodes
-    /// The following reading instructions are impacted:
-    ///      EXTCODESIZE, EXTCODECOPY, EXTCODEHASH
-    /// and the following executing instructions are impacted:
-    ///      CALL, CALLCODE, STATICCALL, DELEGATECALL
-    /// In case a delegation designator points to another designator,
-    /// creating a potential chain or loop of designators,
-    /// clients must retrieve only the first code and then stop following the designator chain.
-    ///
-    /// For example,
-    /// EXTCODESIZE would return 2 (the size of 0xef01) instead of 23 which would represent the delegation designation,
-    /// EXTCODEHASH would return 0xeadcdba66a79ab5dce91622d1d75c8cff5cff0b96944c3bf1072cd08ce018329 (keccak256(0xef01)), and
-    /// CALL would load the code from address and execute it in the context of authority.
-    ///
-    /// The idea of this function comes from ethereum/execution-specs:
-    /// https://github.com/ethereum/execution-specs/blob/951fc43a709b493f27418a8e57d2d6f3608cef84/src/ethereum/prague/vm/eoa_delegation.py#L115
-    pub fn eip7702_get_code(
-        &mut self,
-        address: Address,
-    ) -> Result<(bool, u64, Address, Bytes), VMError> {
-        // Address is the delgated address
-        let account = get_account(&mut self.cache, &self.db, address);
-        let bytecode = account.info.bytecode.clone();
-
-        // If the Address doesn't have a delegation code
-        // return false meaning that is not a delegation
-        // return the same address given
-        // return the bytecode of the given address
-        if !has_delegation(&account.info)? {
-            return Ok((false, 0, address, bytecode));
-        }
-
-        // Here the address has a delegation code
-        // The delegation code has the authorized address
-        let auth_address = get_authorized_address(&account.info)?;
-
-        let access_cost = if self
-            .accrued_substate
-            .touched_accounts
-            .contains(&auth_address)
-        {
-            WARM_ADDRESS_ACCESS_COST
-        } else {
-            self.accrued_substate.touched_accounts.insert(auth_address);
-            COLD_ADDRESS_ACCESS_COST
-        };
-
-        let authorized_bytecode = get_account(&mut self.cache, &self.db, auth_address)
-            .info
-            .bytecode;
-
-        Ok((true, access_cost, auth_address, authorized_bytecode))
-    }
-}
-
-fn get_n_value(op: Opcode, base_opcode: Opcode) -> Result<usize, VMError> {
-    let offset = (usize::from(op))
-        .checked_sub(usize::from(base_opcode))
-        .ok_or(VMError::InvalidOpcode)?
-        .checked_add(1)
-        .ok_or(VMError::InvalidOpcode)?;
-
-    Ok(offset)
-}
-
-fn get_number_of_topics(op: Opcode) -> Result<u8, VMError> {
-    let number_of_topics = (u8::from(op))
-        .checked_sub(u8::from(Opcode::LOG0))
-        .ok_or(VMError::InvalidOpcode)?;
-
-    Ok(number_of_topics)
-}
-
-/// Gets account, first checking the cache and then the database (caching in the second case)
-pub fn get_account(cache: &mut CacheDB, db: &Arc<dyn Database>, address: Address) -> Account {
-    match cache::get_account(cache, &address) {
-        Some(acc) => acc.clone(),
-        None => {
-            let account_info = db.get_account_info(address);
-            let account = Account {
-                info: account_info,
-                storage: HashMap::new(),
-            };
-            cache::insert_account(cache, address, account.clone());
-            account
-        }
-    }
-}
-
-pub fn get_account_no_push_cache(
-    cache: &CacheDB,
-    db: &Arc<dyn Database>,
-    address: Address,
-) -> Account {
-    match cache::get_account(cache, &address) {
-        Some(acc) => acc.clone(),
-        None => {
-            let account_info = db.get_account_info(address);
-            Account {
-                info: account_info,
-                storage: HashMap::new(),
-            }
-        }
-    }
-}
-
-/// Checks if account.info.bytecode has been delegated as the EIP7702 determines.
-pub fn has_delegation(account_info: &AccountInfo) -> Result<bool, VMError> {
-    let mut has_delegation = false;
-    if account_info.has_code() && account_info.bytecode.len() == EIP7702_DELEGATED_CODE_LEN {
-        let first_3_bytes = account_info
-            .bytecode
-            .get(..3)
-            .ok_or(VMError::Internal(InternalError::SlicingError))?;
-
-        if first_3_bytes == SET_CODE_DELEGATION_BYTES {
-            has_delegation = true;
-        }
-    }
-    Ok(has_delegation)
-}
-
-/// Gets the address inside the account.info.bytecode if it has been delegated as the EIP7702 determines.
-pub fn get_authorized_address(account_info: &AccountInfo) -> Result<Address, VMError> {
-    if has_delegation(account_info)? {
-        let address_bytes = account_info
-            .bytecode
-            .get(SET_CODE_DELEGATION_BYTES.len()..)
-            .ok_or(VMError::Internal(InternalError::SlicingError))?;
-        // It shouldn't panic when doing Address::from_slice()
-        // because the length is checked inside the has_delegation() function
-        let address = Address::from_slice(address_bytes);
-        Ok(address)
-    } else {
-        // if we end up here, it means that the address wasn't previously delegated.
-        Err(VMError::Internal(InternalError::AccountNotDelegated))
-    }
-}
-
-fn eip7702_recover_address(auth_tuple: &AuthorizationTuple) -> Result<Option<Address>, VMError> {
-    if auth_tuple.s_signature > *SECP256K1_ORDER_OVER2 || U256::zero() >= auth_tuple.s_signature {
-        return Ok(None);
-    }
-    if auth_tuple.r_signature > *SECP256K1_ORDER || U256::zero() >= auth_tuple.r_signature {
-        return Ok(None);
-    }
-    if auth_tuple.v != U256::one() && auth_tuple.v != U256::zero() {
-        return Ok(None);
-    }
-
-    let rlp_buf = (auth_tuple.chain_id, auth_tuple.address, auth_tuple.nonce).encode_to_vec();
-
-    let mut hasher = Keccak256::new();
-    hasher.update([MAGIC]);
-    hasher.update(rlp_buf);
-    let bytes = &mut hasher.finalize();
-
-    let Ok(message) = Message::parse_slice(bytes) else {
-        return Ok(None);
-    };
-
-    let bytes = [
-        auth_tuple.r_signature.to_big_endian(),
-        auth_tuple.s_signature.to_big_endian(),
-    ]
-    .concat();
-
-    let Ok(signature) = Signature::parse_standard_slice(&bytes) else {
-        return Ok(None);
-    };
-
-    let Ok(recovery_id) = RecoveryId::parse(
-        auth_tuple
-            .v
-            .as_u32()
-            .try_into()
-            .map_err(|_| VMError::Internal(InternalError::ConversionError))?,
-    ) else {
-        return Ok(None);
-    };
-
-    let Ok(authority) = libsecp256k1::recover(&message, &signature, &recovery_id) else {
-        return Ok(None);
-    };
-
-    let public_key = authority.serialize();
-    let mut hasher = Keccak256::new();
-    hasher.update(
-        public_key
-            .get(1..)
-            .ok_or(VMError::Internal(InternalError::SlicingError))?,
-    );
-    let address_hash = hasher.finalize();
-
-    // Get the last 20 bytes of the hash -> Address
-    let authority_address_bytes: [u8; 20] = address_hash
-        .get(12..32)
-        .ok_or(VMError::Internal(InternalError::SlicingError))?
-        .try_into()
-        .map_err(|_| VMError::Internal(InternalError::ConversionError))?;
-    Ok(Some(Address::from_slice(&authority_address_bytes)))
-}
-
-/// After EIP-7691 the maximum number of blob hashes changes. For more
-/// information see
-/// [EIP-7691](https://eips.ethereum.org/EIPS/eip-7691#specification).
-pub const fn max_blobs_per_block(fork: Fork) -> usize {
-    match fork {
-        Fork::Prague => MAX_BLOB_COUNT_ELECTRA,
-        Fork::PragueEof => MAX_BLOB_COUNT_ELECTRA,
-        _ => MAX_BLOB_COUNT,
-    }
-}
-
-/// According to EIP-7691
-/// (https://eips.ethereum.org/EIPS/eip-7691#specification):
-///
-/// "These changes imply that get_base_fee_per_blob_gas and
-/// calc_excess_blob_gas functions defined in EIP-4844 use the new
-/// values for the first block of the fork (and for all subsequent
-/// blocks)."
-pub const fn get_blob_base_fee_update_fraction_value(fork: Fork) -> U256 {
-    match fork {
-        Fork::Prague => BLOB_BASE_FEE_UPDATE_FRACTION_PRAGUE,
-        Fork::PragueEof => BLOB_BASE_FEE_UPDATE_FRACTION_PRAGUE,
-        _ => BLOB_BASE_FEE_UPDATE_FRACTION,
-    }
->>>>>>> a5489a5e
 }