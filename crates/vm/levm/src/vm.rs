--- conflicted
+++ resolved
@@ -451,21 +451,8 @@
             // Charge 22100 gas for each storage variable set
 
             // GInitCodeword * number_of_words rounded up. GinitCodeWord = 2
-<<<<<<< HEAD
-            let number_of_words: u64 = self
-                .call_frames
-                .first()
-                .ok_or(VMError::IndexingError)?
-                .calldata
-                .chunks(32)
-                .len()
-                .try_into()
-                .map_err(|_| VMError::ConversionError)?;
-            report.gas_used += number_of_words * 2;
-=======
-            let number_of_words = initial_call_frame.calldata.chunks(32).len() as u64;
+            let number_of_words: u64 = initial_call_frame.calldata.chunks(32).len().try_into().map_err(|_| VMError::ConversionError)?;
             report.add_gas_with_max(number_of_words * 2, max_gas);
->>>>>>> c856f5ff
 
             let contract_address = initial_call_frame.to;
             let mut created_contract = self.get_account(&contract_address);
