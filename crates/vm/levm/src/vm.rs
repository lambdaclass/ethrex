--- conflicted
+++ resolved
@@ -55,13 +55,7 @@
     pub db: Arc<dyn Database>,
     pub cache: CacheDB,
     pub tx_kind: TxKind,
-<<<<<<< HEAD
     pub access_list: AccessList,
-
-    pub touched_accounts: HashSet<Address>,
-    pub touched_storage_slots: HashMap<Address, HashSet<H256>>,
-=======
->>>>>>> 36f46f73
 }
 
 pub fn address_to_word(address: Address) -> U256 {
@@ -193,12 +187,7 @@
                     accrued_substate: substate,
                     cache,
                     tx_kind: to,
-<<<<<<< HEAD
-                    touched_accounts: default_touched_accounts,
-                    touched_storage_slots: default_touched_storage_slots,
                     access_list,
-=======
->>>>>>> 36f46f73
                 })
             }
             TxKind::Create => {
@@ -242,12 +231,7 @@
                     accrued_substate: substate,
                     cache,
                     tx_kind: TxKind::Create,
-<<<<<<< HEAD
-                    touched_accounts: default_touched_accounts,
-                    touched_storage_slots: default_touched_storage_slots,
                     access_list,
-=======
->>>>>>> 36f46f73
                 })
             }
         }
