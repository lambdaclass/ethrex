use crate::{
    account::{Account, StorageSlot},
    call_frame::CallFrame,
    constants::*,
    db::{
        cache::{self},
        CacheDB, Database,
    },
    environment::Environment,
    errors::{ExecutionReport, InternalError, OpcodeResult, TxResult, VMError},
    gas_cost::{self, STANDARD_TOKEN_COST, TOTAL_COST_FLOOR_PER_TOKEN},
    hooks::{default_hook::DefaultHook, hook::Hook},
    precompiles::{
        execute_precompile, is_precompile, SIZE_PRECOMPILES_CANCUN, SIZE_PRECOMPILES_PRAGUE,
        SIZE_PRECOMPILES_PRE_CANCUN,
    },
    utils::*,
    TransientStorage,
};
use bytes::Bytes;
use ethrex_common::{
    types::{
        tx_fields::{AccessList, AuthorizationList},
        BlockHeader, ChainConfig, Fork, ForkBlobSchedule, TxKind,
    },
    Address, H256, U256,
};
use std::{
    collections::{BTreeSet, HashMap, HashSet},
    fmt::Debug,
    sync::Arc,
};
pub type Storage = HashMap<U256, H256>;

#[derive(Debug, Clone, Default)]
pub struct Substate {
    pub selfdestruct_set: HashSet<Address>,
    pub touched_accounts: HashSet<Address>,
    pub touched_storage_slots: HashMap<Address, BTreeSet<H256>>,
    pub created_accounts: HashSet<Address>,
}

/// Backup if sub-context is reverted. It consists of a copy of:
///   - Database
///   - Substate
///   - Gas Refunds
///   - Transient Storage
pub struct StateBackup {
    cache: CacheDB,
    substate: Substate,
    refunded_gas: u64,
    transient_storage: TransientStorage,
}

impl StateBackup {
    pub fn new(
        cache: CacheDB,
        substate: Substate,
        refunded_gas: u64,
        transient_storage: TransientStorage,
    ) -> StateBackup {
        StateBackup {
            cache,
            substate,
            refunded_gas,
            transient_storage,
        }
    }
}

#[derive(Debug, Clone, Copy)]
/// This structs holds special configuration variables specific to the
/// EVM. In most cases, at least at the time of writing (February
/// 2025), you want to use the default blob_schedule values for the
/// specified Fork. The "intended" way to do this is by using the `EVMConfig::canonical_values(fork: Fork)` function.
///
/// However, that function should NOT be used IF you want to use a
/// custom ForkBlobSchedule, like it's described in
/// [EIP-7840](https://eips.ethereum.org/EIPS/eip-7840). For more
/// information read the EIP
pub struct EVMConfig {
    pub fork: Fork,
    pub blob_schedule: ForkBlobSchedule,
}

impl EVMConfig {
    pub fn new(fork: Fork, blob_schedule: ForkBlobSchedule) -> EVMConfig {
        EVMConfig {
            fork,
            blob_schedule,
        }
    }

    pub fn new_from_chain_config(chain_config: &ChainConfig, block_header: &BlockHeader) -> Self {
        let fork = chain_config.fork(block_header.timestamp);

        let blob_schedule = chain_config
            .get_fork_blob_schedule(block_header.timestamp)
            .unwrap_or_else(|| EVMConfig::canonical_values(fork));

        EVMConfig::new(fork, blob_schedule)
    }

    /// This function is used for running the EF tests. If you don't
    /// have acces to a EVMConfig (mainly in the form of a
    /// genesis.json file) you can use this function to get the
    /// "Default" ForkBlobSchedule for that specific Fork.
    /// NOTE: This function could potentially be expanded to include
    /// other types of "default"s.
    pub fn canonical_values(fork: Fork) -> ForkBlobSchedule {
        let max_blobs_per_block: u64 = Self::max_blobs_per_block(fork);
        let target: u64 = Self::get_target_blob_gas_per_block_(fork);
        let base_fee_update_fraction: u64 = Self::get_blob_base_fee_update_fraction_value(fork);

        ForkBlobSchedule {
            target,
            max: max_blobs_per_block,
            base_fee_update_fraction,
        }
    }

    /// After EIP-7691 the maximum number of blob hashes changed. For more
    /// information see
    /// [EIP-7691](https://eips.ethereum.org/EIPS/eip-7691#specification).
    const fn max_blobs_per_block(fork: Fork) -> u64 {
        match fork {
            Fork::Prague => MAX_BLOB_COUNT_ELECTRA,
            Fork::Osaka => MAX_BLOB_COUNT_ELECTRA,
            _ => MAX_BLOB_COUNT,
        }
    }

    /// According to [EIP-7691](https://eips.ethereum.org/EIPS/eip-7691#specification):
    ///
    /// "These changes imply that get_base_fee_per_blob_gas and
    /// calc_excess_blob_gas functions defined in EIP-4844 use the new
    /// values for the first block of the fork (and for all subsequent
    /// blocks)."
    const fn get_blob_base_fee_update_fraction_value(fork: Fork) -> u64 {
        match fork {
            Fork::Prague | Fork::Osaka => BLOB_BASE_FEE_UPDATE_FRACTION_PRAGUE,
            _ => BLOB_BASE_FEE_UPDATE_FRACTION,
        }
    }

    /// According to [EIP-7691](https://eips.ethereum.org/EIPS/eip-7691#specification):
    const fn get_target_blob_gas_per_block_(fork: Fork) -> u64 {
        match fork {
            Fork::Prague | Fork::Osaka => TARGET_BLOB_GAS_PER_BLOCK_PECTRA,
            _ => TARGET_BLOB_GAS_PER_BLOCK,
        }
    }
}

impl Default for EVMConfig {
    /// The default EVMConfig depends on the default Fork.
    fn default() -> Self {
        let fork = core::default::Default::default();
        EVMConfig {
            fork,
            blob_schedule: Self::canonical_values(fork),
        }
    }
}

pub struct VM<'a> {
    pub call_frames: Vec<CallFrame>,
    pub env: Environment,
    /// Information that is acted upon immediately following the
    /// transaction.
    pub accrued_substate: Substate,
    pub db: &'a mut GeneralizedDatabase,
    pub tx_kind: TxKind,
    pub access_list: AccessList,
    pub authorization_list: Option<AuthorizationList>,
    pub hooks: Vec<Arc<dyn Hook>>,
    pub cache_backup: CacheDB, // Backup of the cache before executing the transaction
}

pub struct GeneralizedDatabase {
    pub store: Arc<dyn Database>,
    pub cache: CacheDB,
}

impl GeneralizedDatabase {
    pub fn new(store: Arc<dyn Database>, cache: CacheDB) -> Self {
        Self { store, cache }
    }
}

<<<<<<< HEAD
impl VM {
    #[allow(clippy::too_many_arguments)]
=======
impl<'a> VM<'a> {
>>>>>>> 8be6e86a
    pub fn new(
        to: TxKind,
        env: Environment,
        value: U256,
        calldata: Bytes,
<<<<<<< HEAD
        db: Arc<dyn Database>,
        cache: CacheDB,
        access_list: AccessList,
        authorization_list: Option<AuthorizationList>,
    ) -> Result<Self, VMError> {
        Self::new_with_hooks(
            to,
            env,
            value,
            calldata,
            db,
            cache,
            access_list,
            authorization_list,
            vec![Arc::new(DefaultHook)],
        )
    }

    // TODO: Refactor this.
    #[allow(clippy::too_many_arguments)]
    pub fn new_with_hooks(
        to: TxKind,
        env: Environment,
        value: U256,
        calldata: Bytes,
        db: Arc<dyn Database>,
        mut cache: CacheDB,
=======
        db: &'a mut GeneralizedDatabase,
>>>>>>> 8be6e86a
        access_list: AccessList,
        authorization_list: Option<AuthorizationList>,
        hooks: Vec<Arc<dyn Hook>>,
    ) -> Result<Self, VMError> {
        // Add sender and recipient (in the case of a Call) to cache [https://www.evm.codes/about#access_list]
        let mut default_touched_accounts = HashSet::from_iter([env.origin].iter().cloned());

        // [EIP-3651] - Add coinbase to cache if the spec is SHANGHAI or higher
        if env.config.fork >= Fork::Shanghai {
            default_touched_accounts.insert(env.coinbase);
        }

        let mut default_touched_storage_slots: HashMap<Address, BTreeSet<H256>> = HashMap::new();

        // Add access lists contents to cache
        for (address, keys) in access_list.clone() {
            default_touched_accounts.insert(address);
            let mut warm_slots = BTreeSet::new();
            for slot in keys {
                warm_slots.insert(slot);
            }
            default_touched_storage_slots.insert(address, warm_slots);
        }

        // Add precompiled contracts addresses to cache.
        let max_precompile_address = match env.config.fork {
            spec if spec >= Fork::Prague => SIZE_PRECOMPILES_PRAGUE,
            spec if spec >= Fork::Cancun => SIZE_PRECOMPILES_CANCUN,
            spec if spec < Fork::Cancun => SIZE_PRECOMPILES_PRE_CANCUN,
            _ => return Err(VMError::Internal(InternalError::InvalidSpecId)),
        };
        for i in 1..=max_precompile_address {
            default_touched_accounts.insert(Address::from_low_u64_be(i));
        }

<<<<<<< HEAD
=======
        let default_hook: Arc<dyn Hook> = Arc::new(DefaultHook);
        let hooks = vec![default_hook];

        // When instantiating a new vm the current value of the storage slots are actually the original values because it is a new transaction
        for account in db.cache.values_mut() {
            for storage_slot in account.storage.values_mut() {
                storage_slot.original_value = storage_slot.current_value;
            }
        }

>>>>>>> 8be6e86a
        match to {
            TxKind::Call(address_to) => {
                default_touched_accounts.insert(address_to);

                let mut substate = Substate {
                    selfdestruct_set: HashSet::new(),
                    touched_accounts: default_touched_accounts,
                    touched_storage_slots: default_touched_storage_slots,
                    created_accounts: HashSet::new(),
                };

                let (_is_delegation, _eip7702_gas_consumed, _code_address, bytecode) =
                    eip7702_get_code(db, &mut substate, address_to)?;

                let initial_call_frame = CallFrame::new(
                    env.origin,
                    address_to,
                    address_to,
                    bytecode,
                    value,
                    calldata,
                    false,
                    env.gas_limit,
                    0,
                    0,
                    false,
                );

                let cache_backup = db.cache.clone();

                Ok(Self {
                    call_frames: vec![initial_call_frame],
                    env,
                    accrued_substate: substate,
                    db,
                    tx_kind: to,
                    access_list,
                    authorization_list,
                    hooks,
                    cache_backup,
                })
            }
            TxKind::Create => {
                let sender_nonce = get_account(db, env.origin)?.info.nonce;
                let new_contract_address = calculate_create_address(env.origin, sender_nonce)
                    .map_err(|_| VMError::Internal(InternalError::CouldNotComputeCreateAddress))?;

                default_touched_accounts.insert(new_contract_address);

                let initial_call_frame = CallFrame::new(
                    env.origin,
                    new_contract_address,
                    new_contract_address,
                    Bytes::new(), // Bytecode is assigned after passing validations.
                    value,
                    calldata, // Calldata is removed after passing validations.
                    false,
                    env.gas_limit,
                    0,
                    0,
                    false,
                );

                let substate = Substate {
                    selfdestruct_set: HashSet::new(),
                    touched_accounts: default_touched_accounts,
                    touched_storage_slots: default_touched_storage_slots,
                    created_accounts: HashSet::from([new_contract_address]),
                };

                let cache_backup = db.cache.clone();

                Ok(Self {
                    call_frames: vec![initial_call_frame],
                    env,
                    accrued_substate: substate,
                    db,
                    tx_kind: TxKind::Create,
                    access_list,
                    authorization_list,
                    hooks,
                    cache_backup,
                })
            }
        }
    }

    pub fn run_execution(
        &mut self,
        current_call_frame: &mut CallFrame,
    ) -> Result<ExecutionReport, VMError> {
        // Backup of Database, Substate, Gas Refunds and Transient Storage if sub-context is reverted
        let backup = StateBackup::new(
            self.db.cache.clone(),
            self.accrued_substate.clone(),
            self.env.refunded_gas,
            self.env.transient_storage.clone(),
        );

        if is_precompile(&current_call_frame.code_address, self.env.config.fork) {
            let precompile_result = execute_precompile(current_call_frame, self.env.config.fork);
            return self.handle_precompile_result(precompile_result, current_call_frame, backup);
        }

        loop {
            let opcode = current_call_frame.next_opcode();

            let op_result = self.handle_current_opcode(opcode, current_call_frame);

            match op_result {
                Ok(OpcodeResult::Continue { pc_increment }) => {
                    current_call_frame.increment_pc_by(pc_increment)?
                }
                Ok(OpcodeResult::Halt) => {
                    return self.handle_opcode_result(current_call_frame, backup)
                }
                Err(error) => return self.handle_opcode_error(error, current_call_frame, backup),
            }
        }
    }

    pub fn restore_state(&mut self, backup: StateBackup) {
        self.db.cache = backup.cache;
        self.accrued_substate = backup.substate;
        self.env.refunded_gas = backup.refunded_gas;
        self.env.transient_storage = backup.transient_storage;
    }

    pub fn is_create(&self) -> bool {
        matches!(self.tx_kind, TxKind::Create)
    }

    pub fn get_floor_gas_price(&self, initial_call_frame: &CallFrame) -> Result<u64, VMError> {
        // If the transaction is a CREATE transaction, the calldata is emptied and the bytecode is assigned.
        let calldata = if self.is_create() {
            &initial_call_frame.bytecode
        } else {
            &initial_call_frame.calldata
        };

        // tokens_in_calldata = nonzero_bytes_in_calldata * 4 + zero_bytes_in_calldata
        // tx_calldata = nonzero_bytes_in_calldata * 16 + zero_bytes_in_calldata * 4
        // this is actually tokens_in_calldata * STANDARD_TOKEN_COST
        // see it in https://eips.ethereum.org/EIPS/eip-7623
        let tokens_in_calldata: u64 = gas_cost::tx_calldata(calldata, self.env.config.fork)
            .map_err(VMError::OutOfGas)?
            .checked_div(STANDARD_TOKEN_COST)
            .ok_or(VMError::Internal(InternalError::DivisionError))?;

        // floor_gas_price = TX_BASE_COST + TOTAL_COST_FLOOR_PER_TOKEN * tokens_in_calldata
        let mut floor_gas_price: u64 = tokens_in_calldata
            .checked_mul(TOTAL_COST_FLOOR_PER_TOKEN)
            .ok_or(VMError::Internal(InternalError::GasOverflow))?;

        floor_gas_price = floor_gas_price
            .checked_add(TX_BASE_COST)
            .ok_or(VMError::Internal(InternalError::GasOverflow))?;

        Ok(floor_gas_price)
    }

    /// Executes without making changes to the cache.
    pub fn stateless_execute(&mut self) -> Result<ExecutionReport, VMError> {
        let cache_backup = self.db.cache.clone();
        let report = self.execute()?;
        // Restore the cache to its original state
        self.db.cache = cache_backup;
        Ok(report)
    }

    /// Main function for executing an external transaction
    pub fn execute(&mut self) -> Result<ExecutionReport, VMError> {
        self.cache_backup = self.db.cache.clone();

        let mut initial_call_frame = self
            .call_frames
            .pop()
            .ok_or(VMError::Internal(InternalError::CouldNotPopCallframe))?;

        if let Err(e) = self.prepare_execution(&mut initial_call_frame) {
            // We need to do a cleanup of the cache so that it doesn't interfere with next transaction's execution
            self.db.cache = self.cache_backup.clone();
            return Err(e);
        }

        // In CREATE type transactions:
        //  Add created contract to cache, reverting transaction if the address is already occupied
        if self.is_create() {
            let new_contract_address = initial_call_frame.to;
            let new_account = get_account(self.db, new_contract_address)?;

            let value = initial_call_frame.msg_value;
            let balance = new_account
                .info
                .balance
                .checked_add(value)
                .ok_or(InternalError::ArithmeticOperationOverflow)?;

            if new_account.has_code_or_nonce() {
                return self.handle_create_non_empty_account(&initial_call_frame);
            }

            // https://eips.ethereum.org/EIPS/eip-161
            let created_contract = if self.env.config.fork < Fork::SpuriousDragon {
                Account::new(balance, Bytes::new(), 0, HashMap::new())
            } else {
                Account::new(balance, Bytes::new(), 1, HashMap::new())
            };
            cache::insert_account(&mut self.db.cache, new_contract_address, created_contract);
        }

        let mut report = self.run_execution(&mut initial_call_frame)?;

        self.finalize_execution(&initial_call_frame, &mut report)?;

        Ok(report)
    }

    pub fn current_call_frame_mut(&mut self) -> Result<&mut CallFrame, VMError> {
        self.call_frames.last_mut().ok_or(VMError::Internal(
            InternalError::CouldNotAccessLastCallframe,
        ))
    }

    /// Accesses to an account's storage slot.
    ///
    /// Accessed storage slots are stored in the `touched_storage_slots` set.
    /// Accessed storage slots take place in some gas cost computation.
    pub fn access_storage_slot(
        &mut self,
        address: Address,
        key: H256,
    ) -> Result<(StorageSlot, bool), VMError> {
        // [EIP-2929] - Introduced conditional tracking of accessed storage slots for Berlin and later specs.
        let mut storage_slot_was_cold = false;
        if self.env.config.fork >= Fork::Berlin {
            storage_slot_was_cold = self
                .accrued_substate
                .touched_storage_slots
                .entry(address)
                .or_default()
                .insert(key);
        }
        let storage_slot = match cache::get_account(&self.db.cache, &address) {
            Some(account) => match account.storage.get(&key) {
                Some(storage_slot) => storage_slot.clone(),
                None => {
                    let value = self.db.store.get_storage_slot(address, key)?;
                    StorageSlot {
                        original_value: value,
                        current_value: value,
                    }
                }
            },
            None => {
                let value = self.db.store.get_storage_slot(address, key)?;
                StorageSlot {
                    original_value: value,
                    current_value: value,
                }
            }
        };

        // When updating account storage of an account that's not yet cached we need to store the StorageSlot in the account
        // Note: We end up caching the account because it is the most straightforward way of doing it.
        let account = get_account_mut_vm(self.db, address)?;
        account.storage.insert(key, storage_slot.clone());

        Ok((storage_slot, storage_slot_was_cold))
    }

    pub fn update_account_storage(
        &mut self,
        address: Address,
        key: H256,
        new_value: U256,
    ) -> Result<(), VMError> {
        let account = get_account_mut_vm(self.db, address)?;
        let account_original_storage_slot_value = account
            .storage
            .get(&key)
            .map_or(U256::zero(), |slot| slot.original_value);
        let slot = account.storage.entry(key).or_insert(StorageSlot {
            original_value: account_original_storage_slot_value,
            current_value: new_value,
        });
        slot.current_value = new_value;
        Ok(())
    }

    fn handle_create_non_empty_account(
        &mut self,
        initial_call_frame: &CallFrame,
    ) -> Result<ExecutionReport, VMError> {
        let mut report = ExecutionReport {
            result: TxResult::Revert(VMError::AddressAlreadyOccupied),
            gas_used: self.env.gas_limit,
            gas_refunded: 0,
            logs: vec![],
            output: Bytes::new(),
        };

        self.finalize_execution(initial_call_frame, &mut report)?;

        Ok(report)
    }

    fn prepare_execution(&mut self, initial_call_frame: &mut CallFrame) -> Result<(), VMError> {
        // NOTE: ATTOW the default hook is created in VM::new(), so
        // (in theory) _at least_ the default prepare execution should
        // run
        for hook in self.hooks.clone() {
            hook.prepare_execution(self, initial_call_frame)?;
        }

        Ok(())
    }

    fn finalize_execution(
        &mut self,
        initial_call_frame: &CallFrame,
        report: &mut ExecutionReport,
    ) -> Result<(), VMError> {
        // NOTE: ATTOW the default hook is created in VM::new(), so
        // (in theory) _at least_ the default finalize execution should
        // run
        for hook in self.hooks.clone() {
            hook.finalize_execution(self, initial_call_frame, report)?;
        }

        Ok(())
    }
}<|MERGE_RESOLUTION|>--- conflicted
+++ resolved
@@ -188,20 +188,13 @@
     }
 }
 
-<<<<<<< HEAD
-impl VM {
-    #[allow(clippy::too_many_arguments)]
-=======
 impl<'a> VM<'a> {
->>>>>>> 8be6e86a
     pub fn new(
         to: TxKind,
         env: Environment,
         value: U256,
         calldata: Bytes,
-<<<<<<< HEAD
-        db: Arc<dyn Database>,
-        cache: CacheDB,
+        db: &'a mut GeneralizedDatabase,
         access_list: AccessList,
         authorization_list: Option<AuthorizationList>,
     ) -> Result<Self, VMError> {
@@ -211,7 +204,6 @@
             value,
             calldata,
             db,
-            cache,
             access_list,
             authorization_list,
             vec![Arc::new(DefaultHook)],
@@ -225,11 +217,7 @@
         env: Environment,
         value: U256,
         calldata: Bytes,
-        db: Arc<dyn Database>,
-        mut cache: CacheDB,
-=======
         db: &'a mut GeneralizedDatabase,
->>>>>>> 8be6e86a
         access_list: AccessList,
         authorization_list: Option<AuthorizationList>,
         hooks: Vec<Arc<dyn Hook>>,
@@ -265,11 +253,6 @@
             default_touched_accounts.insert(Address::from_low_u64_be(i));
         }
 
-<<<<<<< HEAD
-=======
-        let default_hook: Arc<dyn Hook> = Arc::new(DefaultHook);
-        let hooks = vec![default_hook];
-
         // When instantiating a new vm the current value of the storage slots are actually the original values because it is a new transaction
         for account in db.cache.values_mut() {
             for storage_slot in account.storage.values_mut() {
@@ -277,7 +260,6 @@
             }
         }
 
->>>>>>> 8be6e86a
         match to {
             TxKind::Call(address_to) => {
                 default_touched_accounts.insert(address_to);
