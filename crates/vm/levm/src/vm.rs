--- conflicted
+++ resolved
@@ -13,10 +13,6 @@
 use ethereum_rust_rlp;
 use ethereum_rust_rlp::encode::RLPEncode;
 use gas_cost::KECCAK25_DYNAMIC_BASE;
-<<<<<<< HEAD
-use keccak_hash::keccak;
-=======
->>>>>>> 6abc2522
 use sha3::{Digest, Keccak256};
 use std::{
     collections::{HashMap, HashSet},
@@ -684,28 +680,6 @@
         initialization_code: &Bytes,
         salt: U256,
     ) -> Result<Address, VMError> {
-<<<<<<< HEAD
-        let init_code_hash = keccak(initialization_code);
-        let mut salt_bytes = [0; 32];
-        salt.to_big_endian(&mut salt_bytes);
-
-        Ok(Address::from_slice(
-            keccak(
-                [
-                    &[0xff],
-                    sender_address.as_bytes(),
-                    &salt_bytes,
-                    init_code_hash.as_bytes(),
-                ]
-                .concat(),
-            )
-            .as_bytes()
-            .get(12..)
-            .ok_or(VMError::Internal(
-                InternalError::CouldNotComputeCreate2Address,
-            ))?,
-        ))
-=======
         let mut hasher = Keccak256::new();
         hasher.update(initialization_code.clone());
         let initialization_code_hash = hasher.finalize();
@@ -719,7 +693,6 @@
         Ok(Address::from_slice(hasher.finalize().get(12..).ok_or(
             VMError::Internal(InternalError::CouldNotComputeCreate2Address),
         )?))
->>>>>>> 6abc2522
     }
 
     fn compute_gas_create(
@@ -733,11 +706,7 @@
             .checked_add(U256::from(31))
             .ok_or(VMError::DataSizeOverflow)?)
         .checked_div(U256::from(32))
-<<<<<<< HEAD
-        .ok_or(VMError::Internal(InternalError::Uncategorized))?; // '32' will never be zero
-=======
         .ok_or(VMError::Internal(InternalError::DivisionError))?; // '32' will never be zero
->>>>>>> 6abc2522
 
         let init_code_cost = minimum_word_size
             .checked_mul(INIT_CODE_WORD_COST)
@@ -847,13 +816,9 @@
         );
 
         let new_address = match salt {
-<<<<<<< HEAD
-            Some(salt) => Self::calculate_create2_address(current_call_frame.to, &code, salt)?,
-=======
             Some(salt) => {
                 Self::calculate_create2_address(current_call_frame.msg_sender, &code, salt)?
             }
->>>>>>> 6abc2522
             None => Self::calculate_create_address(
                 current_call_frame.msg_sender,
                 sender_account.info.nonce,
