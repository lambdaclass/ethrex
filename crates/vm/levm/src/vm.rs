use crate::{
    call_frame::{CacheBackup, CallFrame},
    constants::*,
    db::{cache, gen_db::GeneralizedDatabase},
    environment::Environment,
    errors::{ExecutionReport, InternalError, OpcodeResult, TxResult, VMError},
    hooks::{default_hook::DefaultHook, hook::Hook, l2_hook::L2Hook},
    precompiles::{
        execute_precompile, is_precompile, SIZE_PRECOMPILES_CANCUN, SIZE_PRECOMPILES_PRAGUE,
        SIZE_PRECOMPILES_PRE_CANCUN,
    },
    utils::*,
    TransientStorage,
};
use bytes::Bytes;
use ethrex_common::{
    types::{
        tx_fields::{AccessList, AuthorizationList},
        BlockHeader, ChainConfig, Fork, ForkBlobSchedule, Transaction, TxKind,
    },
    Address, H256, U256,
};
use std::{
    collections::{BTreeSet, HashMap, HashSet},
    fmt::Debug,
    sync::Arc,
};
pub type Storage = HashMap<U256, H256>;

#[derive(Debug, Clone, Default)]
pub struct Substate {
    pub selfdestruct_set: HashSet<Address>,
    pub touched_accounts: HashSet<Address>,
    pub touched_storage_slots: HashMap<Address, BTreeSet<H256>>,
    pub created_accounts: HashSet<Address>,
}

/// Backup if sub-context is reverted. It consists of a copy of:
///   - Substate
///   - Gas Refunds
///   - Transient Storage
pub struct StateBackup {
    pub substate: Substate,
    pub refunded_gas: u64,
    pub transient_storage: TransientStorage,
}

impl StateBackup {
    pub fn new(
        substate: Substate,
        refunded_gas: u64,
        transient_storage: TransientStorage,
    ) -> StateBackup {
        StateBackup {
            substate,
            refunded_gas,
            transient_storage,
        }
    }
}

#[derive(Debug, Clone, Copy)]
/// This structs holds special configuration variables specific to the
/// EVM. In most cases, at least at the time of writing (February
/// 2025), you want to use the default blob_schedule values for the
/// specified Fork. The "intended" way to do this is by using the `EVMConfig::canonical_values(fork: Fork)` function.
///
/// However, that function should NOT be used IF you want to use a
/// custom ForkBlobSchedule, like it's described in
/// [EIP-7840](https://eips.ethereum.org/EIPS/eip-7840). For more
/// information read the EIP
pub struct EVMConfig {
    pub fork: Fork,
    pub blob_schedule: ForkBlobSchedule,
}

impl EVMConfig {
    pub fn new(fork: Fork, blob_schedule: ForkBlobSchedule) -> EVMConfig {
        EVMConfig {
            fork,
            blob_schedule,
        }
    }

    pub fn new_from_chain_config(chain_config: &ChainConfig, block_header: &BlockHeader) -> Self {
        let fork = chain_config.fork(block_header.timestamp);

        let blob_schedule = chain_config
            .get_fork_blob_schedule(block_header.timestamp)
            .unwrap_or_else(|| EVMConfig::canonical_values(fork));

        EVMConfig::new(fork, blob_schedule)
    }

    /// This function is used for running the EF tests. If you don't
    /// have acces to a EVMConfig (mainly in the form of a
    /// genesis.json file) you can use this function to get the
    /// "Default" ForkBlobSchedule for that specific Fork.
    /// NOTE: This function could potentially be expanded to include
    /// other types of "default"s.
    pub fn canonical_values(fork: Fork) -> ForkBlobSchedule {
        let max_blobs_per_block: u64 = Self::max_blobs_per_block(fork);
        let target: u64 = Self::get_target_blob_gas_per_block_(fork);
        let base_fee_update_fraction: u64 = Self::get_blob_base_fee_update_fraction_value(fork);

        ForkBlobSchedule {
            target,
            max: max_blobs_per_block,
            base_fee_update_fraction,
        }
    }

    /// After EIP-7691 the maximum number of blob hashes changed. For more
    /// information see
    /// [EIP-7691](https://eips.ethereum.org/EIPS/eip-7691#specification).
    const fn max_blobs_per_block(fork: Fork) -> u64 {
        match fork {
            Fork::Prague => MAX_BLOB_COUNT_ELECTRA,
            Fork::Osaka => MAX_BLOB_COUNT_ELECTRA,
            _ => MAX_BLOB_COUNT,
        }
    }

    /// According to [EIP-7691](https://eips.ethereum.org/EIPS/eip-7691#specification):
    ///
    /// "These changes imply that get_base_fee_per_blob_gas and
    /// calc_excess_blob_gas functions defined in EIP-4844 use the new
    /// values for the first block of the fork (and for all subsequent
    /// blocks)."
    const fn get_blob_base_fee_update_fraction_value(fork: Fork) -> u64 {
        match fork {
            Fork::Prague | Fork::Osaka => BLOB_BASE_FEE_UPDATE_FRACTION_PRAGUE,
            _ => BLOB_BASE_FEE_UPDATE_FRACTION,
        }
    }

    /// According to [EIP-7691](https://eips.ethereum.org/EIPS/eip-7691#specification):
    const fn get_target_blob_gas_per_block_(fork: Fork) -> u64 {
        match fork {
            Fork::Prague | Fork::Osaka => TARGET_BLOB_GAS_PER_BLOCK_PECTRA,
            _ => TARGET_BLOB_GAS_PER_BLOCK,
        }
    }
}

impl Default for EVMConfig {
    /// The default EVMConfig depends on the default Fork.
    fn default() -> Self {
        let fork = core::default::Default::default();
        EVMConfig {
            fork,
            blob_schedule: Self::canonical_values(fork),
        }
    }
}

pub struct VM<'a> {
    pub call_frames: Vec<CallFrame>,
    pub env: Environment,
    /// Information that is acted upon immediately following the
    /// transaction.
    pub accrued_substate: Substate,
    pub db: &'a mut GeneralizedDatabase,
    pub tx_kind: TxKind,
    pub access_list: AccessList,
    pub authorization_list: Option<AuthorizationList>,
    pub hooks: Vec<Arc<dyn Hook>>,
    pub return_data: Vec<RetData>,
    pub backups: Vec<StateBackup>,
    pub storage_original_values: HashMap<Address, HashMap<H256, U256>>,
}

pub struct RetData {
    pub is_create: bool,
    pub ret_offset: U256,
    pub ret_size: usize,
    pub should_transfer_value: bool,
    pub to: Address,
    pub msg_sender: Address,
    pub value: U256,
    pub max_message_call_gas: u64,
}

impl<'a> VM<'a> {
    pub fn new(
        env: Environment,
        db: &'a mut GeneralizedDatabase,
        tx: &Transaction,
    ) -> Result<Self, VMError> {
        // Add sender and recipient (in the case of a Call) to cache [https://www.evm.codes/about#access_list]
        let mut default_touched_accounts = HashSet::from_iter([env.origin].iter().cloned());

        // [EIP-3651] - Add coinbase to cache if the spec is SHANGHAI or higher
        if env.config.fork >= Fork::Shanghai {
            default_touched_accounts.insert(env.coinbase);
        }

        let mut default_touched_storage_slots: HashMap<Address, BTreeSet<H256>> = HashMap::new();

        // Add access lists contents to cache
        for (address, keys) in tx.access_list() {
            default_touched_accounts.insert(address);
            let mut warm_slots = BTreeSet::new();
            for slot in keys {
                warm_slots.insert(slot);
            }
            default_touched_storage_slots.insert(address, warm_slots);
        }

        // Add precompiled contracts addresses to cache.
        let max_precompile_address = match env.config.fork {
            spec if spec >= Fork::Prague => SIZE_PRECOMPILES_PRAGUE,
            spec if spec >= Fork::Cancun => SIZE_PRECOMPILES_CANCUN,
            spec if spec < Fork::Cancun => SIZE_PRECOMPILES_PRE_CANCUN,
            _ => return Err(VMError::Internal(InternalError::InvalidSpecId)),
        };
        for i in 1..=max_precompile_address {
            default_touched_accounts.insert(Address::from_low_u64_be(i));
        }

        let hooks: Vec<Arc<dyn Hook>> = match tx {
            Transaction::PrivilegedL2Transaction(privileged_tx) => vec![Arc::new(L2Hook {
                recipient: privileged_tx.recipient,
            })],
            _ => vec![Arc::new(DefaultHook)],
        };

        let mut substate = Substate {
            selfdestruct_set: HashSet::new(),
            touched_accounts: default_touched_accounts,
            touched_storage_slots: default_touched_storage_slots,
            created_accounts: HashSet::new(),
        };

        let bytecode;
        let destination_and_code_address;

        match tx.to() {
            TxKind::Call(address_to) => {
                substate.touched_accounts.insert(address_to);

                let (_is_delegation, _eip7702_gas_consumed, _code_address, bytes) =
                    eip7702_get_code(db, &mut substate, address_to)?;
<<<<<<< HEAD

                let initial_call_frame = CallFrame::new(
                    env.origin,
                    address_to,
                    address_to,
                    bytecode,
                    tx.value(),
                    tx.data().clone(),
                    false,
                    env.gas_limit,
                    0,
                    0,
                    false,
                );

                Ok(Self {
                    call_frames: vec![initial_call_frame],
                    env,
                    accrued_substate: substate,
                    db,
                    tx_kind: TxKind::Call(address_to),
                    access_list: tx.access_list(),
                    authorization_list: tx.authorization_list(),
                    hooks,
                    return_data: vec![],
                    backups: vec![],
                    storage_original_values: HashMap::new(),
                })
=======
                destination_and_code_address = address_to;
                bytecode = bytes;
>>>>>>> 3a5a0c39
            }

            TxKind::Create => {
                let sender_nonce = db.get_account(env.origin)?.info.nonce;
<<<<<<< HEAD
                let new_contract_address = calculate_create_address(env.origin, sender_nonce)
                    .map_err(|_| VMError::Internal(InternalError::CouldNotComputeCreateAddress))?;

                default_touched_accounts.insert(new_contract_address);

                let initial_call_frame = CallFrame::new(
                    env.origin,
                    new_contract_address,
                    new_contract_address,
                    Bytes::new(), // Bytecode is assigned after passing validations.
                    tx.value(),
                    tx.data().clone(), // Calldata is removed after passing validations.
                    false,
                    env.gas_limit,
                    0,
                    0,
                    false,
                );

                let substate = Substate {
                    selfdestruct_set: HashSet::new(),
                    touched_accounts: default_touched_accounts,
                    touched_storage_slots: default_touched_storage_slots,
                    created_accounts: HashSet::from([new_contract_address]),
                };

                Ok(Self {
                    call_frames: vec![initial_call_frame],
                    env,
                    accrued_substate: substate,
                    db,
                    tx_kind: TxKind::Create,
                    access_list: tx.access_list(),
                    authorization_list: tx.authorization_list(),
                    hooks,
                    return_data: vec![],
                    backups: vec![],
                    storage_original_values: HashMap::new(),
                })
=======

                // In this case, the destination address which also holds the code would be the address of the newly created contract
                destination_and_code_address = calculate_create_address(env.origin, sender_nonce)
                    .map_err(|_| {
                    VMError::Internal(InternalError::CouldNotComputeCreateAddress)
                })?;

                substate
                    .touched_accounts
                    .insert(destination_and_code_address);

                substate
                    .created_accounts
                    .insert(destination_and_code_address);

                bytecode = Bytes::new() //Bytecode will be later assigned from the calldata after passing validations;
>>>>>>> 3a5a0c39
            }
        }

        let initial_call_frame = CallFrame::new(
            env.origin,
            destination_and_code_address,
            destination_and_code_address,
            bytecode,
            tx.value(),
            tx.data().clone(),
            false,
            env.gas_limit,
            0,
            0,
            false,
        );

        Ok(Self {
            call_frames: vec![initial_call_frame],
            env,
            accrued_substate: substate,
            db,
            tx_kind: tx.to(),
            access_list: tx.access_list(),
            authorization_list: tx.authorization_list(),
            hooks,
            return_data: vec![],
            backups: vec![],
        })
    }

    pub fn run_execution(&mut self) -> Result<ExecutionReport, VMError> {
        let fork = self.env.config.fork;

        if is_precompile(&self.current_call_frame()?.code_address, fork) {
            let mut current_call_frame = self
                .call_frames
                .pop()
                .ok_or(VMError::Internal(InternalError::CouldNotPopCallframe))?;
            let precompile_result = execute_precompile(&mut current_call_frame, fork);
            let backup = self
                .backups
                .pop()
                .ok_or(VMError::Internal(InternalError::CouldNotPopCallframe))?;
            let report =
                self.handle_precompile_result(precompile_result, backup, &mut current_call_frame)?;
            self.handle_return(&current_call_frame, &report)?;
            self.current_call_frame_mut()?.increment_pc_by(1)?;
            return Ok(report);
        }

        loop {
            let opcode = self.current_call_frame()?.next_opcode();

            let op_result = self.handle_current_opcode(opcode);

            match op_result {
                Ok(OpcodeResult::Continue { pc_increment }) => self
                    .current_call_frame_mut()?
                    .increment_pc_by(pc_increment)?,
                Ok(OpcodeResult::Halt) => {
                    let mut current_call_frame = self
                        .call_frames
                        .pop()
                        .ok_or(VMError::Internal(InternalError::CouldNotPopCallframe))?;
                    let report = self.handle_opcode_result(&mut current_call_frame)?;
                    if self.handle_return(&current_call_frame, &report)? {
                        self.current_call_frame_mut()?.increment_pc_by(1)?;
                    } else {
                        return Ok(report);
                    }
                }
                Err(error) => {
                    let mut current_call_frame = self
                        .call_frames
                        .pop()
                        .ok_or(VMError::Internal(InternalError::CouldNotPopCallframe))?;
                    let report = self.handle_opcode_error(error, &mut current_call_frame)?;
                    if self.handle_return(&current_call_frame, &report)? {
                        self.current_call_frame_mut()?.increment_pc_by(1)?;
                    } else {
                        return Ok(report);
                    }
                }
            }
        }
    }

    pub fn restore_state(
        &mut self,
        backup: StateBackup,
        call_frame_backup: CacheBackup,
    ) -> Result<(), VMError> {
        self.restore_cache_state(call_frame_backup)?;
        self.accrued_substate = backup.substate;
        self.env.refunded_gas = backup.refunded_gas;
        self.env.transient_storage = backup.transient_storage;
        Ok(())
    }

    pub fn is_create(&self) -> bool {
        matches!(self.tx_kind, TxKind::Create)
    }

    /// Executes without making changes to the cache.
    pub fn stateless_execute(&mut self) -> Result<ExecutionReport, VMError> {
        let cache_backup = self.db.cache.clone();
        let report = self.execute()?;
        // Restore the cache to its original state
        self.db.cache = cache_backup;
        Ok(report)
    }

    /// Main function for executing an external transaction
    pub fn execute(&mut self) -> Result<ExecutionReport, VMError> {
        if let Err(e) = self.prepare_execution() {
            // We need to do a cleanup of the cache so that it doesn't interfere with next transaction's execution
            self.restore_cache_state(self.current_call_frame()?.cache_backup.clone())?;
            return Err(e);
        }

        // Here we clear the cache backup because if prepare_execution succeeded we don't want to
        // revert the changes it made.
        // Even if the transaction reverts we want to apply these kind of changes!
        // These are: Incrementing sender nonce, transferring value to a delegate account, decreasing sender account balance
        self.current_call_frame_mut()?.cache_backup = HashMap::new();

        // In CREATE type transactions:
        //  Add created contract to cache, reverting transaction if the address is already occupied
        if self.is_create() {
            let new_contract_address = self.current_call_frame()?.to;
            let new_account = self.get_account_mut(new_contract_address)?;

            if new_account.has_code_or_nonce() {
                return self.handle_create_non_empty_account();
            }

            self.increase_account_balance(
                new_contract_address,
                self.current_call_frame()?.msg_value,
            )?;

            // https://eips.ethereum.org/EIPS/eip-161
            if self.env.config.fork >= Fork::SpuriousDragon {
                self.increment_account_nonce(new_contract_address)?;
            };
        }

        // Backup of Substate, Gas Refunds and Transient Storage if sub-context is reverted
        let backup = StateBackup::new(
            self.accrued_substate.clone(),
            self.env.refunded_gas,
            self.env.transient_storage.clone(),
        );

        self.backups.push(backup);

        let mut report = self.run_execution()?;

        self.finalize_execution(&mut report)?;
        Ok(report)
    }

    pub fn current_call_frame_mut(&mut self) -> Result<&mut CallFrame, VMError> {
        self.call_frames.last_mut().ok_or(VMError::Internal(
            InternalError::CouldNotAccessLastCallframe,
        ))
    }

    pub fn current_call_frame(&self) -> Result<&CallFrame, VMError> {
        self.call_frames.last().ok_or(VMError::Internal(
            InternalError::CouldNotAccessLastCallframe,
        ))
    }

    fn handle_create_non_empty_account(&mut self) -> Result<ExecutionReport, VMError> {
        let mut report = ExecutionReport {
            result: TxResult::Revert(VMError::AddressAlreadyOccupied),
            gas_used: self.env.gas_limit,
            gas_refunded: 0,
            logs: vec![],
            output: Bytes::new(),
        };

        self.finalize_execution(&mut report)?;

        Ok(report)
    }

    fn prepare_execution(&mut self) -> Result<(), VMError> {
        // NOTE: ATTOW the default hook is created in VM::new(), so
        // (in theory) _at least_ the default prepare execution should
        // run
        for hook in self.hooks.clone() {
            hook.prepare_execution(self)?;
        }
        Ok(())
    }

    fn finalize_execution(&mut self, report: &mut ExecutionReport) -> Result<(), VMError> {
        // NOTE: ATTOW the default hook is created in VM::new(), so
        // (in theory) _at least_ the default finalize execution should
        // run
        for hook in self.hooks.clone() {
            hook.finalize_execution(self, report)?;
        }

        Ok(())
    }

    /// Restores the cache state to the state before changes made during a callframe.
    fn restore_cache_state(&mut self, call_frame_backup: CacheBackup) -> Result<(), VMError> {
        for (address, account_opt) in call_frame_backup {
            if let Some(account) = account_opt {
                // restore the account to the state before the call
                cache::insert_account(&mut self.db.cache, address, account.clone());
            } else {
                // remove from cache if it wasn't there before
                cache::remove_account(&mut self.db.cache, &address);
            }
        }
        Ok(())
    }
}<|MERGE_RESOLUTION|>--- conflicted
+++ resolved
@@ -241,84 +241,12 @@
 
                 let (_is_delegation, _eip7702_gas_consumed, _code_address, bytes) =
                     eip7702_get_code(db, &mut substate, address_to)?;
-<<<<<<< HEAD
-
-                let initial_call_frame = CallFrame::new(
-                    env.origin,
-                    address_to,
-                    address_to,
-                    bytecode,
-                    tx.value(),
-                    tx.data().clone(),
-                    false,
-                    env.gas_limit,
-                    0,
-                    0,
-                    false,
-                );
-
-                Ok(Self {
-                    call_frames: vec![initial_call_frame],
-                    env,
-                    accrued_substate: substate,
-                    db,
-                    tx_kind: TxKind::Call(address_to),
-                    access_list: tx.access_list(),
-                    authorization_list: tx.authorization_list(),
-                    hooks,
-                    return_data: vec![],
-                    backups: vec![],
-                    storage_original_values: HashMap::new(),
-                })
-=======
                 destination_and_code_address = address_to;
                 bytecode = bytes;
->>>>>>> 3a5a0c39
             }
 
             TxKind::Create => {
                 let sender_nonce = db.get_account(env.origin)?.info.nonce;
-<<<<<<< HEAD
-                let new_contract_address = calculate_create_address(env.origin, sender_nonce)
-                    .map_err(|_| VMError::Internal(InternalError::CouldNotComputeCreateAddress))?;
-
-                default_touched_accounts.insert(new_contract_address);
-
-                let initial_call_frame = CallFrame::new(
-                    env.origin,
-                    new_contract_address,
-                    new_contract_address,
-                    Bytes::new(), // Bytecode is assigned after passing validations.
-                    tx.value(),
-                    tx.data().clone(), // Calldata is removed after passing validations.
-                    false,
-                    env.gas_limit,
-                    0,
-                    0,
-                    false,
-                );
-
-                let substate = Substate {
-                    selfdestruct_set: HashSet::new(),
-                    touched_accounts: default_touched_accounts,
-                    touched_storage_slots: default_touched_storage_slots,
-                    created_accounts: HashSet::from([new_contract_address]),
-                };
-
-                Ok(Self {
-                    call_frames: vec![initial_call_frame],
-                    env,
-                    accrued_substate: substate,
-                    db,
-                    tx_kind: TxKind::Create,
-                    access_list: tx.access_list(),
-                    authorization_list: tx.authorization_list(),
-                    hooks,
-                    return_data: vec![],
-                    backups: vec![],
-                    storage_original_values: HashMap::new(),
-                })
-=======
 
                 // In this case, the destination address which also holds the code would be the address of the newly created contract
                 destination_and_code_address = calculate_create_address(env.origin, sender_nonce)
@@ -335,7 +263,6 @@
                     .insert(destination_and_code_address);
 
                 bytecode = Bytes::new() //Bytecode will be later assigned from the calldata after passing validations;
->>>>>>> 3a5a0c39
             }
         }
 
@@ -364,6 +291,7 @@
             hooks,
             return_data: vec![],
             backups: vec![],
+            storage_original_values: HashMap::new(),
         })
     }
 
