--- conflicted
+++ resolved
@@ -12,14 +12,10 @@
     opcodes::Opcode,
     primitives::{Address, Bytes, H256, U256},
     transaction::{TransactTo, TxEnv},
-<<<<<<< HEAD
     vm_result::{
-        AccountInfo, AccountStatus, ExecutionResult, ExitStatusCode, Output, ResultAndState,
-        ResultReason, StateAccount, SuccessReason, VMError,
+        AccountInfo, AccountStatus, ExecutionResult, ExitStatusCode, OpcodeSuccess, Output,
+        ResultAndState, ResultReason, StateAccount, SuccessReason, VMError,
     },
-=======
-    vm_result::{ExecutionResult, OpcodeSuccess, ResultReason, VMError},
->>>>>>> 2a7bd16d
 };
 extern crate ethereum_rust_rlp;
 use ethereum_rust_rlp::encode::RLPEncode;
@@ -301,7 +297,6 @@
         }
     }
 
-<<<<<<< HEAD
     pub fn get_result(&mut self, res: ExecutionResult) -> Result<ResultAndState, VMError> {
         // let initial_gas = self.env.gas_limit;
         let gas_used = self.env.consumed_gas;
@@ -368,784 +363,7 @@
     }
 
     pub fn execute(&mut self, _initial_gas_consumed: u64) -> Result<ExecutionResult, VMError> {
-        let block_env = self.env.block.clone();
         let mut current_call_frame = self.call_frames.pop().ok_or(VMError::FatalError)?; // if this happens during execution, we are cooked 💀
-        loop {
-            let opcode = current_call_frame.next_opcode().unwrap_or(Opcode::STOP);
-            match opcode {
-                Opcode::STOP => {
-                    self.call_frames.push(current_call_frame.clone());
-                    return Ok(Self::write_success_result(
-                        current_call_frame,
-                        ResultReason::Stop,
-                        self.env.consumed_gas,
-                        self.env.refunded_gas,
-                    ));
-                }
-                Opcode::ADD => {
-                    if self.env.consumed_gas + gas_cost::ADD > self.env.gas_limit {
-                        return Ok(ExecutionResult::Revert {
-                            reason: VMError::OutOfGas,
-                            gas_used: self.env.consumed_gas,
-                            output: current_call_frame.returndata,
-                        }); // should revert the tx
-                    }
-                    let augend = current_call_frame.stack.pop()?;
-                    let addend = current_call_frame.stack.pop()?;
-                    let sum = augend.overflowing_add(addend).0;
-                    current_call_frame.stack.push(sum)?;
-                    self.env.consumed_gas += gas_cost::ADD
-                }
-                Opcode::MUL => {
-                    if self.env.consumed_gas + gas_cost::MUL > self.env.gas_limit {
-                        return Ok(ExecutionResult::Revert {
-                            reason: VMError::OutOfGas,
-                            gas_used: self.env.consumed_gas,
-                            output: current_call_frame.returndata,
-                        }); // should revert the tx
-                    }
-                    let multiplicand = current_call_frame.stack.pop()?;
-                    let multiplier = current_call_frame.stack.pop()?;
-                    let product = multiplicand.overflowing_mul(multiplier).0;
-                    current_call_frame.stack.push(product)?;
-                    self.env.consumed_gas += gas_cost::MUL
-                }
-                Opcode::SUB => {
-                    if self.env.consumed_gas + gas_cost::SUB > self.env.gas_limit {
-                        return Ok(ExecutionResult::Revert {
-                            reason: VMError::OutOfGas,
-                            gas_used: self.env.consumed_gas,
-                            output: current_call_frame.returndata,
-                        }); // should revert the tx
-                    }
-                    let minuend = current_call_frame.stack.pop()?;
-                    let subtrahend = current_call_frame.stack.pop()?;
-                    let difference = minuend.overflowing_sub(subtrahend).0;
-                    current_call_frame.stack.push(difference)?;
-                    self.env.consumed_gas += gas_cost::SUB
-                }
-                Opcode::DIV => {
-                    if self.env.consumed_gas + gas_cost::DIV > self.env.gas_limit {
-                        return Ok(ExecutionResult::Revert {
-                            reason: VMError::OutOfGas,
-                            gas_used: self.env.consumed_gas,
-                            output: current_call_frame.returndata,
-                        }); // should revert the tx
-                    }
-                    let dividend = current_call_frame.stack.pop()?;
-                    let divisor = current_call_frame.stack.pop()?;
-                    if divisor.is_zero() {
-                        current_call_frame.stack.push(U256::zero())?;
-                        continue;
-                    }
-                    let quotient = dividend / divisor;
-                    current_call_frame.stack.push(quotient)?;
-                    self.env.consumed_gas += gas_cost::DIV
-                }
-                Opcode::SDIV => {
-                    if self.env.consumed_gas + gas_cost::SDIV > self.env.gas_limit {
-                        return Ok(ExecutionResult::Revert {
-                            reason: VMError::OutOfGas,
-                            gas_used: self.env.consumed_gas,
-                            output: current_call_frame.returndata,
-                        }); // should revert the tx
-                    }
-                    let dividend = current_call_frame.stack.pop()?;
-                    let divisor = current_call_frame.stack.pop()?;
-                    if divisor.is_zero() {
-                        current_call_frame.stack.push(U256::zero())?;
-                        continue;
-                    }
-
-                    let dividend_is_negative = is_negative(dividend);
-                    let divisor_is_negative = is_negative(divisor);
-                    let dividend = if dividend_is_negative {
-                        negate(dividend)
-                    } else {
-                        dividend
-                    };
-                    let divisor = if divisor_is_negative {
-                        negate(divisor)
-                    } else {
-                        divisor
-                    };
-                    let quotient = dividend / divisor;
-                    let quotient_is_negative = dividend_is_negative ^ divisor_is_negative;
-                    let quotient = if quotient_is_negative {
-                        negate(quotient)
-                    } else {
-                        quotient
-                    };
-
-                    current_call_frame.stack.push(quotient)?;
-                    self.env.consumed_gas += gas_cost::SDIV
-                }
-                Opcode::MOD => {
-                    if self.env.consumed_gas + gas_cost::MOD > self.env.gas_limit {
-                        return Ok(ExecutionResult::Revert {
-                            reason: VMError::OutOfGas,
-                            gas_used: self.env.consumed_gas,
-                            output: current_call_frame.returndata,
-                        }); // should revert the tx
-                    }
-                    let dividend = current_call_frame.stack.pop()?;
-                    let divisor = current_call_frame.stack.pop()?;
-                    if divisor.is_zero() {
-                        current_call_frame.stack.push(U256::zero())?;
-                        continue;
-                    }
-                    let remainder = dividend % divisor;
-                    current_call_frame.stack.push(remainder)?;
-                    self.env.consumed_gas += gas_cost::MOD
-                }
-                Opcode::SMOD => {
-                    if self.env.consumed_gas + gas_cost::SMOD > self.env.gas_limit {
-                        return Ok(ExecutionResult::Revert {
-                            reason: VMError::OutOfGas,
-                            gas_used: self.env.consumed_gas,
-                            output: current_call_frame.returndata,
-                        }); // should revert the tx
-                    }
-                    let dividend = current_call_frame.stack.pop()?;
-                    let divisor = current_call_frame.stack.pop()?;
-                    if divisor.is_zero() {
-                        current_call_frame.stack.push(U256::zero())?;
-                        continue;
-                    }
-
-                    let dividend_is_negative = is_negative(dividend);
-                    let divisor_is_negative = is_negative(divisor);
-                    let dividend = if dividend_is_negative {
-                        negate(dividend)
-                    } else {
-                        dividend
-                    };
-                    let divisor = if divisor_is_negative {
-                        negate(divisor)
-                    } else {
-                        divisor
-                    };
-                    let remainder = dividend % divisor;
-                    let remainder_is_negative = dividend_is_negative ^ divisor_is_negative;
-                    let remainder = if remainder_is_negative {
-                        negate(remainder)
-                    } else {
-                        remainder
-                    };
-
-                    current_call_frame.stack.push(remainder)?;
-                    self.env.consumed_gas += gas_cost::SMOD
-                }
-                Opcode::ADDMOD => {
-                    if self.env.consumed_gas + gas_cost::ADDMOD > self.env.gas_limit {
-                        return Ok(ExecutionResult::Revert {
-                            reason: VMError::OutOfGas,
-                            gas_used: self.env.consumed_gas,
-                            output: current_call_frame.returndata,
-                        }); // should revert the tx
-                    }
-                    let augend = current_call_frame.stack.pop()?;
-                    let addend = current_call_frame.stack.pop()?;
-                    let divisor = current_call_frame.stack.pop()?;
-                    if divisor.is_zero() {
-                        current_call_frame.stack.push(U256::zero())?;
-                        continue;
-                    }
-                    let (sum, overflow) = augend.overflowing_add(addend);
-                    let mut remainder = sum % divisor;
-                    if overflow || remainder > divisor {
-                        remainder = remainder.overflowing_sub(divisor).0;
-                    }
-
-                    current_call_frame.stack.push(remainder)?;
-                    self.env.consumed_gas += gas_cost::ADDMOD
-                }
-                Opcode::MULMOD => {
-                    if self.env.consumed_gas + gas_cost::MULMOD > self.env.gas_limit {
-                        return Ok(ExecutionResult::Revert {
-                            reason: VMError::OutOfGas,
-                            gas_used: self.env.consumed_gas,
-                            output: current_call_frame.returndata,
-                        }); // should revert the tx
-                    }
-                    let multiplicand = U512::from(current_call_frame.stack.pop()?);
-                    let multiplier = U512::from(current_call_frame.stack.pop()?);
-                    let divisor = U512::from(current_call_frame.stack.pop()?);
-                    if divisor.is_zero() {
-                        current_call_frame.stack.push(U256::zero())?;
-                        continue;
-                    }
-
-                    let (product, overflow) = multiplicand.overflowing_mul(multiplier);
-                    let mut remainder = product % divisor;
-                    if overflow || remainder > divisor {
-                        remainder = remainder.overflowing_sub(divisor).0;
-                    }
-                    let mut result = Vec::new();
-                    for byte in remainder.0.iter().take(4) {
-                        let bytes = byte.to_le_bytes();
-                        result.extend_from_slice(&bytes);
-                    }
-                    // before reverse we have something like [120, 255, 0, 0....]
-                    // after reverse we get the [0, 0, ...., 255, 120] which is the correct order for the little endian u256
-                    result.reverse();
-                    let remainder = U256::from(result.as_slice());
-                    current_call_frame.stack.push(remainder)?;
-                    self.env.consumed_gas += gas_cost::MULMOD
-                }
-                Opcode::EXP => {
-                    let base = current_call_frame.stack.pop()?;
-                    let exponent = current_call_frame.stack.pop()?;
-
-                    let exponent_byte_size = (exponent.bits() as u64 + 7) / 8;
-                    let gas_cost =
-                        gas_cost::EXP_STATIC + gas_cost::EXP_DYNAMIC_BASE * exponent_byte_size;
-                    if self.env.consumed_gas + gas_cost > self.env.gas_limit {
-                        return Ok(ExecutionResult::Revert {
-                            reason: VMError::OutOfGas,
-                            gas_used: self.env.consumed_gas,
-                            output: current_call_frame.returndata,
-                        }); // should revert the tx
-                    }
-
-                    let power = base.overflowing_pow(exponent).0;
-                    current_call_frame.stack.push(power)?;
-                    self.env.consumed_gas += gas_cost
-                }
-                Opcode::SIGNEXTEND => {
-                    if self.env.consumed_gas + gas_cost::SIGNEXTEND > self.env.gas_limit {
-                        return Ok(ExecutionResult::Revert {
-                            reason: VMError::OutOfGas,
-                            gas_used: self.env.consumed_gas,
-                            output: current_call_frame.returndata,
-                        }); // should revert the tx
-                    }
-                    let byte_size = current_call_frame.stack.pop()?;
-                    let value_to_extend = current_call_frame.stack.pop()?;
-
-                    let bits_per_byte = U256::from(8);
-                    let sign_bit_position_on_byte = 7;
-                    let max_byte_size = 31;
-
-                    let byte_size = byte_size.min(U256::from(max_byte_size));
-                    let sign_bit_index = bits_per_byte * byte_size + sign_bit_position_on_byte;
-                    let is_negative = value_to_extend.bit(sign_bit_index.as_usize());
-                    let sign_bit_mask = (U256::one() << sign_bit_index) - U256::one();
-                    let result = if is_negative {
-                        value_to_extend | !sign_bit_mask
-                    } else {
-                        value_to_extend & sign_bit_mask
-                    };
-                    current_call_frame.stack.push(result)?;
-                    self.env.consumed_gas += gas_cost::SIGNEXTEND
-                }
-                Opcode::LT => {
-                    if self.env.consumed_gas + gas_cost::LT > self.env.gas_limit {
-                        return Ok(ExecutionResult::Revert {
-                            reason: VMError::OutOfGas,
-                            gas_used: self.env.consumed_gas,
-                            output: current_call_frame.returndata,
-                        }); // should revert the tx
-                    }
-                    let lho = current_call_frame.stack.pop()?;
-                    let rho = current_call_frame.stack.pop()?;
-                    let result = if lho < rho { U256::one() } else { U256::zero() };
-                    current_call_frame.stack.push(result)?;
-                    self.env.consumed_gas += gas_cost::LT
-                }
-                Opcode::GT => {
-                    if self.env.consumed_gas + gas_cost::GT > self.env.gas_limit {
-                        return Ok(ExecutionResult::Revert {
-                            reason: VMError::OutOfGas,
-                            gas_used: self.env.consumed_gas,
-                            output: current_call_frame.returndata,
-                        }); // should revert the tx
-                    }
-                    let lho = current_call_frame.stack.pop()?;
-                    let rho = current_call_frame.stack.pop()?;
-                    let result = if lho > rho { U256::one() } else { U256::zero() };
-                    current_call_frame.stack.push(result)?;
-                    self.env.consumed_gas += gas_cost::GT
-                }
-                Opcode::SLT => {
-                    if self.env.consumed_gas + gas_cost::SLT > self.env.gas_limit {
-                        return Ok(ExecutionResult::Revert {
-                            reason: VMError::OutOfGas,
-                            gas_used: self.env.consumed_gas,
-                            output: current_call_frame.returndata,
-                        }); // should revert the tx
-                    }
-                    let lho = current_call_frame.stack.pop()?;
-                    let rho = current_call_frame.stack.pop()?;
-                    let lho_is_negative = lho.bit(255);
-                    let rho_is_negative = rho.bit(255);
-                    let result = if lho_is_negative == rho_is_negative {
-                        // if both have the same sign, compare their magnitudes
-                        if lho < rho {
-                            U256::one()
-                        } else {
-                            U256::zero()
-                        }
-                    } else {
-                        // if they have different signs, the negative number is smaller
-                        if lho_is_negative {
-                            U256::one()
-                        } else {
-                            U256::zero()
-                        }
-                    };
-                    current_call_frame.stack.push(result)?;
-                    self.env.consumed_gas += gas_cost::SLT
-                }
-                Opcode::SGT => {
-                    if self.env.consumed_gas + gas_cost::SGT > self.env.gas_limit {
-                        return Ok(ExecutionResult::Revert {
-                            reason: VMError::OutOfGas,
-                            gas_used: self.env.consumed_gas,
-                            output: current_call_frame.returndata,
-                        }); // should revert the tx
-                    }
-                    let lho = current_call_frame.stack.pop()?;
-                    let rho = current_call_frame.stack.pop()?;
-                    let lho_is_negative = lho.bit(255);
-                    let rho_is_negative = rho.bit(255);
-                    let result = if lho_is_negative == rho_is_negative {
-                        // if both have the same sign, compare their magnitudes
-                        if lho > rho {
-                            U256::one()
-                        } else {
-                            U256::zero()
-                        }
-                    } else {
-                        // if they have different signs, the positive number is bigger
-                        if rho_is_negative {
-                            U256::one()
-                        } else {
-                            U256::zero()
-                        }
-                    };
-                    current_call_frame.stack.push(result)?;
-                    self.env.consumed_gas += gas_cost::SGT
-                }
-                Opcode::EQ => {
-                    if self.env.consumed_gas + gas_cost::EQ > self.env.gas_limit {
-                        return Ok(ExecutionResult::Revert {
-                            reason: VMError::OutOfGas,
-                            gas_used: self.env.consumed_gas,
-                            output: current_call_frame.returndata,
-                        }); // should revert the tx
-                    }
-                    let lho = current_call_frame.stack.pop()?;
-                    let rho = current_call_frame.stack.pop()?;
-                    let result = if lho == rho {
-                        U256::one()
-                    } else {
-                        U256::zero()
-                    };
-                    current_call_frame.stack.push(result)?;
-                    self.env.consumed_gas += gas_cost::EQ
-                }
-                Opcode::ISZERO => {
-                    if self.env.consumed_gas + gas_cost::ISZERO > self.env.gas_limit {
-                        return Ok(ExecutionResult::Revert {
-                            reason: VMError::OutOfGas,
-                            gas_used: self.env.consumed_gas,
-                            output: current_call_frame.returndata,
-                        }); // should revert the tx
-                    }
-                    let operand = current_call_frame.stack.pop()?;
-                    let result = if operand == U256::zero() {
-                        U256::one()
-                    } else {
-                        U256::zero()
-                    };
-                    current_call_frame.stack.push(result)?;
-                    self.env.consumed_gas += gas_cost::ISZERO
-                }
-                Opcode::KECCAK256 => {
-                    let offset = current_call_frame
-                        .stack
-                        .pop()?
-                        .try_into()
-                        .unwrap_or(usize::MAX);
-                    let size = current_call_frame
-                        .stack
-                        .pop()?
-                        .try_into()
-                        .unwrap_or(usize::MAX);
-
-                    let minimum_word_size = (size + WORD_SIZE - 1) / WORD_SIZE;
-                    let memory_expansion_cost =
-                        current_call_frame.memory.expansion_cost(offset + size);
-                    let gas_cost = gas_cost::KECCAK25_STATIC
-                        + gas_cost::KECCAK25_DYNAMIC_BASE * minimum_word_size as u64
-                        + memory_expansion_cost as u64;
-                    if self.env.consumed_gas + gas_cost > self.env.gas_limit {
-                        return Ok(ExecutionResult::Revert {
-                            reason: VMError::OutOfGas,
-                            gas_used: self.env.consumed_gas,
-                            output: current_call_frame.returndata,
-                        }); // should revert the tx
-                    }
-
-                    let value_bytes = current_call_frame.memory.load_range(offset, size);
-
-                    let mut hasher = Keccak256::new();
-                    hasher.update(value_bytes);
-                    let result = hasher.finalize();
-                    current_call_frame
-                        .stack
-                        .push(U256::from_big_endian(&result))?;
-                    self.env.consumed_gas += gas_cost
-                }
-                Opcode::CALLDATALOAD => {
-                    if self.env.consumed_gas + gas_cost::CALLDATALOAD > self.env.gas_limit {
-                        return Ok(ExecutionResult::Revert {
-                            reason: VMError::OutOfGas,
-                            gas_used: self.env.consumed_gas,
-                            output: current_call_frame.returndata,
-                        }); // should revert the tx
-                    }
-                    let offset: usize = current_call_frame
-                        .stack
-                        .pop()?
-                        .try_into()
-                        .unwrap_or(usize::MAX);
-                    let value = U256::from_big_endian(
-                        &current_call_frame.calldata.slice(offset..offset + 32),
-                    );
-                    current_call_frame.stack.push(value)?;
-                    self.env.consumed_gas += gas_cost::CALLDATALOAD
-                }
-                Opcode::CALLDATASIZE => {
-                    if self.env.consumed_gas + gas_cost::CALLDATASIZE > self.env.gas_limit {
-                        return Ok(ExecutionResult::Revert {
-                            reason: VMError::OutOfGas,
-                            gas_used: self.env.consumed_gas,
-                            output: current_call_frame.returndata,
-                        }); // should revert the tx
-                    }
-                    current_call_frame
-                        .stack
-                        .push(U256::from(current_call_frame.calldata.len()))?;
-                    self.env.consumed_gas += gas_cost::CALLDATASIZE
-                }
-                Opcode::CALLDATACOPY => {
-                    let dest_offset = current_call_frame
-                        .stack
-                        .pop()?
-                        .try_into()
-                        .unwrap_or(usize::MAX);
-                    let calldata_offset: usize = current_call_frame
-                        .stack
-                        .pop()?
-                        .try_into()
-                        .unwrap_or(usize::MAX);
-                    let size: usize = current_call_frame
-                        .stack
-                        .pop()?
-                        .try_into()
-                        .unwrap_or(usize::MAX);
-
-                    let minimum_word_size = (size + WORD_SIZE - 1) / WORD_SIZE;
-                    let memory_expansion_cost =
-                        current_call_frame.memory.expansion_cost(dest_offset + size) as u64;
-                    let gas_cost = gas_cost::CALLDATACOPY_STATIC
-                        + gas_cost::CALLDATACOPY_DYNAMIC_BASE * minimum_word_size as u64
-                        + memory_expansion_cost;
-                    if self.env.consumed_gas + gas_cost > self.env.gas_limit {
-                        return Ok(ExecutionResult::Revert {
-                            reason: VMError::OutOfGas,
-                            gas_used: self.env.consumed_gas,
-                            output: current_call_frame.returndata,
-                        }); // should revert the tx
-                    }
-                    self.env.consumed_gas += gas_cost;
-                    if size == 0 {
-                        continue;
-                    }
-                    let data = current_call_frame
-                        .calldata
-                        .slice(calldata_offset..calldata_offset + size);
-
-                    current_call_frame.memory.store_bytes(dest_offset, &data);
-                }
-                Opcode::RETURNDATASIZE => {
-                    if self.env.consumed_gas + gas_cost::RETURNDATASIZE > self.env.gas_limit {
-                        return Ok(ExecutionResult::Revert {
-                            reason: VMError::OutOfGas,
-                            gas_used: self.env.consumed_gas,
-                            output: current_call_frame.returndata,
-                        }); // should revert the tx
-                    }
-                    current_call_frame
-                        .stack
-                        .push(U256::from(current_call_frame.returndata.len()))?;
-                    self.env.consumed_gas += gas_cost::RETURNDATASIZE
-                }
-                Opcode::RETURNDATACOPY => {
-                    let dest_offset = current_call_frame
-                        .stack
-                        .pop()?
-                        .try_into()
-                        .unwrap_or(usize::MAX);
-                    let returndata_offset: usize = current_call_frame
-                        .stack
-                        .pop()?
-                        .try_into()
-                        .unwrap_or(usize::MAX);
-                    let size: usize = current_call_frame
-                        .stack
-                        .pop()?
-                        .try_into()
-                        .unwrap_or(usize::MAX);
-
-                    let minimum_word_size = (size + WORD_SIZE - 1) / WORD_SIZE;
-                    let memory_expansion_cost =
-                        current_call_frame.memory.expansion_cost(dest_offset + size) as u64;
-                    let gas_cost = gas_cost::RETURNDATACOPY_STATIC
-                        + gas_cost::RETURNDATACOPY_DYNAMIC_BASE * minimum_word_size as u64
-                        + memory_expansion_cost;
-                    if self.env.consumed_gas + gas_cost > self.env.gas_limit {
-                        return Ok(ExecutionResult::Revert {
-                            reason: VMError::OutOfGas,
-                            gas_used: self.env.consumed_gas,
-                            output: current_call_frame.returndata,
-                        }); // should revert the tx
-                    }
-                    self.env.consumed_gas += gas_cost;
-                    if size == 0 {
-                        continue;
-                    }
-                    let data = current_call_frame
-                        .returndata
-                        .slice(returndata_offset..returndata_offset + size);
-                    current_call_frame.memory.store_bytes(dest_offset, &data);
-                }
-                Opcode::JUMP => {
-                    if self.env.consumed_gas + gas_cost::JUMP > self.env.gas_limit {
-                        return Ok(ExecutionResult::Revert {
-                            reason: VMError::OutOfGas,
-                            gas_used: self.env.consumed_gas,
-                            output: current_call_frame.returndata,
-                        }); // should revert the tx
-                    }
-                    let jump_address = current_call_frame.stack.pop()?;
-
-                    if !current_call_frame.jump(jump_address) {
-                        self.env.consumed_gas = self.env.gas_limit;
-                        return Ok(ExecutionResult::Halt {
-                            reason: VMError::InvalidJump,
-                            gas_used: self.env.consumed_gas,
-                        }); // halt
-                    }
-                    self.env.consumed_gas += gas_cost::JUMP;
-                }
-                Opcode::JUMPI => {
-                    let jump_address = current_call_frame.stack.pop()?;
-                    let condition = current_call_frame.stack.pop()?;
-                    if condition != U256::zero() && !current_call_frame.jump(jump_address) {
-                        self.env.consumed_gas = self.env.gas_limit;
-                        return Ok(ExecutionResult::Halt {
-                            reason: VMError::InvalidJump,
-                            gas_used: self.env.consumed_gas,
-                        }); // halt
-                    }
-                    self.env.consumed_gas += gas_cost::JUMPI
-                }
-                Opcode::JUMPDEST => {
-                    // just consume some gas, jumptable written at the start
-                    if self.env.consumed_gas + gas_cost::JUMPDEST > self.env.gas_limit {
-                        return Ok(ExecutionResult::Revert {
-                            reason: VMError::OutOfGas,
-                            gas_used: self.env.consumed_gas,
-                            output: current_call_frame.returndata,
-                        }); // should revert the tx
-                    }
-                    self.env.consumed_gas += gas_cost::JUMPDEST
-                }
-                Opcode::PC => {
-                    if self.env.consumed_gas + gas_cost::PC > self.env.gas_limit {
-                        return Ok(ExecutionResult::Revert {
-                            reason: VMError::OutOfGas,
-                            gas_used: self.env.consumed_gas,
-                            output: current_call_frame.returndata,
-                        }); // should revert the tx
-                    }
-                    current_call_frame
-                        .stack
-                        .push(U256::from(current_call_frame.pc - 1))?;
-                    self.env.consumed_gas += gas_cost::PC
-                }
-                Opcode::BLOCKHASH => {
-                    if self.env.consumed_gas + gas_cost::BLOCKHASH > self.env.gas_limit {
-                        return Ok(ExecutionResult::Revert {
-                            reason: VMError::OutOfGas,
-                            gas_used: self.env.consumed_gas,
-                            output: current_call_frame.returndata,
-                        }); // should revert the tx
-                    }
-                    let block_number = current_call_frame.stack.pop()?;
-
-                    self.env.consumed_gas += gas_cost::BLOCKHASH;
-                    // If number is not in the valid range (last 256 blocks), return zero.
-                    if block_number
-                        < self
-                            .env
-                            .block
-                            .number
-                            .saturating_sub(U256::from(LAST_AVAILABLE_BLOCK_LIMIT))
-                        || block_number >= self.env.block.number
-                    {
-                        current_call_frame.stack.push(U256::zero())?;
-                        continue;
-                    }
-
-                    if let Some(block_hash) = self.db.block_hashes.get(&block_number) {
-                        current_call_frame
-                            .stack
-                            .push(U256::from_big_endian(&block_hash.0))?;
-                    } else {
-                        current_call_frame.stack.push(U256::zero())?;
-                    };
-                }
-                Opcode::COINBASE => {
-                    if self.env.consumed_gas + gas_cost::COINBASE > self.env.gas_limit {
-                        return Ok(ExecutionResult::Revert {
-                            reason: VMError::OutOfGas,
-                            gas_used: self.env.consumed_gas,
-                            output: current_call_frame.returndata,
-                        }); // should revert the tx
-                    }
-                    let coinbase = block_env.coinbase;
-                    current_call_frame.stack.push(address_to_word(coinbase))?;
-                    self.env.consumed_gas += gas_cost::COINBASE
-                }
-                Opcode::TIMESTAMP => {
-                    if self.env.consumed_gas + gas_cost::TIMESTAMP > self.env.gas_limit {
-                        return Ok(ExecutionResult::Revert {
-                            reason: VMError::OutOfGas,
-                            gas_used: self.env.consumed_gas,
-                            output: current_call_frame.returndata,
-                        }); // should revert the tx
-                    }
-                    let timestamp = block_env.timestamp;
-                    current_call_frame.stack.push(timestamp)?;
-                    self.env.consumed_gas += gas_cost::TIMESTAMP
-                }
-                Opcode::NUMBER => {
-                    if self.env.consumed_gas + gas_cost::NUMBER > self.env.gas_limit {
-                        return Ok(ExecutionResult::Revert {
-                            reason: VMError::OutOfGas,
-                            gas_used: self.env.consumed_gas,
-                            output: current_call_frame.returndata,
-                        }); // should revert the tx
-                    }
-                    let block_number = block_env.number;
-                    current_call_frame.stack.push(block_number)?;
-                    self.env.consumed_gas += gas_cost::NUMBER
-                }
-                Opcode::PREVRANDAO => {
-                    if self.env.consumed_gas + gas_cost::PREVRANDAO > self.env.gas_limit {
-                        return Ok(ExecutionResult::Revert {
-                            reason: VMError::OutOfGas,
-                            gas_used: self.env.consumed_gas,
-                            output: current_call_frame.returndata,
-                        }); // should revert the tx
-                    }
-                    let randao = block_env.prev_randao.unwrap_or_default();
-                    current_call_frame
-                        .stack
-                        .push(U256::from_big_endian(randao.0.as_slice()))?;
-                    self.env.consumed_gas += gas_cost::PREVRANDAO
-                }
-                Opcode::GASLIMIT => {
-                    if self.env.consumed_gas + gas_cost::GASLIMIT > self.env.gas_limit {
-                        return Ok(ExecutionResult::Revert {
-                            reason: VMError::OutOfGas,
-                            gas_used: self.env.consumed_gas,
-                            output: current_call_frame.returndata,
-                        }); // should revert the tx
-                    }
-                    let gas_limit = block_env.gas_limit;
-                    current_call_frame.stack.push(U256::from(gas_limit))?;
-                    self.env.consumed_gas += gas_cost::GASLIMIT
-                }
-                Opcode::CHAINID => {
-                    if self.env.consumed_gas + gas_cost::CHAINID > self.env.gas_limit {
-                        return Ok(ExecutionResult::Revert {
-                            reason: VMError::OutOfGas,
-                            gas_used: self.env.consumed_gas,
-                            output: current_call_frame.returndata,
-                        }); // should revert the tx
-                    }
-                    let chain_id = block_env.chain_id;
-                    current_call_frame.stack.push(U256::from(chain_id))?;
-                    self.env.consumed_gas += gas_cost::CHAINID
-                }
-                Opcode::SELFBALANCE => {
-                    if self.env.consumed_gas + gas_cost::SELFBALANCE > self.env.gas_limit {
-                        return Ok(ExecutionResult::Revert {
-                            reason: VMError::OutOfGas,
-                            gas_used: self.env.consumed_gas,
-                            output: current_call_frame.returndata,
-                        }); // should revert the tx
-                    }
-                    self.env.consumed_gas += gas_cost::SELFBALANCE;
-                    todo!("when we have accounts implemented");
-                }
-                Opcode::BASEFEE => {
-                    if self.env.consumed_gas + gas_cost::BASEFEE > self.env.gas_limit {
-                        return Ok(ExecutionResult::Revert {
-                            reason: VMError::OutOfGas,
-                            gas_used: self.env.consumed_gas,
-                            output: current_call_frame.returndata,
-                        }); // should revert the tx
-                    }
-                    let base_fee = block_env.base_fee_per_gas;
-                    current_call_frame.stack.push(base_fee)?;
-                    self.env.consumed_gas += gas_cost::BASEFEE
-                }
-                Opcode::BLOBHASH => {
-                    if self.env.consumed_gas + gas_cost::BLOBHASH > self.env.gas_limit {
-                        return Ok(ExecutionResult::Revert {
-                            reason: VMError::OutOfGas,
-                            gas_used: self.env.consumed_gas,
-                            output: current_call_frame.returndata,
-                        }); // should revert the tx
-                    }
-                    self.env.consumed_gas += gas_cost::BLOBHASH;
-                    todo!("when we have tx implemented");
-                }
-                Opcode::BLOBBASEFEE => {
-                    if self.env.consumed_gas + gas_cost::BLOBBASEFEE > self.env.gas_limit {
-                        return Ok(ExecutionResult::Revert {
-                            reason: VMError::OutOfGas,
-                            gas_used: self.env.consumed_gas,
-                            output: current_call_frame.returndata,
-                        }); // should revert the tx
-                    }
-                    let blob_base_fee = block_env.calculate_blob_gas_price();
-                    current_call_frame.stack.push(blob_base_fee)?;
-                    self.env.consumed_gas += gas_cost::BLOBBASEFEE
-                }
-                Opcode::PUSH0 => {
-                    if self.env.consumed_gas + gas_cost::PUSH0 > self.env.gas_limit {
-                        return Ok(ExecutionResult::Revert {
-                            reason: VMError::OutOfGas,
-                            gas_used: self.env.consumed_gas,
-                            output: current_call_frame.returndata,
-                        }); // should revert the tx
-                    }
-                    current_call_frame.stack.push(U256::zero())?;
-                    self.env.consumed_gas += gas_cost::PUSH0
-                }
-=======
-    pub fn execute(&mut self) -> ExecutionResult {
-        let mut current_call_frame = self
-            .call_frames
-            .pop()
-            .expect("Fatal Error. This shouldn't happen"); // if this happens during execution, we are cooked 💀
         loop {
             let opcode = current_call_frame.next_opcode().unwrap_or(Opcode::STOP);
             let op_result: Result<OpcodeSuccess, VMError> = match opcode {
@@ -1189,7 +407,6 @@
                 Opcode::BLOBHASH => self.op_blobhash(&mut current_call_frame),
                 Opcode::BLOBBASEFEE => self.op_blobbasefee(&mut current_call_frame),
                 Opcode::PUSH0 => self.op_push0(&mut current_call_frame),
->>>>>>> 2a7bd16d
                 // PUSHn
                 op if (Opcode::PUSH1..Opcode::PUSH32).contains(&op) => {
                     self.op_push(&mut current_call_frame, op)
@@ -1238,405 +455,19 @@
             match op_result {
                 Ok(OpcodeSuccess::Continue) => {}
                 Ok(OpcodeSuccess::Result(r)) => {
-                    return Self::write_success_result(current_call_frame.clone(), r)
-                }
-                Err(e) => {
-                    return ExecutionResult::Halt {
-                        reason: e,
-                        gas_used: self.env.consumed_gas,
-                    }
-<<<<<<< HEAD
-
-                    let value = current_call_frame.stack.pop()?;
-                    let mut value_bytes = [0u8; WORD_SIZE];
-                    value.to_big_endian(&mut value_bytes);
-
-                    current_call_frame
-                        .memory
-                        .store_bytes(offset, value_bytes[WORD_SIZE - 1..WORD_SIZE].as_ref());
-                    self.env.consumed_gas += gas_cost
-                }
-                Opcode::SLOAD => {
-                    let key = current_call_frame.stack.pop()?;
-                    let address = if let Some(delegate) = current_call_frame.delegate {
-                        delegate
-                    } else {
-                        current_call_frame.code_address
-                    };
-
-                    let current_value = self
-                        .db
-                        .read_account_storage(&address, &key)
-                        .unwrap_or_default()
-                        .current_value;
-                    current_call_frame.stack.push(current_value)?;
-                }
-                Opcode::SSTORE => {
-                    if current_call_frame.is_static {
-                        panic!("Cannot write to storage in a static context");
-                    }
-
-                    let key = current_call_frame.stack.pop()?;
-                    let value = current_call_frame.stack.pop()?;
-                    // maybe we need the journal struct as accessing the Db could be slow, with the journal
-                    // we can have prefetched values directly in memory and only commits the values to the db once everything is done
-
-                    let address = if let Some(delegate) = current_call_frame.delegate {
-                        delegate
-                    } else {
-                        current_call_frame.code_address
-                    };
-
-                    let slot = self.db.read_account_storage(&address, &key);
-                    let (original_value, _) = match slot {
-                        Some(slot) => (slot.original_value, slot.current_value),
-                        None => (value, value),
-                    };
-
-                    self.db.write_account_storage(
-                        &address,
-                        key,
-                        StorageSlot {
-                            original_value,
-                            current_value: value,
-                            is_cold: false,
-                        },
-                    );
-                }
-                Opcode::MSIZE => {
-                    if self.env.consumed_gas + gas_cost::MSIZE > self.env.gas_limit {
-                        return Ok(ExecutionResult::Revert {
-                            reason: VMError::OutOfGas,
-                            gas_used: self.env.consumed_gas,
-                            output: current_call_frame.returndata,
-                        }); // should revert the tx
-                    }
-                    current_call_frame
-                        .stack
-                        .push(current_call_frame.memory.size())?;
-                    self.env.consumed_gas += gas_cost::MSIZE
-                }
-                Opcode::GAS => {
-                    if self.env.consumed_gas + gas_cost::GAS > self.env.gas_limit {
-                        return Ok(ExecutionResult::Revert {
-                            reason: VMError::OutOfGas,
-                            gas_used: self.env.consumed_gas,
-                            output: current_call_frame.returndata,
-                        }); // should revert the tx
-                    }
-                    let remaining_gas = self.env.gas_limit - self.env.consumed_gas - gas_cost::GAS;
-                    current_call_frame.stack.push(remaining_gas.into())?;
-                    self.env.consumed_gas += gas_cost::GAS
-                }
-                Opcode::MCOPY => {
-                    let dest_offset = current_call_frame
-                        .stack
-                        .pop()?
-                        .try_into()
-                        .unwrap_or(usize::MAX);
-                    let src_offset: usize = current_call_frame
-                        .stack
-                        .pop()?
-                        .try_into()
-                        .unwrap_or(usize::MAX);
-                    let size: usize = current_call_frame
-                        .stack
-                        .pop()?
-                        .try_into()
-                        .unwrap_or(usize::MAX);
-
-                    let words_copied = (size + WORD_SIZE - 1) / WORD_SIZE;
-                    let memory_byte_size = (src_offset + size).max(dest_offset + size);
-                    let memory_expansion_cost =
-                        current_call_frame.memory.expansion_cost(memory_byte_size);
-                    let gas_cost = gas_cost::MCOPY_STATIC
-                        + gas_cost::MCOPY_DYNAMIC_BASE * words_copied as u64
-                        + memory_expansion_cost as u64;
-
-                    self.env.consumed_gas += gas_cost;
-                    if size == 0 {
-                        continue;
-                    }
-                    current_call_frame
-                        .memory
-                        .copy(src_offset, dest_offset, size);
-                }
-                Opcode::CALL => {
-                    let gas = current_call_frame.stack.pop()?;
-                    let code_address =
-                        Address::from_low_u64_be(current_call_frame.stack.pop()?.low_u64());
-                    let value = current_call_frame.stack.pop()?;
-                    let args_offset = current_call_frame
-                        .stack
-                        .pop()?
-                        .try_into()
-                        .unwrap_or(usize::MAX);
-                    let args_size = current_call_frame
-                        .stack
-                        .pop()?
-                        .try_into()
-                        .unwrap_or(usize::MAX);
-                    let ret_offset = current_call_frame
-                        .stack
-                        .pop()?
-                        .try_into()
-                        .unwrap_or(usize::MAX);
-                    let ret_size = current_call_frame
-                        .stack
-                        .pop()?
-                        .try_into()
-                        .unwrap_or(usize::MAX);
-
-                    let memory_byte_size = (args_offset + args_size).max(ret_offset + ret_size);
-                    let memory_expansion_cost =
-                        current_call_frame.memory.expansion_cost(memory_byte_size);
-                    let code_execution_cost = 0; // TODO
-                    let address_access_cost =
-                        if self.accrued_substate.warm_addresses.contains(&code_address) {
-                            call_opcode::WARM_ADDRESS_ACCESS_COST
-                        } else {
-                            call_opcode::COLD_ADDRESS_ACCESS_COST
-                        };
-                    let positive_value_cost = if !value.is_zero() {
-                        call_opcode::NON_ZERO_VALUE_COST
-                            + call_opcode::BASIC_FALLBACK_FUNCTION_STIPEND
-                    } else {
-                        0
-                    };
-                    let account = self.db.accounts.get(&code_address).unwrap(); // if the account doesn't exist, it should be created
-                    let value_to_empty_account_cost = if !value.is_zero() && account.is_empty() {
-                        call_opcode::VALUE_TO_EMPTY_ACCOUNT_COST
-                    } else {
-                        0
-                    };
-                    // has to be returned to the caller
-                    let gas_cost = memory_expansion_cost as u64
-                        + code_execution_cost
-                        + address_access_cost
-                        + positive_value_cost
-                        + value_to_empty_account_cost;
-                    if self.env.consumed_gas + gas_cost > self.env.gas_limit {
-                        return Ok(ExecutionResult::Revert {
-                            reason: VMError::OutOfGas,
-                            gas_used: self.env.consumed_gas,
-                            output: current_call_frame.returndata,
-                        }); // should revert the tx
-                    }
-
-                    self.accrued_substate.warm_addresses.insert(code_address);
-
-                    let msg_sender = current_call_frame.msg_sender; // caller remains the msg_sender
-                    let to = current_call_frame.to; // to remains the same
-                    let is_static = current_call_frame.is_static;
-
-                    self.generic_call(
-                        &mut current_call_frame,
-                        gas,
-                        value,
-                        msg_sender,
-                        to,
-                        code_address,
-                        None,
-                        false,
-                        is_static,
-                        args_offset,
-                        args_size,
-                        ret_offset,
-                        ret_size,
-                    )?;
-                }
-                Opcode::CALLCODE => {
-                    // Creates a new sub context as if calling itself, but with the code of the given account. In particular the storage remains the same. Note that an account with no code will return success as true.
-                    let gas = current_call_frame.stack.pop()?;
-                    let code_address =
-                        Address::from_low_u64_be(current_call_frame.stack.pop()?.low_u64());
-                    let value = current_call_frame.stack.pop()?;
-                    let args_offset = current_call_frame.stack.pop()?.try_into().unwrap();
-                    let args_size = current_call_frame.stack.pop()?.try_into().unwrap();
-                    let ret_offset = current_call_frame.stack.pop()?.try_into().unwrap();
-                    let ret_size = current_call_frame.stack.pop()?.try_into().unwrap();
-
-                    let msg_sender = current_call_frame.msg_sender; // msg_sender is changed to the proxy's address
-                    let to = current_call_frame.to; // to remains the same
-                    let is_static = current_call_frame.is_static;
-
-                    self.generic_call(
-                        &mut current_call_frame,
-                        gas,
-                        value,
-                        code_address,
-                        to,
-                        code_address,
-                        Some(msg_sender),
-                        false,
-                        is_static,
-                        args_offset,
-                        args_size,
-                        ret_offset,
-                        ret_size,
-                    )?;
-                }
-                Opcode::RETURN => {
-                    let offset = current_call_frame
-                        .stack
-                        .pop()?
-                        .try_into()
-                        .unwrap_or(usize::MAX);
-                    let size = current_call_frame
-                        .stack
-                        .pop()?
-                        .try_into()
-                        .unwrap_or(usize::MAX);
-
-                    let gas_cost = current_call_frame.memory.expansion_cost(offset + size) as u64;
-                    if self.env.consumed_gas + gas_cost > self.env.gas_limit {
-                        return Ok(ExecutionResult::Revert {
-                            reason: VMError::OutOfGas,
-                            gas_used: self.env.consumed_gas,
-                            output: current_call_frame.returndata,
-                        }); // should revert the tx
-                    }
-                    self.env.consumed_gas += gas_cost;
-                    let return_data = current_call_frame.memory.load_range(offset, size).into();
-
-                    current_call_frame.returndata = return_data;
-                    current_call_frame
-                        .stack
-                        .push(U256::from(SUCCESS_FOR_RETURN))?;
-
                     return Ok(Self::write_success_result(
-                        current_call_frame,
-                        ResultReason::Return,
+                        current_call_frame.clone(),
+                        r,
                         self.env.consumed_gas,
                         self.env.refunded_gas,
                     ));
                 }
-                Opcode::DELEGATECALL => {
-                    // The delegatecall executes the setVars(uint256) code from Contract B but updates Contract A’s storage. The execution has the same storage, msg.sender & msg.value as its parent call setVarsDelegateCall.
-                    // Creates a new sub context as if calling itself, but with the code of the given account. In particular the storage, the current sender and the current value remain the same. Note that an account with no code will return success as true.
-                    let gas = current_call_frame.stack.pop()?;
-                    let code_address =
-                        Address::from_low_u64_be(current_call_frame.stack.pop()?.low_u64());
-                    let args_offset = current_call_frame.stack.pop()?.try_into().unwrap();
-                    let args_size = current_call_frame.stack.pop()?.try_into().unwrap();
-                    let ret_offset = current_call_frame.stack.pop()?.try_into().unwrap();
-                    let ret_size = current_call_frame.stack.pop()?.try_into().unwrap();
-
-                    let value = current_call_frame.msg_value; // value remains the same
-                    let msg_sender = current_call_frame.msg_sender; // caller remains the msg_sender
-                    let to = current_call_frame.to; // to remains the same
-                    let is_static = current_call_frame.is_static;
-
-                    self.generic_call(
-                        &mut current_call_frame,
-                        gas,
-                        value,
-                        msg_sender,
-                        to,
-                        code_address,
-                        Some(msg_sender),
-                        false,
-                        is_static,
-                        args_offset,
-                        args_size,
-                        ret_offset,
-                        ret_size,
-                    )?;
+                Err(e) => {
+                    return Ok(ExecutionResult::Halt {
+                        reason: e,
+                        gas_used: self.env.consumed_gas,
+                    })
                 }
-                Opcode::STATICCALL => {
-                    // it cannot be used to transfer Ether
-                    let gas = current_call_frame.stack.pop()?;
-                    let code_address =
-                        Address::from_low_u64_be(current_call_frame.stack.pop()?.low_u64());
-                    let args_offset = current_call_frame.stack.pop()?.try_into().unwrap();
-                    let args_size = current_call_frame.stack.pop()?.try_into().unwrap();
-                    let ret_offset = current_call_frame.stack.pop()?.try_into().unwrap();
-                    let ret_size = current_call_frame.stack.pop()?.try_into().unwrap();
-
-                    let msg_sender = current_call_frame.msg_sender; // caller remains the msg_sender
-                    let value = current_call_frame.msg_value;
-
-                    self.generic_call(
-                        &mut current_call_frame,
-                        gas,
-                        value, // check
-                        msg_sender,
-                        code_address,
-                        code_address,
-                        None,
-                        false,
-                        true,
-                        args_offset,
-                        args_size,
-                        ret_offset,
-                        ret_size,
-                    )?;
-                }
-                Opcode::CREATE => {
-                    let value_in_wei_to_send = current_call_frame.stack.pop()?;
-                    let code_offset_in_memory = current_call_frame.stack.pop()?.try_into().unwrap();
-                    let code_size_in_memory = current_call_frame.stack.pop()?.try_into().unwrap();
-
-                    self.create(
-                        value_in_wei_to_send,
-                        code_offset_in_memory,
-                        code_size_in_memory,
-                        None,
-                        &mut current_call_frame,
-                    )?;
-                }
-                Opcode::CREATE2 => {
-                    let value_in_wei_to_send = current_call_frame.stack.pop()?;
-                    let code_offset_in_memory = current_call_frame.stack.pop()?.try_into().unwrap();
-                    let code_size_in_memory = current_call_frame.stack.pop()?.try_into().unwrap();
-                    let salt = current_call_frame.stack.pop()?;
-
-                    self.create(
-                        value_in_wei_to_send,
-                        code_offset_in_memory,
-                        code_size_in_memory,
-                        Some(salt),
-                        &mut current_call_frame,
-                    )?;
-                }
-                Opcode::TLOAD => {
-                    if self.env.consumed_gas + gas_cost::TLOAD > self.env.gas_limit {
-                        return Ok(ExecutionResult::Revert {
-                            reason: VMError::OutOfGas,
-                            gas_used: self.env.consumed_gas,
-                            output: current_call_frame.returndata,
-                        }); // should revert the tx
-                    }
-                    let key = current_call_frame.stack.pop()?;
-                    let value = current_call_frame
-                        .transient_storage
-                        .get(&(current_call_frame.msg_sender, key))
-                        .cloned()
-                        .unwrap_or(U256::zero());
-
-                    current_call_frame.stack.push(value)?;
-                    self.env.consumed_gas += gas_cost::TLOAD
-                }
-                Opcode::TSTORE => {
-                    if self.env.consumed_gas + gas_cost::TSTORE > self.env.gas_limit {
-                        return Ok(ExecutionResult::Revert {
-                            reason: VMError::OutOfGas,
-                            gas_used: self.env.consumed_gas,
-                            output: current_call_frame.returndata,
-                        }); // should revert the tx
-                    }
-                    let key = current_call_frame.stack.pop()?;
-                    let value = current_call_frame.stack.pop()?;
-
-                    current_call_frame
-                        .transient_storage
-                        .insert((current_call_frame.msg_sender, key), value);
-                    self.env.consumed_gas += gas_cost::TSTORE
-                }
-                _ => return Err(VMError::OpcodeNotFound),
-=======
-                }
->>>>>>> 2a7bd16d
             }
         }
     }
@@ -1714,7 +545,7 @@
         current_call_frame.return_data_size = Some(ret_size);
 
         self.call_frames.push(new_call_frame.clone());
-        let result = self.execute(self.env.consumed_gas);
+        let result = self.execute(self.env.consumed_gas)?;
 
         match result {
             ExecutionResult::Success {
@@ -1742,7 +573,11 @@
             }
             ExecutionResult::Halt { reason, gas_used } => {
                 current_call_frame.stack.push(U256::from(reason as u8))?;
-                current_call_frame.gas -= U256::from(gas_used);
+                if U256::from(gas_used) > current_call_frame.gas {
+                    current_call_frame.gas = U256::zero();
+                } else {
+                    current_call_frame.gas -= U256::from(gas_used);
+                }
             } // WARNING: I commented this because I don't know when this should be executed.
               // Err(_) => {
               //     current_call_frame.stack.push(U256::from(HALT_FOR_CALL))?;
