use crate::{
    call_frame::CallFrame,
    constants::*,
    db::{Cache, Database},
    errors::{OpcodeSuccess, ResultReason, TransactionReport, TxResult, VMError},
    opcodes::Opcode,
    primitives::{Address, Bytes, H256, U256},
};
use ethereum_rust_rlp;
use ethereum_rust_rlp::encode::RLPEncode;
use ethereum_types::H160;
use keccak_hash::keccak;
use sha3::{Digest, Keccak256};
use std::{collections::HashMap, str::FromStr};

#[derive(Clone, Default, Debug, PartialEq, Eq)]
pub struct AccountInfo {
    pub balance: U256,
    pub bytecode: Bytes,
    pub nonce: u64,
}

#[derive(Clone, Default, Debug, PartialEq, Eq)]
pub struct Account {
    pub info: AccountInfo,
    pub storage: HashMap<H256, StorageSlot>,
}

#[derive(Debug, Clone, Default, PartialEq, Eq)]
pub struct StorageSlot {
    pub original_value: U256,
    pub current_value: U256,
}

impl Account {
    pub fn new(
        balance: U256,
        bytecode: Bytes,
        nonce: u64,
        storage: HashMap<H256, StorageSlot>,
    ) -> Self {
        Self {
            info: AccountInfo {
                balance,
                bytecode,
                nonce,
            },
            storage,
        }
    }

    pub fn has_code(&self) -> bool {
        !(self.info.bytecode.is_empty()
            || self.bytecode_hash() == H256::from_str(EMPTY_CODE_HASH_STR).unwrap())
    }

    pub fn bytecode_hash(&self) -> H256 {
        keccak(self.info.bytecode.as_ref())
    }

    pub fn is_empty(&self) -> bool {
        self.info.balance.is_zero() && self.info.nonce == 0 && self.info.bytecode.is_empty()
    }

    pub fn with_balance(mut self, balance: U256) -> Self {
        self.info.balance = balance;
        self
    }

    pub fn with_bytecode(mut self, bytecode: Bytes) -> Self {
        self.info.bytecode = bytecode;
        self
    }

    pub fn with_storage(mut self, storage: HashMap<H256, StorageSlot>) -> Self {
        self.storage = storage;
        self
    }

    pub fn with_nonce(mut self, nonce: u64) -> Self {
        self.info.nonce = nonce;
        self
    }

    pub fn increment_nonce(&mut self) {
        self.info.nonce += 1;
    }
}

pub type Storage = HashMap<U256, H256>;

<<<<<<< HEAD
pub trait Db {
    fn read_account_storage(&self, address: &Address, key: &U256) -> Option<StorageSlot>;

    fn write_account_storage(&mut self, address: &Address, key: U256, slot: StorageSlot);

    fn get_account_bytecode(&self, address: &Address) -> Bytes;

    fn balance(&mut self, address: &Address) -> U256;

    fn add_account(&mut self, address: Address, account: Account);

    fn increment_account_nonce(&mut self, address: &Address);

    /// Returns the account associated with the given address.
    /// If the account does not exist in the Db, it creates a new one with the given address.
    fn get_account(&mut self, address: &Address) -> Result<&Account, VMError>;
}

#[derive(Clone, Debug, Default)]
pub struct LevmDb {
    pub accounts: HashMap<Address, Account>,
    // contracts: HashMap<B256, Bytecode>,
    pub block_hashes: HashMap<U256, H256>,
}

impl Db for LevmDb {
    fn read_account_storage(&self, address: &Address, key: &U256) -> Option<StorageSlot> {
        self.accounts
            .get(address)
            .and_then(|account| account.storage.get(key))
            .cloned()
    }

    fn write_account_storage(&mut self, address: &Address, key: U256, slot: StorageSlot) {
        self.accounts
            .entry(*address)
            .or_default()
            .storage
            .insert(key, slot);
    }

    fn get_account_bytecode(&self, address: &Address) -> Bytes {
        self.accounts
            .get(address)
            .map_or(Bytes::new(), |acc| acc.bytecode.clone())
    }

    fn balance(&mut self, address: &Address) -> U256 {
        self.accounts
            .get(address)
            .map_or(U256::zero(), |acc| acc.balance)
    }

    fn add_account(&mut self, address: Address, account: Account) {
        self.accounts.insert(address, account);
    }

    fn increment_account_nonce(&mut self, address: &Address) {
        if let Some(acc) = self.accounts.get_mut(address) {
            acc.increment_nonce()
        }
    }

    /// Returns the account associated with the given address.
    /// If the account does not exist in the Db, it creates a new one with the given address.
    fn get_account(&mut self, address: &Address) -> Result<&Account, VMError> {
        if self.accounts.contains_key(address) {
            return Ok(self.accounts.get(address).unwrap());
        }

        let new_account = Account {
            address: *address,
            ..Default::default()
        };

        self.accounts.insert(*address, new_account);

        Ok(self.accounts.get(address).unwrap())
    }
}

=======
>>>>>>> a98da65f
#[derive(Debug, Clone, Default)]
// TODO: https://github.com/lambdaclass/ethereum_rust/issues/604
pub struct Substate {
    // accessed addresses and storage keys are considered WARM
    // pub accessed_addresses: HashSet<Address>,
    // pub accessed_storage_keys: HashSet<(Address, U256)>,
}

#[derive(Debug, Default, Clone)]
pub struct Environment {
    pub block_coinbase: Address,
    pub block_timestamp: U256,
    pub block_number: U256,
    pub block_prev_randao: Option<H256>,
    pub block_gas_limit: u64,
    pub block_base_fee_per_gas: U256,
    pub block_blob_gas_used: Option<U256>,
    pub block_excess_blob_gas: Option<U256>,
    /// The sender address of the transaction that originated
    /// this execution.
    pub tx_origin: Address,
    /// this attr can represent gas_price or max_fee_per_gas depending on transaction type
    pub tx_gas_price: U256,
    pub tx_chain_id: U256,
    pub tx_gas_limit: U256,
    pub tx_blob_hashes: Option<Vec<H256>>,
    pub consumed_gas: U256, // TODO: move this 2 to VM
    pub refunded_gas: U256,
}

pub struct VM {
    pub call_frames: Vec<CallFrame>,
    pub env: Environment,
    /// Information that is acted upon immediately following the
    /// transaction.
    pub accrued_substate: Substate,
    /// Mapping between addresses (160-bit identifiers) and account
    /// states.
<<<<<<< HEAD
    pub db: LevmDb,
=======
    pub db: Box<dyn Database>,
    pub cache: Cache,
>>>>>>> a98da65f
}

fn address_to_word(address: Address) -> U256 {
    // This unwrap can't panic, as Address are 20 bytes long and U256 use 32 bytes
    U256::from_str(&format!("{address:?}")).unwrap()
}

pub fn word_to_address(word: U256) -> Address {
    let mut bytes = [0u8; 32];
    word.to_big_endian(&mut bytes);
    Address::from_slice(&bytes[12..])
}

impl VM {
    // TODO: Refactor this.
    #[allow(clippy::too_many_arguments)]
    pub fn new(
        to: Address,
        msg_sender: Address,
        value: U256,
        calldata: Bytes,
        block_gas_limit: u64,
        tx_gas_limit: U256,
        block_number: U256,
<<<<<<< HEAD
        block_coinbase: Address,
        block_timestamp: U256,
        block_prev_randao: Option<H256>,
        tx_chain_id: U256,
        block_base_fee_per_gas: U256,
        tx_gas_price: U256,
        db: LevmDb,
=======
        coinbase: Address,
        timestamp: U256,
        prev_randao: Option<H256>,
        chain_id: U256,
        base_fee_per_gas: U256,
        gas_price: U256,
        db: Box<dyn Database>,
        cache: Cache,
>>>>>>> a98da65f
        block_blob_gas_used: Option<U256>,
        block_excess_blob_gas: Option<U256>,
        tx_blob_hashes: Option<Vec<H256>>,
    ) -> Self {
        // TODO: This handles only CALL transactions.
        let bytecode = db.get_account_info(to).bytecode.clone();

        // TODO: This handles only CALL transactions.
        // TODO: Remove this allow when CREATE is implemented.
        #[allow(clippy::redundant_locals)]
        let to = to;

        // TODO: In CALL this is the `to`, in CREATE it is not.
        let code_addr = to;

        // TODO: this is mostly placeholder
        let initial_call_frame = CallFrame::new(
            msg_sender,
            to,
            code_addr,
            bytecode,
            value,
            calldata.clone(),
            false,
            tx_gas_limit,
            TX_BASE_COST,
            0,
        );

        let env = Environment {
            block_coinbase,
            block_timestamp,
            block_number,
            block_prev_randao,
            block_gas_limit,
            block_base_fee_per_gas,
            block_blob_gas_used,
            block_excess_blob_gas,
            tx_origin: msg_sender,
            tx_gas_price,
            tx_chain_id,
            tx_gas_limit,
            tx_blob_hashes,
            consumed_gas: TX_BASE_COST,
            refunded_gas: U256::zero(),
        };

        Self {
            call_frames: vec![initial_call_frame],
            db,
            env,
            accrued_substate: Substate::default(),
            cache,
        }
        // TODO: Substate and Cache should be initialized with the right values.
    }

    pub fn execute(&mut self, current_call_frame: &mut CallFrame) -> TransactionReport {
        // let mut current_call_frame = self
        //     .call_frames
        //     .pop()
        //     .expect("Fatal Error: This should not happen"); // if this happens during execution, we are cooked 💀
        loop {
            let opcode = current_call_frame.next_opcode().unwrap_or(Opcode::STOP);
            let op_result: Result<OpcodeSuccess, VMError> = match opcode {
                Opcode::STOP => Ok(OpcodeSuccess::Result(ResultReason::Stop)),
                Opcode::ADD => self.op_add(current_call_frame),
                Opcode::MUL => self.op_mul(current_call_frame),
                Opcode::SUB => self.op_sub(current_call_frame),
                Opcode::DIV => self.op_div(current_call_frame),
                Opcode::SDIV => self.op_sdiv(current_call_frame),
                Opcode::MOD => self.op_mod(current_call_frame),
                Opcode::SMOD => self.op_smod(current_call_frame),
                Opcode::ADDMOD => self.op_addmod(current_call_frame),
                Opcode::MULMOD => self.op_mulmod(current_call_frame),
                Opcode::EXP => self.op_exp(current_call_frame),
                Opcode::SIGNEXTEND => self.op_signextend(current_call_frame),
                Opcode::LT => self.op_lt(current_call_frame),
                Opcode::GT => self.op_gt(current_call_frame),
                Opcode::SLT => self.op_slt(current_call_frame),
                Opcode::SGT => self.op_sgt(current_call_frame),
                Opcode::EQ => self.op_eq(current_call_frame),
                Opcode::ISZERO => self.op_iszero(current_call_frame),
                Opcode::KECCAK256 => self.op_keccak256(current_call_frame),
                Opcode::CALLDATALOAD => self.op_calldataload(current_call_frame),
                Opcode::CALLDATASIZE => self.op_calldatasize(current_call_frame),
                Opcode::CALLDATACOPY => self.op_calldatacopy(current_call_frame),
                Opcode::RETURNDATASIZE => self.op_returndatasize(current_call_frame),
                Opcode::RETURNDATACOPY => self.op_returndatacopy(current_call_frame),
                Opcode::JUMP => self.op_jump(current_call_frame),
                Opcode::JUMPI => self.op_jumpi(current_call_frame),
                Opcode::JUMPDEST => self.op_jumpdest(current_call_frame),
                Opcode::PC => self.op_pc(current_call_frame),
                Opcode::BLOCKHASH => self.op_blockhash(current_call_frame),
                Opcode::COINBASE => self.op_coinbase(current_call_frame),
                Opcode::TIMESTAMP => self.op_timestamp(current_call_frame),
                Opcode::NUMBER => self.op_number(current_call_frame),
                Opcode::PREVRANDAO => self.op_prevrandao(current_call_frame),
                Opcode::GASLIMIT => self.op_gaslimit(current_call_frame),
                Opcode::CHAINID => self.op_chainid(current_call_frame),
                Opcode::BASEFEE => self.op_basefee(current_call_frame),
                Opcode::BLOBHASH => self.op_blobhash(current_call_frame),
                Opcode::BLOBBASEFEE => self.op_blobbasefee(current_call_frame),
                Opcode::PUSH0 => self.op_push0(current_call_frame),
                // PUSHn
                op if (Opcode::PUSH1..=Opcode::PUSH32).contains(&op) => {
                    self.op_push(current_call_frame, op)
                }
                Opcode::AND => self.op_and(current_call_frame),
                Opcode::OR => self.op_or(current_call_frame),
                Opcode::XOR => self.op_xor(current_call_frame),
                Opcode::NOT => self.op_not(current_call_frame),
                Opcode::BYTE => self.op_byte(current_call_frame),
                Opcode::SHL => self.op_shl(current_call_frame),
                Opcode::SHR => self.op_shr(current_call_frame),
                Opcode::SAR => self.op_sar(current_call_frame),
                // DUPn
                op if (Opcode::DUP1..=Opcode::DUP16).contains(&op) => {
                    self.op_dup(current_call_frame, op)
                }
                // SWAPn
                op if (Opcode::SWAP1..=Opcode::SWAP16).contains(&op) => {
                    self.op_swap(current_call_frame, op)
                }
                Opcode::POP => self.op_pop(current_call_frame),
                op if (Opcode::LOG0..=Opcode::LOG4).contains(&op) => {
                    self.op_log(current_call_frame, op)
                }
                Opcode::MLOAD => self.op_mload(current_call_frame),
                Opcode::MSTORE => self.op_mstore(current_call_frame),
                Opcode::MSTORE8 => self.op_mstore8(current_call_frame),
                Opcode::SLOAD => self.op_sload(current_call_frame),
                Opcode::SSTORE => self.op_sstore(current_call_frame),
                Opcode::MSIZE => self.op_msize(current_call_frame),
                Opcode::GAS => self.op_gas(current_call_frame),
                Opcode::MCOPY => self.op_mcopy(current_call_frame),
                Opcode::CALL => self.op_call(current_call_frame),
                Opcode::CALLCODE => self.op_callcode(current_call_frame),
                Opcode::RETURN => self.op_return(current_call_frame),
                Opcode::DELEGATECALL => self.op_delegatecall(current_call_frame),
                Opcode::STATICCALL => self.op_staticcall(current_call_frame),
                Opcode::CREATE => self.op_create(current_call_frame),
                Opcode::CREATE2 => self.op_create2(current_call_frame),
                Opcode::TLOAD => self.op_tload(current_call_frame),
                Opcode::TSTORE => self.op_tstore(current_call_frame),
                Opcode::SELFBALANCE => self.op_selfbalance(current_call_frame),
                Opcode::ADDRESS => self.op_address(current_call_frame),
                Opcode::ORIGIN => self.op_origin(current_call_frame),
                Opcode::BALANCE => self.op_balance(current_call_frame),
                Opcode::CALLER => self.op_caller(current_call_frame),
                Opcode::CALLVALUE => self.op_callvalue(current_call_frame),
                Opcode::CODECOPY => self.op_codecopy(current_call_frame),
                Opcode::CODESIZE => self.op_codesize(current_call_frame),
                Opcode::GASPRICE => self.op_gasprice(current_call_frame),
                Opcode::EXTCODESIZE => self.op_extcodesize(current_call_frame),
                Opcode::EXTCODECOPY => self.op_extcodecopy(current_call_frame),
                Opcode::EXTCODEHASH => self.op_extcodehash(current_call_frame),
                _ => Err(VMError::OpcodeNotFound),
            };

            // Gas refunds are applied at the end of a transaction. Should it be implemented here?

            match op_result {
                Ok(OpcodeSuccess::Continue) => {}
                Ok(OpcodeSuccess::Result(_)) => {
                    self.call_frames.push(current_call_frame.clone());
                    return TransactionReport {
                        result: TxResult::Success,
                        new_state: self.cache.accounts.clone(),
                        gas_used: current_call_frame.gas_used.low_u64(),
                        gas_refunded: self.env.refunded_gas.low_u64(),
                        output: current_call_frame.return_data.clone(),
                        logs: current_call_frame.logs.clone(),
                        created_address: None,
                    };
                }
                Err(error) => {
                    self.call_frames.push(current_call_frame.clone());

                    // CONSUME ALL GAS UNLESS THE ERROR IS FROM REVERT OPCODE
                    if error != VMError::RevertOpcode {
                        let left_gas = current_call_frame.gas_limit - current_call_frame.gas_used;
                        current_call_frame.gas_used += left_gas;
                        self.env.consumed_gas += left_gas;
                    }

                    return TransactionReport {
                        result: TxResult::Revert(error),
                        new_state: self.cache.accounts.clone(),
                        gas_used: current_call_frame.gas_used.low_u64(),
                        gas_refunded: self.env.refunded_gas.low_u64(),
                        output: current_call_frame.return_data.clone(),
                        logs: current_call_frame.logs.clone(),
                        created_address: None,
                    };
                }
            }
        }
    }

    // let account = self.db.accounts.get(&self.env.origin).unwrap();
    /// Based on Ethereum yellow paper's initial tests of intrinsic validity (Section 6). The last version is
    /// Shanghai, so there are probably missing Cancun validations. The intrinsic validations are:
    ///
    /// (1) The transaction is well-formed RLP, with no additional trailing bytes;
    /// (2) The transaction signature is valid;
    /// (3) The transaction nonce is valid (equivalent to the sender account's
    /// current nonce);
    /// (4) The sender account has no contract code deployed (see EIP-3607).
    /// (5) The gas limit is no smaller than the intrinsic gas, used by the
    /// transaction;
    /// (6) The sender account balance contains at least the cost, required in
    /// up-front payment;
    /// (7) The max fee per gas, in the case of type 2 transactions, or gasPrice,
    /// in the case of type 0 and type 1 transactions, is greater than or equal to
    /// the block’s base fee;
    /// (8) For type 2 transactions, max priority fee per fas, must be no larger
    /// than max fee per fas.
<<<<<<< HEAD
    fn _validate_transaction(&self) -> Result<(), VMError> {
        // Validations (1), (2), (3), (5), and (8) are assumed done in upper layers.
        let sender_account = match self.db.accounts.get(&self.env.tx_origin) {
=======
    fn validate_transaction(&mut self) -> Result<(), VMError> {
        // Validations (1), (2), (3), (5), and (8) are assumed done in upper layers.
        let sender_account = match self.cache.get_account(self.env.origin) {
>>>>>>> a98da65f
            Some(acc) => acc,
            None => return Err(VMError::SenderAccountDoesNotExist),
        };
        // (4)
        if sender_account.has_code() {
            return Err(VMError::SenderAccountShouldNotHaveBytecode);
        }
        // (6)
        if sender_account.info.balance < self.call_frames[0].msg_value {
            return Err(VMError::SenderBalanceShouldContainTransferValue);
        }
        // (7)
        if self.env.tx_gas_price < self.env.block_base_fee_per_gas {
            return Err(VMError::GasPriceIsLowerThanBaseFee);
        }
        Ok(())
    }

    pub fn transact(&mut self) -> Result<TransactionReport, VMError> {
        // self.validate_transaction()?;

        let initial_gas = Default::default();

        self.env.consumed_gas = initial_gas;

        let mut current_call_frame = self.call_frames.pop().unwrap();
        Ok(self.execute(&mut current_call_frame))
    }

    pub fn current_call_frame_mut(&mut self) -> &mut CallFrame {
        self.call_frames.last_mut().unwrap()
    }

    #[allow(clippy::too_many_arguments)]
    pub fn generic_call(
        &mut self,
        current_call_frame: &mut CallFrame,
        gas_limit: U256,
        value: U256,
        msg_sender: Address,
        to: Address,
        code_address: Address,
        _should_transfer_value: bool,
        is_static: bool,
        args_offset: usize,
        args_size: usize,
        ret_offset: usize,
        ret_size: usize,
    ) -> Result<OpcodeSuccess, VMError> {
        // check balance
        if !self.cache.is_account_cached(&current_call_frame.msg_sender) {
            self.cache_from_db(&current_call_frame.msg_sender);
        }

        if self
            .cache
            .get_account(current_call_frame.msg_sender)
            .unwrap()
            .info
            .balance
            < value
        {
            current_call_frame.stack.push(U256::from(REVERT_FOR_CALL))?;
            return Ok(OpcodeSuccess::Continue);
        }

        // transfer value
        // transfer(&current_call_frame.msg_sender, &address, value);

        let code_address_bytecode = self
            .cache
            .get_account(code_address)
            .unwrap()
            .info
            .bytecode
            .clone();
        if code_address_bytecode.is_empty() {
            // should stop
            current_call_frame
                .stack
                .push(U256::from(SUCCESS_FOR_CALL))?;
            return Ok(OpcodeSuccess::Result(ResultReason::Stop));
        }

        self.cache.increment_account_nonce(&code_address);

        let calldata = current_call_frame
            .memory
            .load_range(args_offset, args_size)
            .into();

        let gas_limit = std::cmp::min(
            gas_limit,
            (current_call_frame.gas_limit - current_call_frame.gas_used) / 64 * 63,
        );

        let mut new_call_frame = CallFrame::new(
            msg_sender,
            to,
            code_address,
            code_address_bytecode,
            value,
            calldata,
            is_static,
            gas_limit,
            U256::zero(),
            current_call_frame.depth + 1,
        );

        current_call_frame.sub_return_data_offset = ret_offset;
        current_call_frame.sub_return_data_size = ret_size;

        // self.call_frames.push(new_call_frame.clone());
        let tx_report = self.execute(&mut new_call_frame);

        current_call_frame.gas_used += tx_report.gas_used.into(); // We add the gas used by the sub-context to the current one after it's execution.
        current_call_frame.logs.extend(tx_report.logs);
        current_call_frame
            .memory
            .store_n_bytes(ret_offset, &tx_report.output, ret_size);
        current_call_frame.sub_return_data = tx_report.output;

        // What to do, depending on TxResult
        match tx_report.result {
            TxResult::Success => {
                current_call_frame
                    .stack
                    .push(U256::from(SUCCESS_FOR_CALL))?;
            }
            TxResult::Revert(_error) => {
                // Behavior for revert between contexts goes here if necessary
                // It is also possible to differentiate between RevertOpcode error and other kinds of revert.

                current_call_frame.stack.push(U256::from(REVERT_FOR_CALL))?;
            }
        }

        Ok(OpcodeSuccess::Continue)
    }

    /// Calculates the address of a new conctract using the CREATE opcode as follow
    ///
    /// address = keccak256(rlp([sender_address,sender_nonce]))[12:]
    pub fn calculate_create_address(sender_address: Address, sender_nonce: u64) -> H160 {
        let mut encoded = Vec::new();
        sender_address.encode(&mut encoded);
        sender_nonce.encode(&mut encoded);
        let mut hasher = Keccak256::new();
        hasher.update(encoded);
        Address::from_slice(&hasher.finalize()[12..])
    }

    /// Calculates the address of a new contract using the CREATE2 opcode as follow
    ///
    /// initialization_code = memory[offset:offset+size]
    ///
    /// address = keccak256(0xff + sender_address + salt + keccak256(initialization_code))[12:]
    pub fn calculate_create2_address(
        sender_address: Address,
        initialization_code: &Bytes,
        salt: U256,
    ) -> H160 {
        let mut hasher = Keccak256::new();
        hasher.update(initialization_code.clone());
        let initialization_code_hash = hasher.finalize();
        let mut hasher = Keccak256::new();
        let mut salt_bytes = [0; 32];
        salt.to_big_endian(&mut salt_bytes);
        hasher.update([0xff]);
        hasher.update(sender_address.as_bytes());
        hasher.update(salt_bytes);
        hasher.update(initialization_code_hash);
        Address::from_slice(&hasher.finalize()[12..])
    }

    /// Common behavior for CREATE and CREATE2 opcodes
    ///
    /// Could be used for CREATE type transactions
    pub fn create(
        &mut self,
        value_in_wei_to_send: U256,
        code_offset_in_memory: usize,
        code_size_in_memory: usize,
        salt: Option<U256>,
        current_call_frame: &mut CallFrame,
    ) -> Result<OpcodeSuccess, VMError> {
        if code_size_in_memory > MAX_CODE_SIZE * 2 {
            current_call_frame
                .stack
                .push(U256::from(REVERT_FOR_CREATE))?;
            return Ok(OpcodeSuccess::Result(ResultReason::Revert));
        }
        if current_call_frame.is_static {
            current_call_frame
                .stack
                .push(U256::from(REVERT_FOR_CREATE))?;
            return Ok(OpcodeSuccess::Result(ResultReason::Revert));
        }

        if !self.cache.is_account_cached(&current_call_frame.msg_sender) {
            self.cache_from_db(&current_call_frame.msg_sender);
        };

        let sender_account = self
            .cache
            .get_mut_account(current_call_frame.msg_sender)
            .unwrap();

        if sender_account.info.balance < value_in_wei_to_send {
            current_call_frame
                .stack
                .push(U256::from(REVERT_FOR_CREATE))?;
            return Ok(OpcodeSuccess::Result(ResultReason::Revert));
        }

        let Some(new_nonce) = sender_account.info.nonce.checked_add(1) else {
            current_call_frame
                .stack
                .push(U256::from(REVERT_FOR_CREATE))?;
            return Ok(OpcodeSuccess::Result(ResultReason::Revert));
        };
        sender_account.info.nonce = new_nonce;
        sender_account.info.balance -= value_in_wei_to_send;
        let code = Bytes::from(
            current_call_frame
                .memory
                .load_range(code_offset_in_memory, code_size_in_memory),
        );

        let new_address = match salt {
            Some(salt) => {
                Self::calculate_create2_address(current_call_frame.msg_sender, &code, salt)
            }
            None => Self::calculate_create_address(
                current_call_frame.msg_sender,
                sender_account.info.nonce,
            ),
        };

        if self.cache.accounts.contains_key(&new_address) {
            current_call_frame
                .stack
                .push(U256::from(REVERT_FOR_CREATE))?;
            return Ok(OpcodeSuccess::Result(ResultReason::Revert));
        }

        let new_account = Account::new(value_in_wei_to_send, code.clone(), 0, Default::default());
        self.cache.add_account(&new_address, &new_account);

        current_call_frame
            .stack
            .push(address_to_word(new_address))?;

        self.generic_call(
            current_call_frame,
            U256::MAX,
            value_in_wei_to_send,
            current_call_frame.msg_sender,
            new_address,
            new_address,
            true,
            false,
            code_offset_in_memory,
            code_size_in_memory,
            code_offset_in_memory,
            code_size_in_memory,
        )
    }

    /// Increases gas consumption of CallFrame and Environment, returning an error if the callframe gas limit is reached.
    pub fn increase_consumed_gas(
        &mut self,
        current_call_frame: &mut CallFrame,
        gas: U256,
    ) -> Result<(), VMError> {
        if current_call_frame.gas_used + gas > current_call_frame.gas_limit {
            return Err(VMError::OutOfGas);
        }
        current_call_frame.gas_used += gas;
        self.env.consumed_gas += gas;
        Ok(())
    }

    pub fn cache_from_db(&mut self, address: &Address) {
        let acc_info = self.db.get_account_info(*address);
        self.cache.add_account(
            address,
            &Account {
                info: acc_info.clone(),
                storage: HashMap::new(),
            },
        );
    }
}<|MERGE_RESOLUTION|>--- conflicted
+++ resolved
@@ -89,90 +89,6 @@
 
 pub type Storage = HashMap<U256, H256>;
 
-<<<<<<< HEAD
-pub trait Db {
-    fn read_account_storage(&self, address: &Address, key: &U256) -> Option<StorageSlot>;
-
-    fn write_account_storage(&mut self, address: &Address, key: U256, slot: StorageSlot);
-
-    fn get_account_bytecode(&self, address: &Address) -> Bytes;
-
-    fn balance(&mut self, address: &Address) -> U256;
-
-    fn add_account(&mut self, address: Address, account: Account);
-
-    fn increment_account_nonce(&mut self, address: &Address);
-
-    /// Returns the account associated with the given address.
-    /// If the account does not exist in the Db, it creates a new one with the given address.
-    fn get_account(&mut self, address: &Address) -> Result<&Account, VMError>;
-}
-
-#[derive(Clone, Debug, Default)]
-pub struct LevmDb {
-    pub accounts: HashMap<Address, Account>,
-    // contracts: HashMap<B256, Bytecode>,
-    pub block_hashes: HashMap<U256, H256>,
-}
-
-impl Db for LevmDb {
-    fn read_account_storage(&self, address: &Address, key: &U256) -> Option<StorageSlot> {
-        self.accounts
-            .get(address)
-            .and_then(|account| account.storage.get(key))
-            .cloned()
-    }
-
-    fn write_account_storage(&mut self, address: &Address, key: U256, slot: StorageSlot) {
-        self.accounts
-            .entry(*address)
-            .or_default()
-            .storage
-            .insert(key, slot);
-    }
-
-    fn get_account_bytecode(&self, address: &Address) -> Bytes {
-        self.accounts
-            .get(address)
-            .map_or(Bytes::new(), |acc| acc.bytecode.clone())
-    }
-
-    fn balance(&mut self, address: &Address) -> U256 {
-        self.accounts
-            .get(address)
-            .map_or(U256::zero(), |acc| acc.balance)
-    }
-
-    fn add_account(&mut self, address: Address, account: Account) {
-        self.accounts.insert(address, account);
-    }
-
-    fn increment_account_nonce(&mut self, address: &Address) {
-        if let Some(acc) = self.accounts.get_mut(address) {
-            acc.increment_nonce()
-        }
-    }
-
-    /// Returns the account associated with the given address.
-    /// If the account does not exist in the Db, it creates a new one with the given address.
-    fn get_account(&mut self, address: &Address) -> Result<&Account, VMError> {
-        if self.accounts.contains_key(address) {
-            return Ok(self.accounts.get(address).unwrap());
-        }
-
-        let new_account = Account {
-            address: *address,
-            ..Default::default()
-        };
-
-        self.accounts.insert(*address, new_account);
-
-        Ok(self.accounts.get(address).unwrap())
-    }
-}
-
-=======
->>>>>>> a98da65f
 #[derive(Debug, Clone, Default)]
 // TODO: https://github.com/lambdaclass/ethereum_rust/issues/604
 pub struct Substate {
@@ -211,12 +127,8 @@
     pub accrued_substate: Substate,
     /// Mapping between addresses (160-bit identifiers) and account
     /// states.
-<<<<<<< HEAD
-    pub db: LevmDb,
-=======
     pub db: Box<dyn Database>,
     pub cache: Cache,
->>>>>>> a98da65f
 }
 
 fn address_to_word(address: Address) -> U256 {
@@ -241,24 +153,14 @@
         block_gas_limit: u64,
         tx_gas_limit: U256,
         block_number: U256,
-<<<<<<< HEAD
         block_coinbase: Address,
         block_timestamp: U256,
         block_prev_randao: Option<H256>,
         tx_chain_id: U256,
         block_base_fee_per_gas: U256,
         tx_gas_price: U256,
-        db: LevmDb,
-=======
-        coinbase: Address,
-        timestamp: U256,
-        prev_randao: Option<H256>,
-        chain_id: U256,
-        base_fee_per_gas: U256,
-        gas_price: U256,
         db: Box<dyn Database>,
         cache: Cache,
->>>>>>> a98da65f
         block_blob_gas_used: Option<U256>,
         block_excess_blob_gas: Option<U256>,
         tx_blob_hashes: Option<Vec<H256>>,
@@ -477,15 +379,9 @@
     /// the block’s base fee;
     /// (8) For type 2 transactions, max priority fee per fas, must be no larger
     /// than max fee per fas.
-<<<<<<< HEAD
-    fn _validate_transaction(&self) -> Result<(), VMError> {
-        // Validations (1), (2), (3), (5), and (8) are assumed done in upper layers.
-        let sender_account = match self.db.accounts.get(&self.env.tx_origin) {
-=======
     fn validate_transaction(&mut self) -> Result<(), VMError> {
         // Validations (1), (2), (3), (5), and (8) are assumed done in upper layers.
         let sender_account = match self.cache.get_account(self.env.origin) {
->>>>>>> a98da65f
             Some(acc) => acc,
             None => return Err(VMError::SenderAccountDoesNotExist),
         };
