--- conflicted
+++ resolved
@@ -15,11 +15,7 @@
 use ethrex_common::{
     types::{
         tx_fields::{AccessList, AuthorizationList},
-<<<<<<< HEAD
-        Fork, PrivilegedL2Transaction, Transaction, TxKind,
-=======
         BlockHeader, ChainConfig, Fork, ForkBlobSchedule, Transaction, TxKind,
->>>>>>> 49fd5c7b
     },
     Address, H256, U256,
 };
