--- conflicted
+++ resolved
@@ -143,14 +143,8 @@
 
         loop {
             let opcode = current_call_frame.next_opcode().unwrap_or(Opcode::STOP);
-<<<<<<< HEAD
             dbg!(&current_call_frame.gas_used);
             dbg!(&opcode);
-=======
-            // Note: these are commented because they're still being used in development.
-            // dbg!(&current_call_frame.gas_used);
-            // dbg!(&opcode);
->>>>>>> 0f4d2146
             let op_result: Result<OpcodeSuccess, VMError> = match opcode {
                 Opcode::STOP => Ok(OpcodeSuccess::Result(ResultReason::Stop)),
                 Opcode::ADD => self.op_add(current_call_frame),
@@ -336,13 +330,9 @@
         }
 
         let origin = self.env.origin;
-<<<<<<< HEAD
-
-=======
         let to = self.call_frames[0].to;
 
         let mut receiver_account = self.get_account(&to);
->>>>>>> 0f4d2146
         let mut sender_account = self.get_account(&origin);
 
         // See if it's raised in upper layers
@@ -361,17 +351,12 @@
         if sender_account.info.balance < self.call_frames[0].msg_value {
             return Err(VMError::SenderBalanceShouldContainTransferValue);
         }
-<<<<<<< HEAD
-
-        self.cache.add_account(&origin, &sender_account);
-=======
         // TODO: This belongs elsewhere.
         sender_account.info.balance -= self.call_frames[0].msg_value;
         receiver_account.info.balance += self.call_frames[0].msg_value;
 
         self.cache.add_account(&origin, &sender_account);
         self.cache.add_account(&to, &receiver_account);
->>>>>>> 0f4d2146
 
         // (7)
         if self.env.gas_price < self.env.base_fee_per_gas {
@@ -425,13 +410,9 @@
                 calldata_cost += 4;
             }
         }
-<<<<<<< HEAD
 
         let max_gas = self.env.gas_limit.low_u64();
         report.add_gas_with_max(calldata_cost, max_gas);
-=======
-        report.gas_used += calldata_cost;
->>>>>>> 0f4d2146
 
         if self.is_create() {
             // If create should check if transaction failed. If failed should revert (delete created contract, )
@@ -454,20 +435,12 @@
             // the code-deposit cost, c, proportional to the size of the created contract’s code
             let mut creation_cost = 200 * contract_code.len() as u64;
             creation_cost += 32000;
-<<<<<<< HEAD
             report.add_gas_with_max(creation_cost, max_gas);
-=======
-            report.gas_used += creation_cost;
->>>>>>> 0f4d2146
             // Charge 22100 gas for each storage variable set
 
             // GInitCodeword * number_of_words rounded up. GinitCodeWord = 2
             let number_of_words = self.call_frames[0].calldata.chunks(32).len() as u64;
-<<<<<<< HEAD
             report.add_gas_with_max(number_of_words * 2, max_gas);
-=======
-            report.gas_used += number_of_words * 2;
->>>>>>> 0f4d2146
 
             let contract_address = self.call_frames.first().unwrap().to;
             let mut created_contract = self.get_account(&contract_address);
@@ -475,7 +448,6 @@
             created_contract.info.bytecode = contract_code;
 
             self.cache.add_account(&contract_address, &created_contract);
-<<<<<<< HEAD
         }
 
         let mut sender_account = self.get_account(&sender);
@@ -514,23 +486,6 @@
 
         self.cache.add_account(&sender, &sender_account);
         self.cache.add_account(&receiver_address, &receiver_account);
-=======
-        }
-
-        let mut sender_account = self.get_account(&sender);
-        let coinbase_address = self.env.coinbase;
-
-        sender_account.info.balance = sender_account
-            .info
-            .balance
-            .checked_sub(U256::from(report.gas_used) * self.env.gas_price)
-            .ok_or(VMError::OutOfGas)?;
-
-        // Note: this is commented because it is still being used in development.
-        // dbg!(&report.gas_refunded);
-
-        self.cache.add_account(&sender, &sender_account);
->>>>>>> 0f4d2146
 
         // Send coinbase fee
         let priority_fee_per_gas = self.env.gas_price - self.env.base_fee_per_gas;
