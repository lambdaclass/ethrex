--- conflicted
+++ resolved
@@ -67,12 +67,6 @@
     pub cache: CacheDB,
     pub tx_kind: TxKind,
     pub access_list: AccessList,
-<<<<<<< HEAD
-    // CHECK: check if we have to use an Option, if the AuthorizationList is not present in the tx.
-    // The node has to validate if the TxType is 0x4 and validate the AuthorizationList
-    // The Option is used with .is_some() and run the EIP7702 transaction.
-=======
->>>>>>> bdab7259
     pub authorization_list: Option<AuthorizationList>,
 }
 
