--- conflicted
+++ resolved
@@ -56,12 +56,6 @@
     pub cache: CacheDB,
     pub tx_kind: TxKind,
     pub access_list: AccessList,
-<<<<<<< HEAD
-
-    pub touched_accounts: HashSet<Address>,
-    pub touched_storage_slots: HashMap<Address, HashSet<H256>>,
-=======
->>>>>>> a55b6bfc
 }
 
 pub fn address_to_word(address: Address) -> U256 {
@@ -193,11 +187,6 @@
                     accrued_substate: substate,
                     cache,
                     tx_kind: to,
-<<<<<<< HEAD
-                    touched_accounts: default_touched_accounts,
-                    touched_storage_slots: default_touched_storage_slots,
-=======
->>>>>>> a55b6bfc
                     access_list,
                 })
             }
@@ -242,11 +231,6 @@
                     accrued_substate: substate,
                     cache,
                     tx_kind: TxKind::Create,
-<<<<<<< HEAD
-                    touched_accounts: default_touched_accounts,
-                    touched_storage_slots: default_touched_storage_slots,
-=======
->>>>>>> a55b6bfc
                     access_list,
                 })
             }
