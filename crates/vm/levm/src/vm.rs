--- conflicted
+++ resolved
@@ -15,12 +15,7 @@
 use ethrex_common::{
     Address, H256, U256,
     tracing::CallType,
-<<<<<<< HEAD
     types::{Log, Transaction},
-    Address, H256, U256,
-=======
-    types::{Transaction, TxKind},
->>>>>>> 630a39a9
 };
 use std::{
     cell::RefCell,
