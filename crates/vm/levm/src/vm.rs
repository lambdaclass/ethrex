use crate::{
    account::{Account, StorageSlot},
    call_frame::CallFrame,
    constants::*,
    db::{Cache, Database},
    environment::Environment,
    errors::{InternalError, OpcodeSuccess, ResultReason, TransactionReport, TxResult, VMError},
    opcodes::Opcode,
};
use bytes::Bytes;
use create_opcode::{CODE_DEPOSIT_COST, CREATE_BASE_COST, INIT_CODE_WORD_COST};
use ethereum_rust_core::{types::TxKind, Address, H256, U256};
use ethereum_rust_rlp;
use ethereum_rust_rlp::encode::RLPEncode;
use gas_cost::KECCAK25_DYNAMIC_BASE;
use sha3::{Digest, Keccak256};
use std::{
    collections::{HashMap, HashSet},
    str::FromStr,
    sync::Arc,
};

pub type Storage = HashMap<U256, H256>;

#[derive(Debug, Clone, Default)]
// TODO: https://github.com/lambdaclass/ethereum_rust/issues/604
pub struct Substate {
    // accessed addresses and storage keys are considered WARM
    // pub accessed_addresses: HashSet<Address>,
    // pub accessed_storage_keys: HashSet<(Address, U256)>,
    pub selfdestrutct_set: HashSet<Address>,
}

pub struct VM {
    pub call_frames: Vec<CallFrame>,
    pub env: Environment,
    /// Information that is acted upon immediately following the
    /// transaction.
    pub accrued_substate: Substate,
    /// Mapping between addresses (160-bit identifiers) and account
    /// states.
    pub db: Arc<dyn Database>,
    pub cache: Cache,
    pub tx_kind: TxKind,
}

fn address_to_word(address: Address) -> U256 {
    // This unwrap can't panic, as Address are 20 bytes long and U256 use 32 bytes
    U256::from_str(&format!("{address:?}")).unwrap()
}

pub fn word_to_address(word: U256) -> Address {
    let mut bytes = [0u8; WORD_SIZE];
    word.to_big_endian(&mut bytes);
    Address::from_slice(&bytes[12..])
}

impl VM {
    // TODO: Refactor this.
    #[allow(clippy::too_many_arguments)]
    pub fn new(
        to: TxKind,
        env: Environment,
        value: U256,
        calldata: Bytes,
        db: Arc<dyn Database>,
        mut cache: Cache,
    ) -> Result<Self, VMError> {
        // Maybe this decision should be made in an upper layer

        match to {
            TxKind::Call(address_to) => {
                // CALL tx
                let initial_call_frame = CallFrame::new(
                    env.origin,
                    address_to,
                    address_to,
                    db.get_account_info(address_to).bytecode,
                    value,
                    calldata.clone(),
                    false,
                    env.gas_limit.min(MAX_BLOCK_GAS_LIMIT),
                    TX_BASE_COST,
                    0,
                );

                Ok(Self {
                    call_frames: vec![initial_call_frame],
                    db,
                    env,
                    accrued_substate: Substate::default(),
                    cache,
                    tx_kind: to,
                })
            }
            TxKind::Create => {
                // CREATE tx
                let sender_account_info = db.get_account_info(env.origin);
                // Note that this is a copy of account, not the real one

                // (2)
                let new_contract_address =
                    VM::calculate_create_address(env.origin, sender_account_info.nonce);

                // (3)
                let created_contract = Account::new(value, calldata.clone(), 1, HashMap::new());
                cache.add_account(&new_contract_address, &created_contract);

                // (5)
                let code: Bytes = calldata.clone();

                let initial_call_frame = CallFrame::new(
                    env.origin,
                    new_contract_address,
                    new_contract_address,
                    code,
                    value,
                    calldata.clone(),
                    false,
                    env.gas_limit.min(MAX_BLOCK_GAS_LIMIT),
                    TX_BASE_COST,
                    0,
                );

                Ok(Self {
                    call_frames: vec![initial_call_frame],
                    db,
                    env,
                    accrued_substate: Substate::default(),
                    cache,
                    tx_kind: TxKind::Create,
                })
            }
        }
        // TODO: https://github.com/lambdaclass/lambda_ethereum_rust/issues/1088
    }

    pub fn execute(&mut self, current_call_frame: &mut CallFrame) -> TransactionReport {
        // Backup of Database, Substate and Gas Refunds if sub-context is reverted
        let (backup_db, backup_substate, backup_refunded_gas) = (
            self.cache.clone(),
            self.accrued_substate.clone(),
            self.env.refunded_gas,
        );

        loop {
            let opcode = match current_call_frame.next_opcode() {
                Ok(opt) => opt.unwrap_or(Opcode::STOP),
                Err(e) => {
                    return TransactionReport {
                        result: TxResult::Revert(e),
                        new_state: self.cache.accounts.clone(),
                        gas_used: current_call_frame.gas_used.low_u64(),
                        gas_refunded: self.env.refunded_gas.low_u64(),
                        output: current_call_frame.returndata.clone(), // Bytes::new() if error is not RevertOpcode
                        logs: current_call_frame.logs.clone(),
                        created_address: None,
                    };
                }
            };

            // Note: This is commented because it's used for debugging purposes in development.
            // dbg!(&current_call_frame.gas_used);
            // dbg!(&opcode);
            let op_result: Result<OpcodeSuccess, VMError> = match opcode {
                Opcode::STOP => Ok(OpcodeSuccess::Result(ResultReason::Stop)),
                Opcode::ADD => self.op_add(current_call_frame),
                Opcode::MUL => self.op_mul(current_call_frame),
                Opcode::SUB => self.op_sub(current_call_frame),
                Opcode::DIV => self.op_div(current_call_frame),
                Opcode::SDIV => self.op_sdiv(current_call_frame),
                Opcode::MOD => self.op_mod(current_call_frame),
                Opcode::SMOD => self.op_smod(current_call_frame),
                Opcode::ADDMOD => self.op_addmod(current_call_frame),
                Opcode::MULMOD => self.op_mulmod(current_call_frame),
                Opcode::EXP => self.op_exp(current_call_frame),
                Opcode::SIGNEXTEND => self.op_signextend(current_call_frame),
                Opcode::LT => self.op_lt(current_call_frame),
                Opcode::GT => self.op_gt(current_call_frame),
                Opcode::SLT => self.op_slt(current_call_frame),
                Opcode::SGT => self.op_sgt(current_call_frame),
                Opcode::EQ => self.op_eq(current_call_frame),
                Opcode::ISZERO => self.op_iszero(current_call_frame),
                Opcode::KECCAK256 => self.op_keccak256(current_call_frame),
                Opcode::CALLDATALOAD => self.op_calldataload(current_call_frame),
                Opcode::CALLDATASIZE => self.op_calldatasize(current_call_frame),
                Opcode::CALLDATACOPY => self.op_calldatacopy(current_call_frame),
                Opcode::RETURNDATASIZE => self.op_returndatasize(current_call_frame),
                Opcode::RETURNDATACOPY => self.op_returndatacopy(current_call_frame),
                Opcode::JUMP => self.op_jump(current_call_frame),
                Opcode::JUMPI => self.op_jumpi(current_call_frame),
                Opcode::JUMPDEST => self.op_jumpdest(current_call_frame),
                Opcode::PC => self.op_pc(current_call_frame),
                Opcode::BLOCKHASH => self.op_blockhash(current_call_frame),
                Opcode::COINBASE => self.op_coinbase(current_call_frame),
                Opcode::TIMESTAMP => self.op_timestamp(current_call_frame),
                Opcode::NUMBER => self.op_number(current_call_frame),
                Opcode::PREVRANDAO => self.op_prevrandao(current_call_frame),
                Opcode::GASLIMIT => self.op_gaslimit(current_call_frame),
                Opcode::CHAINID => self.op_chainid(current_call_frame),
                Opcode::BASEFEE => self.op_basefee(current_call_frame),
                Opcode::BLOBHASH => self.op_blobhash(current_call_frame),
                Opcode::BLOBBASEFEE => self.op_blobbasefee(current_call_frame),
                Opcode::PUSH0 => self.op_push0(current_call_frame),
                // PUSHn
                op if (Opcode::PUSH1..=Opcode::PUSH32).contains(&op) => {
                    self.op_push(current_call_frame, op)
                }
                Opcode::AND => self.op_and(current_call_frame),
                Opcode::OR => self.op_or(current_call_frame),
                Opcode::XOR => self.op_xor(current_call_frame),
                Opcode::NOT => self.op_not(current_call_frame),
                Opcode::BYTE => self.op_byte(current_call_frame),
                Opcode::SHL => self.op_shl(current_call_frame),
                Opcode::SHR => self.op_shr(current_call_frame),
                Opcode::SAR => self.op_sar(current_call_frame),
                // DUPn
                op if (Opcode::DUP1..=Opcode::DUP16).contains(&op) => {
                    self.op_dup(current_call_frame, op)
                }
                // SWAPn
                op if (Opcode::SWAP1..=Opcode::SWAP16).contains(&op) => {
                    self.op_swap(current_call_frame, op)
                }
                Opcode::POP => self.op_pop(current_call_frame),
                op if (Opcode::LOG0..=Opcode::LOG4).contains(&op) => {
                    self.op_log(current_call_frame, op)
                }
                Opcode::MLOAD => self.op_mload(current_call_frame),
                Opcode::MSTORE => self.op_mstore(current_call_frame),
                Opcode::MSTORE8 => self.op_mstore8(current_call_frame),
                Opcode::SLOAD => self.op_sload(current_call_frame),
                Opcode::SSTORE => self.op_sstore(current_call_frame),
                Opcode::MSIZE => self.op_msize(current_call_frame),
                Opcode::GAS => self.op_gas(current_call_frame),
                Opcode::MCOPY => self.op_mcopy(current_call_frame),
                Opcode::CALL => self.op_call(current_call_frame),
                Opcode::CALLCODE => self.op_callcode(current_call_frame),
                Opcode::RETURN => self.op_return(current_call_frame),
                Opcode::DELEGATECALL => self.op_delegatecall(current_call_frame),
                Opcode::STATICCALL => self.op_staticcall(current_call_frame),
                Opcode::CREATE => self.op_create(current_call_frame),
                Opcode::CREATE2 => self.op_create2(current_call_frame),
                Opcode::TLOAD => self.op_tload(current_call_frame),
                Opcode::TSTORE => self.op_tstore(current_call_frame),
                Opcode::SELFBALANCE => self.op_selfbalance(current_call_frame),
                Opcode::ADDRESS => self.op_address(current_call_frame),
                Opcode::ORIGIN => self.op_origin(current_call_frame),
                Opcode::BALANCE => self.op_balance(current_call_frame),
                Opcode::CALLER => self.op_caller(current_call_frame),
                Opcode::CALLVALUE => self.op_callvalue(current_call_frame),
                Opcode::CODECOPY => self.op_codecopy(current_call_frame),
                Opcode::CODESIZE => self.op_codesize(current_call_frame),
                Opcode::GASPRICE => self.op_gasprice(current_call_frame),
                Opcode::EXTCODESIZE => self.op_extcodesize(current_call_frame),
                Opcode::EXTCODECOPY => self.op_extcodecopy(current_call_frame),
                Opcode::EXTCODEHASH => self.op_extcodehash(current_call_frame),
                Opcode::REVERT => self.op_revert(current_call_frame),
                Opcode::INVALID => self.op_invalid(),
                Opcode::SELFDESTRUCT => self.op_selfdestruct(current_call_frame),

                _ => Err(VMError::OpcodeNotFound),
            };

            // Gas refunds are applied at the end of a transaction. Should it be implemented here?

            match op_result {
                Ok(OpcodeSuccess::Continue) => {}
                Ok(OpcodeSuccess::Result(_)) => {
                    self.call_frames.push(current_call_frame.clone());
                    return TransactionReport {
                        result: TxResult::Success,
                        new_state: self.cache.accounts.clone(),
                        gas_used: current_call_frame.gas_used.low_u64(),
                        gas_refunded: self.env.refunded_gas.low_u64(),
                        output: current_call_frame.returndata.clone(),
                        logs: current_call_frame.logs.clone(),
                        created_address: None,
                    };
                }
                Err(error) => {
                    self.call_frames.push(current_call_frame.clone());

                    // Unless error is from Revert opcode, all gas is consumed
                    if error != VMError::RevertOpcode {
                        let left_gas = current_call_frame
                            .gas_limit
                            .saturating_sub(current_call_frame.gas_used);
                        current_call_frame.gas_used =
                            current_call_frame.gas_used.saturating_add(left_gas);
                        self.env.consumed_gas = self.env.consumed_gas.saturating_add(left_gas);
                    }

                    self.restore_state(backup_db, backup_substate, backup_refunded_gas);

                    return TransactionReport {
                        result: TxResult::Revert(error),
                        new_state: self.cache.accounts.clone(),
                        gas_used: current_call_frame.gas_used.low_u64(),
                        gas_refunded: self.env.refunded_gas.low_u64(),
                        output: current_call_frame.returndata.clone(), // Bytes::new() if error is not RevertOpcode
                        logs: current_call_frame.logs.clone(),
                        created_address: None,
                    };
                }
            }
        }
    }

    fn restore_state(
        &mut self,
        backup_cache: Cache,
        backup_substate: Substate,
        backup_refunded_gas: U256,
    ) {
        self.cache = backup_cache;
        self.accrued_substate = backup_substate;
        self.env.refunded_gas = backup_refunded_gas;
    }

    // let account = self.db.accounts.get(&self.env.origin).unwrap();
    /// Based on Ethereum yellow paper's initial tests of intrinsic validity (Section 6). The last version is
    /// Shanghai, so there are probably missing Cancun validations. The intrinsic validations are:
    ///
    /// (1) The transaction is well-formed RLP, with no additional trailing bytes;
    /// (2) The transaction signature is valid;
    /// (3) The transaction nonce is valid (equivalent to the sender account's
    /// current nonce);
    /// (4) The sender account has no contract code deployed (see EIP-3607).
    /// (5) The gas limit is no smaller than the intrinsic gas, used by the
    /// transaction;
    /// (6) The sender account balance contains at least the cost, required in
    /// up-front payment;
    /// (7) The max fee per gas, in the case of type 2 transactions, or gasPrice,
    /// in the case of type 0 and type 1 transactions, is greater than or equal to
    /// the block’s base fee;
    /// (8) For type 2 transactions, max priority fee per fas, must be no larger
    /// than max fee per fas.
    fn validate_transaction(&mut self) -> Result<(), VMError> {
        // Validations (1), (2), (3), (5), and (8) are assumed done in upper layers.

        if self.is_create() {
            // If address is already in db, there's an error
            let new_address_acc = self
                .db
                .get_account_info(self.call_frames.first().unwrap().to);
            if !new_address_acc.is_empty() {
                return Err(VMError::AddressAlreadyOccupied);
            }
        }

        let origin = self.env.origin;
        let to = self.call_frames[0].to;

        let mut receiver_account = self.get_account(&to);
        let mut sender_account = self.get_account(&origin);

        // See if it's raised in upper layers
        sender_account.info.nonce = sender_account
            .info
            .nonce
            .checked_add(1)
            .ok_or(VMError::Internal(InternalError::NonceOverflowed))?;

        // (4)
        if sender_account.has_code() {
            return Err(VMError::SenderAccountShouldNotHaveBytecode);
        }

        // (6)
        // TODO: This belongs elsewhere.
        sender_account.info.balance = sender_account
            .info
            .balance
            .checked_sub(self.call_frames[0].msg_value)
            .ok_or(VMError::SenderBalanceShouldContainTransferValue)?;
        receiver_account.info.balance = receiver_account
            .info
            .balance
            .checked_add(self.call_frames[0].msg_value)
            .ok_or(VMError::BalanceOverflow)?;

        self.cache.add_account(&origin, &sender_account);
        self.cache.add_account(&to, &receiver_account);

        // (7)
        if self.env.gas_price < self.env.base_fee_per_gas {
            return Err(VMError::GasPriceIsLowerThanBaseFee);
        }
        Ok(())
    }

    fn is_create(&self) -> bool {
        matches!(self.tx_kind, TxKind::Create)
    }

    fn revert_create(&mut self) -> Result<(), VMError> {
        // Note: currently working with copies
        let sender = self.call_frames.first().unwrap().msg_sender;
        let mut sender_account = self.get_account(&sender);

        sender_account.info.nonce = sender_account
            .info
            .nonce
            .checked_sub(1)
            .ok_or(VMError::Internal(InternalError::NonceUnderflowed))?;

        let new_contract_address = self.call_frames.first().unwrap().to;

        if self.cache.accounts.remove(&new_contract_address).is_none() {
            return Err(VMError::AddressDoesNotMatchAnAccount); // Should not be this error
        }

        // Should revert this?
        // sender_account.info.balance -= self.call_frames.first().unwrap().msg_value;

        Ok(())
    }

    pub fn transact(&mut self) -> Result<TransactionReport, VMError> {
        self.validate_transaction()?;

        let initial_gas = Default::default();

        self.env.consumed_gas = initial_gas;

        let mut initial_call_frame = self.call_frames.pop().unwrap();
        let sender = initial_call_frame.msg_sender;

        let mut report = self.execute(&mut initial_call_frame);

        // This cost applies both for call and create
        // 4 gas for each zero byte in the transaction data 16 gas for each non-zero byte in the transaction.
        let mut calldata_cost: u64 = 0;
        for byte in &initial_call_frame.calldata {
            if *byte != 0 {
                calldata_cost = calldata_cost
                    .checked_add(16)
                    .ok_or(VMError::GasUsedOverflow)?;
            } else {
                calldata_cost = calldata_cost
                    .checked_add(4)
                    .ok_or(VMError::GasUsedOverflow)?;
            }
        }
        // Or report.add_gas_with_max(calldata_cost, max_gas); (let max_gas = self.env.gas_limit.low_u64();)
        report.gas_used = report
            .gas_used
            .checked_add(calldata_cost)
            .ok_or(VMError::GasUsedOverflow)?;

        if self.is_create() {
            // If create should check if transaction failed. If failed should revert (delete created contract, )
            if let TxResult::Revert(error) = report.result {
                self.revert_create()?;
                return Err(error);
            }
            let contract_code = report.clone().output;

            // TODO: Is this the expected behavior?
            if contract_code.is_empty() {
                return Err(VMError::InvalidBytecode);
            }

            // (6)
            if contract_code.len() > MAX_CODE_SIZE {
                return Err(VMError::ContractOutputTooBig);
            }
            // Supposing contract code has contents
            if contract_code[0] == INVALID_CONTRACT_PREFIX {
                return Err(VMError::InvalidInitialByte);
            }

            // If the initialization code completes successfully, a final contract-creation cost is paid,
            // the code-deposit cost, c, proportional to the size of the created contract’s code
<<<<<<< HEAD
            let mut creation_cost = contract_code
                .len()
                .checked_mul(200)
                .ok_or(VMError::CreationCostIsTooHigh)? as u64;
            creation_cost = creation_cost
                .checked_add(32000)
                .ok_or(VMError::CreationCostIsTooHigh)?;

            // Or use report.add_gas_with_max(creation_cost, max_gas);
            report.gas_used = report
                .gas_used
                .checked_add(creation_cost)
                .ok_or(VMError::GasUsedOverflow)?;
            // Charge 22100 gas for each storage variable set

            // GInitCodeword * number_of_words rounded up. GinitCodeWord = 2
            let number_of_words = initial_call_frame.calldata.chunks(WORD_SIZE).len() as u64;
            let words_cost = number_of_words.checked_mul(2).ok_or(VMError::Internal(
                InternalError::ArithmeticOperationOverflow,
            ))?;

            // Or report.add_gas_with_max(words_cost, max_gas);
            report.gas_used = report
                .gas_used
                .checked_add(words_cost)
                .ok_or(VMError::GasUsedOverflow)?;
=======
            let code_length: u64 = contract_code
                .len()
                .try_into()
                .map_err(|_| VMError::Internal(InternalError::ConversionError))?;
            let mut creation_cost = 200 * code_length;
            creation_cost += 32000;
            report.add_gas_with_max(creation_cost, max_gas);
            // Charge 22100 gas for each storage variable set

            // GInitCodeword * number_of_words rounded up. GinitCodeWord = 2
            let number_of_words: u64 = initial_call_frame
                .calldata
                .chunks(WORD_SIZE)
                .len()
                .try_into()
                .map_err(|_| VMError::Internal(InternalError::ConversionError))?;
            report.add_gas_with_max(number_of_words * 2, max_gas);
>>>>>>> 30232b40

            let contract_address = initial_call_frame.to;
            let mut created_contract = self.get_account(&contract_address);

            created_contract.info.bytecode = contract_code;

            self.cache.add_account(&contract_address, &created_contract);
        }

        let mut sender_account = self.get_account(&sender);
        let coinbase_address = self.env.coinbase;

        sender_account.info.balance = sender_account
            .info
            .balance
            .checked_sub(
                U256::from(report.gas_used)
                    .checked_mul(self.env.gas_price)
                    .ok_or(VMError::GasLimitPriceProductOverflow)?,
            )
            .ok_or(VMError::OutOfGas)?;

        let receiver_address = initial_call_frame.to;
        let mut receiver_account = self.get_account(&receiver_address);
        // If execution was successful we want to transfer value from sender to receiver
        if report.is_success() {
            // Subtract to the caller the gas sent
            sender_account.info.balance = sender_account
                .info
                .balance
                .checked_sub(initial_call_frame.msg_value)
                .ok_or(VMError::OutOfGas)?; // This error shouldn't be OutOfGas
            receiver_account.info.balance = receiver_account
                .info
                .balance
                .checked_add(initial_call_frame.msg_value)
                .ok_or(VMError::OutOfGas)?; // This error shouldn't be OutOfGas
        }

        // Note: This is commented because it's used for debugging purposes in development.
        // dbg!(&report.gas_refunded);

        self.cache.add_account(&sender, &sender_account);
        self.cache.add_account(&receiver_address, &receiver_account);

        // Send coinbase fee
        let priority_fee_per_gas = self
            .env
            .gas_price
            .checked_sub(self.env.base_fee_per_gas)
            .ok_or(VMError::GasPriceIsLowerThanBaseFee)?;
        let coinbase_fee = (U256::from(report.gas_used))
            .checked_mul(priority_fee_per_gas)
            .ok_or(VMError::GasUsedOverflow)?;

        let mut coinbase_account = self.get_account(&coinbase_address);
        coinbase_account.info.balance = coinbase_account
            .info
            .balance
            .checked_add(coinbase_fee)
            .ok_or(VMError::BalanceOverflow)?;

        self.cache.add_account(&coinbase_address, &coinbase_account);

        report.new_state.clone_from(&self.cache.accounts);

        Ok(report)
    }

    pub fn current_call_frame_mut(&mut self) -> &mut CallFrame {
        self.call_frames.last_mut().unwrap()
    }

    // TODO: Improve and test REVERT behavior for XCALL opcodes. Issue: https://github.com/lambdaclass/lambda_ethereum_rust/issues/1061
    #[allow(clippy::too_many_arguments)]
    pub fn generic_call(
        &mut self,
        current_call_frame: &mut CallFrame,
        gas_limit: U256,
        value: U256,
        msg_sender: Address,
        to: Address,
        code_address: Address,
        _should_transfer_value: bool,
        is_static: bool,
        args_offset: usize,
        args_size: usize,
        ret_offset: usize,
        ret_size: usize,
    ) -> Result<OpcodeSuccess, VMError> {
        let mut sender_account = self.get_account(&current_call_frame.msg_sender);

        if sender_account.info.balance < value {
            current_call_frame.stack.push(U256::from(REVERT_FOR_CALL))?;
            return Ok(OpcodeSuccess::Continue);
        }

        let mut recipient_account = self.get_account(&to);

        // transfer value
        sender_account.info.balance = sender_account
            .info
            .balance
            .checked_sub(value)
            .ok_or(VMError::BalanceUnderflow)?;
        recipient_account.info.balance = recipient_account
            .info
            .balance
            .checked_add(value)
            .ok_or(VMError::BalanceOverflow)?;

        let code_address_bytecode = self.get_account(&code_address).info.bytecode;

        if code_address_bytecode.is_empty() {
            current_call_frame
                .stack
                .push(U256::from(SUCCESS_FOR_CALL))?;
            return Ok(OpcodeSuccess::Result(ResultReason::Stop));
        }

        // self.cache.increment_account_nonce(&code_address); // Internal call doesn't increment account nonce.

        let calldata = current_call_frame
            .memory
            .load_range(args_offset, args_size)?
            .into();

        // I don't know if this gas limit should be calculated before or after consuming gas
        let mut potential_remaining_gas = current_call_frame
            .gas_limit
            .checked_sub(current_call_frame.gas_used)
            .ok_or(VMError::RemainingGasUnderflow)?;
        potential_remaining_gas = potential_remaining_gas
            .checked_sub(potential_remaining_gas.checked_div(64.into()).ok_or(
                VMError::Internal(InternalError::ArithmeticOperationOverflow),
            )?)
            .ok_or(VMError::RemainingGasUnderflow)?;
        let gas_limit = std::cmp::min(gas_limit, potential_remaining_gas);

        let new_depth = current_call_frame
            .depth
            .checked_add(1)
            .ok_or(VMError::StackOverflow)?; // Maybe could be depthOverflow but in concept is quite similar

        let mut new_call_frame = CallFrame::new(
            msg_sender,
            to,
            code_address,
            code_address_bytecode,
            value,
            calldata,
            is_static,
            gas_limit,
            U256::zero(),
            new_depth,
        );

        // TODO: Increase this to 1024
        if new_call_frame.depth > 10 {
            current_call_frame.stack.push(U256::from(REVERT_FOR_CALL))?;
            // return Ok(OpcodeSuccess::Result(ResultReason::Revert));
            return Err(VMError::OutOfGas); // This is wrong but it is for testing purposes.
        }

        current_call_frame.sub_return_data_offset = ret_offset;
        current_call_frame.sub_return_data_size = ret_size;

        // Update sender account and recipient in cache
        self.cache
            .add_account(&current_call_frame.msg_sender, &sender_account);
        self.cache.add_account(&to, &recipient_account);

        // self.call_frames.push(new_call_frame.clone());
        let tx_report = self.execute(&mut new_call_frame);

        // Add gas used by the sub-context to the current one after it's execution.
        current_call_frame.gas_used = current_call_frame
            .gas_used
            .checked_add(tx_report.gas_used.into())
            .ok_or(VMError::ConsumedGasOverflow)?;
        current_call_frame.logs.extend(tx_report.logs);
        current_call_frame
            .memory
            .store_n_bytes(ret_offset, &tx_report.output, ret_size)?;
        current_call_frame.sub_return_data = tx_report.output;

        // What to do, depending on TxResult
        match tx_report.result {
            TxResult::Success => {
                current_call_frame
                    .stack
                    .push(U256::from(SUCCESS_FOR_CALL))?;
            }
            TxResult::Revert(_) => {
                // Push 0 to stack
                current_call_frame.stack.push(U256::from(REVERT_FOR_CALL))?;
            }
        }

        Ok(OpcodeSuccess::Continue)
    }

    /// Calculates the address of a new conctract using the CREATE opcode as follow
    ///
    /// address = keccak256(rlp([sender_address,sender_nonce]))[12:]
    pub fn calculate_create_address(sender_address: Address, sender_nonce: u64) -> Address {
        let mut encoded = Vec::new();
        (sender_address, sender_nonce).encode(&mut encoded);
        let mut hasher = Keccak256::new();
        hasher.update(encoded);
        Address::from_slice(&hasher.finalize()[12..])
    }

    /// Calculates the address of a new contract using the CREATE2 opcode as follow
    ///
    /// initialization_code = memory[offset:offset+size]
    ///
    /// address = keccak256(0xff + sender_address + salt + keccak256(initialization_code))[12:]
    pub fn calculate_create2_address(
        sender_address: Address,
        initialization_code: &Bytes,
        salt: U256,
    ) -> Result<Address, VMError> {
        let mut hasher = Keccak256::new();
        hasher.update(initialization_code.clone());
        let initialization_code_hash = hasher.finalize();
        let mut hasher = Keccak256::new();
        let mut salt_bytes = [0; 32];
        salt.to_big_endian(&mut salt_bytes);
        hasher.update([0xff]);
        hasher.update(sender_address.as_bytes());
        hasher.update(salt_bytes);
        hasher.update(initialization_code_hash);
        Ok(Address::from_slice(hasher.finalize().get(12..).ok_or(
            VMError::Internal(InternalError::CouldNotComputeCreate2Address),
        )?))
    }

    fn compute_gas_create(
        &mut self,
        current_call_frame: &mut CallFrame,
        code_offset_in_memory: U256,
        code_size_in_memory: U256,
        is_create_2: bool,
    ) -> Result<U256, VMError> {
<<<<<<< HEAD
        let minimum_word_size =
            (code_size_in_memory
                .checked_add(U256::from(31))
                .ok_or(VMError::Internal(
                    InternalError::ArithmeticOperationOverflow,
                ))?)
            .checked_div(U256::from(32))
            .ok_or(VMError::Internal(
                InternalError::ArithmeticOperationDividedByZero,
            ))?; // '32' will never be zero
=======
        let minimum_word_size = (code_size_in_memory
            .checked_add(U256::from(31))
            .ok_or(VMError::DataSizeOverflow)?)
        .checked_div(U256::from(32))
        .ok_or(VMError::Internal(InternalError::DivisionError))?; // '32' will never be zero
>>>>>>> 30232b40

        let init_code_cost = minimum_word_size
            .checked_mul(INIT_CODE_WORD_COST)
            .ok_or(VMError::GasCostOverflow)?;

        let code_deposit_cost = code_size_in_memory
            .checked_mul(CODE_DEPOSIT_COST)
            .ok_or(VMError::GasCostOverflow)?;

        let memory_expansion_cost = current_call_frame.memory.expansion_cost(
            code_size_in_memory
                .checked_add(code_offset_in_memory)
                .ok_or(VMError::Internal(
                    InternalError::ArithmeticOperationOverflow,
                ))?
                .try_into()
                .map_err(|_err| VMError::Internal(InternalError::ArithmeticOperationOverflow))?,
        )?;

        let hash_cost = if is_create_2 {
            minimum_word_size
                .checked_mul(KECCAK25_DYNAMIC_BASE)
                .ok_or(VMError::GasCostOverflow)?
        } else {
            U256::zero()
        };

        init_code_cost
            .checked_add(memory_expansion_cost)
            .ok_or(VMError::CreationCostIsTooHigh)?
            .checked_add(code_deposit_cost)
            .ok_or(VMError::CreationCostIsTooHigh)?
            .checked_add(CREATE_BASE_COST)
            .ok_or(VMError::CreationCostIsTooHigh)?
            .checked_add(hash_cost)
            .ok_or(VMError::CreationCostIsTooHigh)
    }

    /// Common behavior for CREATE and CREATE2 opcodes
    ///
    /// Could be used for CREATE type transactions
    // TODO: Improve and test REVERT behavior for CREATE. Issue: https://github.com/lambdaclass/lambda_ethereum_rust/issues/1061
    pub fn create(
        &mut self,
        value_in_wei_to_send: U256,
        code_offset_in_memory: U256,
        code_size_in_memory: U256,
        salt: Option<U256>,
        current_call_frame: &mut CallFrame,
    ) -> Result<OpcodeSuccess, VMError> {
        let gas_cost = self.compute_gas_create(
            current_call_frame,
            code_offset_in_memory,
            code_size_in_memory,
            false,
        )?;

        self.increase_consumed_gas(current_call_frame, gas_cost)?;

        let code_size_in_memory = code_size_in_memory
            .try_into()
            .map_err(|_err| VMError::VeryLargeNumber)?;

        if code_size_in_memory > MAX_CODE_SIZE * 2 {
            current_call_frame
                .stack
                .push(U256::from(REVERT_FOR_CREATE))?;
            return Ok(OpcodeSuccess::Result(ResultReason::Revert));
        }
        if current_call_frame.is_static {
            current_call_frame
                .stack
                .push(U256::from(REVERT_FOR_CREATE))?;
            return Ok(OpcodeSuccess::Result(ResultReason::Revert));
        }

        if !self.cache.is_account_cached(&current_call_frame.msg_sender) {
            self.cache_from_db(&current_call_frame.msg_sender);
        };

        let sender_account = self
            .cache
            .get_mut_account(current_call_frame.msg_sender)
            .unwrap();

        if sender_account.info.balance < value_in_wei_to_send {
            current_call_frame
                .stack
                .push(U256::from(REVERT_FOR_CREATE))?;
            return Ok(OpcodeSuccess::Result(ResultReason::Revert));
        }

        let Some(new_nonce) = sender_account.info.nonce.checked_add(1) else {
            current_call_frame
                .stack
                .push(U256::from(REVERT_FOR_CREATE))?;
            return Ok(OpcodeSuccess::Result(ResultReason::Revert));
        };
        sender_account.info.nonce = new_nonce;

        let code_offset_in_memory = code_offset_in_memory
            .try_into()
            .map_err(|_err| VMError::VeryLargeNumber)?;

        let code = Bytes::from(
            current_call_frame
                .memory
                .load_range(code_offset_in_memory, code_size_in_memory)?,
        );

        let new_address = match salt {
            Some(salt) => {
                Self::calculate_create2_address(current_call_frame.msg_sender, &code, salt)?
            }
            None => Self::calculate_create_address(
                current_call_frame.msg_sender,
                sender_account.info.nonce,
            ),
        };

        if self.cache.accounts.contains_key(&new_address) {
            current_call_frame
                .stack
                .push(U256::from(REVERT_FOR_CREATE))?;
            return Ok(OpcodeSuccess::Result(ResultReason::Revert));
        }

        let new_account = Account::new(U256::zero(), code.clone(), 0, Default::default());
        self.cache.add_account(&new_address, &new_account);

        current_call_frame
            .stack
            .push(address_to_word(new_address))?;

        self.generic_call(
            current_call_frame,
            U256::MAX,
            value_in_wei_to_send,
            current_call_frame.msg_sender,
            new_address,
            new_address,
            true,
            false,
            code_offset_in_memory,
            code_size_in_memory,
            code_offset_in_memory,
            code_size_in_memory,
        )?;

        // Erases the success value in the stack result of calling generic call
        current_call_frame.stack.pop().unwrap();

        Ok(OpcodeSuccess::Continue)
    }

    /// Increases gas consumption of CallFrame and Environment, returning an error if the callframe gas limit is reached.
    pub fn increase_consumed_gas(
        &mut self,
        current_call_frame: &mut CallFrame,
        gas: U256,
    ) -> Result<(), VMError> {
        let potential_consumed_gas = current_call_frame
            .gas_used
            .checked_add(gas)
            .ok_or(VMError::ConsumedGasOverflow)?;
        if potential_consumed_gas > current_call_frame.gas_limit {
            return Err(VMError::OutOfGas);
        }

        current_call_frame.gas_used = potential_consumed_gas;
        self.env.consumed_gas = self
            .env
            .consumed_gas
            .checked_add(gas)
            .ok_or(VMError::ConsumedGasOverflow)?;

        Ok(())
    }

    pub fn cache_from_db(&mut self, address: &Address) {
        let acc_info = self.db.get_account_info(*address);
        self.cache.add_account(
            address,
            &Account {
                info: acc_info.clone(),
                storage: HashMap::new(),
            },
        );
    }

    /// Gets account, first checking the cache and then the database (caching in the second case)
    pub fn get_account(&mut self, address: &Address) -> Account {
        match self.cache.get_account(*address) {
            Some(acc) => acc.clone(),
            None => {
                let acc_info = self.db.get_account_info(*address);
                let acc = Account {
                    info: acc_info,
                    storage: HashMap::new(),
                };
                self.cache.add_account(address, &acc);
                acc
            }
        }
    }

    /// Gets storage slot, first checking the cache and then the database (caching in the second case)
    pub fn get_storage_slot(&mut self, address: &Address, key: H256) -> StorageSlot {
        match self.cache.get_storage_slot(*address, key) {
            Some(slot) => slot,
            None => {
                let value = self.db.get_storage_slot(*address, key);
                let slot = StorageSlot {
                    original_value: value,
                    current_value: value,
                };
                let mut acc = self.get_account(address);
                acc.storage.insert(key, slot.clone());
                self.cache.add_account(address, &acc);
                slot
            }
        }
    }
}<|MERGE_RESOLUTION|>--- conflicted
+++ resolved
@@ -473,11 +473,13 @@
 
             // If the initialization code completes successfully, a final contract-creation cost is paid,
             // the code-deposit cost, c, proportional to the size of the created contract’s code
-<<<<<<< HEAD
-            let mut creation_cost = contract_code
-                .len()
+            let code_length: u64 = contract_code
+            .len()
+            .try_into()
+            .map_err(|_| VMError::Internal(InternalError::ConversionError))?;
+            let mut creation_cost = code_length
                 .checked_mul(200)
-                .ok_or(VMError::CreationCostIsTooHigh)? as u64;
+                .ok_or(VMError::CreationCostIsTooHigh)?;
             creation_cost = creation_cost
                 .checked_add(32000)
                 .ok_or(VMError::CreationCostIsTooHigh)?;
@@ -490,7 +492,9 @@
             // Charge 22100 gas for each storage variable set
 
             // GInitCodeword * number_of_words rounded up. GinitCodeWord = 2
-            let number_of_words = initial_call_frame.calldata.chunks(WORD_SIZE).len() as u64;
+            let number_of_words: u64 = initial_call_frame.calldata.chunks(WORD_SIZE).len()
+            .try_into()
+            .map_err(|_| VMError::Internal(InternalError::ConversionError))?;
             let words_cost = number_of_words.checked_mul(2).ok_or(VMError::Internal(
                 InternalError::ArithmeticOperationOverflow,
             ))?;
@@ -500,25 +504,6 @@
                 .gas_used
                 .checked_add(words_cost)
                 .ok_or(VMError::GasUsedOverflow)?;
-=======
-            let code_length: u64 = contract_code
-                .len()
-                .try_into()
-                .map_err(|_| VMError::Internal(InternalError::ConversionError))?;
-            let mut creation_cost = 200 * code_length;
-            creation_cost += 32000;
-            report.add_gas_with_max(creation_cost, max_gas);
-            // Charge 22100 gas for each storage variable set
-
-            // GInitCodeword * number_of_words rounded up. GinitCodeWord = 2
-            let number_of_words: u64 = initial_call_frame
-                .calldata
-                .chunks(WORD_SIZE)
-                .len()
-                .try_into()
-                .map_err(|_| VMError::Internal(InternalError::ConversionError))?;
-            report.add_gas_with_max(number_of_words * 2, max_gas);
->>>>>>> 30232b40
 
             let contract_address = initial_call_frame.to;
             let mut created_contract = self.get_account(&contract_address);
@@ -764,7 +749,6 @@
         code_size_in_memory: U256,
         is_create_2: bool,
     ) -> Result<U256, VMError> {
-<<<<<<< HEAD
         let minimum_word_size =
             (code_size_in_memory
                 .checked_add(U256::from(31))
@@ -775,13 +759,6 @@
             .ok_or(VMError::Internal(
                 InternalError::ArithmeticOperationDividedByZero,
             ))?; // '32' will never be zero
-=======
-        let minimum_word_size = (code_size_in_memory
-            .checked_add(U256::from(31))
-            .ok_or(VMError::DataSizeOverflow)?)
-        .checked_div(U256::from(32))
-        .ok_or(VMError::Internal(InternalError::DivisionError))?; // '32' will never be zero
->>>>>>> 30232b40
 
         let init_code_cost = minimum_word_size
             .checked_mul(INIT_CODE_WORD_COST)
