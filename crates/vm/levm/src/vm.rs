--- conflicted
+++ resolved
@@ -8,7 +8,7 @@
         InternalError, OpcodeSuccess, OutOfGasError, ResultReason, TransactionReport, TxResult,
         VMError,
     },
-    gas_cost,
+    gas_cost::{self, CREATE_BASE_COST},
     opcodes::Opcode,
 };
 use bytes::Bytes;
@@ -170,20 +170,7 @@
         );
 
         loop {
-            let opcode = match current_call_frame.next_opcode() {
-                Ok(opt) => opt.unwrap_or(Opcode::STOP),
-                Err(e) => {
-                    return TransactionReport {
-                        result: TxResult::Revert(e),
-                        new_state: self.cache.accounts.clone(),
-                        gas_used: current_call_frame.gas_used.low_u64(),
-                        gas_refunded: self.env.refunded_gas.low_u64(),
-                        output: current_call_frame.returndata.clone(), // Bytes::new() if error is not RevertOpcode
-                        logs: current_call_frame.logs.clone(),
-                        created_address: None,
-                    };
-                }
-            };
+            let opcode = current_call_frame.next_opcode()?.unwrap_or(Opcode::STOP); // This will execute opcode stop if there are no more opcodes, there are other ways of solving this but this is the simplest and doesn't change VM behavior.
 
             // Note: This is commented because it's used for debugging purposes in development.
             // dbg!(&current_call_frame.gas_used);
@@ -388,7 +375,6 @@
             .info
             .nonce
             .checked_add(1)
-<<<<<<< HEAD
             .ok_or(VMError::NonceIsMax)?;
 
         // PRIORITY_GREATER_THAN_MAX_FEE_PER_GAS
@@ -400,23 +386,17 @@
                 return Err(VMError::PriorityGreaterThanMaxFeePerGas);
             }
         }
-=======
-            .ok_or(VMError::Internal(InternalError::NonceOverflowed))?;
->>>>>>> 3adb9a08
 
         // GAS_ALLOWANCE_EXCEEDED
         if self.env.gas_limit > self.env.block_gas_limit {
             return Err(VMError::GasAllowanceExceeded);
         }
 
-<<<<<<< HEAD
         // SENDER_NOT_EOA
         if sender_account.has_code() {
             return Err(VMError::SenderNotEOA);
         }
 
-=======
->>>>>>> 3adb9a08
         // (6)
         // GASLIMIT_PRICE_PRODUCT_OVERFLOW
         let gaslimit_price_product = self
@@ -447,23 +427,12 @@
             return Err(VMError::GasPriceIsLowerThanBaseFee);
         }
 
-<<<<<<< HEAD
         if self.is_create() {
             // INITCODE_SIZE_EXCEEDED
             if initial_call_frame.calldata.len() > INIT_CODE_MAX_SIZE {
                 return Err(VMError::InitcodeSizeExceeded);
             }
         }
-=======
-        let sender = call_frame.msg_sender;
-        let mut sender_account = self.get_account(&sender);
-
-        sender_account.info.nonce = sender_account
-            .info
-            .nonce
-            .checked_sub(1)
-            .ok_or(VMError::Internal(InternalError::NonceUnderflowed))?;
->>>>>>> 3adb9a08
 
         // INTRINSIC_GAS_TOO_LOW
         // if gas limit is less than intrinsic gas, return error
@@ -512,7 +481,11 @@
     //     let sender = call_frame.msg_sender;
     //     let mut sender_account = self.get_account(&sender);
 
-    //     sender_account.info.nonce -= 1;
+    //     sender_account.info.nonce = sender_account
+    //         .info
+    //         .nonce
+    //         .checked_sub(1)
+    //         .ok_or(VMError::Internal(InternalError::NonceUnderflowed))?;
 
     //     let new_contract_address = call_frame.to;
 
@@ -538,17 +511,7 @@
             ))?
             .clone();
 
-<<<<<<< HEAD
         let sender = initial_call_frame.msg_sender;
-=======
-        let calldata_cost =
-            gas_cost::tx_calldata(&initial_call_frame.calldata).map_err(VMError::OutOfGas)?;
-
-        report.gas_used = report
-            .gas_used
-            .checked_add(calldata_cost)
-            .ok_or(VMError::OutOfGas(OutOfGasError::GasUsedOverflow))?;
->>>>>>> 3adb9a08
 
         if self.is_create() {
             // If create should check if transaction failed. If failed should revert (delete created contract, )
@@ -561,7 +524,6 @@
 
             let contract_code = report.clone().output;
 
-<<<<<<< HEAD
             // // TODO: Is this the expected behavior?
             // if contract_code.is_empty() {
             //     return Err(VMError::InvalidBytecode);
@@ -576,52 +538,19 @@
             // If contract code is not empty then the first byte should not be 0xef
             if *contract_code.first().unwrap_or(&0) == INVALID_CONTRACT_PREFIX {
                 return Err(VMError::InvalidInitialByte);
-=======
-            // TODO: Is this the expected behavior?
-            if !contract_code.is_empty() {
-                // (6)
-                if contract_code.len() > MAX_CODE_SIZE {
-                    return Err(VMError::ContractOutputTooBig);
-                }
-                // Supposing contract code has contents
-                if *contract_code
-                    .first()
-                    .ok_or(VMError::Internal(InternalError::TriedToIndexEmptyCode))?
-                    == INVALID_CONTRACT_PREFIX
-                {
-                    return Err(VMError::InvalidInitialByte);
-                }
->>>>>>> 3adb9a08
             }
 
             let max_gas = self.env.gas_limit.low_u64();
 
             // If the initialization code completes successfully, a final contract-creation cost is paid,
             // the code-deposit cost, c, proportional to the size of the created contract’s code
-            let number_of_words: u64 = initial_call_frame
-                .calldata
-                .chunks(WORD_SIZE)
-                .len()
-                .try_into()
-                .map_err(|_| VMError::Internal(InternalError::ConversionError))?;
-<<<<<<< HEAD
-            let code_deposit_cost = 200 * code_length;
-
-            report.add_gas_with_max(code_deposit_cost, max_gas)?;
-=======
-
             let code_length: u64 = contract_code
                 .len()
                 .try_into()
                 .map_err(|_| VMError::Internal(InternalError::ConversionError))?;
-
-            let creation_cost =
-                gas_cost::tx_creation(code_length, number_of_words).map_err(VMError::OutOfGas)?;
-            report.gas_used = report
-                .gas_used
-                .checked_add(creation_cost)
-                .ok_or(VMError::OutOfGas(OutOfGasError::GasUsedOverflow))?;
->>>>>>> 3adb9a08
+            let code_deposit_cost = 200 * code_length;
+
+            report.add_gas_with_max(code_deposit_cost, max_gas)?;
             // Charge 22100 gas for each storage variable set
 
             let contract_address = initial_call_frame.to;
@@ -655,20 +584,12 @@
                 .info
                 .balance
                 .checked_sub(initial_call_frame.msg_value)
-<<<<<<< HEAD
-                .ok_or(VMError::OutOfGas)?; // TODO: Wrong error OutOfGas
-=======
                 .ok_or(VMError::BalanceUnderflow)?;
->>>>>>> 3adb9a08
             receiver_account.info.balance = receiver_account
                 .info
                 .balance
                 .checked_add(initial_call_frame.msg_value)
-<<<<<<< HEAD
-                .ok_or(VMError::OutOfGas)?; // TODO: Wrong error OutOfGas
-=======
                 .ok_or(VMError::BalanceUnderflow)?;
->>>>>>> 3adb9a08
         }
 
         // Note: This is commented because it's used for debugging purposes in development.
@@ -678,10 +599,6 @@
         self.cache.add_account(&receiver_address, &receiver_account);
 
         // Send coinbase fee
-<<<<<<< HEAD
-        let priority_fee_per_gas = self.gas_price_or_max_fee_per_gas() - self.env.base_fee_per_gas;
-        let coinbase_fee = (U256::from(report.gas_used)) * priority_fee_per_gas;
-=======
         let priority_fee_per_gas = self
             .env
             .gas_price
@@ -690,7 +607,6 @@
         let coinbase_fee = (U256::from(report.gas_used))
             .checked_mul(priority_fee_per_gas)
             .ok_or(VMError::BalanceOverflow)?;
->>>>>>> 3adb9a08
 
         let mut coinbase_account = self.get_account(&coinbase_address);
         coinbase_account.info.balance = coinbase_account
