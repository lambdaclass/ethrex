use crate::{
    account::{Account, StorageSlot},
    call_frame::CallFrame,
    constants::*,
    db::{
        cache::{self, remove_account},
        CacheDB, Database,
    },
    environment::Environment,
    errors::{
        InternalError, OpcodeSuccess, OutOfGasError, ResultReason, TransactionReport, TxResult,
        TxValidationError, VMError,
    },
    gas_cost::{self, fake_exponential, BLOB_GAS_PER_BLOB, CREATE_BASE_COST},
    opcodes::Opcode,
    AccountInfo,
};
use bytes::Bytes;
use ethrex_core::{types::TxKind, Address, H256, U256};
use ethrex_rlp;
use ethrex_rlp::encode::RLPEncode;
use keccak_hash::keccak;
use sha3::{Digest, Keccak256};
use std::{
    collections::{HashMap, HashSet},
    sync::Arc,
};

pub type Storage = HashMap<U256, H256>;

#[derive(Debug, Clone, Default)]
// TODO: https://github.com/lambdaclass/ethrex/issues/604
pub struct Substate {
    // accessed addresses and storage keys are considered WARM
    // pub accessed_addresses: HashSet<Address>,
    // pub accessed_storage_keys: HashSet<(Address, U256)>,
    pub selfdestrutct_set: HashSet<Address>,
}

pub struct VM {
    pub call_frames: Vec<CallFrame>,
    pub env: Environment,
    /// Information that is acted upon immediately following the
    /// transaction.
    pub accrued_substate: Substate,
    /// Mapping between addresses (160-bit identifiers) and account
    /// states.
    pub db: Arc<dyn Database>,
    pub cache: CacheDB,
    pub tx_kind: TxKind,

    pub touched_accounts: HashSet<Address>,
    pub touched_storage_slots: HashMap<Address, HashSet<H256>>,
}

pub fn address_to_word(address: Address) -> U256 {
    // This unwrap can't panic, as Address are 20 bytes long and U256 use 32 bytes
    let mut word = [0u8; 32];

    for (word_byte, address_byte) in word.iter_mut().skip(12).zip(address.as_bytes().iter()) {
        *word_byte = *address_byte;
    }

    U256::from_big_endian(&word)
}

pub fn word_to_address(word: U256) -> Address {
    let mut bytes = [0u8; WORD_SIZE];
    word.to_big_endian(&mut bytes);
    Address::from_slice(&bytes[12..])
}

impl VM {
    // TODO: Refactor this.
    #[allow(clippy::too_many_arguments)]
    pub fn new(
        to: TxKind,
        env: Environment,
        value: U256,
        calldata: Bytes,
        db: Arc<dyn Database>,
        mut cache: CacheDB,
    ) -> Result<Self, VMError> {
        // Maybe this decision should be made in an upper layer

        // Add sender, coinbase and recipient (in the case of a Call) to cache [https://www.evm.codes/about#access_list]
        let mut default_touched_accounts =
            HashSet::from_iter([env.origin, env.coinbase].iter().cloned());

        match to {
            TxKind::Call(address_to) => {
                default_touched_accounts.insert(address_to);

                // add address_to to cache
                let recipient_account_info = db.get_account_info(address_to);
                cache::insert_account(
                    &mut cache,
                    address_to,
                    Account::from(recipient_account_info.clone()),
                );

                // CALL tx
                let initial_call_frame = CallFrame::new(
                    env.origin,
                    address_to,
                    address_to,
                    recipient_account_info.bytecode,
                    value,
                    calldata.clone(),
                    false,
                    env.gas_limit,
                    U256::zero(),
                    0,
                );

                Ok(Self {
                    call_frames: vec![initial_call_frame],
                    db,
                    env,
                    accrued_substate: Substate::default(),
                    cache,
                    tx_kind: to,
                    touched_accounts: default_touched_accounts,
                    touched_storage_slots: HashMap::new(),
                })
            }
            TxKind::Create => {
                // CREATE tx

                let new_contract_address =
                    VM::calculate_create_address(env.origin, db.get_account_info(env.origin).nonce)
                        .map_err(|_| {
                            VMError::Internal(InternalError::CouldNotComputeCreateAddress)
                        })?;

                default_touched_accounts.insert(new_contract_address);

                let created_contract = Account::new(value, calldata.clone(), 1, HashMap::new());
                cache::insert_account(&mut cache, new_contract_address, created_contract);

                let bytecode: Bytes = calldata.clone();

                let initial_call_frame = CallFrame::new(
                    env.origin,
                    new_contract_address,
                    new_contract_address,
                    bytecode,
                    value,
                    Bytes::new(), // Contract creation does not have calldata
                    false,
                    env.gas_limit,
                    U256::zero(),
                    0,
                );

                Ok(Self {
                    call_frames: vec![initial_call_frame],
                    db,
                    env,
                    accrued_substate: Substate::default(),
                    cache,
                    tx_kind: TxKind::Create,
                    touched_accounts: default_touched_accounts,
                    touched_storage_slots: HashMap::new(),
                })
            }
        }
        // TODO: https://github.com/lambdaclass/ethrex/issues/1088
    }

    pub fn execute(
        &mut self,
        current_call_frame: &mut CallFrame,
    ) -> Result<TransactionReport, VMError> {
        // Backup of Database, Substate and Gas Refunds if sub-context is reverted
        let (backup_db, backup_substate, backup_refunded_gas) = (
            self.cache.clone(),
            self.accrued_substate.clone(),
            self.env.refunded_gas,
        );

        loop {
            let opcode = current_call_frame.next_opcode();
            current_call_frame.increment_pc()?;

            //dbg!(&current_call_frame.gas_used);
            //dbg!(&current_call_frame.stack);
            //dbg!(&opcode);
            let op_result: Result<OpcodeSuccess, VMError> = match opcode {
                Opcode::STOP => Ok(OpcodeSuccess::Result(ResultReason::Stop)),
                Opcode::ADD => self.op_add(current_call_frame),
                Opcode::MUL => self.op_mul(current_call_frame),
                Opcode::SUB => self.op_sub(current_call_frame),
                Opcode::DIV => self.op_div(current_call_frame),
                Opcode::SDIV => self.op_sdiv(current_call_frame),
                Opcode::MOD => self.op_mod(current_call_frame),
                Opcode::SMOD => self.op_smod(current_call_frame),
                Opcode::ADDMOD => self.op_addmod(current_call_frame),
                Opcode::MULMOD => self.op_mulmod(current_call_frame),
                Opcode::EXP => self.op_exp(current_call_frame),
                Opcode::SIGNEXTEND => self.op_signextend(current_call_frame),
                Opcode::LT => self.op_lt(current_call_frame),
                Opcode::GT => self.op_gt(current_call_frame),
                Opcode::SLT => self.op_slt(current_call_frame),
                Opcode::SGT => self.op_sgt(current_call_frame),
                Opcode::EQ => self.op_eq(current_call_frame),
                Opcode::ISZERO => self.op_iszero(current_call_frame),
                Opcode::KECCAK256 => self.op_keccak256(current_call_frame),
                Opcode::CALLDATALOAD => self.op_calldataload(current_call_frame),
                Opcode::CALLDATASIZE => self.op_calldatasize(current_call_frame),
                Opcode::CALLDATACOPY => self.op_calldatacopy(current_call_frame),
                Opcode::RETURNDATASIZE => self.op_returndatasize(current_call_frame),
                Opcode::RETURNDATACOPY => self.op_returndatacopy(current_call_frame),
                Opcode::JUMP => self.op_jump(current_call_frame),
                Opcode::JUMPI => self.op_jumpi(current_call_frame),
                Opcode::JUMPDEST => self.op_jumpdest(current_call_frame),
                Opcode::PC => self.op_pc(current_call_frame),
                Opcode::BLOCKHASH => self.op_blockhash(current_call_frame),
                Opcode::COINBASE => self.op_coinbase(current_call_frame),
                Opcode::TIMESTAMP => self.op_timestamp(current_call_frame),
                Opcode::NUMBER => self.op_number(current_call_frame),
                Opcode::PREVRANDAO => self.op_prevrandao(current_call_frame),
                Opcode::GASLIMIT => self.op_gaslimit(current_call_frame),
                Opcode::CHAINID => self.op_chainid(current_call_frame),
                Opcode::BASEFEE => self.op_basefee(current_call_frame),
                Opcode::BLOBHASH => self.op_blobhash(current_call_frame),
                Opcode::BLOBBASEFEE => self.op_blobbasefee(current_call_frame),
                Opcode::PUSH0 => self.op_push0(current_call_frame),
                // PUSHn
                op if (Opcode::PUSH1..=Opcode::PUSH32).contains(&op) => {
                    self.op_push(current_call_frame, op)
                }
                Opcode::AND => self.op_and(current_call_frame),
                Opcode::OR => self.op_or(current_call_frame),
                Opcode::XOR => self.op_xor(current_call_frame),
                Opcode::NOT => self.op_not(current_call_frame),
                Opcode::BYTE => self.op_byte(current_call_frame),
                Opcode::SHL => self.op_shl(current_call_frame),
                Opcode::SHR => self.op_shr(current_call_frame),
                Opcode::SAR => self.op_sar(current_call_frame),
                // DUPn
                op if (Opcode::DUP1..=Opcode::DUP16).contains(&op) => {
                    self.op_dup(current_call_frame, op)
                }
                // SWAPn
                op if (Opcode::SWAP1..=Opcode::SWAP16).contains(&op) => {
                    self.op_swap(current_call_frame, op)
                }
                Opcode::POP => self.op_pop(current_call_frame),
                op if (Opcode::LOG0..=Opcode::LOG4).contains(&op) => {
                    self.op_log(current_call_frame, op)
                }
                Opcode::MLOAD => self.op_mload(current_call_frame),
                Opcode::MSTORE => self.op_mstore(current_call_frame),
                Opcode::MSTORE8 => self.op_mstore8(current_call_frame),
                Opcode::SLOAD => self.op_sload(current_call_frame),
                Opcode::SSTORE => self.op_sstore(current_call_frame),
                Opcode::MSIZE => self.op_msize(current_call_frame),
                Opcode::GAS => self.op_gas(current_call_frame),
                Opcode::MCOPY => self.op_mcopy(current_call_frame),
                Opcode::CALL => self.op_call(current_call_frame),
                Opcode::CALLCODE => self.op_callcode(current_call_frame),
                Opcode::RETURN => self.op_return(current_call_frame),
                Opcode::DELEGATECALL => self.op_delegatecall(current_call_frame),
                Opcode::STATICCALL => self.op_staticcall(current_call_frame),
                Opcode::CREATE => self.op_create(current_call_frame),
                Opcode::CREATE2 => self.op_create2(current_call_frame),
                Opcode::TLOAD => self.op_tload(current_call_frame),
                Opcode::TSTORE => self.op_tstore(current_call_frame),
                Opcode::SELFBALANCE => self.op_selfbalance(current_call_frame),
                Opcode::ADDRESS => self.op_address(current_call_frame),
                Opcode::ORIGIN => self.op_origin(current_call_frame),
                Opcode::BALANCE => self.op_balance(current_call_frame),
                Opcode::CALLER => self.op_caller(current_call_frame),
                Opcode::CALLVALUE => self.op_callvalue(current_call_frame),
                Opcode::CODECOPY => self.op_codecopy(current_call_frame),
                Opcode::CODESIZE => self.op_codesize(current_call_frame),
                Opcode::GASPRICE => self.op_gasprice(current_call_frame),
                Opcode::EXTCODESIZE => self.op_extcodesize(current_call_frame),
                Opcode::EXTCODECOPY => self.op_extcodecopy(current_call_frame),
                Opcode::EXTCODEHASH => self.op_extcodehash(current_call_frame),
                Opcode::REVERT => self.op_revert(current_call_frame),
                Opcode::INVALID => self.op_invalid(),
                Opcode::SELFDESTRUCT => self.op_selfdestruct(current_call_frame),

                _ => Err(VMError::OpcodeNotFound),
            };

            // Gas refunds are applied at the end of a transaction. Should it be implemented here?

            match op_result {
                Ok(OpcodeSuccess::Continue) => {}
                Ok(OpcodeSuccess::Result(_)) => {
                    self.call_frames.push(current_call_frame.clone());
                    return Ok(TransactionReport {
                        result: TxResult::Success,
                        new_state: self.cache.clone(),
                        gas_used: current_call_frame.gas_used.low_u64(),
                        gas_refunded: self.env.refunded_gas.low_u64(),
                        output: current_call_frame.returndata.clone(),
                        logs: current_call_frame.logs.clone(),
                        created_address: None,
                    });
                }
                Err(error) => {
                    self.call_frames.push(current_call_frame.clone());

                    if error.is_internal() {
                        return Err(error);
                    }

                    // Unless error is from Revert opcode, all gas is consumed
                    if error != VMError::RevertOpcode {
                        let left_gas = current_call_frame
                            .gas_limit
                            .saturating_sub(current_call_frame.gas_used);
                        current_call_frame.gas_used =
                            current_call_frame.gas_used.saturating_add(left_gas);
                        self.env.consumed_gas = self.env.consumed_gas.saturating_add(left_gas);
                    }

                    self.restore_state(backup_db, backup_substate, backup_refunded_gas);

                    return Ok(TransactionReport {
                        result: TxResult::Revert(error),
                        new_state: self.cache.clone(),
                        gas_used: current_call_frame.gas_used.low_u64(),
                        gas_refunded: self.env.refunded_gas.low_u64(),
                        output: current_call_frame.returndata.clone(), // Bytes::new() if error is not RevertOpcode
                        logs: current_call_frame.logs.clone(),
                        created_address: None,
                    });
                }
            }
        }
    }

    fn restore_state(
        &mut self,
        backup_cache: CacheDB,
        backup_substate: Substate,
        backup_refunded_gas: U256,
    ) {
        self.cache = backup_cache;
        self.accrued_substate = backup_substate;
        self.env.refunded_gas = backup_refunded_gas;
    }

    fn is_create(&self) -> bool {
        matches!(self.tx_kind, TxKind::Create)
    }

    fn add_intrinsic_gas(&mut self, initial_call_frame: &mut CallFrame) -> Result<(), VMError> {
        // Intrinsic gas is the gas consumed by the transaction before the execution of the opcodes. Section 6.2 in the Yellow Paper.

        // Intrinsic Gas = Calldata cost + Create cost + Base cost + Access list cost
        let mut intrinsic_gas = U256::zero();

        // Calldata Cost
        // 4 gas for each zero byte in the transaction data 16 gas for each non-zero byte in the transaction.
        let calldata_cost =
            gas_cost::tx_calldata(&initial_call_frame.calldata).map_err(VMError::OutOfGas)?;

        intrinsic_gas = intrinsic_gas
            .checked_add(calldata_cost)
            .ok_or(OutOfGasError::ConsumedGasOverflow)?;

        // Base Cost
        intrinsic_gas = intrinsic_gas
            .checked_add(TX_BASE_COST)
            .ok_or(OutOfGasError::ConsumedGasOverflow)?;

        // Create Cost
        if self.is_create() {
            intrinsic_gas = intrinsic_gas
                .checked_add(CREATE_BASE_COST)
                .ok_or(OutOfGasError::ConsumedGasOverflow)?;

            let number_of_words: u64 = initial_call_frame
                .calldata
                .chunks(WORD_SIZE)
                .len()
                .try_into()
                .map_err(|_| InternalError::ConversionError)?;

            intrinsic_gas = intrinsic_gas
                .checked_add(
                    U256::from(number_of_words)
                        .checked_mul(U256::from(2))
                        .ok_or(OutOfGasError::ConsumedGasOverflow)?,
                )
                .ok_or(OutOfGasError::ConsumedGasOverflow)?;
        }

        // Access List Cost
        // TODO: Implement access list cost.

        self.increase_consumed_gas(initial_call_frame, intrinsic_gas)
            .map_err(|_| TxValidationError::IntrinsicGasTooLow)?;

        Ok(())
    }

    /// To get the maximum fee per gas that the user is willing to pay, independently of the actual gas price
    /// For legacy transactions the max fee per gas is the gas price
    fn max_fee_per_gas_or_gasprice(&self) -> U256 {
        self.env.tx_max_fee_per_gas.unwrap_or(self.env.gas_price)
    }

    /// Gets the max blob gas cost for a transaction that a user is willing to pay.
    fn get_max_blob_gas_cost(&self) -> Result<U256, VMError> {
        let blob_gas_used = U256::from(self.env.tx_blob_hashes.len())
            .checked_mul(BLOB_GAS_PER_BLOB)
            .unwrap_or_default();

        let blob_gas_cost = self
            .env
            .tx_max_fee_per_blob_gas
            .unwrap_or_default()
            .checked_mul(blob_gas_used)
            .ok_or(TxValidationError::UndefinedState(1))?;

        Ok(blob_gas_cost)
    }

    pub fn get_base_fee_per_blob_gas(&self) -> Result<U256, VMError> {
        fake_exponential(
            MIN_BASE_FEE_PER_BLOB_GAS,
            self.env.block_excess_blob_gas.unwrap_or_default().low_u64(), //Maybe replace unwrap_or_default for sth else later.
            BLOB_BASE_FEE_UPDATE_FRACTION,
        )
    }

    /// ## Description
    /// This method performs validations and returns an error if any of the validations fail.
    /// It also makes initial changes alongside the validations:
    /// - It increases sender nonce
    /// - It substracts up-front-cost from sender balance. (Not doing this for now)
    /// - It calculates and adds intrinsic gas to the 'gas used' of callframe and environment.
    ///   See 'docs' for more information about validations.
    fn validate_transaction(&mut self, initial_call_frame: &mut CallFrame) -> Result<(), VMError> {
        //TODO: This should revert the transaction, not throw an error. And I don't know if it should be done here...
        // if self.is_create() {
        //     // If address is already in db, there's an error
        //     let new_address_acc = self.db.get_account_info(call_frame.to);
        //     if !new_address_acc.is_empty() {
        //         return Err(VMError::AddressAlreadyOccupied);
        //     }
        // }
        let sender_address = self.env.origin;
        let sender_account = self.get_account(sender_address);

        // (1) GASLIMIT_PRICE_PRODUCT_OVERFLOW
        let gaslimit_price_product = self
            .max_fee_per_gas_or_gasprice()
            .checked_mul(self.env.gas_limit)
            .ok_or(VMError::TxValidation(
                TxValidationError::GasLimitPriceProductOverflow,
            ))?;

        // Up front cost is the maximum amount of wei that a user is willing to pay for. Gaslimit * gasprice + value + blob_gas_cost
        let value = initial_call_frame.msg_value;

        // blob gas cost = max fee per blob gas * blob gas used
        // https://eips.ethereum.org/EIPS/eip-4844
        let blob_gas_cost = self.get_max_blob_gas_cost()?;

        let up_front_cost = gaslimit_price_product
            .checked_add(value)
            .ok_or(TxValidationError::UndefinedState(1))?
            .checked_add(blob_gas_cost)
            .ok_or(TxValidationError::UndefinedState(1))?;
        // There is no error specified for overflow in up_front_cost in ef_tests. Maybe we can go with GasLimitPriceProductOverflow or InsufficientAccountFunds.

        // (2) INSUFFICIENT_ACCOUNT_FUNDS
        // NOT CHANGING SENDER BALANCE HERE FOR NOW
        // This will be increment_account_balance
        sender_account
            .info
            .balance
            .checked_sub(up_front_cost)
            .ok_or(TxValidationError::InsufficientAccountFunds)?;

        // (3) INSUFFICIENT_MAX_FEE_PER_GAS
        if self.max_fee_per_gas_or_gasprice() < self.env.base_fee_per_gas {
            return Err(VMError::TxValidation(
                TxValidationError::InsufficientMaxFeePerGas,
            ));
        }

        // (4) INITCODE_SIZE_EXCEEDED
        if self.is_create() {
            // INITCODE_SIZE_EXCEEDED
            if initial_call_frame.bytecode.len() > INIT_CODE_MAX_SIZE {
                return Err(VMError::TxValidation(
                    TxValidationError::InitcodeSizeExceeded,
                ));
            }
        }

        // (5) INTRINSIC_GAS_TOO_LOW
        self.add_intrinsic_gas(initial_call_frame)?;

        // (6) NONCE_IS_MAX
        self.increment_account_nonce(sender_address)?;

        // (7) PRIORITY_GREATER_THAN_MAX_FEE_PER_GAS
        if let (Some(tx_max_priority_fee), Some(tx_max_fee_per_gas)) = (
            self.env.tx_max_priority_fee_per_gas,
            self.env.tx_max_fee_per_gas,
        ) {
            if tx_max_priority_fee > tx_max_fee_per_gas {
                return Err(VMError::TxValidation(
                    TxValidationError::PriorityGreaterThanMaxFeePerGas,
                ));
            }
        }

        // (8) SENDER_NOT_EOA
        if sender_account.has_code() {
            return Err(VMError::TxValidation(TxValidationError::SenderNotEOA));
        }

        // (9) GAS_ALLOWANCE_EXCEEDED
        if self.env.gas_limit > self.env.block_gas_limit {
            return Err(VMError::TxValidation(
                TxValidationError::GasAllowanceExceeded,
            ));
        }

        // (10) INSUFFICIENT_MAX_FEE_PER_BLOB_GAS
        if let Some(tx_max_fee_per_blob_gas) = self.env.tx_max_fee_per_blob_gas {
            if tx_max_fee_per_blob_gas < self.get_base_fee_per_blob_gas()? {
                return Err(VMError::TxValidation(
                    TxValidationError::InsufficientMaxFeePerBlobGas,
                ));
            }
        }

        // Transaction is type 3 if tx_max_fee_per_blob_gas is Some
        if self.env.tx_max_fee_per_blob_gas.is_some() {
            let blob_hashes = &self.env.tx_blob_hashes;

            // (11) TYPE_3_TX_ZERO_BLOBS
            if blob_hashes.is_empty() {
                return Err(VMError::TxValidation(TxValidationError::Type3TxZeroBlobs));
            }

            // (12) TYPE_3_TX_INVALID_BLOB_VERSIONED_HASH
            for blob_hash in blob_hashes {
                let blob_hash = blob_hash.as_bytes();
                if let Some(first_byte) = blob_hash.first() {
                    if !VALID_BLOB_PREFIXES.contains(first_byte) {
                        return Err(VMError::TxValidation(
                            TxValidationError::Type3TxInvalidBlobVersionedHash,
                        ));
                    }
                }
            }

            // (13) TYPE_3_TX_PRE_FORK -> This is not necessary for now because we are not supporting pre-cancun transactions yet. But we should somehow be able to tell the current context.

            // (14) TYPE_3_TX_BLOB_COUNT_EXCEEDED
            if blob_hashes.len() > MAX_BLOB_COUNT {
                return Err(VMError::TxValidation(
                    TxValidationError::Type3TxBlobCountExceeded,
                ));
            }

            // (15) TYPE_3_TX_CONTRACT_CREATION
            if self.is_create() {
                return Err(VMError::TxValidation(
                    TxValidationError::Type3TxContractCreation,
                ));
            }
        }

        Ok(())
    }

    pub fn transact(&mut self) -> Result<TransactionReport, VMError> {
        let mut initial_call_frame = self
            .call_frames
            .pop()
            .ok_or(VMError::Internal(InternalError::CouldNotPopCallframe))?;

        let cache_before_execution = self.cache.clone();
        self.validate_transaction(&mut initial_call_frame)?;

        let mut report = self.execute(&mut initial_call_frame)?;

        let sender = initial_call_frame.msg_sender;

<<<<<<< HEAD
        let calldata_cost = match report.result {
            TxResult::Success => {
                gas_cost::tx_calldata(&initial_call_frame.calldata).map_err(VMError::OutOfGas)?
            }
            TxResult::Revert(_) => 0,
        };

        report.gas_used = report
            .gas_used
            .checked_add(calldata_cost)
            .ok_or(VMError::OutOfGas(OutOfGasError::GasUsedOverflow))?;

=======
>>>>>>> 2944de12
        if self.is_create() {
            match self.create_post_execution(&mut initial_call_frame, &mut report) {
                Ok(_) => {}
                Err(error) => {
                    if error.is_internal() {
                        return Err(error);
                    } else {
                        report.result = TxResult::Revert(error);
                        report.gas_used = self.env.gas_limit.low_u64();
                        self.cache = cache_before_execution;
                        remove_account(&mut self.cache, &initial_call_frame.to);
                    }
                }
            };
        }

        let coinbase_address = self.env.coinbase;

        self.decrease_account_balance(
            sender,
            U256::from(report.gas_used)
                .checked_mul(self.env.gas_price)
                .ok_or(VMError::GasLimitPriceProductOverflow)?,
        )?;

        let receiver_address = initial_call_frame.to;
        // If execution was successful we want to transfer value from sender to receiver
        if report.is_success() {
            // Subtract to the caller the gas sent
            self.decrease_account_balance(sender, initial_call_frame.msg_value)?;
            self.increase_account_balance(receiver_address, initial_call_frame.msg_value)?;
        }

        // Send coinbase fee
        let priority_fee_per_gas = self
            .env
            .gas_price
            .checked_sub(self.env.base_fee_per_gas)
            .ok_or(VMError::GasPriceIsLowerThanBaseFee)?;
        let coinbase_fee = (U256::from(report.gas_used))
            .checked_mul(priority_fee_per_gas)
            .ok_or(VMError::BalanceOverflow)?;

        if !coinbase_fee.is_zero() {
            self.increase_account_balance(coinbase_address, coinbase_fee)?;
        }

        report.new_state.clone_from(&self.cache);

        Ok(report)
    }

    pub fn current_call_frame_mut(&mut self) -> Result<&mut CallFrame, VMError> {
        self.call_frames.last_mut().ok_or(VMError::Internal(
            InternalError::CouldNotAccessLastCallframe,
        ))
    }

    fn create_post_execution(
        &mut self,
        initial_call_frame: &mut CallFrame,
        report: &mut TransactionReport,
    ) -> Result<(), VMError> {
        if let TxResult::Revert(error) = &report.result {
            return Err(error.clone());
        }

        let contract_code = report.clone().output;

        if contract_code.len() > MAX_CODE_SIZE {
            return Err(VMError::ContractOutputTooBig);
        }

        // If contract code is not empty then the first byte should not be 0xef
        if *contract_code.first().unwrap_or(&0) == INVALID_CONTRACT_PREFIX {
            return Err(VMError::InvalidInitialByte);
        }

        let max_gas = self.env.gas_limit.low_u64();

        // If initialization code is successful, code-deposit cost is paid.
        let code_length: u64 = contract_code
            .len()
            .try_into()
            .map_err(|_| VMError::Internal(InternalError::ConversionError))?;
        let code_deposit_cost = code_length.checked_mul(200).ok_or(VMError::Internal(
            InternalError::ArithmeticOperationOverflow,
        ))?;

        report.add_gas_with_max(code_deposit_cost, max_gas)?;
        // Charge 22100 gas for each storage variable set (???)

        // Assign bytecode to the new contract
        let contract_address = initial_call_frame.to;

        self.update_account_bytecode(contract_address, contract_code)?;

        Ok(())
    }

    // TODO: Improve and test REVERT behavior for XCALL opcodes. Issue: https://github.com/lambdaclass/ethrex/issues/1061
    #[allow(clippy::too_many_arguments)]
    pub fn generic_call(
        &mut self,
        current_call_frame: &mut CallFrame,
        gas_limit: U256,
        value: U256,
        msg_sender: Address,
        to: Address,
        code_address: Address,
        _should_transfer_value: bool,
        is_static: bool,
        args_offset: usize,
        args_size: usize,
        ret_offset: usize,
        ret_size: usize,
        should_transfer_value: bool,
    ) -> Result<OpcodeSuccess, VMError> {
        let (sender_account_info, _address_was_cold) = self.access_account(msg_sender);

        if should_transfer_value {
            if sender_account_info.balance < value {
                current_call_frame.stack.push(U256::from(REVERT_FOR_CALL))?;
                return Ok(OpcodeSuccess::Continue);
            }

            self.decrease_account_balance(msg_sender, value)?;
            self.increase_account_balance(to, value)?;
        }

        let (code_account_info, _address_was_cold) = self.access_account(code_address);

        if code_account_info.bytecode.is_empty() {
            current_call_frame
                .stack
                .push(U256::from(SUCCESS_FOR_CALL))?;
            return Ok(OpcodeSuccess::Result(ResultReason::Stop));
        }

        // self.cache.increment_account_nonce(&code_address); // Internal call doesn't increment account nonce.

        let calldata = current_call_frame
            .memory
            .load_range(args_offset, args_size)?
            .into();

        // I don't know if this gas limit should be calculated before or after consuming gas
        let mut potential_remaining_gas = current_call_frame
            .gas_limit
            .checked_sub(current_call_frame.gas_used)
            .ok_or(VMError::OutOfGas(OutOfGasError::MaxGasLimitExceeded))?;
        potential_remaining_gas = potential_remaining_gas
            .checked_sub(potential_remaining_gas.checked_div(64.into()).ok_or(
                VMError::Internal(InternalError::ArithmeticOperationOverflow),
            )?)
            .ok_or(VMError::OutOfGas(OutOfGasError::MaxGasLimitExceeded))?;
        let gas_limit = std::cmp::min(gas_limit, potential_remaining_gas);

        let new_depth = current_call_frame
            .depth
            .checked_add(1)
            .ok_or(VMError::StackOverflow)?; // Maybe could be depthOverflow but in concept is quite similar

        let mut new_call_frame = CallFrame::new(
            msg_sender,
            to,
            code_address,
            code_account_info.bytecode,
            value,
            calldata,
            is_static,
            gas_limit,
            U256::zero(),
            new_depth,
        );

        // TODO: Increase this to 1024
        if new_call_frame.depth > 10 {
            current_call_frame.stack.push(U256::from(REVERT_FOR_CALL))?;
            // return Ok(OpcodeSuccess::Result(ResultReason::Revert));
            return Err(VMError::StackOverflow); // This is wrong but it is for testing purposes.
        }

        current_call_frame.sub_return_data_offset = ret_offset;
        current_call_frame.sub_return_data_size = ret_size;

        let tx_report = self.execute(&mut new_call_frame)?;

        // Add gas used by the sub-context to the current one after it's execution.
        current_call_frame.gas_used = current_call_frame
            .gas_used
            .checked_add(tx_report.gas_used.into())
            .ok_or(VMError::OutOfGas(OutOfGasError::ConsumedGasOverflow))?;
        current_call_frame.logs.extend(tx_report.logs);
        current_call_frame
            .memory
            .store_n_bytes(ret_offset, &tx_report.output, ret_size)?;
        current_call_frame.sub_return_data = tx_report.output;

        // What to do, depending on TxResult
        match tx_report.result {
            TxResult::Success => {
                current_call_frame
                    .stack
                    .push(U256::from(SUCCESS_FOR_CALL))?;
            }
            TxResult::Revert(_) => {
                // Push 0 to stack
                current_call_frame.stack.push(U256::from(REVERT_FOR_CALL))?;
            }
        }

        Ok(OpcodeSuccess::Continue)
    }

    /// Calculates the address of a new conctract using the CREATE opcode as follow
    ///
    /// address = keccak256(rlp([sender_address,sender_nonce]))[12:]
    pub fn calculate_create_address(
        sender_address: Address,
        sender_nonce: u64,
    ) -> Result<Address, VMError> {
        let mut encoded = Vec::new();
        (sender_address, sender_nonce).encode(&mut encoded);
        let mut hasher = Keccak256::new();
        hasher.update(encoded);
        Ok(Address::from_slice(hasher.finalize().get(12..).ok_or(
            VMError::Internal(InternalError::CouldNotComputeCreateAddress),
        )?))
    }

    /// Calculates the address of a new contract using the CREATE2 opcode as follow
    ///
    /// initialization_code = memory[offset:offset+size]
    ///
    /// address = keccak256(0xff + sender_address + salt + keccak256(initialization_code))[12:]
    ///
    pub fn calculate_create2_address(
        sender_address: Address,
        initialization_code: &Bytes,
        salt: U256,
    ) -> Result<Address, VMError> {
        let init_code_hash = keccak(initialization_code);
        let mut salt_bytes = [0; 32];
        salt.to_big_endian(&mut salt_bytes);

        let generated_address = Address::from_slice(
            keccak(
                [
                    &[0xff],
                    sender_address.as_bytes(),
                    &salt_bytes,
                    init_code_hash.as_bytes(),
                ]
                .concat(),
            )
            .as_bytes()
            .get(12..)
            .ok_or(VMError::Internal(
                InternalError::CouldNotComputeCreate2Address,
            ))?,
        );
        Ok(generated_address)
    }

    /// Common behavior for CREATE and CREATE2 opcodes
    ///
    /// Could be used for CREATE type transactions
    // TODO: Improve and test REVERT behavior for CREATE. Issue: https://github.com/lambdaclass/ethrex/issues/1061
    pub fn create(
        &mut self,
        value_in_wei_to_send: U256,
        code_offset_in_memory: usize,
        code_size_in_memory: usize,
        salt: Option<U256>,
        current_call_frame: &mut CallFrame,
    ) -> Result<OpcodeSuccess, VMError> {
        if code_size_in_memory > MAX_CODE_SIZE * 2 {
            current_call_frame
                .stack
                .push(U256::from(REVERT_FOR_CREATE))?;
            return Ok(OpcodeSuccess::Result(ResultReason::Revert));
        }
        if current_call_frame.is_static {
            current_call_frame
                .stack
                .push(U256::from(REVERT_FOR_CREATE))?;
            return Ok(OpcodeSuccess::Result(ResultReason::Revert));
        }

        let (sender_account_info, _sender_address_was_cold) =
            self.access_account(current_call_frame.msg_sender);

        if sender_account_info.balance < value_in_wei_to_send {
            current_call_frame
                .stack
                .push(U256::from(REVERT_FOR_CREATE))?;
            return Ok(OpcodeSuccess::Result(ResultReason::Revert));
        }

        let new_nonce = match self.increment_account_nonce(current_call_frame.msg_sender) {
            Ok(nonce) => nonce,
            Err(_) => {
                current_call_frame
                    .stack
                    .push(U256::from(REVERT_FOR_CREATE))?;
                return Ok(OpcodeSuccess::Result(ResultReason::Revert));
            }
        };

        let code = Bytes::from(
            current_call_frame
                .memory
                .load_range(code_offset_in_memory, code_size_in_memory)?,
        );

        let new_address = match salt {
            Some(salt) => Self::calculate_create2_address(current_call_frame.to, &code, salt)?,
            None => Self::calculate_create_address(current_call_frame.msg_sender, new_nonce)?,
        };

        // FIXME: Shouldn't we check against the db?
        if cache::is_account_cached(&self.cache, &new_address) {
            current_call_frame
                .stack
                .push(U256::from(REVERT_FOR_CREATE))?;
            return Ok(OpcodeSuccess::Result(ResultReason::Revert));
        }

        let new_account = Account::new(U256::zero(), code.clone(), 0, Default::default());
        cache::insert_account(&mut self.cache, new_address, new_account);

        current_call_frame
            .stack
            .push(address_to_word(new_address))?;

        self.generic_call(
            current_call_frame,
            U256::MAX, // FIXME: Why we send U256::MAX here?
            value_in_wei_to_send,
            current_call_frame.msg_sender,
            new_address,
            new_address,
            true,
            false,
            code_offset_in_memory,
            code_size_in_memory,
            code_offset_in_memory,
            code_size_in_memory,
            true,
        )?;

        // Erases the success value in the stack result of calling generic call, probably this should be refactored soon...
        current_call_frame
            .stack
            .pop()
            .map_err(|_| VMError::StackUnderflow)?;

        Ok(OpcodeSuccess::Continue)
    }

    /// Increases gas consumption of CallFrame and Environment, returning an error if the callframe gas limit is reached.
    pub fn increase_consumed_gas(
        &mut self,
        current_call_frame: &mut CallFrame,
        gas: U256,
    ) -> Result<(), VMError> {
        let potential_consumed_gas = current_call_frame
            .gas_used
            .checked_add(gas)
            .ok_or(OutOfGasError::ConsumedGasOverflow)?;
        if potential_consumed_gas > current_call_frame.gas_limit {
            return Err(VMError::OutOfGas(OutOfGasError::MaxGasLimitExceeded));
        }

        current_call_frame.gas_used = potential_consumed_gas;
        self.env.consumed_gas = self
            .env
            .consumed_gas
            .checked_add(gas)
            .ok_or(OutOfGasError::ConsumedGasOverflow)?;

        Ok(())
    }

    pub fn cache_from_db(&mut self, address: Address) {
        let acc_info = self.db.get_account_info(address);
        cache::insert_account(
            &mut self.cache,
            address,
            Account {
                info: acc_info.clone(),
                storage: HashMap::new(),
            },
        );
    }

    /// Accesses to an account's information.
    ///
    /// Accessed accounts are stored in the `touched_accounts` set.
    /// Accessed accounts take place in some gas cost computation.
    #[must_use]
    pub fn access_account(&mut self, address: Address) -> (AccountInfo, bool) {
        let address_was_cold = self.touched_accounts.insert(address);
        let account = match cache::get_account(&self.cache, &address) {
            Some(account) => account.info.clone(),
            None => self.db.get_account_info(address),
        };
        (account, address_was_cold)
    }

    /// Accesses to an account's storage slot.
    ///
    /// Accessed storage slots are stored in the `touched_storage_slots` set.
    /// Accessed storage slots take place in some gas cost computation.
    pub fn access_storage_slot(&mut self, address: Address, key: H256) -> (StorageSlot, bool) {
        let storage_slot_was_cold = self
            .touched_storage_slots
            .entry(address)
            .or_default()
            .insert(key);
        let storage_slot = match cache::get_account(&self.cache, &address) {
            Some(account) => match account.storage.get(&key) {
                Some(storage_slot) => storage_slot.clone(),
                None => {
                    let value = self.db.get_storage_slot(address, key);
                    StorageSlot {
                        original_value: value,
                        current_value: value,
                    }
                }
            },
            None => {
                let value = self.db.get_storage_slot(address, key);
                StorageSlot {
                    original_value: value,
                    current_value: value,
                }
            }
        };
        (storage_slot, storage_slot_was_cold)
    }

    pub fn increase_account_balance(
        &mut self,
        address: Address,
        increase: U256,
    ) -> Result<(), VMError> {
        let account = self.get_account_mut(address)?;
        account.info.balance = account
            .info
            .balance
            .checked_add(increase)
            .ok_or(VMError::BalanceOverflow)?;
        Ok(())
    }

    pub fn decrease_account_balance(
        &mut self,
        address: Address,
        decrease: U256,
    ) -> Result<(), VMError> {
        let account = self.get_account_mut(address)?;
        account.info.balance = account
            .info
            .balance
            .checked_sub(decrease)
            .ok_or(VMError::BalanceUnderflow)?;
        Ok(())
    }

    pub fn increment_account_nonce(&mut self, address: Address) -> Result<u64, VMError> {
        let account = self.get_account_mut(address)?;
        account.info.nonce = account
            .info
            .nonce
            .checked_add(1)
            .ok_or(VMError::TxValidation(TxValidationError::NonceIsMax))?;
        Ok(account.info.nonce)
    }

    pub fn decrement_account_nonce(&mut self, address: Address) -> Result<(), VMError> {
        let account = self.get_account_mut(address)?;
        account.info.nonce = account
            .info
            .nonce
            .checked_sub(1)
            .ok_or(VMError::NonceUnderflow)?;
        Ok(())
    }

    pub fn update_account_bytecode(
        &mut self,
        address: Address,
        new_bytecode: Bytes,
    ) -> Result<(), VMError> {
        let account = self.get_account_mut(address)?;
        account.info.bytecode = new_bytecode;
        Ok(())
    }

    pub fn update_account_storage(
        &mut self,
        address: Address,
        key: H256,
        new_value: U256,
    ) -> Result<(), VMError> {
        let account = self.get_account_mut(address)?;
        let account_original_storage_slot_value = account
            .storage
            .get(&key)
            .map_or(U256::zero(), |slot| slot.original_value);
        let slot = account.storage.entry(key).or_insert(StorageSlot {
            original_value: account_original_storage_slot_value,
            current_value: new_value,
        });
        slot.current_value = new_value;
        Ok(())
    }

    pub fn get_account_mut(&mut self, address: Address) -> Result<&mut Account, VMError> {
        if !cache::is_account_cached(&self.cache, &address) {
            let account_info = self.db.get_account_info(address);
            let account = Account {
                info: account_info,
                storage: HashMap::new(),
            };
            cache::insert_account(&mut self.cache, address, account.clone());
        }
        cache::get_account_mut(&mut self.cache, &address)
            .ok_or(VMError::Internal(InternalError::AccountNotFound))
    }

    /// Gets account, first checking the cache and then the database (caching in the second case)
    pub fn get_account(&mut self, address: Address) -> Account {
        match cache::get_account(&self.cache, &address) {
            Some(acc) => acc.clone(),
            None => {
                let account_info = self.db.get_account_info(address);
                let account = Account {
                    info: account_info,
                    storage: HashMap::new(),
                };
                cache::insert_account(&mut self.cache, address, account.clone());
                account
            }
        }
    }
}<|MERGE_RESOLUTION|>--- conflicted
+++ resolved
@@ -591,7 +591,7 @@
 
         let sender = initial_call_frame.msg_sender;
 
-<<<<<<< HEAD
+        /* 
         let calldata_cost = match report.result {
             TxResult::Success => {
                 gas_cost::tx_calldata(&initial_call_frame.calldata).map_err(VMError::OutOfGas)?
@@ -603,9 +603,7 @@
             .gas_used
             .checked_add(calldata_cost)
             .ok_or(VMError::OutOfGas(OutOfGasError::GasUsedOverflow))?;
-
-=======
->>>>>>> 2944de12
+ */
         if self.is_create() {
             match self.create_post_execution(&mut initial_call_frame, &mut report) {
                 Ok(_) => {}
