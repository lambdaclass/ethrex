--- conflicted
+++ resolved
@@ -58,10 +58,7 @@
         ),
     ];
 
-<<<<<<< HEAD
-=======
     // The store type for this bench shouldn't matter as all operations use the LEVM cache
->>>>>>> 39169325
     let in_memory_db = Store::new("", ethrex_storage::EngineType::InMemory).unwrap();
     let store: DynVmDatabase = Box::new(StoreVmDatabase::new(in_memory_db, H256::zero()));
     let mut db = GeneralizedDatabase::new(Arc::new(store), CacheDB::new());
