--- conflicted
+++ resolved
@@ -17,28 +17,16 @@
     for _ in 0..runs - 1 {
         let mut vm = new_vm_with_bytecode(bytecode.clone()).unwrap();
         vm.call_frames.last_mut().unwrap().calldata = calldata.clone();
-<<<<<<< HEAD
-        vm.env.gas_limit = 100_000_000;
-        vm.env.block_gas_limit = 100_000_001;
-        let tx_report = black_box(vm.execute().unwrap());
-=======
         vm.env.gas_limit = u64::MAX - 1;
         vm.env.block_gas_limit = u64::MAX;
         let tx_report = black_box(vm.transact().unwrap());
->>>>>>> 0ad6473a
         assert!(tx_report.result == TxResult::Success);
     }
     let mut vm = new_vm_with_bytecode(bytecode.clone()).unwrap();
     vm.call_frames.last_mut().unwrap().calldata = calldata.clone();
-<<<<<<< HEAD
-    vm.env.gas_limit = 100_000_000;
-    vm.env.block_gas_limit = 100_000_001;
-    let tx_report = black_box(vm.execute().unwrap());
-=======
     vm.env.gas_limit = u64::MAX - 1;
     vm.env.block_gas_limit = u64::MAX;
     let tx_report = black_box(vm.transact().unwrap());
->>>>>>> 0ad6473a
     assert!(tx_report.result == TxResult::Success);
 
     match tx_report.result {
