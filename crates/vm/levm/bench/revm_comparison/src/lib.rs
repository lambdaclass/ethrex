use bytes::Bytes;
use ethrex_blockchain::vm::StoreVmDatabase;
use ethrex_common::H256;
use ethrex_common::{
    types::{code_hash, Account, AccountInfo, EIP1559Transaction, Transaction, TxKind},
    Address as EthrexAddress, U256,
};
use ethrex_levm::{
    db::{cache, gen_db::GeneralizedDatabase, CacheDB},
    errors::TxResult,
    vm::VM,
    Environment,
};
<<<<<<< HEAD
use ethrex_vm::{DynVmDatabase, ProverDB};
=======
use ethrex_storage::Store;
use ethrex_vm::DynVmDatabase;
>>>>>>> 002d1a5e
use revm::{
    db::BenchmarkDB,
    primitives::{address, Address, Bytecode, TransactTo},
    Evm,
};
use sha3::{Digest, Keccak256};
use std::hint::black_box;
use std::io::Read;
use std::{collections::HashMap, fs::File, sync::Arc};

pub fn run_with_levm(program: &str, runs: u64, calldata: &str) {
    let bytecode = Bytes::from(hex::decode(program).unwrap());
    let calldata = Bytes::from(hex::decode(calldata).unwrap());

    let code_hash = code_hash(&bytecode);
    let sender_address = EthrexAddress::from_low_u64_be(100);
    let accounts = [
        // This is the contract account that is going to be executed
        (
            EthrexAddress::from_low_u64_be(42),
            Account {
                info: AccountInfo {
                    nonce: 0,
                    balance: U256::MAX,
                    code_hash,
                },
                storage: HashMap::new(),
                code: bytecode.clone(),
            },
        ),
        (
            // This is the sender account
            sender_address,
            Account {
                info: AccountInfo {
                    nonce: 0,
                    balance: U256::MAX,
                    code_hash,
                },
                storage: HashMap::new(),
                code: Bytes::new(),
            },
        ),
    ];

<<<<<<< HEAD
    let mut prover_db = ProverDB::default();

    accounts.iter().for_each(|(address, account)| {
        prover_db.accounts.insert(*address, account.info.clone());
    });

    let mut db = GeneralizedDatabase::new(
        Arc::new(Box::new(prover_db) as DynVmDatabase),
        CacheDB::new(),
    );
=======
    // The store type for this bench shouldn't matter as all operations use the LEVM cache
    let in_memory_db = Store::new("", ethrex_storage::EngineType::InMemory).unwrap();
    let store: DynVmDatabase = Box::new(StoreVmDatabase::new(in_memory_db, H256::zero()));
    let mut db = GeneralizedDatabase::new(Arc::new(store), CacheDB::new());
>>>>>>> 002d1a5e

    cache::insert_account(
        &mut db.cache,
        accounts[0].0,
        Account::new(
            accounts[0].1.info.balance,
            accounts[0].1.code.clone(),
            accounts[0].1.info.nonce,
            HashMap::new(),
        ),
    );
    cache::insert_account(
        &mut db.cache,
        accounts[1].0,
        Account::new(
            accounts[1].1.info.balance,
            accounts[1].1.code.clone(),
            accounts[1].1.info.nonce,
            HashMap::new(),
        ),
    );
    db.immutable_cache = db.cache.clone();

    // when using stateful execute() we have to use nonce when instantiating the vm. Otherwise use 0.
    for _nonce in 0..runs - 1 {
        let mut vm = new_vm_with_bytecode(&mut db, 0, calldata.clone());
        vm.env.gas_limit = u64::MAX - 1;
        vm.env.block_gas_limit = u64::MAX;
        let tx_report = black_box(vm.stateless_execute().unwrap());
        assert!(tx_report.result == TxResult::Success);
    }
    let mut vm = new_vm_with_bytecode(&mut db, 0, calldata.clone());
    vm.env.gas_limit = u64::MAX - 1;
    vm.env.block_gas_limit = u64::MAX;
    let tx_report = black_box(vm.stateless_execute().unwrap());
    assert!(tx_report.result == TxResult::Success);

    match tx_report.result {
        TxResult::Success => {
            println!("output: \t\t0x{}", hex::encode(tx_report.output));
        }
        TxResult::Revert(error) => panic!("Execution failed: {:?}", error),
    }
}

pub fn run_with_revm(program: &str, runs: u64, calldata: &str) {
    let rich_acc_address = address!("1000000000000000000000000000000000000000");
    let bytes = hex::decode(program).unwrap();
    let raw = Bytecode::new_raw(bytes.clone().into());

    let mut evm = Evm::builder()
        .modify_tx_env(|tx| {
            tx.caller = rich_acc_address;
            tx.transact_to = TransactTo::Call(Address::ZERO);
            tx.data = hex::decode(calldata).unwrap().into();
        })
        .with_db(BenchmarkDB::new_bytecode(raw))
        .build();

    let result = evm.transact().unwrap();
    assert!(result.result.is_success());

    for _ in 0..runs - 1 {
        let result = black_box(evm.transact()).unwrap();
        assert!(result.result.is_success());
    }
    let result = black_box(evm.transact()).unwrap();
    assert!(result.result.is_success());

    println!("output: \t\t{}", result.result.into_output().unwrap());
}

pub fn generate_calldata(function: &str, n: u64) -> String {
    let function_signature = format!("{}(uint256)", function);
    let hash = Keccak256::digest(function_signature.as_bytes());
    let function_selector = &hash[..4];

    // Encode argument n (uint256, padded to 32 bytes)
    let mut encoded_n = [0u8; 32];
    encoded_n[24..].copy_from_slice(&n.to_be_bytes());

    // Combine the function selector and the encoded argument
    let calldata: Vec<u8> = function_selector
        .iter()
        .chain(encoded_n.iter())
        .copied()
        .collect();

    hex::encode(calldata)
}

pub fn load_contract_bytecode(bench_name: &str) -> String {
    let path = format!(
        "bench/revm_comparison/contracts/bin/{}.bin-runtime",
        bench_name
    );
    load_file_bytecode(&path)
}

fn load_file_bytecode(path: &str) -> String {
    println!("Current directory: {:?}", std::env::current_dir().unwrap());
    println!("Loading bytecode from file {}", path);
    let mut file = File::open(path).unwrap();
    let mut contents = String::new();
    file.read_to_string(&mut contents).unwrap();
    contents
}

pub fn new_vm_with_bytecode(db: &mut GeneralizedDatabase, nonce: u64, calldata: Bytes) -> VM {
    new_vm_with_ops_addr_bal_db(EthrexAddress::from_low_u64_be(100), nonce, db, calldata)
}

/// This function is for testing purposes only.
fn new_vm_with_ops_addr_bal_db(
    sender_address: EthrexAddress,
    nonce: u64,
    db: &mut GeneralizedDatabase,
    calldata: Bytes,
) -> VM {
    let env = Environment {
        origin: sender_address,
        tx_nonce: nonce,
        gas_limit: 100000000000,
        ..Default::default()
    };

    let tx = Transaction::EIP1559Transaction(EIP1559Transaction {
        to: TxKind::Call(EthrexAddress::from_low_u64_be(42)),
        data: calldata,
        ..Default::default()
    });
    VM::new(env, db, &tx)
}<|MERGE_RESOLUTION|>--- conflicted
+++ resolved
@@ -11,12 +11,8 @@
     vm::VM,
     Environment,
 };
-<<<<<<< HEAD
-use ethrex_vm::{DynVmDatabase, ProverDB};
-=======
 use ethrex_storage::Store;
 use ethrex_vm::DynVmDatabase;
->>>>>>> 002d1a5e
 use revm::{
     db::BenchmarkDB,
     primitives::{address, Address, Bytecode, TransactTo},
@@ -62,23 +58,10 @@
         ),
     ];
 
-<<<<<<< HEAD
-    let mut prover_db = ProverDB::default();
-
-    accounts.iter().for_each(|(address, account)| {
-        prover_db.accounts.insert(*address, account.info.clone());
-    });
-
-    let mut db = GeneralizedDatabase::new(
-        Arc::new(Box::new(prover_db) as DynVmDatabase),
-        CacheDB::new(),
-    );
-=======
     // The store type for this bench shouldn't matter as all operations use the LEVM cache
     let in_memory_db = Store::new("", ethrex_storage::EngineType::InMemory).unwrap();
     let store: DynVmDatabase = Box::new(StoreVmDatabase::new(in_memory_db, H256::zero()));
     let mut db = GeneralizedDatabase::new(Arc::new(store), CacheDB::new());
->>>>>>> 002d1a5e
 
     cache::insert_account(
         &mut db.cache,
