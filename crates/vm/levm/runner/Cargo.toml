--- conflicted
+++ resolved
@@ -19,10 +19,7 @@
 env_logger = "0.11.8"
 num-bigint = "0.4.6"
 num-traits = "0.2.19"
-<<<<<<< HEAD
 rustc-hash.workspace = true
-=======
 
 [lints]
-workspace = true
->>>>>>> d163e31f
+workspace = true