--- conflicted
+++ resolved
@@ -1,12 +1,8 @@
 use bytes::Bytes;
 use ethereum_types::H160;
 use ethrex_common::{
-<<<<<<< HEAD
     constants::EMPTY_KECCACK_HASH,
-    types::{AccountInfo, AccountUpdate, ChainConfig},
-=======
-    types::{AccountInfo, AccountUpdate, BlockHeader, ChainConfig, EMPTY_KECCACK_HASH},
->>>>>>> 7109ac8f
+    types::{AccountInfo, AccountUpdate, BlockHeader, ChainConfig},
     Address, H256, U256,
 };
 use ethrex_trie::{NodeRLP, Trie, TrieError};
