--- conflicted
+++ resolved
@@ -1,28 +1,18 @@
 use bytes::Bytes;
 use ethrex_common::{
-<<<<<<< HEAD
-    types::{AccountState, AccountUpdate, ChainConfig},
-    Address, H256,
-=======
-    types::{AccountInfo, AccountUpdate, ChainConfig, EMPTY_KECCACK_HASH},
+    types::{AccountInfo, AccountState, AccountUpdate, ChainConfig},
     Address, H256, U256,
->>>>>>> 39169325
 };
 use ethrex_rlp::{decode::RLPDecode, encode::RLPEncode};
-use ethrex_storage::{hash_address, hash_key};
 use ethrex_trie::Trie;
 use serde::{Deserialize, Serialize};
-<<<<<<< HEAD
+use sha3::{Digest, Keccak256};
 use std::{
     collections::HashMap,
     sync::{Arc, Mutex},
 };
-=======
-use std::collections::HashMap;
 
-use crate::errors::ProverDBError;
 use crate::{EvmError, VmDatabase};
->>>>>>> 39169325
 
 /// In-memory EVM database for single batch execution data.
 ///
@@ -114,14 +104,25 @@
 
 impl VmDatabase for ProverDB {
     fn get_account_info(&self, address: Address) -> Result<Option<AccountInfo>, EvmError> {
-        Ok(self.accounts.get(&address).cloned())
-    }
+        let state_trie_lock = self
+            .state_trie
+            .lock()
+            .map_err(|_| EvmError::DB("Failed to lock state trie".to_string()))?;
+        let hashed_address = hash_address(&address);
+        let Some(encoded_state) = state_trie_lock
+            .get(&hashed_address)
+            .map_err(|_| EvmError::DB("Failed to get account from trie".to_string()))?
+        else {
+            return Ok(None);
+        };
+        let state = AccountState::decode(&encoded_state)
+            .map_err(|_| EvmError::DB("Failed to get decode account from trie".to_string()))?;
 
-    fn get_storage_slot(&self, address: Address, key: H256) -> Result<Option<U256>, EvmError> {
-        Ok(self
-            .storage
-            .get(&address)
-            .and_then(|storage| storage.get(&key).cloned()))
+        Ok(Some(AccountInfo {
+            balance: state.balance,
+            code_hash: state.code_hash,
+            nonce: state.nonce,
+        }))
     }
 
     fn get_block_hash(&self, block_number: u64) -> Result<H256, EvmError> {
@@ -135,17 +136,49 @@
             })
     }
 
-    fn get_chain_config(&self) -> Result<ChainConfig, EvmError> {
+    fn get_storage_slot(&self, address: Address, key: H256) -> Result<Option<U256>, EvmError> {
+        let storage_tries_lock = self
+            .storage_tries
+            .lock()
+            .map_err(|_| EvmError::DB("Failed to lock storage tries".to_string()))?;
+
+        let Some(storage_trie) = storage_tries_lock.get(&address) else {
+            return Ok(None);
+        };
+        let hashed_key = hash_key(&key);
+        storage_trie
+            .get(&hashed_key)
+            .map_err(|_| EvmError::DB("failed to read storage from trie".to_string()))?
+            .map(|rlp| {
+                U256::decode(&rlp)
+                    .map_err(|_| EvmError::DB("failed to read storage from trie".to_string()))
+            })
+            .transpose()
+    }
+
+    fn get_chain_config(&self) -> Result<ethrex_common::types::ChainConfig, EvmError> {
         Ok(self.get_chain_config())
     }
 
-    fn get_account_code(&self, code_hash: H256) -> Result<Bytes, EvmError> {
-        if code_hash == *EMPTY_KECCACK_HASH {
-            return Ok(Bytes::new());
+    fn get_account_code(&self, code_hash: H256) -> Result<bytes::Bytes, EvmError> {
+        match self.code.get(&code_hash) {
+            Some(code) => Ok(code.clone()),
+            None => Err(EvmError::DB(format!(
+                "Could not find code for hash {}",
+                code_hash
+            ))),
         }
-        self.code
-            .get(&code_hash)
-            .cloned()
-            .ok_or_else(|| EvmError::DB(format!("Code not found for hash: {:?}", code_hash)))
     }
+}
+
+fn hash_address(address: &Address) -> Vec<u8> {
+    Keccak256::new_with_prefix(address.to_fixed_bytes())
+        .finalize()
+        .to_vec()
+}
+
+pub fn hash_key(key: &H256) -> Vec<u8> {
+    Keccak256::new_with_prefix(key.to_fixed_bytes())
+        .finalize()
+        .to_vec()
 }