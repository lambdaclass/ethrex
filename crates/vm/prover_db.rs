--- conflicted
+++ resolved
@@ -103,7 +103,6 @@
             }
         }
     }
-<<<<<<< HEAD
 
     pub fn validate_block_hashes(&self, oldest_valid_block: u64) -> Result<bool, ProverDBError> {
         self.block_hashes
@@ -113,7 +112,7 @@
                 "no block hashes required (should at least contain parent hash)".to_string(),
             ))
             .map(|num| *num >= oldest_valid_block)
-=======
+    }
 }
 
 impl VmDatabase for ProverDB {
@@ -151,6 +150,5 @@
             .get(&code_hash)
             .cloned()
             .ok_or_else(|| EvmError::DB(format!("Code not found for hash: {:?}", code_hash)))
->>>>>>> 90353f91
     }
 }