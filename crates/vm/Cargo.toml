[package]
name = "ethrex-vm"
version.workspace = true
edition.workspace = true

[dependencies]
ethrex-common.workspace = true
ethrex-storage.workspace = true
ethrex-levm.workspace = true
ethrex-trie.workspace = true
ethrex-rlp.workspace = true

<<<<<<< HEAD
revm = { version = "19.4.0", features = [
=======
revm = { version = "19.0.0", features = [
>>>>>>> 1b618ed5
  "serde",
  "std",
  "serde-json",
  "optional_no_base_fee",
  "optional_block_gas_limit",
], default-features = false }

# These dependencies must be kept up to date with the corresponding revm version, otherwise errors may pop up because of trait implementation mismatches
<<<<<<< HEAD
revm-inspectors = { version = "0.13.0" }
=======
revm-inspectors = { version = "0.15.0" }
>>>>>>> 1b618ed5
revm-primitives = { version = "15.2.0", features = [
  "std",
], default-features = false }
alloy-rpc-types-eth = "0.11.1"
bytes.workspace = true
thiserror.workspace = true
hex.workspace = true
lazy_static.workspace = true
cfg-if.workspace = true
tracing.workspace = true

serde.workspace = true
bincode = "1"

ethereum-types.workspace = true

[lib]
path = "./vm.rs"

[features]
default = []
l2 = []
c-kzg = ["revm/c-kzg", "ethrex-levm/c-kzg", "ethrex-common/c-kzg"]
blst = ["revm/blst"]

[profile.test]
opt-level = 3<|MERGE_RESOLUTION|>--- conflicted
+++ resolved
@@ -10,11 +10,7 @@
 ethrex-trie.workspace = true
 ethrex-rlp.workspace = true
 
-<<<<<<< HEAD
-revm = { version = "19.4.0", features = [
-=======
 revm = { version = "19.0.0", features = [
->>>>>>> 1b618ed5
   "serde",
   "std",
   "serde-json",
@@ -23,11 +19,7 @@
 ], default-features = false }
 
 # These dependencies must be kept up to date with the corresponding revm version, otherwise errors may pop up because of trait implementation mismatches
-<<<<<<< HEAD
-revm-inspectors = { version = "0.13.0" }
-=======
 revm-inspectors = { version = "0.15.0" }
->>>>>>> 1b618ed5
 revm-primitives = { version = "15.2.0", features = [
   "std",
 ], default-features = false }
