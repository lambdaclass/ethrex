[package]
name = "ethereum_rust-vm"
version = "0.1.0"
edition = "2021"

[dependencies]
ethereum_rust-core = { path = "../common", default-features = false }
ethereum_rust-storage = { path = "../storage/store", default-features = false }
<<<<<<< HEAD
ethereum_rust-trie = { path = "../storage/trie", default-features = false }
ethereum_rust-rlp = { path = "../common/rlp", default-features = false }
=======
ethereum_rust_levm = { path = "./levm", optional = true }
>>>>>>> 0f4d2146
revm = { version = "14.0.3", features = [
    "serde",
    "std",
    "serde-json",
    "optional_no_base_fee",
    "optional_block_gas_limit",
], default-features = false }

# These dependencies must be kept up to date with the corresponding revm version, otherwise errors may pop up because of trait implementation mismatches
revm-inspectors = { version = "0.8.1" }
revm-primitives = { version = "10.0.0", features = [
  "std",
], default-features = false }
bytes.workspace = true
thiserror.workspace = true
hex.workspace = true
lazy_static.workspace = true
cfg-if.workspace = true
tracing.workspace = true

serde.workspace = true
bincode = "1"

ethereum-types = "0.14.1"

[lib]
path = "./vm.rs"

[features]
default = ["libmdbx", "c-kzg", "blst"]
l2 = []
c-kzg = ["revm/c-kzg"]
blst = ["revm/blst"]
libmdbx = ["ethereum_rust-storage/default", "ethereum_rust-core/libmdbx"]
levm = ["ethereum_rust_levm"]<|MERGE_RESOLUTION|>--- conflicted
+++ resolved
@@ -6,12 +6,9 @@
 [dependencies]
 ethereum_rust-core = { path = "../common", default-features = false }
 ethereum_rust-storage = { path = "../storage/store", default-features = false }
-<<<<<<< HEAD
+ethereum_rust_levm = { path = "./levm", optional = true }
 ethereum_rust-trie = { path = "../storage/trie", default-features = false }
 ethereum_rust-rlp = { path = "../common/rlp", default-features = false }
-=======
-ethereum_rust_levm = { path = "./levm", optional = true }
->>>>>>> 0f4d2146
 revm = { version = "14.0.3", features = [
     "serde",
     "std",
