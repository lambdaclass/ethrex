[package]
name = "ethrex-vm"
version = "0.1.0"
edition = "2024"

[dependencies]
ethrex-common.workspace = true
ethrex-levm = { path = "./levm", default-features = false }
ethrex-trie.workspace = true
ethrex-rlp.workspace = true

# These dependencies must be kept up to date with the corresponding revm version, otherwise errors may pop up because of trait implementation mismatches

derive_more = { version = "1.0.0", features = ["full"] }
bytes.workspace = true
thiserror.workspace = true
hex.workspace = true
lazy_static.workspace = true
cfg-if.workspace = true
tracing.workspace = true
serde.workspace = true
sha3.workspace = true

bincode = "1"
dyn-clone = "1.0"

ethereum-types.workspace = true

revm = { version = "19.0.0", features = [
    "serde",
    "std",
    "serde-json",
    "optional_no_base_fee",
    "optional_block_gas_limit",
], default-features = false, optional = true }
revm-inspectors = { version = "0.15.0", optional = true }
revm-primitives = { version = "15.2.0", features = [
    "std",
], default-features = false, optional = true }

[lib]
path = "./lib.rs"

[features]
default = []
<<<<<<< HEAD
c-kzg = ["revm/c-kzg", "ethrex-levm/c-kzg", "ethrex-common/c-kzg"]
kzg-rs = ["ethrex-levm/kzg-rs", "ethrex-common/kzg-rs"]
openvm-kzg = ["ethrex-levm/openvm-kzg", "ethrex-common/openvm-kzg"]
blst = ["revm/blst"]
=======
c-kzg = ["ethrex-levm/c-kzg", "ethrex-common/c-kzg"]
>>>>>>> c211d3a8
debug = ["ethrex-levm/debug"]
revm = [
    "dep:revm",
    "dep:revm-inspectors",
    "dep:revm-primitives",
    "revm/blst",
    "revm/c-kzg",
]

[lints.clippy]
unwrap_used = "deny"<|MERGE_RESOLUTION|>--- conflicted
+++ resolved
@@ -43,14 +43,10 @@
 
 [features]
 default = []
-<<<<<<< HEAD
-c-kzg = ["revm/c-kzg", "ethrex-levm/c-kzg", "ethrex-common/c-kzg"]
+c-kzg = ["ethrex-levm/c-kzg", "ethrex-common/c-kzg"]
 kzg-rs = ["ethrex-levm/kzg-rs", "ethrex-common/kzg-rs"]
 openvm-kzg = ["ethrex-levm/openvm-kzg", "ethrex-common/openvm-kzg"]
 blst = ["revm/blst"]
-=======
-c-kzg = ["ethrex-levm/c-kzg", "ethrex-common/c-kzg"]
->>>>>>> c211d3a8
 debug = ["ethrex-levm/debug"]
 revm = [
     "dep:revm",
