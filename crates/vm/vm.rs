pub mod db;
pub mod errors;
pub mod execution_db;
mod execution_result;
#[cfg(feature = "l2")]
mod mods;

use db::StoreWrapper;
use execution_db::ExecutionDB;
use std::cmp::min;

use ethrex_core::{
    types::{
        AccountInfo, Block, BlockHash, BlockHeader, ChainConfig, Fork, GenericTransaction,
        PrivilegedTxType, Receipt, Transaction, TxKind, Withdrawal, GWEI_TO_WEI, INITIAL_BASE_FEE,
    },
    Address, BigEndianHash, H256, U256,
};
use ethrex_storage::{error::StoreError, AccountUpdate, Store};
use lazy_static::lazy_static;
use revm::{
    db::{states::bundle_state::BundleRetention, AccountState, AccountStatus},
    inspector_handle_register,
    inspectors::TracerEip3155,
    precompile::{PrecompileSpecId, Precompiles},
    primitives::{BlobExcessGasAndPrice, BlockEnv, TxEnv, B256},
    Database, DatabaseCommit, Evm,
};
use revm_inspectors::access_list::AccessListInspector;
// Rename imported types for clarity
use revm_primitives::{
    ruint::Uint, AccessList as RevmAccessList, AccessListItem, Bytes, FixedBytes,
    TxKind as RevmTxKind,
};
// Export needed types
pub use errors::EvmError;
pub use execution_result::*;
pub use revm::primitives::{Address as RevmAddress, SpecId, U256 as RevmU256};

type AccessList = Vec<(Address, Vec<H256>)>;

pub const WITHDRAWAL_MAGIC_DATA: &[u8] = b"burn";
pub const DEPOSIT_MAGIC_DATA: &[u8] = b"mint";

/// State used when running the EVM. The state can be represented with a [StoreWrapper] database, or
/// with a [ExecutionDB] in case we only want to store the necessary data for some particular
/// execution, for example when proving in L2 mode.
///
/// Encapsulates state behaviour to be agnostic to the evm implementation for crate users.
pub enum EvmState {
    Store(revm::db::State<StoreWrapper>),
    Execution(revm::db::CacheDB<ExecutionDB>),
}

impl EvmState {
    /// Get a reference to inner `Store` database
    pub fn database(&self) -> Option<&Store> {
        if let EvmState::Store(db) = self {
            Some(&db.database.store)
        } else {
            None
        }
    }

    /// Gets the stored chain config
    pub fn chain_config(&self) -> Result<ChainConfig, EvmError> {
        match self {
            EvmState::Store(db) => db.database.store.get_chain_config().map_err(EvmError::from),
            EvmState::Execution(db) => Ok(db.db.get_chain_config()),
        }
    }
}

impl From<ExecutionDB> for EvmState {
    fn from(value: ExecutionDB) -> Self {
        EvmState::Execution(revm::db::CacheDB::new(value))
    }
}

cfg_if::cfg_if! {
    if #[cfg(feature = "levm")] {
        use ethrex_levm::{
            db::{CacheDB, Database as LevmDatabase},
            errors::{TransactionReport, TxResult, VMError},
            vm::VM,
            Environment,
        };
        use std::{collections::HashMap, sync::Arc};
        use ethrex_core::types::code_hash;

        /// Executes all transactions in a block and returns their receipts.
        pub fn execute_block(
            block: &Block,
            state: &mut EvmState,
        ) -> Result<(Vec<Receipt>, Vec<AccountUpdate>), EvmError> {
            let block_header = &block.header;
            //eip 4788: execute beacon_root_contract_call before block transactions
            cfg_if::cfg_if! {
                if #[cfg(not(feature = "l2"))] {
                    let spec_id = spec_id(&state.chain_config()?, block_header.timestamp);
                    if block_header.parent_beacon_block_root.is_some() && spec_id == SpecId::CANCUN {
                        beacon_root_contract_call(state, block_header, spec_id)?;
                    }
                }
            }
            let mut receipts = Vec::new();
            let mut cumulative_gas_used = 0;

            let store_wrapper = Arc::new(StoreWrapper {
                store: state.database().unwrap().clone(),
                block_hash: block.header.parent_hash,
            });

            let mut account_updates: Vec<AccountUpdate> = vec![];

            for transaction in block.body.transactions.iter() {
                let result = execute_tx_levm(transaction, block_header, store_wrapper.clone()).unwrap();
                cumulative_gas_used += result.gas_used;
                let receipt = Receipt::new(
                    transaction.tx_type(),
                    matches!(result.result, TxResult::Success),
                    cumulative_gas_used,
                    result.logs,
                );
                receipts.push(receipt);

                for (address, account) in result.new_state {
                    let mut added_storage = HashMap::new();

                    for (key, value) in account.storage {
                        added_storage.insert(key, value.current_value);
                    }

                    let code = if account.info.bytecode.is_empty() {
                        None
                    } else {
                        Some(account.info.bytecode.clone())
                    };

                    let account_update = AccountUpdate {
                        address,
                        removed: false,
                        info: Some(AccountInfo {
                            code_hash: code_hash(&account.info.bytecode),
                            balance: account.info.balance,
                            nonce: account.info.nonce,
                        }),
                        code,
                        added_storage,
                    };

                    account_updates.push(account_update);
                }
            }

            if let Some(withdrawals) = &block.body.withdrawals {
                process_withdrawals(state, withdrawals)?;
            }

            Ok((receipts, account_updates))
        }

        pub fn execute_tx_levm(
            tx: &Transaction,
            block_header: &BlockHeader,
            db: Arc<dyn LevmDatabase>,
        ) -> Result<TransactionReport, VMError> {
            let gas_price : U256 = tx.effective_gas_price(block_header.base_fee_per_gas).ok_or(VMError::InvalidTransaction)?.into();

            let env = Environment {
                origin: tx.sender(),
                refunded_gas: 0,
                gas_limit: tx.gas_limit(),
                block_number: block_header.number.into(),
                coinbase: block_header.coinbase,
                timestamp: block_header.timestamp.into(),
                prev_randao: Some(block_header.prev_randao),
                chain_id: tx.chain_id().unwrap().into(),
                base_fee_per_gas: block_header.base_fee_per_gas.unwrap_or_default().into(),
                gas_price,
                block_excess_blob_gas: block_header.excess_blob_gas.map(U256::from),
                block_blob_gas_used: block_header.blob_gas_used.map(U256::from),
                tx_blob_hashes: tx.blob_versioned_hashes(),
                tx_max_priority_fee_per_gas: tx.max_priority_fee().map(U256::from),
                tx_max_fee_per_gas: tx.max_fee_per_gas().map(U256::from),
                tx_max_fee_per_blob_gas: tx.max_fee_per_blob_gas().map(U256::from),
<<<<<<< HEAD
                block_gas_limit: block_header.gas_limit,
=======
                block_gas_limit: block_header.gas_limit.into(),
                transient_storage: HashMap::new(),
>>>>>>> e6917e92
            };

            let mut vm = VM::new(
                tx.to(),
                env,
                tx.value(),
                tx.data().clone(),
                db,
                CacheDB::default(),
                tx.access_list(),
            )?;

            vm.transact()
        }
    } else if #[cfg(not(feature = "levm"))] {
        /// Executes all transactions in a block and returns their receipts.
        pub fn execute_block(block: &Block, state: &mut EvmState) -> Result<Vec<Receipt>, EvmError> {
            let block_header = &block.header;
            let spec_id = spec_id(&state.chain_config()?, block_header.timestamp);
            //eip 4788: execute beacon_root_contract_call before block transactions
            cfg_if::cfg_if! {
                if #[cfg(not(feature = "l2"))] {
                    //eip 4788: execute beacon_root_contract_call before block transactions
                    if block_header.parent_beacon_block_root.is_some() && spec_id == SpecId::CANCUN {
                        beacon_root_contract_call(state, block_header, spec_id)?;
                    }
                }
            }
            let mut receipts = Vec::new();
            let mut cumulative_gas_used = 0;

            for transaction in block.body.transactions.iter() {
                let result = execute_tx(transaction, block_header, state, spec_id)?;
                cumulative_gas_used += result.gas_used();
                let receipt = Receipt::new(
                    transaction.tx_type(),
                    result.is_success(),
                    cumulative_gas_used,
                    result.logs(),
                );
                receipts.push(receipt);
            }

            if let Some(withdrawals) = &block.body.withdrawals {
                process_withdrawals(state, withdrawals)?;
            }

            Ok(receipts)
        }
    }
}

// Executes a single tx, doesn't perform state transitions
pub fn execute_tx(
    tx: &Transaction,
    header: &BlockHeader,
    state: &mut EvmState,
    spec_id: SpecId,
) -> Result<ExecutionResult, EvmError> {
    let block_env = block_env(header);
    let tx_env = tx_env(tx);
    run_evm(tx_env, block_env, state, spec_id)
}

// Executes a single GenericTransaction, doesn't commit the result or perform state transitions
pub fn simulate_tx_from_generic(
    tx: &GenericTransaction,
    header: &BlockHeader,
    state: &mut EvmState,
    spec_id: SpecId,
) -> Result<ExecutionResult, EvmError> {
    let block_env = block_env(header);
    let tx_env = tx_env_from_generic(tx, header.base_fee_per_gas.unwrap_or(INITIAL_BASE_FEE));
    run_without_commit(tx_env, block_env, state, spec_id)
}

/// When basefee tracking is disabled  (ie. env.disable_base_fee = true; env.disable_block_gas_limit = true;)
/// and no gas prices were specified, lower the basefee to 0 to avoid breaking EVM invariants (basefee < feecap)
/// See https://github.com/ethereum/go-ethereum/blob/00294e9d28151122e955c7db4344f06724295ec5/core/vm/evm.go#L137
fn adjust_disabled_base_fee(
    block_env: &mut BlockEnv,
    tx_gas_price: Uint<256, 4>,
    tx_blob_gas_price: Option<Uint<256, 4>>,
) {
    if tx_gas_price == RevmU256::from(0) {
        block_env.basefee = RevmU256::from(0);
    }
    if tx_blob_gas_price.is_some_and(|v| v == RevmU256::from(0)) {
        block_env.blob_excess_gas_and_price = None;
    }
}

/// Runs EVM, doesn't perform state transitions, but stores them
fn run_evm(
    tx_env: TxEnv,
    block_env: BlockEnv,
    state: &mut EvmState,
    spec_id: SpecId,
) -> Result<ExecutionResult, EvmError> {
    let tx_result = {
        let chain_spec = state.chain_config()?;
        #[allow(unused_mut)]
        let mut evm_builder = Evm::builder()
            .with_block_env(block_env)
            .with_tx_env(tx_env)
            .modify_cfg_env(|cfg| cfg.chain_id = chain_spec.chain_id)
            .with_spec_id(spec_id)
            .with_external_context(
                TracerEip3155::new(Box::new(std::io::stderr())).without_summary(),
            );
        cfg_if::cfg_if! {
            if #[cfg(feature = "l2")] {
                use revm::{Handler, primitives::{CancunSpec, HandlerCfg}};
                use std::sync::Arc;

                evm_builder = evm_builder.with_handler({
                    let mut evm_handler = Handler::new(HandlerCfg::new(SpecId::LATEST));
                    evm_handler.pre_execution.deduct_caller = Arc::new(mods::deduct_caller::<CancunSpec, _, _>);
                    evm_handler.validation.tx_against_state = Arc::new(mods::validate_tx_against_state::<CancunSpec, _, _>);
                    evm_handler.execution.last_frame_return = Arc::new(mods::last_frame_return::<CancunSpec, _, _>);
                    // TODO: Override `end` function. We should deposit even if we revert.
                    // evm_handler.pre_execution.end
                    evm_handler
                });
            }
        }

        match state {
            EvmState::Store(db) => {
                let mut evm = evm_builder.with_db(db).build();
                evm.transact_commit().map_err(EvmError::from)?
            }
            EvmState::Execution(db) => {
                let mut evm = evm_builder.with_db(db).build();
                evm.transact_commit().map_err(EvmError::from)?
            }
        }
    };
    Ok(tx_result.into())
}

/// Runs the transaction and returns the access list and estimated gas use (when running the tx with said access list)
pub fn create_access_list(
    tx: &GenericTransaction,
    header: &BlockHeader,
    state: &mut EvmState,
    spec_id: SpecId,
) -> Result<(ExecutionResult, AccessList), EvmError> {
    let mut tx_env = tx_env_from_generic(tx, header.base_fee_per_gas.unwrap_or(INITIAL_BASE_FEE));
    let block_env = block_env(header);
    // Run tx with access list inspector

    let (execution_result, access_list) =
        create_access_list_inner(tx_env.clone(), block_env.clone(), state, spec_id)?;

    // Run the tx with the resulting access list and estimate its gas used
    let execution_result = if execution_result.is_success() {
        tx_env.access_list.extend(access_list.0.clone());

        run_without_commit(tx_env, block_env, state, spec_id)?
    } else {
        execution_result
    };
    let access_list: Vec<(Address, Vec<H256>)> = access_list
        .iter()
        .map(|item| {
            (
                Address::from_slice(item.address.0.as_slice()),
                item.storage_keys
                    .iter()
                    .map(|v| H256::from_slice(v.as_slice()))
                    .collect(),
            )
        })
        .collect();
    Ok((execution_result, access_list))
}

/// Runs the transaction and returns the access list for it
fn create_access_list_inner(
    tx_env: TxEnv,
    block_env: BlockEnv,
    state: &mut EvmState,
    spec_id: SpecId,
) -> Result<(ExecutionResult, RevmAccessList), EvmError> {
    let mut access_list_inspector = access_list_inspector(&tx_env, state, spec_id)?;
    #[allow(unused_mut)]
    let mut evm_builder = Evm::builder()
        .with_block_env(block_env)
        .with_tx_env(tx_env)
        .with_spec_id(spec_id)
        .modify_cfg_env(|env| {
            env.disable_base_fee = true;
            env.disable_block_gas_limit = true
        })
        .with_external_context(&mut access_list_inspector);

    let tx_result = {
        match state {
            EvmState::Store(db) => {
                let mut evm = evm_builder
                    .with_db(db)
                    .append_handler_register(inspector_handle_register)
                    .build();
                evm.transact().map_err(EvmError::from)?
            }
            EvmState::Execution(db) => {
                let mut evm = evm_builder
                    .with_db(db)
                    .append_handler_register(inspector_handle_register)
                    .build();
                evm.transact().map_err(EvmError::from)?
            }
        }
    };

    let access_list = access_list_inspector.into_access_list();
    Ok((tx_result.result.into(), access_list))
}

/// Runs the transaction and returns the result, but does not commit it.
fn run_without_commit(
    tx_env: TxEnv,
    mut block_env: BlockEnv,
    state: &mut EvmState,
    spec_id: SpecId,
) -> Result<ExecutionResult, EvmError> {
    adjust_disabled_base_fee(
        &mut block_env,
        tx_env.gas_price,
        tx_env.max_fee_per_blob_gas,
    );
    let chain_config = state.chain_config()?;
    #[allow(unused_mut)]
    let mut evm_builder = Evm::builder()
        .with_block_env(block_env)
        .with_tx_env(tx_env)
        .with_spec_id(spec_id)
        .modify_cfg_env(|env| {
            env.disable_base_fee = true;
            env.disable_block_gas_limit = true;
            env.chain_id = chain_config.chain_id;
        });
    let tx_result = match state {
        EvmState::Store(db) => {
            let mut evm = evm_builder.with_db(db).build();
            evm.transact().map_err(EvmError::from)?
        }
        EvmState::Execution(db) => {
            let mut evm = evm_builder.with_db(db).build();
            evm.transact().map_err(EvmError::from)?
        }
    };
    Ok(tx_result.result.into())
}

/// Merges transitions stored when executing transactions and returns the resulting account updates
/// Doesn't update the DB
pub fn get_state_transitions(state: &mut EvmState) -> Vec<AccountUpdate> {
    match state {
        EvmState::Store(db) => {
            db.merge_transitions(BundleRetention::PlainState);
            let bundle = db.take_bundle();

            // Update accounts
            let mut account_updates = Vec::new();
            for (address, account) in bundle.state() {
                if account.status.is_not_modified() {
                    continue;
                }
                let address = Address::from_slice(address.0.as_slice());
                // Remove account from DB if destroyed (Process DestroyedChanged as changed account)
                if matches!(
                    account.status,
                    AccountStatus::Destroyed | AccountStatus::DestroyedAgain
                ) {
                    account_updates.push(AccountUpdate::removed(address));
                    continue;
                }

                // If account is empty, do not add to the database
                if account
                    .account_info()
                    .is_some_and(|acc_info| acc_info.is_empty())
                {
                    continue;
                }

                // Apply account changes to DB
                let mut account_update = AccountUpdate::new(address);
                // If the account was changed then both original and current info will be present in the bundle account
                if account.is_info_changed() {
                    // Update account info in DB
                    if let Some(new_acc_info) = account.account_info() {
                        let code_hash = H256::from_slice(new_acc_info.code_hash.as_slice());
                        let account_info = AccountInfo {
                            code_hash,
                            balance: U256::from_little_endian(new_acc_info.balance.as_le_slice()),
                            nonce: new_acc_info.nonce,
                        };
                        account_update.info = Some(account_info);
                        if account.is_contract_changed() {
                            // Update code in db
                            if let Some(code) = new_acc_info.code {
                                account_update.code = Some(code.original_bytes().clone().0);
                            }
                        }
                    }
                }
                // Update account storage in DB
                for (key, slot) in account.storage.iter() {
                    if slot.is_changed() {
                        // TODO check if we need to remove the value from our db when value is zero
                        // if slot.present_value().is_zero() {
                        //     account_update.removed_keys.push(H256::from_uint(&U256::from_little_endian(key.as_le_slice())))
                        // }
                        account_update.added_storage.insert(
                            H256::from_uint(&U256::from_little_endian(key.as_le_slice())),
                            U256::from_little_endian(slot.present_value().as_le_slice()),
                        );
                    }
                }
                account_updates.push(account_update)
            }
            account_updates
        }
        EvmState::Execution(db) => {
            // Update accounts
            let mut account_updates = Vec::new();
            for (revm_address, account) in &db.accounts {
                if account.account_state == AccountState::None {
                    // EVM didn't interact with this account
                    continue;
                }

                let address = Address::from_slice(revm_address.0.as_slice());
                // Remove account from DB if destroyed
                if account.account_state == AccountState::NotExisting {
                    account_updates.push(AccountUpdate::removed(address));
                    continue;
                }

                // If account is empty, do not add to the database
                if account.info().is_some_and(|acc_info| acc_info.is_empty()) {
                    continue;
                }

                // Apply account changes to DB
                let mut account_update = AccountUpdate::new(address);
                // Update account info in DB
                if let Some(new_acc_info) = account.info() {
                    let code_hash = H256::from_slice(new_acc_info.code_hash.as_slice());

                    // If code changed, update
                    if matches!(db.db.accounts.get(revm_address), Some(account) if account.code_hash != code_hash)
                    {
                        account_update.code = new_acc_info
                            .code
                            .map(|code| bytes::Bytes::copy_from_slice(code.bytes_slice()));
                    }

                    let account_info = AccountInfo {
                        code_hash,
                        balance: U256::from_little_endian(new_acc_info.balance.as_le_slice()),
                        nonce: new_acc_info.nonce,
                    };
                    account_update.info = Some(account_info);
                }
                // Update account storage in DB
                for (key, slot) in account.storage.iter() {
                    // TODO check if we need to remove the value from our db when value is zero
                    // if slot.present_value().is_zero() {
                    //     account_update.removed_keys.push(H256::from_uint(&U256::from_little_endian(key.as_le_slice())))
                    // }
                    account_update.added_storage.insert(
                        H256::from_uint(&U256::from_little_endian(key.as_le_slice())),
                        U256::from_little_endian(slot.as_le_slice()),
                    );
                }
                account_updates.push(account_update)
            }
            account_updates
        }
    }
}

/// Processes a block's withdrawals, updating the account balances in the state
pub fn process_withdrawals(
    state: &mut EvmState,
    withdrawals: &[Withdrawal],
) -> Result<(), StoreError> {
    match state {
        EvmState::Store(db) => {
            //balance_increments is a vector of tuples (Address, increment as u128)
            let balance_increments = withdrawals
                .iter()
                .filter(|withdrawal| withdrawal.amount > 0)
                .map(|withdrawal| {
                    (
                        RevmAddress::from_slice(withdrawal.address.as_bytes()),
                        (withdrawal.amount as u128 * GWEI_TO_WEI as u128),
                    )
                })
                .collect::<Vec<_>>();

            db.increment_balances(balance_increments)?;
        }
        EvmState::Execution(_) => {
            // TODO: We should check withdrawals are valid
            // (by checking that accounts exist if this is the only error) but there's no state to
            // change.
        }
    }
    Ok(())
}

/// Builds EvmState from a Store
pub fn evm_state(store: Store, block_hash: BlockHash) -> EvmState {
    EvmState::Store(
        revm::db::State::builder()
            .with_database(StoreWrapper { store, block_hash })
            .with_bundle_update()
            .without_state_clear()
            .build(),
    )
}

/// Calls the eip4788 beacon block root system call contract
/// As of the Cancun hard-fork, parent_beacon_block_root needs to be present in the block header.
pub fn beacon_root_contract_call(
    state: &mut EvmState,
    header: &BlockHeader,
    spec_id: SpecId,
) -> Result<ExecutionResult, EvmError> {
    lazy_static! {
        static ref SYSTEM_ADDRESS: RevmAddress = RevmAddress::from_slice(
            &hex::decode("fffffffffffffffffffffffffffffffffffffffe").unwrap()
        );
        static ref CONTRACT_ADDRESS: RevmAddress = RevmAddress::from_slice(
            &hex::decode("000F3df6D732807Ef1319fB7B8bB8522d0Beac02").unwrap(),
        );
    };
    let beacon_root = match header.parent_beacon_block_root {
        None => {
            return Err(EvmError::Header(
                "parent_beacon_block_root field is missing".to_string(),
            ))
        }
        Some(beacon_root) => beacon_root,
    };

    let tx_env = TxEnv {
        caller: *SYSTEM_ADDRESS,
        transact_to: RevmTxKind::Call(*CONTRACT_ADDRESS),
        gas_limit: 30_000_000,
        data: revm::primitives::Bytes::copy_from_slice(beacon_root.as_bytes()),
        ..Default::default()
    };
    let mut block_env = block_env(header);
    block_env.basefee = RevmU256::ZERO;
    block_env.gas_limit = RevmU256::from(30_000_000);

    match state {
        EvmState::Store(db) => {
            let mut evm = Evm::builder()
                .with_db(db)
                .with_block_env(block_env)
                .with_tx_env(tx_env)
                .with_spec_id(spec_id)
                .build();

            let transaction_result = evm.transact()?;
            let mut result_state = transaction_result.state;
            result_state.remove(&*SYSTEM_ADDRESS);
            result_state.remove(&evm.block().coinbase);

            evm.context.evm.db.commit(result_state);

            Ok(transaction_result.result.into())
        }
        EvmState::Execution(db) => {
            let mut evm = Evm::builder()
                .with_db(db)
                .with_block_env(block_env)
                .with_tx_env(tx_env)
                .with_spec_id(spec_id)
                .build();

            // Not necessary to commit to DB
            let transaction_result = evm.transact()?;
            Ok(transaction_result.result.into())
        }
    }
}

pub fn block_env(header: &BlockHeader) -> BlockEnv {
    BlockEnv {
        number: RevmU256::from(header.number),
        coinbase: RevmAddress(header.coinbase.0.into()),
        timestamp: RevmU256::from(header.timestamp),
        gas_limit: RevmU256::from(header.gas_limit),
        basefee: RevmU256::from(header.base_fee_per_gas.unwrap_or(INITIAL_BASE_FEE)),
        difficulty: RevmU256::from_limbs(header.difficulty.0),
        prevrandao: Some(header.prev_randao.as_fixed_bytes().into()),
        blob_excess_gas_and_price: Some(BlobExcessGasAndPrice::new(
            header.excess_blob_gas.unwrap_or_default(),
        )),
    }
}

pub fn tx_env(tx: &Transaction) -> TxEnv {
    let mut max_fee_per_blob_gas_bytes: [u8; 32] = [0; 32];
    let max_fee_per_blob_gas = match tx.max_fee_per_blob_gas() {
        Some(x) => {
            x.to_big_endian(&mut max_fee_per_blob_gas_bytes);
            Some(RevmU256::from_be_bytes(max_fee_per_blob_gas_bytes))
        }
        None => None,
    };
    TxEnv {
        caller: match tx {
            Transaction::PrivilegedL2Transaction(tx) if tx.tx_type == PrivilegedTxType::Deposit => {
                RevmAddress::ZERO
            }
            _ => RevmAddress(tx.sender().0.into()),
        },
        gas_limit: tx.gas_limit(),
        gas_price: RevmU256::from(tx.gas_price()),
        transact_to: match tx {
            Transaction::PrivilegedL2Transaction(tx)
                if tx.tx_type == PrivilegedTxType::Withdrawal =>
            {
                RevmTxKind::Call(RevmAddress::ZERO)
            }
            _ => match tx.to() {
                TxKind::Call(address) => RevmTxKind::Call(address.0.into()),
                TxKind::Create => RevmTxKind::Create,
            },
        },
        value: RevmU256::from_limbs(tx.value().0),
        data: match tx {
            Transaction::PrivilegedL2Transaction(tx) => match tx.tx_type {
                PrivilegedTxType::Deposit => DEPOSIT_MAGIC_DATA.into(),
                PrivilegedTxType::Withdrawal => {
                    let to = match tx.to {
                        TxKind::Call(to) => to,
                        _ => Address::zero(),
                    };
                    [Bytes::from(WITHDRAWAL_MAGIC_DATA), Bytes::from(to.0)]
                        .concat()
                        .into()
                }
            },
            _ => tx.data().clone().into(),
        },
        nonce: Some(tx.nonce()),
        chain_id: tx.chain_id(),
        access_list: tx
            .access_list()
            .into_iter()
            .map(|(addr, list)| {
                let (address, storage_keys) = (
                    RevmAddress(addr.0.into()),
                    list.into_iter()
                        .map(|a| FixedBytes::from_slice(a.as_bytes()))
                        .collect(),
                );
                AccessListItem {
                    address,
                    storage_keys,
                }
            })
            .collect(),
        gas_priority_fee: tx.max_priority_fee().map(RevmU256::from),
        blob_hashes: tx
            .blob_versioned_hashes()
            .into_iter()
            .map(|hash| B256::from(hash.0))
            .collect(),
        max_fee_per_blob_gas,
        // TODO revise
        // https://eips.ethereum.org/EIPS/eip-7702
        authorization_list: None,
    }
}

// Used to estimate gas and create access lists
fn tx_env_from_generic(tx: &GenericTransaction, basefee: u64) -> TxEnv {
    let gas_price = calculate_gas_price(tx, basefee);
    TxEnv {
        caller: RevmAddress(tx.from.0.into()),
        gas_limit: tx.gas.unwrap_or(u64::MAX), // Ensure tx doesn't fail due to gas limit
        gas_price,
        transact_to: match tx.to {
            TxKind::Call(address) => RevmTxKind::Call(address.0.into()),
            TxKind::Create => RevmTxKind::Create,
        },
        value: RevmU256::from_limbs(tx.value.0),
        data: tx.input.clone().into(),
        nonce: tx.nonce,
        chain_id: tx.chain_id,
        access_list: tx
            .access_list
            .iter()
            .map(|list| {
                let (address, storage_keys) = (
                    RevmAddress::from_slice(list.address.as_bytes()),
                    list.storage_keys
                        .iter()
                        .map(|a| FixedBytes::from_slice(a.as_bytes()))
                        .collect(),
                );
                AccessListItem {
                    address,
                    storage_keys,
                }
            })
            .collect(),
        gas_priority_fee: tx.max_priority_fee_per_gas.map(RevmU256::from),
        blob_hashes: tx
            .blob_versioned_hashes
            .iter()
            .map(|hash| B256::from(hash.0))
            .collect(),
        max_fee_per_blob_gas: tx.max_fee_per_blob_gas.map(|x| RevmU256::from_limbs(x.0)),
        // TODO revise
        // https://eips.ethereum.org/EIPS/eip-7702
        authorization_list: None,
    }
}

// Creates an AccessListInspector that will collect the accesses used by the evm execution
fn access_list_inspector(
    tx_env: &TxEnv,
    state: &mut EvmState,
    spec_id: SpecId,
) -> Result<AccessListInspector, EvmError> {
    // Access list provided by the transaction
    let current_access_list = RevmAccessList(tx_env.access_list.clone());
    // Addresses accessed when using precompiles
    let precompile_addresses = Precompiles::new(PrecompileSpecId::from_spec_id(spec_id))
        .addresses()
        .cloned();
    // Address that is either called or created by the transaction
    let to = match tx_env.transact_to {
        RevmTxKind::Call(address) => address,
        RevmTxKind::Create => {
            let nonce = match state {
                EvmState::Store(db) => db.basic(tx_env.caller)?,
                EvmState::Execution(db) => db.basic(tx_env.caller)?,
            }
            .map(|info| info.nonce)
            .unwrap_or_default();
            tx_env.caller.create(nonce)
        }
    };
    Ok(AccessListInspector::new(
        current_access_list,
        tx_env.caller,
        to,
        precompile_addresses,
    ))
}

/// Returns the spec id according to the block timestamp and the stored chain config
/// WARNING: Assumes at least Merge fork is active
pub fn spec_id(chain_config: &ChainConfig, block_timestamp: u64) -> SpecId {
    match chain_config.get_fork(block_timestamp) {
        Fork::Cancun => SpecId::CANCUN,
        Fork::Shanghai => SpecId::SHANGHAI,
        Fork::Paris => SpecId::MERGE,
    }
}

/// Calculating gas_price according to EIP-1559 rules
/// See https://github.com/ethereum/go-ethereum/blob/7ee9a6e89f59cee21b5852f5f6ffa2bcfc05a25f/internal/ethapi/transaction_args.go#L430
fn calculate_gas_price(tx: &GenericTransaction, basefee: u64) -> Uint<256, 4> {
    if tx.gas_price != 0 {
        // Legacy gas field was specified, use it
        RevmU256::from(tx.gas_price)
    } else {
        // Backfill the legacy gas price for EVM execution, (zero if max_fee_per_gas is zero)
        RevmU256::from(min(
            tx.max_priority_fee_per_gas.unwrap_or(0) + basefee,
            tx.max_fee_per_gas.unwrap_or(0),
        ))
    }
}<|MERGE_RESOLUTION|>--- conflicted
+++ resolved
@@ -184,12 +184,8 @@
                 tx_max_priority_fee_per_gas: tx.max_priority_fee().map(U256::from),
                 tx_max_fee_per_gas: tx.max_fee_per_gas().map(U256::from),
                 tx_max_fee_per_blob_gas: tx.max_fee_per_blob_gas().map(U256::from),
-<<<<<<< HEAD
                 block_gas_limit: block_header.gas_limit,
-=======
-                block_gas_limit: block_header.gas_limit.into(),
                 transient_storage: HashMap::new(),
->>>>>>> e6917e92
             };
 
             let mut vm = VM::new(
