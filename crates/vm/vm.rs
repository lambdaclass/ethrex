--- conflicted
+++ resolved
@@ -1000,14 +1000,10 @@
         Fork::ArrowGlacier => SpecId::ARROW_GLACIER,
         Fork::GrayGlacier => SpecId::GRAY_GLACIER,
         Fork::Paris => SpecId::MERGE,
-<<<<<<< HEAD
-        Fork::Prague => SpecId::PRAGUE,
-=======
         Fork::Shanghai => SpecId::SHANGHAI,
         Fork::Cancun => SpecId::CANCUN,
         Fork::Prague => SpecId::PRAGUE,
         Fork::PragueEof => SpecId::PRAGUE_EOF,
->>>>>>> c9c77e36
     }
 }
 
