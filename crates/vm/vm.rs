pub mod db;
pub mod errors;
pub mod execution_db;
mod execution_result;
#[cfg(feature = "l2")]
mod mods;

use db::StoreWrapper;
use execution_db::ExecutionDB;
use std::cmp::min;

use ethrex_core::{
    types::{
        AccountInfo, Block, BlockHash, BlockHeader, ChainConfig, Fork, GenericTransaction,
        PrivilegedTxType, Receipt, Transaction, TxKind, Withdrawal, GWEI_TO_WEI, INITIAL_BASE_FEE,
    },
    Address, BigEndianHash, H256, U256,
};
use ethrex_storage::{error::StoreError, AccountUpdate, Store};
use lazy_static::lazy_static;
use revm::{
    db::{states::bundle_state::BundleRetention, AccountState, AccountStatus},
    inspector_handle_register,
    inspectors::TracerEip3155,
    precompile::{PrecompileSpecId, Precompiles},
    primitives::{BlobExcessGasAndPrice, BlockEnv, TxEnv, B256},
    Database, DatabaseCommit, Evm,
};
use revm_inspectors::access_list::AccessListInspector;
// Rename imported types for clarity
use revm_primitives::{
    ruint::Uint, AccessList as RevmAccessList, AccessListItem, Bytes, FixedBytes,
    TxKind as RevmTxKind,
};
// Export needed types
pub use errors::EvmError;
pub use execution_result::*;
pub use revm::primitives::{Address as RevmAddress, SpecId, U256 as RevmU256};

type AccessList = Vec<(Address, Vec<H256>)>;

pub const WITHDRAWAL_MAGIC_DATA: &[u8] = b"burn";
pub const DEPOSIT_MAGIC_DATA: &[u8] = b"mint";

/// State used when running the EVM. The state can be represented with a [StoreWrapper] database, or
/// with a [ExecutionDB] in case we only want to store the necessary data for some particular
/// execution, for example when proving in L2 mode.
///
/// Encapsulates state behaviour to be agnostic to the evm implementation for crate users.
pub enum EvmState {
    Store(revm::db::State<StoreWrapper>),
    Execution(revm::db::CacheDB<ExecutionDB>),
}

impl EvmState {
    /// Get a reference to inner `Store` database
    pub fn database(&self) -> Option<&Store> {
        if let EvmState::Store(db) = self {
            Some(&db.database.store)
        } else {
            None
        }
    }

    /// Gets the stored chain config
    pub fn chain_config(&self) -> Result<ChainConfig, EvmError> {
        match self {
            EvmState::Store(db) => db.database.store.get_chain_config().map_err(EvmError::from),
            EvmState::Execution(db) => Ok(db.db.get_chain_config()),
        }
    }
}

impl From<ExecutionDB> for EvmState {
    fn from(value: ExecutionDB) -> Self {
        EvmState::Execution(revm::db::CacheDB::new(value))
    }
}

cfg_if::cfg_if! {
    if #[cfg(feature = "levm")] {
        use ethrex_levm::{
            db::{CacheDB, Database as LevmDatabase},
            errors::{TransactionReport, TxResult, VMError},
            vm::VM,
            Environment,
        };
        use std::{collections::HashMap, sync::Arc};
        use ethrex_core::types::code_hash;

        /// Executes all transactions in a block and returns their receipts.
        pub fn execute_block(
            block: &Block,
            state: &mut EvmState,
        ) -> Result<(Vec<Receipt>, Vec<AccountUpdate>), EvmError> {
            let block_header = &block.header;
            //eip 4788: execute beacon_root_contract_call before block transactions
            cfg_if::cfg_if! {
                if #[cfg(not(feature = "l2"))] {
                    let spec_id = spec_id(&state.chain_config()?, block_header.timestamp);
                    if block_header.parent_beacon_block_root.is_some() && spec_id == SpecId::CANCUN {
                        beacon_root_contract_call(state, block_header, spec_id)?;
                    }
                }
            }
            let mut receipts = Vec::new();
            let mut cumulative_gas_used = 0;

            let store_wrapper = Arc::new(StoreWrapper {
                store: state.database().unwrap().clone(),
                block_hash: block.header.parent_hash,
            });

            let mut account_updates: Vec<AccountUpdate> = vec![];

            for transaction in block.body.transactions.iter() {
                let result = execute_tx_levm(transaction, block_header, store_wrapper.clone()).unwrap();
                cumulative_gas_used += result.gas_used;
                let receipt = Receipt::new(
                    transaction.tx_type(),
                    matches!(result.result, TxResult::Success),
                    cumulative_gas_used,
                    result.logs,
                );
                receipts.push(receipt);

                for (address, account) in result.new_state {
                    let mut added_storage = HashMap::new();

                    for (key, value) in account.storage {
                        added_storage.insert(key, value.current_value);
                    }

                    let code = if account.info.bytecode.is_empty() {
                        None
                    } else {
                        Some(account.info.bytecode.clone())
                    };

                    let account_update = AccountUpdate {
                        address,
                        removed: false,
                        info: Some(AccountInfo {
                            code_hash: code_hash(&account.info.bytecode),
                            balance: account.info.balance,
                            nonce: account.info.nonce,
                        }),
                        code,
                        added_storage,
                    };

                    account_updates.push(account_update);
                }
            }

            if let Some(withdrawals) = &block.body.withdrawals {
                process_withdrawals(state, withdrawals)?;
            }

            Ok((receipts, account_updates))
        }

        pub fn execute_tx_levm(
            tx: &Transaction,
            block_header: &BlockHeader,
            db: Arc<dyn LevmDatabase>,
        ) -> Result<TransactionReport, VMError> {
            let gas_price : U256 = tx.effective_gas_price(block_header.base_fee_per_gas).ok_or(VMError::InvalidTransaction)?.into();

            let env = Environment {
                origin: tx.sender(),
                consumed_gas: U256::zero(),
                refunded_gas: U256::zero(),
                gas_limit: tx.gas_limit().into(),
                block_number: block_header.number.into(),
                coinbase: block_header.coinbase,
                timestamp: block_header.timestamp.into(),
                prev_randao: Some(block_header.prev_randao),
                chain_id: tx.chain_id().unwrap().into(),
                base_fee_per_gas: block_header.base_fee_per_gas.unwrap_or_default().into(),
                gas_price,
                block_excess_blob_gas: block_header.excess_blob_gas.map(U256::from),
                block_blob_gas_used: block_header.blob_gas_used.map(U256::from),
<<<<<<< HEAD
                tx_blob_hashes: None,
                block_gas_limit: block_header.gas_limit.into(),
                tx_max_priority_fee_per_gas: tx.max_priority_fee().map(U256::from),
                tx_max_fee_per_gas: tx.max_fee_per_gas().map(U256::from),
                tx_max_fee_per_blob_gas: tx.max_fee_per_blob_gas().map(U256::from),
=======
                tx_blob_hashes: tx.blob_versioned_hashes(),
                tx_max_priority_fee_per_gas: tx.max_priority_fee().map(U256::from),
                tx_max_fee_per_gas: tx.max_fee_per_gas().map(U256::from),
                tx_max_fee_per_blob_gas: tx.max_fee_per_blob_gas().map(U256::from),
                block_gas_limit: block_header.gas_limit.into(),
>>>>>>> 57e0fe7a
            };

            let mut vm = VM::new(
                tx.to(),
                env,
                tx.value(),
                tx.data().clone(),
                db,
                CacheDB::default(),
            )?;

            vm.transact()
        }
    } else if #[cfg(not(feature = "levm"))] {
        /// Executes all transactions in a block and returns their receipts.
        pub fn execute_block(block: &Block, state: &mut EvmState) -> Result<Vec<Receipt>, EvmError> {
            let block_header = &block.header;
            let spec_id = spec_id(&state.chain_config()?, block_header.timestamp);
            //eip 4788: execute beacon_root_contract_call before block transactions
            cfg_if::cfg_if! {
                if #[cfg(not(feature = "l2"))] {
                    //eip 4788: execute beacon_root_contract_call before block transactions
                    if block_header.parent_beacon_block_root.is_some() && spec_id == SpecId::CANCUN {
                        beacon_root_contract_call(state, block_header, spec_id)?;
                    }
                }
            }
            let mut receipts = Vec::new();
            let mut cumulative_gas_used = 0;

            for transaction in block.body.transactions.iter() {
                let result = execute_tx(transaction, block_header, state, spec_id)?;
                cumulative_gas_used += result.gas_used();
                let receipt = Receipt::new(
                    transaction.tx_type(),
                    result.is_success(),
                    cumulative_gas_used,
                    result.logs(),
                );
                receipts.push(receipt);
            }

            if let Some(withdrawals) = &block.body.withdrawals {
                process_withdrawals(state, withdrawals)?;
            }

            Ok(receipts)
        }
    }
}

// Executes a single tx, doesn't perform state transitions
pub fn execute_tx(
    tx: &Transaction,
    header: &BlockHeader,
    state: &mut EvmState,
    spec_id: SpecId,
) -> Result<ExecutionResult, EvmError> {
    let block_env = block_env(header);
    let tx_env = tx_env(tx);
    run_evm(tx_env, block_env, state, spec_id)
}

// Executes a single GenericTransaction, doesn't commit the result or perform state transitions
pub fn simulate_tx_from_generic(
    tx: &GenericTransaction,
    header: &BlockHeader,
    state: &mut EvmState,
    spec_id: SpecId,
) -> Result<ExecutionResult, EvmError> {
    let block_env = block_env(header);
    let tx_env = tx_env_from_generic(tx, header.base_fee_per_gas.unwrap_or(INITIAL_BASE_FEE));
    run_without_commit(tx_env, block_env, state, spec_id)
}

/// When basefee tracking is disabled  (ie. env.disable_base_fee = true; env.disable_block_gas_limit = true;)
/// and no gas prices were specified, lower the basefee to 0 to avoid breaking EVM invariants (basefee < feecap)
/// See https://github.com/ethereum/go-ethereum/blob/00294e9d28151122e955c7db4344f06724295ec5/core/vm/evm.go#L137
fn adjust_disabled_base_fee(
    block_env: &mut BlockEnv,
    tx_gas_price: Uint<256, 4>,
    tx_blob_gas_price: Option<Uint<256, 4>>,
) {
    if tx_gas_price == RevmU256::from(0) {
        block_env.basefee = RevmU256::from(0);
    }
    if tx_blob_gas_price.is_some_and(|v| v == RevmU256::from(0)) {
        block_env.blob_excess_gas_and_price = None;
    }
}

/// Runs EVM, doesn't perform state transitions, but stores them
fn run_evm(
    tx_env: TxEnv,
    block_env: BlockEnv,
    state: &mut EvmState,
    spec_id: SpecId,
) -> Result<ExecutionResult, EvmError> {
    let tx_result = {
        let chain_spec = state.chain_config()?;
        #[allow(unused_mut)]
        let mut evm_builder = Evm::builder()
            .with_block_env(block_env)
            .with_tx_env(tx_env)
            .modify_cfg_env(|cfg| cfg.chain_id = chain_spec.chain_id)
            .with_spec_id(spec_id)
            .with_external_context(
                TracerEip3155::new(Box::new(std::io::stderr())).without_summary(),
            );
        cfg_if::cfg_if! {
            if #[cfg(feature = "l2")] {
                use revm::{Handler, primitives::{CancunSpec, HandlerCfg}};
                use std::sync::Arc;

                evm_builder = evm_builder.with_handler({
                    let mut evm_handler = Handler::new(HandlerCfg::new(SpecId::LATEST));
                    evm_handler.pre_execution.deduct_caller = Arc::new(mods::deduct_caller::<CancunSpec, _, _>);
                    evm_handler.validation.tx_against_state = Arc::new(mods::validate_tx_against_state::<CancunSpec, _, _>);
                    evm_handler.execution.last_frame_return = Arc::new(mods::last_frame_return::<CancunSpec, _, _>);
                    // TODO: Override `end` function. We should deposit even if we revert.
                    // evm_handler.pre_execution.end
                    evm_handler
                });
            }
        }

        match state {
            EvmState::Store(db) => {
                let mut evm = evm_builder.with_db(db).build();
                evm.transact_commit().map_err(EvmError::from)?
            }
            EvmState::Execution(db) => {
                let mut evm = evm_builder.with_db(db).build();
                evm.transact_commit().map_err(EvmError::from)?
            }
        }
    };
    Ok(tx_result.into())
}

/// Runs the transaction and returns the access list and estimated gas use (when running the tx with said access list)
pub fn create_access_list(
    tx: &GenericTransaction,
    header: &BlockHeader,
    state: &mut EvmState,
    spec_id: SpecId,
) -> Result<(ExecutionResult, AccessList), EvmError> {
    let mut tx_env = tx_env_from_generic(tx, header.base_fee_per_gas.unwrap_or(INITIAL_BASE_FEE));
    let block_env = block_env(header);
    // Run tx with access list inspector

    let (execution_result, access_list) =
        create_access_list_inner(tx_env.clone(), block_env.clone(), state, spec_id)?;

    // Run the tx with the resulting access list and estimate its gas used
    let execution_result = if execution_result.is_success() {
        tx_env.access_list.extend(access_list.0.clone());

        run_without_commit(tx_env, block_env, state, spec_id)?
    } else {
        execution_result
    };
    let access_list: Vec<(Address, Vec<H256>)> = access_list
        .iter()
        .map(|item| {
            (
                Address::from_slice(item.address.0.as_slice()),
                item.storage_keys
                    .iter()
                    .map(|v| H256::from_slice(v.as_slice()))
                    .collect(),
            )
        })
        .collect();
    Ok((execution_result, access_list))
}

/// Runs the transaction and returns the access list for it
fn create_access_list_inner(
    tx_env: TxEnv,
    block_env: BlockEnv,
    state: &mut EvmState,
    spec_id: SpecId,
) -> Result<(ExecutionResult, RevmAccessList), EvmError> {
    let mut access_list_inspector = access_list_inspector(&tx_env, state, spec_id)?;
    #[allow(unused_mut)]
    let mut evm_builder = Evm::builder()
        .with_block_env(block_env)
        .with_tx_env(tx_env)
        .with_spec_id(spec_id)
        .modify_cfg_env(|env| {
            env.disable_base_fee = true;
            env.disable_block_gas_limit = true
        })
        .with_external_context(&mut access_list_inspector);

    let tx_result = {
        match state {
            EvmState::Store(db) => {
                let mut evm = evm_builder
                    .with_db(db)
                    .append_handler_register(inspector_handle_register)
                    .build();
                evm.transact().map_err(EvmError::from)?
            }
            EvmState::Execution(db) => {
                let mut evm = evm_builder
                    .with_db(db)
                    .append_handler_register(inspector_handle_register)
                    .build();
                evm.transact().map_err(EvmError::from)?
            }
        }
    };

    let access_list = access_list_inspector.into_access_list();
    Ok((tx_result.result.into(), access_list))
}

/// Runs the transaction and returns the result, but does not commit it.
fn run_without_commit(
    tx_env: TxEnv,
    mut block_env: BlockEnv,
    state: &mut EvmState,
    spec_id: SpecId,
) -> Result<ExecutionResult, EvmError> {
    adjust_disabled_base_fee(
        &mut block_env,
        tx_env.gas_price,
        tx_env.max_fee_per_blob_gas,
    );
    let chain_config = state.chain_config()?;
    #[allow(unused_mut)]
    let mut evm_builder = Evm::builder()
        .with_block_env(block_env)
        .with_tx_env(tx_env)
        .with_spec_id(spec_id)
        .modify_cfg_env(|env| {
            env.disable_base_fee = true;
            env.disable_block_gas_limit = true;
            env.chain_id = chain_config.chain_id;
        });
    let tx_result = match state {
        EvmState::Store(db) => {
            let mut evm = evm_builder.with_db(db).build();
            evm.transact().map_err(EvmError::from)?
        }
        EvmState::Execution(db) => {
            let mut evm = evm_builder.with_db(db).build();
            evm.transact().map_err(EvmError::from)?
        }
    };
    Ok(tx_result.result.into())
}

/// Merges transitions stored when executing transactions and returns the resulting account updates
/// Doesn't update the DB
pub fn get_state_transitions(state: &mut EvmState) -> Vec<AccountUpdate> {
    match state {
        EvmState::Store(db) => {
            db.merge_transitions(BundleRetention::PlainState);
            let bundle = db.take_bundle();

            // Update accounts
            let mut account_updates = Vec::new();
            for (address, account) in bundle.state() {
                if account.status.is_not_modified() {
                    continue;
                }
                let address = Address::from_slice(address.0.as_slice());
                // Remove account from DB if destroyed (Process DestroyedChanged as changed account)
                if matches!(
                    account.status,
                    AccountStatus::Destroyed | AccountStatus::DestroyedAgain
                ) {
                    account_updates.push(AccountUpdate::removed(address));
                    continue;
                }

                // If account is empty, do not add to the database
                if account
                    .account_info()
                    .is_some_and(|acc_info| acc_info.is_empty())
                {
                    continue;
                }

                // Apply account changes to DB
                let mut account_update = AccountUpdate::new(address);
                // If the account was changed then both original and current info will be present in the bundle account
                if account.is_info_changed() {
                    // Update account info in DB
                    if let Some(new_acc_info) = account.account_info() {
                        let code_hash = H256::from_slice(new_acc_info.code_hash.as_slice());
                        let account_info = AccountInfo {
                            code_hash,
                            balance: U256::from_little_endian(new_acc_info.balance.as_le_slice()),
                            nonce: new_acc_info.nonce,
                        };
                        account_update.info = Some(account_info);
                        if account.is_contract_changed() {
                            // Update code in db
                            if let Some(code) = new_acc_info.code {
                                account_update.code = Some(code.original_bytes().clone().0);
                            }
                        }
                    }
                }
                // Update account storage in DB
                for (key, slot) in account.storage.iter() {
                    if slot.is_changed() {
                        // TODO check if we need to remove the value from our db when value is zero
                        // if slot.present_value().is_zero() {
                        //     account_update.removed_keys.push(H256::from_uint(&U256::from_little_endian(key.as_le_slice())))
                        // }
                        account_update.added_storage.insert(
                            H256::from_uint(&U256::from_little_endian(key.as_le_slice())),
                            U256::from_little_endian(slot.present_value().as_le_slice()),
                        );
                    }
                }
                account_updates.push(account_update)
            }
            account_updates
        }
        EvmState::Execution(db) => {
            // Update accounts
            let mut account_updates = Vec::new();
            for (revm_address, account) in &db.accounts {
                if account.account_state == AccountState::None {
                    // EVM didn't interact with this account
                    continue;
                }

                let address = Address::from_slice(revm_address.0.as_slice());
                // Remove account from DB if destroyed
                if account.account_state == AccountState::NotExisting {
                    account_updates.push(AccountUpdate::removed(address));
                    continue;
                }

                // If account is empty, do not add to the database
                if account.info().is_some_and(|acc_info| acc_info.is_empty()) {
                    continue;
                }

                // Apply account changes to DB
                let mut account_update = AccountUpdate::new(address);
                // Update account info in DB
                if let Some(new_acc_info) = account.info() {
                    let code_hash = H256::from_slice(new_acc_info.code_hash.as_slice());

                    // If code changed, update
                    if matches!(db.db.accounts.get(revm_address), Some(account) if account.code_hash != code_hash)
                    {
                        account_update.code = new_acc_info
                            .code
                            .map(|code| bytes::Bytes::copy_from_slice(code.bytes_slice()));
                    }

                    let account_info = AccountInfo {
                        code_hash,
                        balance: U256::from_little_endian(new_acc_info.balance.as_le_slice()),
                        nonce: new_acc_info.nonce,
                    };
                    account_update.info = Some(account_info);
                }
                // Update account storage in DB
                for (key, slot) in account.storage.iter() {
                    // TODO check if we need to remove the value from our db when value is zero
                    // if slot.present_value().is_zero() {
                    //     account_update.removed_keys.push(H256::from_uint(&U256::from_little_endian(key.as_le_slice())))
                    // }
                    account_update.added_storage.insert(
                        H256::from_uint(&U256::from_little_endian(key.as_le_slice())),
                        U256::from_little_endian(slot.as_le_slice()),
                    );
                }
                account_updates.push(account_update)
            }
            account_updates
        }
    }
}

/// Processes a block's withdrawals, updating the account balances in the state
pub fn process_withdrawals(
    state: &mut EvmState,
    withdrawals: &[Withdrawal],
) -> Result<(), StoreError> {
    match state {
        EvmState::Store(db) => {
            //balance_increments is a vector of tuples (Address, increment as u128)
            let balance_increments = withdrawals
                .iter()
                .filter(|withdrawal| withdrawal.amount > 0)
                .map(|withdrawal| {
                    (
                        RevmAddress::from_slice(withdrawal.address.as_bytes()),
                        (withdrawal.amount as u128 * GWEI_TO_WEI as u128),
                    )
                })
                .collect::<Vec<_>>();

            db.increment_balances(balance_increments)?;
        }
        EvmState::Execution(_) => {
            // TODO: We should check withdrawals are valid
            // (by checking that accounts exist if this is the only error) but there's no state to
            // change.
        }
    }
    Ok(())
}

/// Builds EvmState from a Store
pub fn evm_state(store: Store, block_hash: BlockHash) -> EvmState {
    EvmState::Store(
        revm::db::State::builder()
            .with_database(StoreWrapper { store, block_hash })
            .with_bundle_update()
            .without_state_clear()
            .build(),
    )
}

/// Calls the eip4788 beacon block root system call contract
/// As of the Cancun hard-fork, parent_beacon_block_root needs to be present in the block header.
pub fn beacon_root_contract_call(
    state: &mut EvmState,
    header: &BlockHeader,
    spec_id: SpecId,
) -> Result<ExecutionResult, EvmError> {
    lazy_static! {
        static ref SYSTEM_ADDRESS: RevmAddress = RevmAddress::from_slice(
            &hex::decode("fffffffffffffffffffffffffffffffffffffffe").unwrap()
        );
        static ref CONTRACT_ADDRESS: RevmAddress = RevmAddress::from_slice(
            &hex::decode("000F3df6D732807Ef1319fB7B8bB8522d0Beac02").unwrap(),
        );
    };
    let beacon_root = match header.parent_beacon_block_root {
        None => {
            return Err(EvmError::Header(
                "parent_beacon_block_root field is missing".to_string(),
            ))
        }
        Some(beacon_root) => beacon_root,
    };

    let tx_env = TxEnv {
        caller: *SYSTEM_ADDRESS,
        transact_to: RevmTxKind::Call(*CONTRACT_ADDRESS),
        gas_limit: 30_000_000,
        data: revm::primitives::Bytes::copy_from_slice(beacon_root.as_bytes()),
        ..Default::default()
    };
    let mut block_env = block_env(header);
    block_env.basefee = RevmU256::ZERO;
    block_env.gas_limit = RevmU256::from(30_000_000);

    match state {
        EvmState::Store(db) => {
            let mut evm = Evm::builder()
                .with_db(db)
                .with_block_env(block_env)
                .with_tx_env(tx_env)
                .with_spec_id(spec_id)
                .build();

            let transaction_result = evm.transact()?;
            let mut result_state = transaction_result.state;
            result_state.remove(&*SYSTEM_ADDRESS);
            result_state.remove(&evm.block().coinbase);

            evm.context.evm.db.commit(result_state);

            Ok(transaction_result.result.into())
        }
        EvmState::Execution(db) => {
            let mut evm = Evm::builder()
                .with_db(db)
                .with_block_env(block_env)
                .with_tx_env(tx_env)
                .with_spec_id(spec_id)
                .build();

            // Not necessary to commit to DB
            let transaction_result = evm.transact()?;
            Ok(transaction_result.result.into())
        }
    }
}

pub fn block_env(header: &BlockHeader) -> BlockEnv {
    BlockEnv {
        number: RevmU256::from(header.number),
        coinbase: RevmAddress(header.coinbase.0.into()),
        timestamp: RevmU256::from(header.timestamp),
        gas_limit: RevmU256::from(header.gas_limit),
        basefee: RevmU256::from(header.base_fee_per_gas.unwrap_or(INITIAL_BASE_FEE)),
        difficulty: RevmU256::from_limbs(header.difficulty.0),
        prevrandao: Some(header.prev_randao.as_fixed_bytes().into()),
        blob_excess_gas_and_price: Some(BlobExcessGasAndPrice::new(
            header.excess_blob_gas.unwrap_or_default(),
        )),
    }
}

pub fn tx_env(tx: &Transaction) -> TxEnv {
    let mut max_fee_per_blob_gas_bytes: [u8; 32] = [0; 32];
    let max_fee_per_blob_gas = match tx.max_fee_per_blob_gas() {
        Some(x) => {
            x.to_big_endian(&mut max_fee_per_blob_gas_bytes);
            Some(RevmU256::from_be_bytes(max_fee_per_blob_gas_bytes))
        }
        None => None,
    };
    TxEnv {
        caller: match tx {
            Transaction::PrivilegedL2Transaction(tx) if tx.tx_type == PrivilegedTxType::Deposit => {
                RevmAddress::ZERO
            }
            _ => RevmAddress(tx.sender().0.into()),
        },
        gas_limit: tx.gas_limit(),
        gas_price: RevmU256::from(tx.gas_price()),
        transact_to: match tx {
            Transaction::PrivilegedL2Transaction(tx)
                if tx.tx_type == PrivilegedTxType::Withdrawal =>
            {
                RevmTxKind::Call(RevmAddress::ZERO)
            }
            _ => match tx.to() {
                TxKind::Call(address) => RevmTxKind::Call(address.0.into()),
                TxKind::Create => RevmTxKind::Create,
            },
        },
        value: RevmU256::from_limbs(tx.value().0),
        data: match tx {
            Transaction::PrivilegedL2Transaction(tx) => match tx.tx_type {
                PrivilegedTxType::Deposit => DEPOSIT_MAGIC_DATA.into(),
                PrivilegedTxType::Withdrawal => {
                    let to = match tx.to {
                        TxKind::Call(to) => to,
                        _ => Address::zero(),
                    };
                    [Bytes::from(WITHDRAWAL_MAGIC_DATA), Bytes::from(to.0)]
                        .concat()
                        .into()
                }
            },
            _ => tx.data().clone().into(),
        },
        nonce: Some(tx.nonce()),
        chain_id: tx.chain_id(),
        access_list: tx
            .access_list()
            .into_iter()
            .map(|(addr, list)| {
                let (address, storage_keys) = (
                    RevmAddress(addr.0.into()),
                    list.into_iter()
                        .map(|a| FixedBytes::from_slice(a.as_bytes()))
                        .collect(),
                );
                AccessListItem {
                    address,
                    storage_keys,
                }
            })
            .collect(),
        gas_priority_fee: tx.max_priority_fee().map(RevmU256::from),
        blob_hashes: tx
            .blob_versioned_hashes()
            .into_iter()
            .map(|hash| B256::from(hash.0))
            .collect(),
        max_fee_per_blob_gas,
        // TODO revise
        // https://eips.ethereum.org/EIPS/eip-7702
        authorization_list: None,
    }
}

// Used to estimate gas and create access lists
fn tx_env_from_generic(tx: &GenericTransaction, basefee: u64) -> TxEnv {
    let gas_price = calculate_gas_price(tx, basefee);
    TxEnv {
        caller: RevmAddress(tx.from.0.into()),
        gas_limit: tx.gas.unwrap_or(u64::MAX), // Ensure tx doesn't fail due to gas limit
        gas_price,
        transact_to: match tx.to {
            TxKind::Call(address) => RevmTxKind::Call(address.0.into()),
            TxKind::Create => RevmTxKind::Create,
        },
        value: RevmU256::from_limbs(tx.value.0),
        data: tx.input.clone().into(),
        nonce: tx.nonce,
        chain_id: tx.chain_id,
        access_list: tx
            .access_list
            .iter()
            .map(|list| {
                let (address, storage_keys) = (
                    RevmAddress::from_slice(list.address.as_bytes()),
                    list.storage_keys
                        .iter()
                        .map(|a| FixedBytes::from_slice(a.as_bytes()))
                        .collect(),
                );
                AccessListItem {
                    address,
                    storage_keys,
                }
            })
            .collect(),
        gas_priority_fee: tx.max_priority_fee_per_gas.map(RevmU256::from),
        blob_hashes: tx
            .blob_versioned_hashes
            .iter()
            .map(|hash| B256::from(hash.0))
            .collect(),
        max_fee_per_blob_gas: tx.max_fee_per_blob_gas.map(|x| RevmU256::from_limbs(x.0)),
        // TODO revise
        // https://eips.ethereum.org/EIPS/eip-7702
        authorization_list: None,
    }
}

// Creates an AccessListInspector that will collect the accesses used by the evm execution
fn access_list_inspector(
    tx_env: &TxEnv,
    state: &mut EvmState,
    spec_id: SpecId,
) -> Result<AccessListInspector, EvmError> {
    // Access list provided by the transaction
    let current_access_list = RevmAccessList(tx_env.access_list.clone());
    // Addresses accessed when using precompiles
    let precompile_addresses = Precompiles::new(PrecompileSpecId::from_spec_id(spec_id))
        .addresses()
        .cloned();
    // Address that is either called or created by the transaction
    let to = match tx_env.transact_to {
        RevmTxKind::Call(address) => address,
        RevmTxKind::Create => {
            let nonce = match state {
                EvmState::Store(db) => db.basic(tx_env.caller)?,
                EvmState::Execution(db) => db.basic(tx_env.caller)?,
            }
            .map(|info| info.nonce)
            .unwrap_or_default();
            tx_env.caller.create(nonce)
        }
    };
    Ok(AccessListInspector::new(
        current_access_list,
        tx_env.caller,
        to,
        precompile_addresses,
    ))
}

/// Returns the spec id according to the block timestamp and the stored chain config
/// WARNING: Assumes at least Merge fork is active
pub fn spec_id(chain_config: &ChainConfig, block_timestamp: u64) -> SpecId {
    match chain_config.get_fork(block_timestamp) {
        Fork::Cancun => SpecId::CANCUN,
        Fork::Shanghai => SpecId::SHANGHAI,
        Fork::Paris => SpecId::MERGE,
    }
}

/// Calculating gas_price according to EIP-1559 rules
/// See https://github.com/ethereum/go-ethereum/blob/7ee9a6e89f59cee21b5852f5f6ffa2bcfc05a25f/internal/ethapi/transaction_args.go#L430
fn calculate_gas_price(tx: &GenericTransaction, basefee: u64) -> Uint<256, 4> {
    if tx.gas_price != 0 {
        // Legacy gas field was specified, use it
        RevmU256::from(tx.gas_price)
    } else {
        // Backfill the legacy gas price for EVM execution, (zero if max_fee_per_gas is zero)
        RevmU256::from(min(
            tx.max_priority_fee_per_gas.unwrap_or(0) + basefee,
            tx.max_fee_per_gas.unwrap_or(0),
        ))
    }
}<|MERGE_RESOLUTION|>--- conflicted
+++ resolved
@@ -181,19 +181,11 @@
                 gas_price,
                 block_excess_blob_gas: block_header.excess_blob_gas.map(U256::from),
                 block_blob_gas_used: block_header.blob_gas_used.map(U256::from),
-<<<<<<< HEAD
-                tx_blob_hashes: None,
-                block_gas_limit: block_header.gas_limit.into(),
-                tx_max_priority_fee_per_gas: tx.max_priority_fee().map(U256::from),
-                tx_max_fee_per_gas: tx.max_fee_per_gas().map(U256::from),
-                tx_max_fee_per_blob_gas: tx.max_fee_per_blob_gas().map(U256::from),
-=======
                 tx_blob_hashes: tx.blob_versioned_hashes(),
                 tx_max_priority_fee_per_gas: tx.max_priority_fee().map(U256::from),
                 tx_max_fee_per_gas: tx.max_fee_per_gas().map(U256::from),
                 tx_max_fee_per_blob_gas: tx.max_fee_per_blob_gas().map(U256::from),
                 block_gas_limit: block_header.gas_limit.into(),
->>>>>>> 57e0fe7a
             };
 
             let mut vm = VM::new(
