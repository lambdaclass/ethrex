--- conflicted
+++ resolved
@@ -28,13 +28,8 @@
 use std::cmp::min;
 // Rename imported types for clarity
 use revm_primitives::{
-<<<<<<< HEAD
-    hex, ruint::Uint, AccessList as RevmAccessList, AccessListItem, Bytes, FixedBytes,
-    TxKind as RevmTxKind,
-=======
     ruint::Uint, AccessList as RevmAccessList, AccessListItem, Authorization as RevmAuthorization,
     Bytes, FixedBytes, SignedAuthorization, TxKind as RevmTxKind,
->>>>>>> 93ffd3ba
 };
 // Export needed types
 pub use errors::EvmError;
@@ -202,13 +197,6 @@
             };
             let mut account_updates: Vec<AccountUpdate> = vec![];
             for (new_state_account_address, new_state_account) in new_state {
-<<<<<<< HEAD
-                // This stores things that have changed in the account.
-                let mut account_update = AccountUpdate::new(*new_state_account_address);
-
-                // Account state before block execution.
-                let initial_account_state = current_db.get_account_info(*new_state_account_address);
-=======
                 let initial_account_state = current_db
                     .get_account_info_by_hash(block_hash, *new_state_account_address)
                     .expect("Error getting account info by address");
@@ -234,7 +222,6 @@
                 // This unwrap is safe, just checked upside
                 let initial_account_state = initial_account_state.unwrap();
                 let mut account_update = AccountUpdate::new(*new_state_account_address);
->>>>>>> 93ffd3ba
 
                 // Account state after block execution.
                 let new_state_acc_info = AccountInfo {
