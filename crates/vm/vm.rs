--- conflicted
+++ resolved
@@ -979,12 +979,6 @@
 /// Returns the spec id according to the block timestamp and the stored chain config
 /// WARNING: Assumes at least Merge fork is active
 pub fn spec_id(chain_config: &ChainConfig, block_timestamp: u64) -> SpecId {
-<<<<<<< HEAD
-    match chain_config.get_fork(block_timestamp) {
-        Fork::Prague => SpecId::PRAGUE,
-        Fork::Cancun => SpecId::CANCUN,
-        Fork::Shanghai => SpecId::SHANGHAI,
-=======
     fork_to_spec_id(chain_config.get_fork(block_timestamp))
 }
 
@@ -1005,7 +999,6 @@
         Fork::London => SpecId::LONDON,
         Fork::ArrowGlacier => SpecId::ARROW_GLACIER,
         Fork::GrayGlacier => SpecId::GRAY_GLACIER,
->>>>>>> 69b0e30c
         Fork::Paris => SpecId::MERGE,
         Fork::Shanghai => SpecId::SHANGHAI,
         Fork::Cancun => SpecId::CANCUN,
