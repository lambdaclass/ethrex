pub mod constants;
pub mod error;
pub mod fork_choice;
pub mod mempool;
pub mod payload;
mod smoke_test;

use constants::MAX_INITCODE_SIZE;
use error::MempoolError;
use error::{ChainError, InvalidBlockError};
use ethrex_common::constants::{GAS_PER_BLOB, MIN_BASE_FEE_PER_BLOB_GAS};
use ethrex_common::types::requests::{compute_requests_hash, EncodedRequests, Requests};
use ethrex_common::types::BlobsBundle;
use ethrex_common::types::MempoolTransaction;
use ethrex_common::types::{
    compute_receipts_root, validate_block_header, validate_cancun_header_fields,
    validate_prague_header_fields, validate_pre_cancun_header_fields, Block, BlockHash,
    BlockHeader, BlockNumber, ChainConfig, EIP4844Transaction, Receipt, Transaction,
};

use ethrex_common::{Address, H256};
use mempool::Mempool;
use std::sync::Mutex;
use std::{ops::Div, time::Instant};

use ethrex_storage::error::StoreError;
use ethrex_storage::Store;
use ethrex_vm::backends::{BlockExecutionResult, Evm};
use fork_choice::apply_fork_choice;
use tracing::{error, info, warn};

//TODO: Implement a struct Chain or BlockChain to encapsulate
//functionality and canonical chain state and config

#[derive(Debug)]
pub struct Blockchain {
<<<<<<< HEAD
    pub vm: Mutex<Evm>,
=======
    pub vm: EVM,
>>>>>>> 1a939f73
    storage: Store,
    pub mempool: Mempool,
}

impl Blockchain {
    pub fn new(evm: Evm, store: Store) -> Self {
        Self {
            vm: Mutex::new(evm),
            storage: store,
            mempool: Mempool::new(),
        }
    }

    pub fn default_with_store(store: Store) -> Self {
        Self {
            vm: Mutex::new(Evm::default(store.clone())),
            storage: store,
            mempool: Mempool::new(),
        }
    }

    pub fn add_block(&self, block: &Block) -> Result<(), ChainError> {
        info!(
            "Add block: Adding block {} with hash {:#x}.",
            block.header.number,
            block.hash()
        );
        let since = Instant::now();

        let block_hash = block.header.compute_block_hash();

        // Validate if it can be the new head and find the parent
        let Ok(parent_header) = find_parent_header(&block.header, &self.storage) else {
            // If the parent is not present, we store it as pending.
            self.storage.add_pending_block(block.clone())?;
            return Err(ChainError::ParentNotFound);
        };

        let chain_config = self.storage.get_chain_config()?;

        // Validate the block pre-execution
        validate_block(block, &parent_header, &chain_config)?;
        let BlockExecutionResult {
            receipts,
            requests,
            account_updates,
        } = self.vm.lock().unwrap().execute_block(block)?;

        validate_gas_used(&receipts, &block.header)?;

        // Apply the account updates over the last block's state and compute the new state root
        let new_state_root = self
            .storage
            .apply_account_updates(block.header.parent_hash, &account_updates)?
            .ok_or(ChainError::ParentStateNotFound)?;

        // Check state root matches the one in block header after execution
        validate_state_root(&block.header, new_state_root)?;

        // Check receipts root matches the one in block header after execution
        validate_receipts_root(&block.header, &receipts)?;

        // Processes requests from receipts, computes the requests_hash and compares it against the header
        validate_requests_hash(&block.header, &chain_config, &requests)?;

        store_block(&self.storage, block.clone())?;
        store_receipts(&self.storage, receipts, block_hash)?;

        let interval = Instant::now().duration_since(since).as_millis();
        if interval != 0 {
            let as_gigas = (block.header.gas_used as f64).div(10_f64.powf(9_f64));
            let throughput = (as_gigas) / (interval as f64) * 1000_f64;
            info!("[METRIC] BLOCK EXECUTION THROUGHPUT: {throughput} Gigagas/s TIME SPENT: {interval} msecs");
        }

        Ok(())
    }

    //TODO: Forkchoice Update shouldn't be part of this function
    pub fn import_blocks(&self, blocks: &Vec<Block>) {
        let size = blocks.len();
        for block in blocks {
            let hash = block.hash();
            info!(
                "Adding block {} with hash {:#x}.",
                block.header.number, hash
            );
            if let Err(error) = self.add_block(block) {
                warn!(
                    "Failed to add block {} with hash {:#x}: {}.",
                    block.header.number, hash, error
                );
            }
            if self
                .storage
                .update_latest_block_number(block.header.number)
                .is_err()
            {
                error!("Fatal: added block {} but could not update the block number -- aborting block import", block.header.number);
                break;
            };
            if self
                .storage
                .set_canonical_block(block.header.number, hash)
                .is_err()
            {
                error!(
                    "Fatal: added block {} but could not set it as canonical -- aborting block import",
                    block.header.number
                );
                break;
            };
        }
        if let Some(last_block) = blocks.last() {
            let hash = last_block.hash();
            match *self.vm.lock().unwrap() {
                Evm::LEVM { .. } => {
                    // We are allowing this not to unwrap so that tests can run even if block execution results in the wrong root hash with LEVM.
                    let _ = apply_fork_choice(&self.storage, hash, hash, hash);
                }
                Evm::REVM { .. } => {
                    apply_fork_choice(&self.storage, hash, hash, hash).unwrap();
                }
            }
        }
        info!("Added {size} blocks to blockchain");
    }

    /// Add a blob transaction and its blobs bundle to the mempool checking that the transaction is valid
    #[cfg(feature = "c-kzg")]
    pub fn add_blob_transaction_to_pool(
        &self,
        transaction: EIP4844Transaction,
        blobs_bundle: BlobsBundle,
    ) -> Result<H256, MempoolError> {
        // Validate blobs bundle

        blobs_bundle.validate(&transaction)?;

        let transaction = Transaction::EIP4844Transaction(transaction);
        let sender = transaction.sender();

        // Validate transaction
        self.validate_transaction(&transaction, sender)?;

        // Add transaction and blobs bundle to storage
        let hash = transaction.compute_hash();
        self.mempool
            .add_transaction(hash, MempoolTransaction::new(transaction, sender))?;
        self.mempool.add_blobs_bundle(hash, blobs_bundle)?;
        Ok(hash)
    }

    /// Add a transaction to the mempool checking that the transaction is valid
    pub fn add_transaction_to_pool(&self, transaction: Transaction) -> Result<H256, MempoolError> {
        // Blob transactions should be submitted via add_blob_transaction along with the corresponding blobs bundle
        if matches!(transaction, Transaction::EIP4844Transaction(_)) {
            return Err(MempoolError::BlobTxNoBlobsBundle);
        }
        let sender = transaction.sender();
        // Validate transaction
        self.validate_transaction(&transaction, sender)?;

        let hash = transaction.compute_hash();

        // Add transaction to storage
        self.mempool
            .add_transaction(hash, MempoolTransaction::new(transaction, sender))?;

        Ok(hash)
    }

    /// Remove a transaction from the mempool
    pub fn remove_transaction_from_pool(&self, hash: &H256) -> Result<(), StoreError> {
        self.mempool.remove_transaction(hash)
    }

    /*

    SOME VALIDATIONS THAT WE COULD INCLUDE
    Stateless validations
    1. This transaction is valid on current mempool
        -> Depends on mempool transaction filtering logic
    2. Ensure the maxPriorityFeePerGas is high enough to cover the requirement of the calling pool (the minimum to be included in)
        -> Depends on mempool transaction filtering logic
    3. Transaction's encoded size is smaller than maximum allowed
        -> I think that this is not in the spec, but it may be a good idea
    4. Make sure the transaction is signed properly
    5. Ensure a Blob Transaction comes with its sidecar (Done! - All blob validations have been moved to `common/types/blobs_bundle.rs`):
      1. Validate number of BlobHashes is positive (Done!)
      2. Validate number of BlobHashes is less than the maximum allowed per block,
         which may be computed as `maxBlobGasPerBlock / blobTxBlobGasPerBlob`
      3. Ensure number of BlobHashes is equal to:
        - The number of blobs (Done!)
        - The number of commitments (Done!)
        - The number of proofs (Done!)
      4. Validate that the hashes matches with the commitments, performing a `kzg4844` hash. (Done!)
      5. Verify the blob proofs with the `kzg4844` (Done!)
    Stateful validations
    1. Ensure transaction nonce is higher than the `from` address stored nonce
    2. Certain pools do not allow for nonce gaps. Ensure a gap is not produced (that is, the transaction nonce is exactly the following of the stored one)
    3. Ensure the transactor has enough funds to cover transaction cost:
        - Transaction cost is calculated as `(gas * gasPrice) + (blobGas * blobGasPrice) + value`
    4. In case of transaction reorg, ensure the transactor has enough funds to cover for transaction replacements without overdrafts.
    - This is done by comparing the total spent gas of the transactor from all pooled transactions, and accounting for the necessary gas spenditure if any of those transactions is replaced.
    5. Ensure the transactor is able to add a new transaction. The number of transactions sent by an account may be limited by a certain configured value

    */

    pub fn validate_transaction(
        &self,
        tx: &Transaction,
        sender: Address,
    ) -> Result<(), MempoolError> {
        // TODO: Add validations here

        let header_no = self.storage.get_latest_block_number()?;
        let header = self
            .storage
            .get_block_header(header_no)?
            .ok_or(MempoolError::NoBlockHeaderError)?;
        let config = self.storage.get_chain_config()?;

        // NOTE: We could add a tx size limit here, but it's not in the actual spec

        // Check init code size
        if config.is_shanghai_activated(header.timestamp)
            && tx.is_contract_creation()
            && tx.data().len() > MAX_INITCODE_SIZE
        {
            return Err(MempoolError::TxMaxInitCodeSizeError);
        }

        // Check gas limit is less than header's gas limit
        if header.gas_limit < tx.gas_limit() {
            return Err(MempoolError::TxGasLimitExceededError);
        }

        // Check priority fee is less or equal than gas fee gap
        if tx.max_priority_fee().unwrap_or(0) > tx.max_fee_per_gas().unwrap_or(0) {
            return Err(MempoolError::TxTipAboveFeeCapError);
        }

        // Check that the gas limit is covers the gas needs for transaction metadata.
        if tx.gas_limit() < mempool::transaction_intrinsic_gas(tx, &header, &config)? {
            return Err(MempoolError::TxIntrinsicGasCostAboveLimitError);
        }

        // Check that the specified blob gas fee is above the minimum value
        if let Some(fee) = tx.max_fee_per_blob_gas() {
            // Blob tx fee checks
            if fee < MIN_BASE_FEE_PER_BLOB_GAS.into() {
                return Err(MempoolError::TxBlobBaseFeeTooLowError);
            }
        };

        let maybe_sender_acc_info = self.storage.get_account_info(header_no, sender)?;

        if let Some(sender_acc_info) = maybe_sender_acc_info {
            if tx.nonce() < sender_acc_info.nonce {
                return Err(MempoolError::InvalidNonce);
            }

            let tx_cost = tx
                .cost_without_base_fee()
                .ok_or(MempoolError::InvalidTxGasvalues)?;

            if tx_cost > sender_acc_info.balance {
                return Err(MempoolError::NotEnoughBalance);
            }
        } else {
            // An account that is not in the database cannot possibly have enough balance to cover the transaction cost
            return Err(MempoolError::NotEnoughBalance);
        }

        if let Some(chain_id) = tx.chain_id() {
            if chain_id != config.chain_id {
                return Err(MempoolError::InvalidChainId(config.chain_id));
            }
        }

        Ok(())
    }
}

pub fn validate_requests_hash(
    header: &BlockHeader,
    chain_config: &ChainConfig,
    requests: &[Requests],
) -> Result<(), ChainError> {
    if !chain_config.is_prague_activated(header.timestamp) {
        return Ok(());
    }

    let encoded_requests: Vec<EncodedRequests> = requests.iter().map(|r| r.encode()).collect();
    let computed_requests_hash = compute_requests_hash(&encoded_requests);
    let valid = header
        .requests_hash
        .map(|requests_hash| requests_hash == computed_requests_hash)
        .unwrap_or(false);

    if !valid {
        return Err(ChainError::InvalidBlock(
            InvalidBlockError::RequestsHashMismatch,
        ));
    }

    Ok(())
}

/// Stores block and header in the database
pub fn store_block(storage: &Store, block: Block) -> Result<(), ChainError> {
    storage.add_block(block)?;
    Ok(())
}

pub fn store_receipts(
    storage: &Store,
    receipts: Vec<Receipt>,
    block_hash: BlockHash,
) -> Result<(), ChainError> {
    storage.add_receipts(block_hash, receipts)?;
    Ok(())
}

/// Performs post-execution checks
pub fn validate_state_root(
    block_header: &BlockHeader,
    new_state_root: H256,
) -> Result<(), ChainError> {
    // Compare state root
    if new_state_root == block_header.state_root {
        Ok(())
    } else {
        Err(ChainError::InvalidBlock(
            InvalidBlockError::StateRootMismatch,
        ))
    }
}

pub fn validate_receipts_root(
    block_header: &BlockHeader,
    receipts: &[Receipt],
) -> Result<(), ChainError> {
    let receipts_root = compute_receipts_root(receipts);

    if receipts_root == block_header.receipts_root {
        Ok(())
    } else {
        Err(ChainError::InvalidBlock(
            InvalidBlockError::ReceiptsRootMismatch,
        ))
    }
}

// Returns the hash of the head of the canonical chain (the latest valid hash).
pub fn latest_canonical_block_hash(storage: &Store) -> Result<H256, ChainError> {
    let latest_block_number = storage.get_latest_block_number()?;
    if let Some(latest_valid_header) = storage.get_block_header(latest_block_number)? {
        let latest_valid_hash = latest_valid_header.compute_block_hash();
        return Ok(latest_valid_hash);
    }
    Err(ChainError::StoreError(StoreError::Custom(
        "Could not find latest valid hash".to_string(),
    )))
}

/// Validates if the provided block could be the new head of the chain, and returns the
/// parent_header in that case. If not found, the new block is saved as pending.
pub fn find_parent_header(
    block_header: &BlockHeader,
    storage: &Store,
) -> Result<BlockHeader, ChainError> {
    match storage.get_block_header_by_hash(block_header.parent_hash)? {
        Some(parent_header) => Ok(parent_header),
        None => Err(ChainError::ParentNotFound),
    }
}

/// Performs pre-execution validation of the block's header values in reference to the parent_header
/// Verifies that blob gas fields in the header are correct in reference to the block's body.
/// If a block passes this check, execution will still fail with execute_block when a transaction runs out of gas
pub fn validate_block(
    block: &Block,
    parent_header: &BlockHeader,
    chain_config: &ChainConfig,
) -> Result<(), ChainError> {
    // Verify initial header validity against parent
    validate_block_header(&block.header, parent_header).map_err(InvalidBlockError::from)?;

    if chain_config.is_prague_activated(block.header.timestamp) {
        validate_prague_header_fields(&block.header, parent_header, chain_config)
            .map_err(InvalidBlockError::from)?;
        verify_blob_gas_usage(block, chain_config)?;
    } else if chain_config.is_cancun_activated(block.header.timestamp) {
        validate_cancun_header_fields(&block.header, parent_header, chain_config)
            .map_err(InvalidBlockError::from)?;
        verify_blob_gas_usage(block, chain_config)?;
    } else {
        validate_pre_cancun_header_fields(&block.header).map_err(InvalidBlockError::from)?
    }

    Ok(())
}

pub fn is_canonical(
    store: &Store,
    block_number: BlockNumber,
    block_hash: BlockHash,
) -> Result<bool, StoreError> {
    match store.get_canonical_block_hash(block_number)? {
        Some(hash) if hash == block_hash => Ok(true),
        _ => Ok(false),
    }
}

pub fn validate_gas_used(
    receipts: &[Receipt],
    block_header: &BlockHeader,
) -> Result<(), ChainError> {
    if let Some(last) = receipts.last() {
        // Note: This is commented because it is still being used in development.
        // dbg!(last.cumulative_gas_used);
        // dbg!(block_header.gas_used);
        if last.cumulative_gas_used != block_header.gas_used {
            return Err(ChainError::InvalidBlock(InvalidBlockError::GasUsedMismatch));
        }
    }
    Ok(())
}

// Perform validations over the block's blob gas usage.
// Must be called only if the block has cancun activated
fn verify_blob_gas_usage(block: &Block, config: &ChainConfig) -> Result<(), ChainError> {
    let mut blob_gas_used = 0_u64;
    let mut blobs_in_block = 0_u64;
    let max_blob_number_per_block = config
        .get_fork_blob_schedule(block.header.timestamp)
        .map(|schedule| schedule.max)
        .ok_or(ChainError::Custom("Provided block fork is invalid".into()))?;
    let max_blob_gas_per_block = max_blob_number_per_block * GAS_PER_BLOB;

    for transaction in block.body.transactions.iter() {
        if let Transaction::EIP4844Transaction(tx) = transaction {
            blob_gas_used += get_total_blob_gas(tx);
            blobs_in_block += tx.blob_versioned_hashes.len() as u64;
        }
    }
    if blob_gas_used > max_blob_gas_per_block {
        return Err(ChainError::InvalidBlock(
            InvalidBlockError::ExceededMaxBlobGasPerBlock,
        ));
    }
    if blobs_in_block > max_blob_number_per_block {
        return Err(ChainError::InvalidBlock(
            InvalidBlockError::ExceededMaxBlobNumberPerBlock,
        ));
    }
    if block
        .header
        .blob_gas_used
        .is_some_and(|header_blob_gas_used| header_blob_gas_used != blob_gas_used)
    {
        return Err(ChainError::InvalidBlock(
            InvalidBlockError::BlobGasUsedMismatch,
        ));
    }
    Ok(())
}

/// Calculates the blob gas required by a transaction
fn get_total_blob_gas(tx: &EIP4844Transaction) -> u64 {
    GAS_PER_BLOB * tx.blob_versioned_hashes.len() as u64
}

#[cfg(test)]
mod tests {}<|MERGE_RESOLUTION|>--- conflicted
+++ resolved
@@ -34,11 +34,7 @@
 
 #[derive(Debug)]
 pub struct Blockchain {
-<<<<<<< HEAD
     pub vm: Mutex<Evm>,
-=======
-    pub vm: EVM,
->>>>>>> 1a939f73
     storage: Store,
     pub mempool: Mempool,
 }
