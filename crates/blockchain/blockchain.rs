pub mod constants;
pub mod error;
pub mod fork_choice;
pub mod mempool;
pub mod payload;
mod smoke_test;
pub mod tracing;
pub mod vm;

use ::tracing::{debug, info, instrument, trace};
use constants::{MAX_INITCODE_SIZE, MAX_TRANSACTION_DATA_SIZE, POST_OSAKA_GAS_LIMIT_CAP};
use error::MempoolError;
use error::{ChainError, InvalidBlockError};
use ethrex_common::constants::{
    EMPTY_TRIE_HASH, GAS_PER_BLOB, MAX_RLP_BLOCK_SIZE, MIN_BASE_FEE_PER_BLOB_GAS,
};
use ethrex_common::types::block_execution_witness::ExecutionWitness;
use ethrex_common::types::fee_config::FeeConfig;
use ethrex_common::types::requests::{EncodedRequests, Requests, compute_requests_hash};
use ethrex_common::types::{
    AccountState, AccountUpdate, Block, BlockHash, BlockHeader, BlockNumber, ChainConfig, Code,
    EIP4844Transaction, Receipt, Transaction, WrappedEIP4844Transaction, compute_receipts_root,
    validate_block_header, validate_cancun_header_fields, validate_prague_header_fields,
    validate_pre_cancun_header_fields,
};
use ethrex_common::types::{ELASTICITY_MULTIPLIER, P2PTransaction};
use ethrex_common::types::{Fork, MempoolTransaction};
use ethrex_common::utils::keccak;
use ethrex_common::{Address, H160, H256, TrieLogger};
use ethrex_metrics::metrics;
use ethrex_rlp::constants::RLP_NULL;
use ethrex_rlp::decode::RLPDecode;
use ethrex_rlp::encode::RLPEncode;
use ethrex_storage::{
    AccountUpdatesList, Store, UpdateBatch, error::StoreError, hash_address, hash_key,
};
use ethrex_trie::node::{BranchNode, ExtensionNode};
use ethrex_trie::{Nibbles, Node, NodeRef, Trie};
use ethrex_vm::backends::levm::db::DatabaseLogger;
use ethrex_vm::{BlockExecutionResult, DynVmDatabase, Evm, EvmError};
use mempool::Mempool;
use payload::PayloadOrTask;
use rustc_hash::FxHashMap;
use std::collections::hash_map::Entry;
use std::collections::{BTreeMap, HashMap};
use std::sync::{
    Arc, Mutex, RwLock,
    atomic::{AtomicBool, AtomicUsize, Ordering},
    mpsc::{Receiver, channel},
};
use std::time::Instant;
use tokio::sync::Mutex as TokioMutex;
use tokio_util::sync::CancellationToken;

use vm::StoreVmDatabase;

#[cfg(feature = "metrics")]
use ethrex_metrics::blocks::METRICS_BLOCKS;

#[cfg(feature = "c-kzg")]
use ethrex_common::types::BlobsBundle;

const MAX_PAYLOADS: usize = 10;
const MAX_MEMPOOL_SIZE_DEFAULT: usize = 10_000;

type StoreUpdatesMap = FxHashMap<H256, (Result<Trie, StoreError>, FxHashMap<Nibbles, Vec<u8>>)>;
//TODO: Implement a struct Chain or BlockChain to encapsulate
//functionality and canonical chain state and config

#[derive(Debug, Clone, Default)]
pub enum BlockchainType {
    #[default]
    L1,
    L2(L2Config),
}

#[derive(Debug, Clone, Default)]
pub struct L2Config {
    /// We use a RwLock because the Watcher updates the L1 fee config periodically
    pub fee_config: Arc<RwLock<FeeConfig>>,
}

#[derive(Debug)]
pub struct Blockchain {
    storage: Store,
    pub mempool: Mempool,
    /// Whether the node's chain is in or out of sync with the current chain
    /// This will be set to true once the initial sync has taken place and wont be set to false after
    /// This does not reflect whether there is an ongoing sync process
    is_synced: AtomicBool,
    pub options: BlockchainOptions,
    /// Mapping from a payload id to either a complete payload or a payload build task
    /// We need to keep completed payloads around in case consensus requests them twice
    pub payloads: Arc<TokioMutex<Vec<(u64, PayloadOrTask)>>>,
}

#[derive(Debug, Clone)]
pub struct BlockchainOptions {
    pub max_mempool_size: usize,
    /// Whether performance logs should be emitted
    pub perf_logs_enabled: bool,
    pub r#type: BlockchainType,
}

impl Default for BlockchainOptions {
    fn default() -> Self {
        Self {
            max_mempool_size: MAX_MEMPOOL_SIZE_DEFAULT,
            perf_logs_enabled: false,
            r#type: BlockchainType::default(),
        }
    }
}

struct PartialMerkleizationResults {
    state_updates: FxHashMap<Nibbles, Vec<u8>>,
    storage_updates: StoreUpdatesMap,
    code_updates: FxHashMap<H256, Code>,
}

#[derive(Debug, Clone)]
pub struct BatchBlockProcessingFailure {
    pub last_valid_hash: H256,
    pub failed_block_hash: H256,
}

fn log_batch_progress(batch_size: u32, current_block: u32) {
    let progress_needed = batch_size > 10;
    const PERCENT_MARKS: [u32; 4] = [20, 40, 60, 80];
    if progress_needed {
        PERCENT_MARKS.iter().for_each(|mark| {
            if (batch_size * mark) / 100 == current_block {
                info!("[SYNCING] {mark}% of batch processed");
            }
        });
    }
}

impl Blockchain {
    pub fn new(store: Store, blockchain_opts: BlockchainOptions) -> Self {
        Self {
            storage: store,
            mempool: Mempool::new(blockchain_opts.max_mempool_size),
            is_synced: AtomicBool::new(false),
            payloads: Arc::new(TokioMutex::new(Vec::new())),
            options: blockchain_opts,
        }
    }

    pub fn default_with_store(store: Store) -> Self {
        Self {
            storage: store,
            mempool: Mempool::new(MAX_MEMPOOL_SIZE_DEFAULT),
            is_synced: AtomicBool::new(false),
            payloads: Arc::new(TokioMutex::new(Vec::new())),
            options: BlockchainOptions::default(),
        }
    }

    /// Executes a block withing a new vm instance and state
    fn execute_block(
        &self,
        block: &Block,
    ) -> Result<(BlockExecutionResult, Vec<AccountUpdate>), ChainError> {
        // Validate if it can be the new head and find the parent
        let Ok(parent_header) = find_parent_header(&block.header, &self.storage) else {
            // If the parent is not present, we store it as pending.
            self.storage.add_pending_block(block.clone())?;
            return Err(ChainError::ParentNotFound);
        };

        let chain_config = self.storage.get_chain_config();

        // Validate the block pre-execution
        validate_block(block, &parent_header, &chain_config, ELASTICITY_MULTIPLIER)?;

        let vm_db = StoreVmDatabase::new(self.storage.clone(), parent_header)?;
        let mut vm = self.new_evm(vm_db)?;

        let execution_result = vm.execute_block(block)?;
        let account_updates = vm.get_state_transitions()?;

        // Validate execution went alright
        validate_gas_used(&execution_result.receipts, &block.header)?;
        validate_receipts_root(&block.header, &execution_result.receipts)?;
        validate_requests_hash(&block.header, &chain_config, &execution_result.requests)?;

        Ok((execution_result, account_updates))
    }

    /// Executes a block withing a new vm instance and state
    #[instrument(
        level = "trace",
        name = "Execute Block",
        skip_all,
        fields(namespace = "block_execution")
    )]
    fn execute_block_pipeline(
        &self,
        block: &Block,
        parent_header: &BlockHeader,
        mut vm: Evm,
    ) -> Result<
        (
            BlockExecutionResult,
            AccountUpdatesList,
            // FIXME: extract to stats struct
            usize,
            [Instant; 6],
        ),
        ChainError,
    > {
        let start_instant = Instant::now();

        let chain_config = self.storage.get_chain_config();

        // Validate the block pre-execution
        validate_block(block, parent_header, &chain_config, ELASTICITY_MULTIPLIER)?;
        let block_validated_instant = Instant::now();

<<<<<<< HEAD
=======
        let vm_db = StoreVmDatabase::new(self.storage.clone(), parent_header.clone())?;
        let mut vm = self.new_evm(vm_db)?;

>>>>>>> 6f4a54c8
        let exec_merkle_start = Instant::now();
        let queue_length = AtomicUsize::new(0);
        let queue_length_ref = &queue_length;
        let mut max_queue_length = 0;
        let (execution_result, account_updates_list) = std::thread::scope(|s| {
            let max_queue_length_ref = &mut max_queue_length;
            let (tx, rx) = channel();
            let execution_handle = std::thread::Builder::new()
                .name("block_executor_execution".to_string())
                .spawn_scoped(s, move || -> Result<_, ChainError> {
                    let execution_result =
                        vm.execute_block_pipeline(block, tx, queue_length_ref)?;

                    // Validate execution went alright
                    validate_gas_used(&execution_result.receipts, &block.header)?;
                    validate_receipts_root(&block.header, &execution_result.receipts)?;
                    validate_requests_hash(
                        &block.header,
                        &chain_config,
                        &execution_result.requests,
                    )?;

                    let exec_end_instant = Instant::now();
                    Ok((execution_result, exec_end_instant))
                })
                .expect("Failed to spawn block_executor exec thread");
            let parent_header_ref = &parent_header; // Avoid moving to thread
            let merkleize_handle = std::thread::Builder::new()
                .name("block_executor_merkleizer".to_string())
                .spawn_scoped(s, move || -> Result<_, StoreError> {
                    let account_updates_list = self.handle_merkleization(
                        s,
                        rx,
                        parent_header_ref,
                        queue_length_ref,
                        max_queue_length_ref,
                    )?;
                    let merkle_end_instant = Instant::now();
                    Ok((account_updates_list, merkle_end_instant))
                })
                .expect("Failed to spawn block_executor merkleizer thread");
            (
                execution_handle.join().unwrap_or_else(|_| {
                    Err(ChainError::Custom("execution thread panicked".to_string()))
                }),
                merkleize_handle.join().unwrap_or_else(|_| {
                    Err(StoreError::Custom(
                        "merklization thread panicked".to_string(),
                    ))
                }),
            )
        });
        let (account_updates_list, merkle_end_instant) = account_updates_list?;
        let (execution_result, exec_end_instant) = execution_result?;
        let exec_merkle_end_instant = Instant::now();

        Ok((
            execution_result,
            account_updates_list,
            max_queue_length,
            [
                start_instant,
                block_validated_instant,
                exec_merkle_start,
                exec_end_instant,
                merkle_end_instant,
                exec_merkle_end_instant,
            ],
        ))
    }

    fn handle_merkleization_subtrie(
        &self,
        rx: Receiver<Vec<(H256, AccountUpdate)>>,
        parent_header: &BlockHeader,
    ) -> Result<PartialMerkleizationResults, StoreError> {
        let mut state_trie = self
            .storage
            .state_trie(parent_header.hash())?
            .ok_or(StoreError::MissingStore)?;
        let mut state_updates_map: FxHashMap<Nibbles, Vec<u8>> = Default::default();
        let mut storage_updates_map: StoreUpdatesMap = Default::default();
        let mut code_updates: FxHashMap<H256, Code> = Default::default();
        let mut account_states: FxHashMap<H256, AccountState> = Default::default();
        for updates in rx {
            Self::process_incoming_update_message(
                &self.storage,
                &mut state_trie,
                updates,
                &mut storage_updates_map,
                parent_header,
                &mut state_updates_map,
                &mut code_updates,
                &mut account_states,
            )?;
        }

        Ok(PartialMerkleizationResults {
            state_updates: state_updates_map,
            storage_updates: storage_updates_map,
            code_updates,
        })
    }

    #[instrument(
        level = "trace",
        name = "Trie update",
        skip_all,
        fields(namespace = "block_execution")
    )]
    fn handle_merkleization<'a, 's, 'b>(
        &'a self,
        scope: &'s std::thread::Scope<'s, '_>,
        rx: Receiver<Vec<AccountUpdate>>,
        parent_header: &'b BlockHeader,
        queue_length: &AtomicUsize,
        max_queue_length: &mut usize,
    ) -> Result<AccountUpdatesList, StoreError>
    where
        'a: 's,
        'b: 's,
    {
        // Fetch the old root from the DB and decode it
        let old_root_opt = self
            .storage
            .state_trie(parent_header.hash())?
            .ok_or(StoreError::MissingStore)?
            .db()
            .get(Nibbles::default())?
            .map(|v| Node::decode(&v))
            .transpose()?;

        // If there's no root, or it's not a branch node, we fallback to sequential processing.
        let Some(Node::Branch(old_root)) = old_root_opt else {
            return self.handle_merkleization_sequential(
                rx,
                parent_header,
                queue_length,
                max_queue_length,
            );
        };
        // If there are less than 3 subtries, we fallback to sequential processing.
        // This simplifies the handling of shard results.
        if old_root.choices.iter().filter(|c| c.is_valid()).count() < 3 {
            return self.handle_merkleization_sequential(
                rx,
                parent_header,
                queue_length,
                max_queue_length,
            );
        }
        let mut workers_tx = Vec::with_capacity(16);
        let mut workers_handles = Vec::with_capacity(16);
        for i in 0..16 {
            let (tx, rx) = channel();
            let handle = std::thread::Builder::new()
                .name(format!("block_executor_merkleization_shard_worker_{i}"))
                .spawn_scoped(scope, move || {
                    self.handle_merkleization_subtrie(rx, parent_header)
                })
                .map_err(|e| StoreError::Custom(format!("spawn failed: {e:?}",)))?;
            workers_handles.push(handle);
            workers_tx.push(tx);
        }
        let mut state_updates_map: FxHashMap<Nibbles, Vec<u8>> = Default::default();
        let mut storage_updates_map: StoreUpdatesMap = Default::default();
        let mut code_updates: FxHashMap<H256, Code> = Default::default();
        let mut hashed_address_cache: FxHashMap<H160, H256> = Default::default();
        for updates in rx {
            let current_length = queue_length.fetch_sub(1, Ordering::Acquire);
            *max_queue_length = current_length.max(*max_queue_length);
            let mut hashed_updates: Vec<_> = updates
                .into_iter()
                .map(|u| {
                    let hashed_address = hashed_address_cache
                        .entry(u.address)
                        .or_insert_with(|| keccak(u.address));
                    (*hashed_address, u)
                })
                .collect();
            hashed_updates.sort_by_key(|(h, _)| h.0[0]);
            for sharded_update in hashed_updates.chunk_by(|l, r| l.0.0[0] & 0xf0 == r.0.0[0] & 0xf0)
            {
                let shard_message = sharded_update.to_vec();
                workers_tx[(shard_message[0].0.0[0] >> 4) as usize]
                    .send(shard_message)
                    .map_err(|e| StoreError::Custom(format!("send failed: {e}")))?;
            }
        }
        drop(workers_tx);
        let mut real_root = old_root;
        for (choice, worker) in workers_handles.into_iter().enumerate() {
            let worker_result = worker
                .join()
                .map_err(|e| StoreError::Custom(format!("join failed: {e:?}",)))??;
            let Some(root_node) = worker_result.state_updates.get(&Nibbles::default()) else {
                continue;
            };
            let root_node = Node::decode(root_node)?;
            let Node::Branch(mut subtrie_branch) = root_node else {
                unreachable!("the result can only remove one of the >2 subtries we had")
            };
            real_root.choices[choice] = std::mem::take(&mut subtrie_branch.choices[choice]);

            code_updates.extend(worker_result.code_updates);
            storage_updates_map.extend(worker_result.storage_updates);
            state_updates_map.extend(worker_result.state_updates);
        }

        // Turn the root back into an extension or leaf if applicable
        let root_node_opt = {
            let children = real_root
                .choices
                .iter()
                .filter(|child| child.is_valid())
                // No need to check all of them
                .take(2)
                .count();

            match children {
                0 | 1 => collapse_root_node(
                    real_root,
                    &mut state_updates_map,
                    &self.storage,
                    parent_header,
                )?,
                // More than one child. Keep as branch
                _ => Some(Node::Branch(real_root)),
            }
        };

        let (state_trie_hash, root_node) = if let Some(root_node) = &root_node_opt {
            let encoded_root_node = root_node.encode_to_vec();
            (keccak(&encoded_root_node), encoded_root_node)
        } else {
            (*EMPTY_TRIE_HASH, vec![RLP_NULL])
        };
        state_updates_map.insert(Nibbles::default(), root_node);
        let state_updates = state_updates_map.into_iter().collect();
        let storage_updates = storage_updates_map
            .into_iter()
            .map(|(a, (_, s))| (a, s.into_iter().collect()))
            .collect();
        let code_updates = code_updates.into_iter().collect();

        Ok(AccountUpdatesList {
            state_trie_hash,
            state_updates,
            storage_updates,
            code_updates,
        })
    }

    fn handle_merkleization_sequential(
        &self,
        rx: Receiver<Vec<AccountUpdate>>,
        parent_header: &BlockHeader,
        queue_length: &AtomicUsize,
        max_queue_length: &mut usize,
    ) -> Result<AccountUpdatesList, StoreError> {
        let mut state_trie = self
            .storage
            .state_trie(parent_header.hash())?
            .ok_or(StoreError::MissingStore)?;
        let mut state_trie_hash = H256::default();
        let mut state_updates_map: FxHashMap<Nibbles, Vec<u8>> = Default::default();
        let mut storage_updates_map: StoreUpdatesMap = Default::default();
        let mut code_updates: FxHashMap<H256, Code> = Default::default();
        let mut account_states: FxHashMap<H256, AccountState> = Default::default();

        let mut hashed_address_cache: FxHashMap<H160, H256> = Default::default();

        for updates in rx {
            let current_length = queue_length.fetch_sub(1, Ordering::Acquire);
            *max_queue_length = current_length.max(*max_queue_length);
            let hashed_updates: Vec<_> = updates
                .into_iter()
                .map(|u| {
                    let hashed_address = hashed_address_cache
                        .entry(u.address)
                        .or_insert_with(|| keccak(u.address));
                    (*hashed_address, u)
                })
                .collect();
            state_trie_hash = Self::process_incoming_update_message(
                &self.storage,
                &mut state_trie,
                hashed_updates,
                &mut storage_updates_map,
                parent_header,
                &mut state_updates_map,
                &mut code_updates,
                &mut account_states,
            )?;
        }
        let state_updates = state_updates_map.into_iter().collect();
        let storage_updates = storage_updates_map
            .into_iter()
            .map(|(a, (_, s))| (a, s.into_iter().collect()))
            .collect();
        let code_updates = code_updates.into_iter().collect();

        Ok(AccountUpdatesList {
            state_trie_hash,
            state_updates,
            storage_updates,
            code_updates,
        })
    }

    /// Processes a batch of account updates, applying them to the state trie and storage tries,
    /// and returns the new state root.
    #[allow(clippy::too_many_arguments)]
    fn process_incoming_update_message(
        storage: &Store,
        state_trie: &mut Trie,
        updates: Vec<(H256, AccountUpdate)>,
        storage_updates_map: &mut StoreUpdatesMap,
        parent_header: &BlockHeader,
        state_updates_map: &mut FxHashMap<Nibbles, Vec<u8>>,
        code_updates: &mut FxHashMap<H256, Code>,
        account_states: &mut FxHashMap<H256, AccountState>,
    ) -> Result<H256, StoreError> {
        trace!("Execute block pipeline: Received {} updates", updates.len());
        // Apply the account updates over the last block's state and compute the new state root
        for (hashed_address_h256, update) in updates {
            let hashed_address = hashed_address_h256.0.to_vec();
            trace!(
                "Execute block pipeline: Update cycle for {}",
                hex::encode(&hashed_address)
            );
            if update.removed {
                // Remove account from trie
                state_trie.remove(&hashed_address)?;
                account_states.remove(&hashed_address_h256);
                continue;
            }
            // Add or update AccountState in the trie
            // Fetch current state or create a new state to be inserted
            let account_state = match account_states.entry(hashed_address_h256) {
                Entry::Occupied(occupied_entry) => {
                    trace!(
                        "Found account state in cache for {}",
                        hex::encode(&hashed_address)
                    );
                    occupied_entry.into_mut()
                }
                Entry::Vacant(vacant_entry) => {
                    let account_state = match state_trie.get(&hashed_address)? {
                        Some(encoded_state) => {
                            trace!(
                                "Found account state in trie for {}",
                                hex::encode(&hashed_address)
                            );
                            AccountState::decode(&encoded_state)?
                        }
                        None => {
                            trace!(
                                "Created account state in trie for {}",
                                hex::encode(&hashed_address)
                            );
                            AccountState::default()
                        }
                    };
                    vacant_entry.insert(account_state)
                }
            };
            if update.removed_storage {
                account_state.storage_root = *EMPTY_TRIE_HASH;
                storage_updates_map.remove(&hashed_address_h256);
            }
            if let Some(info) = &update.info {
                trace!(
                    nonce = info.nonce,
                    balance = hex::encode(info.balance.to_big_endian()),
                    code_hash = hex::encode(info.code_hash),
                    "With info"
                );
                account_state.nonce = info.nonce;
                account_state.balance = info.balance;
                account_state.code_hash = info.code_hash;
                // Store updated code in DB
                if let Some(code) = &update.code {
                    trace!("Updated code");
                    code_updates.insert(info.code_hash, code.clone());
                }
            }
            // Store the added storage in the account's storage trie and compute its new root
            if !update.added_storage.is_empty() {
                trace!(count = update.added_storage.len(), "Update storages");
                let (storage_trie, storage_updates_map) = storage_updates_map
                    .entry(hashed_address_h256)
                    .or_insert_with(|| {
                        (
                            storage.open_storage_trie(
                                hashed_address_h256,
                                parent_header.state_root,
                                account_state.storage_root,
                            ),
                            Default::default(),
                        )
                    });
                let Ok(storage_trie) = storage_trie else {
                    debug!(
                        "Failed to open storage trie for account {}",
                        hex::encode(&hashed_address)
                    );
                    return Err(StoreError::Custom("Error opening storage trie".to_string()));
                };
                for (storage_key, storage_value) in &update.added_storage {
                    let hashed_key = hash_key(storage_key);
                    if storage_value.is_zero() {
                        trace!(slot = hex::encode(&hashed_key), "Removing");
                        storage_trie.remove(&hashed_key)?;
                    } else {
                        trace!(slot = hex::encode(&hashed_key), "Inserting");
                        storage_trie.insert(hashed_key, storage_value.encode_to_vec())?;
                    }
                }
                trace!(
                    "Collecting storage changes for account {}",
                    hex::encode(&hashed_address)
                );
                let (storage_hash, storage_updates) =
                    storage_trie.collect_changes_since_last_hash();
                trace!(
                    "Storage changes collected for account {}",
                    hex::encode(&hashed_address)
                );
                storage_updates_map.extend(storage_updates);
                account_state.storage_root = storage_hash;
            }
            state_trie.insert(hashed_address, account_state.encode_to_vec())?;
        }
        let (state_trie_hash, state_updates) = state_trie.collect_changes_since_last_hash();
        state_updates_map.extend(state_updates);
        Ok(state_trie_hash)
    }

    /// Executes a block from a given vm instance an does not clear its state
    fn execute_block_from_state(
        &self,
        parent_header: &BlockHeader,
        block: &Block,
        chain_config: &ChainConfig,
        vm: &mut Evm,
    ) -> Result<BlockExecutionResult, ChainError> {
        // Validate the block pre-execution
        validate_block(block, parent_header, chain_config, ELASTICITY_MULTIPLIER)?;
        let execution_result = vm.execute_block(block)?;
        // Validate execution went alright
        validate_gas_used(&execution_result.receipts, &block.header)?;
        validate_receipts_root(&block.header, &execution_result.receipts)?;
        validate_requests_hash(&block.header, chain_config, &execution_result.requests)?;

        Ok(execution_result)
    }

    pub async fn generate_witness_for_blocks(
        &self,
        blocks: &[Block],
    ) -> Result<ExecutionWitness, ChainError> {
        self.generate_witness_for_blocks_with_fee_configs(blocks, None)
            .await
    }

    pub async fn generate_witness_for_blocks_with_fee_configs(
        &self,
        blocks: &[Block],
        fee_configs: Option<&[FeeConfig]>,
    ) -> Result<ExecutionWitness, ChainError> {
        let first_block_header = &blocks
            .first()
            .ok_or(ChainError::WitnessGeneration(
                "Empty block batch".to_string(),
            ))?
            .header;

        // Get state at previous block
        let trie = self
            .storage
            .state_trie(first_block_header.parent_hash)
            .map_err(|_| ChainError::ParentStateNotFound)?
            .ok_or(ChainError::ParentStateNotFound)?;
        let initial_state_root = trie.hash_no_commit();

        let (mut current_trie_witness, mut trie) = TrieLogger::open_trie(trie);

        // For each block, a new TrieLogger will be opened, each containing the
        // witness accessed during the block execution. We need to accumulate
        // all the nodes accessed during the entire batch execution.
        let mut accumulated_state_trie_witness = current_trie_witness
            .lock()
            .map_err(|_| {
                ChainError::WitnessGeneration("Failed to lock state trie witness".to_string())
            })?
            .clone();

        let mut touched_account_storage_slots = BTreeMap::new();
        // This will become the state trie + storage trie
        let mut used_trie_nodes = Vec::new();

        // Store the root node in case the block is empty and the witness does not record any nodes
        let root_node = trie.root_node().map_err(|_| {
            ChainError::WitnessGeneration("Failed to get root state node".to_string())
        })?;

        let mut blockhash_opcode_references = HashMap::new();
        let mut codes = Vec::new();

        for (i, block) in blocks.iter().enumerate() {
            let parent_hash = block.header.parent_hash;
            let parent_header = self
                .storage
                .get_block_header_by_hash(parent_hash)
                .map_err(ChainError::StoreError)?
                .ok_or(ChainError::ParentNotFound)?;

            // This assumes that the user has the necessary state stored already,
            // so if the user only has the state previous to the first block, it
            // will fail in the second iteration of this for loop. To ensure this,
            // doesn't fail, later in this function we store the new state after
            // re-execution.
            let vm_db: DynVmDatabase =
                Box::new(StoreVmDatabase::new(self.storage.clone(), parent_header)?);

            let logger = Arc::new(DatabaseLogger::new(Arc::new(Mutex::new(Box::new(vm_db)))));

            let mut vm = match self.options.r#type {
                BlockchainType::L1 => Evm::new_from_db_for_l1(logger.clone()),
                BlockchainType::L2(_) => {
                    let l2_config = match fee_configs {
                        Some(fee_configs) => {
                            fee_configs.get(i).ok_or(ChainError::WitnessGeneration(
                                "FeeConfig not found for witness generation".to_string(),
                            ))?
                        }
                        None => Err(ChainError::WitnessGeneration(
                            "L2Config not found for witness generation".to_string(),
                        ))?,
                    };
                    Evm::new_from_db_for_l2(logger.clone(), *l2_config)
                }
            };

            // Re-execute block with logger
            let execution_result = vm.execute_block(block)?;

            // Gather account updates
            let account_updates = vm.get_state_transitions()?;

            for account_update in &account_updates {
                touched_account_storage_slots.insert(
                    account_update.address,
                    account_update
                        .added_storage
                        .keys()
                        .cloned()
                        .collect::<Vec<H256>>(),
                );
            }

            // Get the used block hashes from the logger
            let logger_block_hashes = logger
                .block_hashes_accessed
                .lock()
                .map_err(|_e| {
                    ChainError::WitnessGeneration("Failed to get block hashes".to_string())
                })?
                .clone();

            blockhash_opcode_references.extend(logger_block_hashes);

            // Access all the accounts needed for withdrawals
            if let Some(withdrawals) = block.body.withdrawals.as_ref() {
                for withdrawal in withdrawals {
                    trie.get(&hash_address(&withdrawal.address)).map_err(|_e| {
                        ChainError::Custom("Failed to access account from trie".to_string())
                    })?;
                }
            }

            let mut used_storage_tries = HashMap::new();

            // Access all the accounts from the initial trie
            // Record all the storage nodes for the initial state
            for (account, acc_keys) in logger
                .state_accessed
                .lock()
                .map_err(|_e| {
                    ChainError::WitnessGeneration("Failed to execute with witness".to_string())
                })?
                .iter()
            {
                // Access the account from the state trie to record the nodes used to access it
                trie.get(&hash_address(account)).map_err(|_e| {
                    ChainError::WitnessGeneration("Failed to access account from trie".to_string())
                })?;
                // Get storage trie at before updates
                if !acc_keys.is_empty()
                    && let Ok(Some(storage_trie)) = self.storage.storage_trie(parent_hash, *account)
                {
                    let (storage_trie_witness, storage_trie) = TrieLogger::open_trie(storage_trie);
                    // Access all the keys
                    for storage_key in acc_keys {
                        let hashed_key = hash_key(storage_key);
                        storage_trie.get(&hashed_key).map_err(|_e| {
                            ChainError::WitnessGeneration(
                                "Failed to access storage key".to_string(),
                            )
                        })?;
                    }
                    // Store the tries to reuse when applying account updates
                    used_storage_tries.insert(*account, (storage_trie_witness, storage_trie));
                }
            }

            // Store all the accessed evm bytecodes
            for code_hash in logger
                .code_accessed
                .lock()
                .map_err(|_e| {
                    ChainError::WitnessGeneration("Failed to gather used bytecodes".to_string())
                })?
                .iter()
            {
                let code = self
                    .storage
                    .get_account_code(*code_hash)
                    .map_err(|_e| {
                        ChainError::WitnessGeneration("Failed to get account code".to_string())
                    })?
                    .ok_or(ChainError::WitnessGeneration(
                        "Failed to get account code".to_string(),
                    ))?;
                codes.push(code.bytecode.to_vec());
            }

            // Apply account updates to the trie recording all the necessary nodes to do so
            let (storage_tries_after_update, account_updates_list) = self
                .storage
                .apply_account_updates_from_trie_with_witness(
                    trie,
                    &account_updates,
                    used_storage_tries,
                )
                .await?;

            // We cannot ensure that the users of this function have the necessary
            // state stored, so in order for it to not assume anything, we update
            // the storage with the new state after re-execution
            self.store_block(block.clone(), account_updates_list, execution_result)?;

            for (address, (witness, _storage_trie)) in storage_tries_after_update {
                let mut witness = witness.lock().map_err(|_| {
                    ChainError::WitnessGeneration("Failed to lock storage trie witness".to_string())
                })?;
                let witness = std::mem::take(&mut *witness);
                let witness = witness.into_values().collect::<Vec<_>>();
                used_trie_nodes.extend_from_slice(&witness);
                touched_account_storage_slots.entry(address).or_default();
            }

            let (new_state_trie_witness, updated_trie) = TrieLogger::open_trie(
                self.storage
                    .state_trie(block.header.hash())
                    .map_err(|_| ChainError::ParentStateNotFound)?
                    .ok_or(ChainError::ParentStateNotFound)?,
            );

            // Use the updated state trie for the next block
            trie = updated_trie;

            for state_trie_witness in current_trie_witness
                .lock()
                .map_err(|_| {
                    ChainError::WitnessGeneration("Failed to lock state trie witness".to_string())
                })?
                .iter()
            {
                accumulated_state_trie_witness
                    .insert(*state_trie_witness.0, state_trie_witness.1.clone());
            }

            current_trie_witness = new_state_trie_witness;
        }

        used_trie_nodes.extend_from_slice(&Vec::from_iter(
            accumulated_state_trie_witness.into_values(),
        ));

        // If the witness is empty at least try to store the root
        if used_trie_nodes.is_empty()
            && let Some(root) = root_node
        {
            used_trie_nodes.push((*root).clone());
        }

        // - We now need necessary block headers, these go from the first block referenced (via BLOCKHASH or just the first block to execute) up to the parent of the last block to execute.
        let mut block_headers_bytes = Vec::new();

        let first_blockhash_opcode_number = blockhash_opcode_references.keys().min();
        let first_needed_block_hash = first_blockhash_opcode_number
            .and_then(|n| {
                (*n < first_block_header.number.saturating_sub(1))
                    .then(|| blockhash_opcode_references.get(n))?
                    .copied()
            })
            .unwrap_or(first_block_header.parent_hash);

        // At the beginning this is the header of the last block to execute.
        let mut current_header = blocks
            .last()
            .ok_or_else(|| ChainError::WitnessGeneration("Empty batch".to_string()))?
            .header
            .clone();

        // Headers from latest - 1 until we reach first block header we need.
        // We do it this way because we want to fetch headers by hash, not by number
        while current_header.hash() != first_needed_block_hash {
            let parent_hash = current_header.parent_hash;
            let current_number = current_header.number - 1;

            current_header = self
                .storage
                .get_block_header_by_hash(parent_hash)?
                .ok_or_else(|| {
                    ChainError::WitnessGeneration(format!(
                        "Failed to get block {current_number} header"
                    ))
                })?;

            block_headers_bytes.push(current_header.encode_to_vec());
        }

        // Create a list of all read/write addresses and storage slots
        let mut keys = Vec::new();
        for (address, touched_storage_slots) in touched_account_storage_slots {
            keys.push(address.as_bytes().to_vec());
            for slot in touched_storage_slots.iter() {
                keys.push(slot.as_bytes().to_vec());
            }
        }

        // Get initial state trie root and embed the rest of the trie into it
        let nodes: BTreeMap<H256, Node> = used_trie_nodes
            .into_iter()
            .map(|node| (node.compute_hash().finalize(), node))
            .collect();
        let state_trie_root = if let NodeRef::Node(state_trie_root, _) =
            Trie::get_embedded_root(&nodes, initial_state_root)?
        {
            Some((*state_trie_root).clone())
        } else {
            None
        };

        // Get all initial storage trie roots and embed the rest of the trie into it
        let state_trie = if let Some(state_trie_root) = &state_trie_root {
            Trie::new_temp_with_root(state_trie_root.clone().into())
        } else {
            Trie::new_temp()
        };
        let mut storage_trie_roots = BTreeMap::new();
        for key in &keys {
            if key.len() != 20 {
                continue; // not an address
            }
            let address = Address::from_slice(key);
            let hashed_address = hash_address(&address);
            let Some(encoded_account) = state_trie.get(&hashed_address)? else {
                continue; // empty account, doesn't have a storage trie
            };
            let storage_root_hash = AccountState::decode(&encoded_account)?.storage_root;
            if storage_root_hash == *EMPTY_TRIE_HASH {
                continue; // empty storage trie
            }
            if !nodes.contains_key(&storage_root_hash) {
                continue; // storage trie isn't relevant to this execution
            }
            let node = Trie::get_embedded_root(&nodes, storage_root_hash)?;
            let NodeRef::Node(node, _) = node else {
                return Err(ChainError::Custom(
                    "execution witness does not contain non-empty storage trie".to_string(),
                ));
            };
            storage_trie_roots.insert(address, (*node).clone());
        }

        Ok(ExecutionWitness {
            codes,
            block_headers_bytes,
            first_block_number: first_block_header.number,
            chain_config: self.storage.get_chain_config(),
            state_trie_root,
            storage_trie_roots,
            keys,
        })
    }

    #[instrument(
        level = "trace",
        name = "Block DB update",
        skip_all,
        fields(namespace = "block_execution")
    )]
    pub fn store_block(
        &self,
        block: Block,
        account_updates_list: AccountUpdatesList,
        execution_result: BlockExecutionResult,
    ) -> Result<(), ChainError> {
        // Check state root matches the one in block header
        validate_state_root(&block.header, account_updates_list.state_trie_hash)?;

        let update_batch = UpdateBatch {
            account_updates: account_updates_list.state_updates,
            storage_updates: account_updates_list.storage_updates,
            receipts: vec![(block.hash(), execution_result.receipts)],
            blocks: vec![block],
            code_updates: account_updates_list.code_updates,
        };

        self.storage
            .store_block_updates(update_batch)
            .map_err(|e| e.into())
    }

    pub fn add_block(&self, block: Block) -> Result<(), ChainError> {
        let since = Instant::now();
        let (res, updates) = self.execute_block(&block)?;
        let executed = Instant::now();

        // Apply the account updates over the last block's state and compute the new state root
        let account_updates_list = self
            .storage
            .apply_account_updates_batch(block.header.parent_hash, &updates)?
            .ok_or(ChainError::ParentStateNotFound)?;

        let (gas_used, gas_limit, block_number, transactions_count) = (
            block.header.gas_used,
            block.header.gas_limit,
            block.header.number,
            block.body.transactions.len(),
        );

        let merkleized = Instant::now();
        let result = self.store_block(block, account_updates_list, res);
        let stored = Instant::now();

        if self.options.perf_logs_enabled {
            Self::print_add_block_logs(
                gas_used,
                gas_limit,
                block_number,
                transactions_count,
                since,
                executed,
                merkleized,
                stored,
            );
        }
        result
    }

    pub fn add_block_pipeline(&self, block: Block) -> Result<(), ChainError> {
        self.add_block_pipeline_with_fee_config(block, None)
    }

    pub fn add_block_pipeline_with_fee_config(
        &self,
        block: Block,
        fee_config: Option<FeeConfig>,
    ) -> Result<(), ChainError> {
        // Validate if it can be the new head and find the parent
        let Ok(parent_header) = find_parent_header(&block.header, &self.storage) else {
            // If the parent is not present, we store it as pending.
            self.storage.add_pending_block(block)?;
            return Err(ChainError::ParentNotFound);
        };

        let vm_db = StoreVmDatabase::new(self.storage.clone(), parent_header.clone());
        let vm = self.new_evm_with_fee_config(vm_db, fee_config)?;

        let (res, account_updates_list, merkle_queue_length, instants) =
            self.execute_block_pipeline(&block, &parent_header, vm)?;

        let (gas_used, gas_limit, block_number, transactions_count) = (
            block.header.gas_used,
            block.header.gas_limit,
            block.header.number,
            block.body.transactions.len(),
        );

        let result = self.store_block(block, account_updates_list, res);
        let stored = Instant::now();

        let instants = std::array::from_fn(move |i| {
            if i < instants.len() {
                instants[i]
            } else {
                stored
            }
        });
        if self.options.perf_logs_enabled {
            Self::print_add_block_pipeline_logs(
                gas_used,
                gas_limit,
                block_number,
                transactions_count,
                merkle_queue_length,
                instants,
            );
        }
        result
    }

    #[allow(clippy::too_many_arguments)]
    fn print_add_block_logs(
        gas_used: u64,
        gas_limit: u64,
        block_number: u64,
        transactions_count: usize,
        since: Instant,
        executed: Instant,
        merkleized: Instant,
        stored: Instant,
    ) {
        let interval = stored.duration_since(since).as_millis() as f64;
        if interval != 0f64 {
            let as_gigas = gas_used as f64 / 10_f64.powf(9_f64);
            let throughput = as_gigas / interval * 1000_f64;

            metrics!(
                METRICS_BLOCKS.set_block_number(block_number);
                METRICS_BLOCKS.set_latest_gas_used(gas_used as f64);
                METRICS_BLOCKS.set_latest_block_gas_limit(gas_limit as f64);
                METRICS_BLOCKS.set_latest_gigagas(throughput);
                METRICS_BLOCKS.set_execution_ms(executed.duration_since(since).as_millis() as i64);
                METRICS_BLOCKS.set_merkle_ms(merkleized.duration_since(executed).as_millis() as i64);
                METRICS_BLOCKS.set_store_ms(stored.duration_since(merkleized).as_millis() as i64);
                METRICS_BLOCKS.set_transaction_count(transactions_count as i64);
            );

            let base_log = format!(
                "[METRIC] BLOCK EXECUTION THROUGHPUT ({}): {:.3} Ggas/s TIME SPENT: {:.0} ms. Gas Used: {:.3} ({:.0}%), #Txs: {}.",
                block_number,
                throughput,
                interval,
                as_gigas,
                (gas_used as f64 / gas_limit as f64) * 100.0,
                transactions_count
            );

            fn percentage(init: Instant, end: Instant, total: f64) -> f64 {
                (end.duration_since(init).as_millis() as f64 / total * 100.0).round()
            }
            let extra_log = if as_gigas > 0.0 {
                format!(
                    " exec: {}% merkle: {}% store: {}%",
                    percentage(since, executed, interval),
                    percentage(executed, merkleized, interval),
                    percentage(merkleized, stored, interval)
                )
            } else {
                "".to_string()
            };
            info!("{}{}", base_log, extra_log);
        }
    }

    #[allow(clippy::too_many_arguments)]
    fn print_add_block_pipeline_logs(
        gas_used: u64,
        gas_limit: u64,
        block_number: u64,
        transactions_count: usize,
        merkle_queue_length: usize,
        [
            start_instant,
            block_validated_instant,
            exec_merkle_start,
            exec_end_instant,
            _merkle_end_instant,
            exec_merkle_end_instant,
            stored_instant,
        ]: [Instant; 7],
    ) {
        let interval = stored_instant.duration_since(start_instant).as_secs_f64();
        if interval != 0f64 {
            let as_gigas = gas_used as f64 * 1e-9;
            let throughput = as_gigas / interval;

            metrics!(
                METRICS_BLOCKS.set_block_number(block_number);
                METRICS_BLOCKS.set_latest_gas_used(gas_used as f64);
                METRICS_BLOCKS.set_latest_block_gas_limit(gas_limit as f64);
                METRICS_BLOCKS.set_latest_gigagas(throughput);
                METRICS_BLOCKS.set_transaction_count(transactions_count as i64);
            );

            let base_log = format!(
                "[METRIC] BLOCK EXECUTION THROUGHPUT ({}): {:.3} Ggas/s TIME SPENT: {:.0} ms. Gas Used: {:.3} ({:.0}%), #Txs: {}.",
                block_number,
                throughput,
                interval * 1000.0,
                as_gigas,
                (gas_used as f64 / gas_limit as f64) * 100.0,
                transactions_count
            );

            let percentage = move |init: Instant, end: Instant| {
                (end.duration_since(init).as_secs_f64() / interval * 100.0).round()
            };
            let extra_log = if as_gigas > 0.0 {
                format!(
                    " block validation: {}% | exec(w/merkle): {}% | merkle-only: {}% (max_queue_length: {merkle_queue_length}) | store: {}%",
                    percentage(start_instant, block_validated_instant),
                    percentage(exec_merkle_start, exec_end_instant),
                    percentage(exec_end_instant, exec_merkle_end_instant),
                    percentage(exec_merkle_end_instant, stored_instant),
                )
            } else {
                "".to_string()
            };
            info!("{}{}", base_log, extra_log);
        }
    }

    /// Adds multiple blocks in a batch.
    ///
    /// If an error occurs, returns a tuple containing:
    /// - The error type ([`ChainError`]).
    /// - [`BatchProcessingFailure`] (if the error was caused by block processing).
    ///
    /// Note: only the last block's state trie is stored in the db
    pub async fn add_blocks_in_batch(
        &self,
        blocks: Vec<Block>,
        cancellation_token: CancellationToken,
    ) -> Result<(), (ChainError, Option<BatchBlockProcessingFailure>)> {
        let mut last_valid_hash = H256::default();

        let Some(first_block_header) = blocks.first().map(|e| e.header.clone()) else {
            return Err((ChainError::Custom("First block not found".into()), None));
        };

        let chain_config: ChainConfig = self.storage.get_chain_config();

        // Cache block hashes for the full batch so we can access them during execution without having to store the blocks beforehand
        let block_hash_cache = blocks.iter().map(|b| (b.header.number, b.hash())).collect();

        let parent_header = self
            .storage
            .get_block_header_by_hash(first_block_header.parent_hash)
            .map_err(|e| (ChainError::StoreError(e), None))?
            .ok_or((ChainError::ParentNotFound, None))?;
        let vm_db = StoreVmDatabase::new_with_block_hash_cache(
            self.storage.clone(),
            parent_header,
            block_hash_cache,
        )
        .map_err(|e| (ChainError::EvmError(e), None))?;
        let mut vm = self.new_evm(vm_db).map_err(|e| (e.into(), None))?;

        let blocks_len = blocks.len();
        let mut all_receipts: Vec<(BlockHash, Vec<Receipt>)> = Vec::with_capacity(blocks_len);
        let mut total_gas_used = 0;
        let mut transactions_count = 0;

        let interval = Instant::now();
        for (i, block) in blocks.iter().enumerate() {
            if cancellation_token.is_cancelled() {
                info!("Received shutdown signal, aborting");
                return Err((ChainError::Custom(String::from("shutdown signal")), None));
            }
            // for the first block, we need to query the store
            let parent_header = if i == 0 {
                find_parent_header(&block.header, &self.storage).map_err(|err| {
                    (
                        err,
                        Some(BatchBlockProcessingFailure {
                            failed_block_hash: block.hash(),
                            last_valid_hash,
                        }),
                    )
                })?
            } else {
                // for the subsequent ones, the parent is the previous block
                blocks[i - 1].header.clone()
            };

            let BlockExecutionResult { receipts, .. } = self
                .execute_block_from_state(&parent_header, block, &chain_config, &mut vm)
                .map_err(|err| {
                    (
                        err,
                        Some(BatchBlockProcessingFailure {
                            failed_block_hash: block.hash(),
                            last_valid_hash,
                        }),
                    )
                })?;
            debug!("Executed block with hash {}", block.hash());
            last_valid_hash = block.hash();
            total_gas_used += block.header.gas_used;
            transactions_count += block.body.transactions.len();
            all_receipts.push((block.hash(), receipts));

            // Conversion is safe because EXECUTE_BATCH_SIZE=1024
            log_batch_progress(blocks_len as u32, i as u32);
            tokio::task::yield_now().await;
        }

        let account_updates = vm
            .get_state_transitions()
            .map_err(|err| (ChainError::EvmError(err), None))?;

        let last_block = blocks
            .last()
            .ok_or_else(|| (ChainError::Custom("Last block not found".into()), None))?;

        let last_block_number = last_block.header.number;
        let last_block_gas_limit = last_block.header.gas_limit;

        // Apply the account updates over all blocks and compute the new state root
        let account_updates_list = self
            .storage
            .apply_account_updates_batch(first_block_header.parent_hash, &account_updates)
            .map_err(|e| (e.into(), None))?
            .ok_or((ChainError::ParentStateNotFound, None))?;

        let new_state_root = account_updates_list.state_trie_hash;
        let state_updates = account_updates_list.state_updates;
        let accounts_updates = account_updates_list.storage_updates;
        let code_updates = account_updates_list.code_updates;

        // Check state root matches the one in block header
        validate_state_root(&last_block.header, new_state_root).map_err(|e| (e, None))?;

        let update_batch = UpdateBatch {
            account_updates: state_updates,
            storage_updates: accounts_updates,
            blocks,
            receipts: all_receipts,
            code_updates,
        };

        self.storage
            .store_block_updates(update_batch)
            .map_err(|e| (e.into(), None))?;

        let elapsed_seconds = interval.elapsed().as_secs_f64();
        let throughput = if elapsed_seconds > 0.0 && total_gas_used != 0 {
            let as_gigas = (total_gas_used as f64) / 1e9;
            as_gigas / elapsed_seconds
        } else {
            0.0
        };

        metrics!(
            METRICS_BLOCKS.set_block_number(last_block_number);
            METRICS_BLOCKS.set_latest_block_gas_limit(last_block_gas_limit as f64);
            // Set the latest gas used as the average gas used per block in the batch
            METRICS_BLOCKS.set_latest_gas_used(total_gas_used as f64 / blocks_len as f64);
            METRICS_BLOCKS.set_latest_gigagas(throughput);
        );

        if self.options.perf_logs_enabled {
            info!(
                "[METRICS] Executed and stored: Range: {}, Last block num: {}, Last block gas limit: {}, Total transactions: {}, Total Gas: {}, Throughput: {} Gigagas/s",
                blocks_len,
                last_block_number,
                last_block_gas_limit,
                transactions_count,
                total_gas_used,
                throughput
            );
        }

        Ok(())
    }

    /// Add a blob transaction and its blobs bundle to the mempool checking that the transaction is valid
    #[cfg(feature = "c-kzg")]
    pub async fn add_blob_transaction_to_pool(
        &self,
        transaction: EIP4844Transaction,
        blobs_bundle: BlobsBundle,
    ) -> Result<H256, MempoolError> {
        // Validate blobs bundle

        let fork = self.current_fork().await?;

        blobs_bundle.validate(&transaction, fork)?;

        let transaction = Transaction::EIP4844Transaction(transaction);
        let hash = transaction.hash();
        if self.mempool.contains_tx(hash)? {
            return Ok(hash);
        }
        let sender = transaction.sender()?;

        // Validate transaction
        if let Some(tx_to_replace) = self.validate_transaction(&transaction, sender).await? {
            self.remove_transaction_from_pool(&tx_to_replace)?;
        }

        // Add transaction and blobs bundle to storage
        self.mempool
            .add_transaction(hash, sender, MempoolTransaction::new(transaction, sender))?;
        self.mempool.add_blobs_bundle(hash, blobs_bundle)?;
        Ok(hash)
    }

    /// Add a transaction to the mempool checking that the transaction is valid
    pub async fn add_transaction_to_pool(
        &self,
        transaction: Transaction,
    ) -> Result<H256, MempoolError> {
        // Blob transactions should be submitted via add_blob_transaction along with the corresponding blobs bundle
        if matches!(transaction, Transaction::EIP4844Transaction(_)) {
            return Err(MempoolError::BlobTxNoBlobsBundle);
        }
        let hash = transaction.hash();
        if self.mempool.contains_tx(hash)? {
            return Ok(hash);
        }
        let sender = transaction.sender()?;
        // Validate transaction
        if let Some(tx_to_replace) = self.validate_transaction(&transaction, sender).await? {
            self.remove_transaction_from_pool(&tx_to_replace)?;
        }

        // Add transaction to storage
        self.mempool
            .add_transaction(hash, sender, MempoolTransaction::new(transaction, sender))?;

        Ok(hash)
    }

    /// Remove a transaction from the mempool
    pub fn remove_transaction_from_pool(&self, hash: &H256) -> Result<(), StoreError> {
        self.mempool.remove_transaction(hash)
    }

    /// Remove all transactions in the executed block from the pool (if we have them)
    pub fn remove_block_transactions_from_pool(&self, block: &Block) -> Result<(), StoreError> {
        for tx in &block.body.transactions {
            self.mempool.remove_transaction(&tx.hash())?;
        }
        Ok(())
    }

    /*

    SOME VALIDATIONS THAT WE COULD INCLUDE
    Stateless validations
    1. This transaction is valid on current mempool
        -> Depends on mempool transaction filtering logic
    2. Ensure the maxPriorityFeePerGas is high enough to cover the requirement of the calling pool (the minimum to be included in)
        -> Depends on mempool transaction filtering logic
    3. Transaction's encoded size is smaller than maximum allowed
        -> I think that this is not in the spec, but it may be a good idea
    4. Make sure the transaction is signed properly
    5. Ensure a Blob Transaction comes with its sidecar (Done! - All blob validations have been moved to `common/types/blobs_bundle.rs`):
      1. Validate number of BlobHashes is positive (Done!)
      2. Validate number of BlobHashes is less than the maximum allowed per block,
         which may be computed as `maxBlobGasPerBlock / blobTxBlobGasPerBlob`
      3. Ensure number of BlobHashes is equal to:
        - The number of blobs (Done!)
        - The number of commitments (Done!)
        - The number of proofs (Done!)
      4. Validate that the hashes matches with the commitments, performing a `kzg4844` hash. (Done!)
      5. Verify the blob proofs with the `kzg4844` (Done!)
    Stateful validations
    1. Ensure transaction nonce is higher than the `from` address stored nonce
    2. Certain pools do not allow for nonce gaps. Ensure a gap is not produced (that is, the transaction nonce is exactly the following of the stored one)
    3. Ensure the transactor has enough funds to cover transaction cost:
        - Transaction cost is calculated as `(gas * gasPrice) + (blobGas * blobGasPrice) + value`
    4. In case of transaction reorg, ensure the transactor has enough funds to cover for transaction replacements without overdrafts.
    - This is done by comparing the total spent gas of the transactor from all pooled transactions, and accounting for the necessary gas spenditure if any of those transactions is replaced.
    5. Ensure the transactor is able to add a new transaction. The number of transactions sent by an account may be limited by a certain configured value

    */
    /// Returns the hash of the transaction to replace in case the nonce already exists
    pub async fn validate_transaction(
        &self,
        tx: &Transaction,
        sender: Address,
    ) -> Result<Option<H256>, MempoolError> {
        let nonce = tx.nonce();

        if matches!(tx, &Transaction::PrivilegedL2Transaction(_)) {
            return Ok(None);
        }

        let header_no = self.storage.get_latest_block_number().await?;
        let header = self
            .storage
            .get_block_header(header_no)?
            .ok_or(MempoolError::NoBlockHeaderError)?;
        let config = self.storage.get_chain_config();

        // NOTE: We could add a tx size limit here, but it's not in the actual spec

        // Check init code size
        if config.is_shanghai_activated(header.timestamp)
            && tx.is_contract_creation()
            && tx.data().len() > MAX_INITCODE_SIZE as usize
        {
            return Err(MempoolError::TxMaxInitCodeSizeError);
        }

        if !tx.is_contract_creation() && tx.data().len() >= MAX_TRANSACTION_DATA_SIZE as usize {
            return Err(MempoolError::TxMaxDataSizeError);
        }

        if config.is_osaka_activated(header.timestamp) && tx.gas_limit() > POST_OSAKA_GAS_LIMIT_CAP
        {
            // https://eips.ethereum.org/EIPS/eip-7825
            return Err(MempoolError::TxMaxGasLimitExceededError(
                tx.hash(),
                tx.gas_limit(),
            ));
        }

        // Check gas limit is less than header's gas limit
        if header.gas_limit < tx.gas_limit() {
            return Err(MempoolError::TxGasLimitExceededError);
        }

        // Check priority fee is less or equal than gas fee gap
        if tx.max_priority_fee().unwrap_or(0) > tx.max_fee_per_gas().unwrap_or(0) {
            return Err(MempoolError::TxTipAboveFeeCapError);
        }

        // Check that the gas limit covers the gas needs for transaction metadata.
        if tx.gas_limit() < mempool::transaction_intrinsic_gas(tx, &header, &config)? {
            return Err(MempoolError::TxIntrinsicGasCostAboveLimitError);
        }

        // Check that the specified blob gas fee is above the minimum value
        if let Some(fee) = tx.max_fee_per_blob_gas() {
            // Blob tx fee checks
            if fee < MIN_BASE_FEE_PER_BLOB_GAS.into() {
                return Err(MempoolError::TxBlobBaseFeeTooLowError);
            }
        };

        let maybe_sender_acc_info = self.storage.get_account_info(header_no, sender).await?;

        if let Some(sender_acc_info) = maybe_sender_acc_info {
            if nonce < sender_acc_info.nonce || nonce == u64::MAX {
                return Err(MempoolError::NonceTooLow);
            }

            let tx_cost = tx
                .cost_without_base_fee()
                .ok_or(MempoolError::InvalidTxGasvalues)?;

            if tx_cost > sender_acc_info.balance {
                return Err(MempoolError::NotEnoughBalance);
            }
        } else {
            // An account that is not in the database cannot possibly have enough balance to cover the transaction cost
            return Err(MempoolError::NotEnoughBalance);
        }

        // Check the nonce of pendings TXs in the mempool from the same sender
        // If it exists check if the new tx has higher fees
        let tx_to_replace_hash = self.mempool.find_tx_to_replace(sender, nonce, tx)?;

        if tx
            .chain_id()
            .is_some_and(|chain_id| chain_id != config.chain_id)
        {
            return Err(MempoolError::InvalidChainId(config.chain_id));
        }

        Ok(tx_to_replace_hash)
    }

    /// Marks the node's chain as up to date with the current chain
    /// Once the initial sync has taken place, the node will be considered as sync
    pub fn set_synced(&self) {
        self.is_synced.store(true, Ordering::Relaxed);
    }

    /// Marks the node's chain as not up to date with the current chain.
    /// This will be used when the node is one batch or more behind the current chain.
    pub fn set_not_synced(&self) {
        self.is_synced.store(false, Ordering::Relaxed);
    }

    /// Returns whether the node's chain is up to date with the current chain
    /// This will be true if the initial sync has already taken place and does not reflect whether there is an ongoing sync process
    /// The node should accept incoming p2p transactions if this method returns true
    pub fn is_synced(&self) -> bool {
        self.is_synced.load(Ordering::Relaxed)
    }

    pub fn get_p2p_transaction_by_hash(&self, hash: &H256) -> Result<P2PTransaction, StoreError> {
        let Some(tx) = self.mempool.get_transaction_by_hash(*hash)? else {
            return Err(StoreError::Custom(format!(
                "Hash {hash} not found in the mempool",
            )));
        };
        let result = match tx {
            Transaction::LegacyTransaction(itx) => P2PTransaction::LegacyTransaction(itx),
            Transaction::EIP2930Transaction(itx) => P2PTransaction::EIP2930Transaction(itx),
            Transaction::EIP1559Transaction(itx) => P2PTransaction::EIP1559Transaction(itx),
            Transaction::EIP4844Transaction(itx) => {
                let Some(bundle) = self.mempool.get_blobs_bundle(*hash)? else {
                    return Err(StoreError::Custom(format!(
                        "Blob transaction present without its bundle: hash {hash}",
                    )));
                };

                P2PTransaction::EIP4844TransactionWithBlobs(WrappedEIP4844Transaction {
                    tx: itx,
                    wrapper_version: (bundle.version != 0).then_some(bundle.version),
                    blobs_bundle: bundle,
                })
            }
            Transaction::EIP7702Transaction(itx) => P2PTransaction::EIP7702Transaction(itx),
            // Exclude privileged transactions as they are only created
            // by the lead sequencer. In the future, they might get gossiped
            // like the rest.
            Transaction::PrivilegedL2Transaction(_) => {
                return Err(StoreError::Custom(
                    "Privileged Transactions are not supported in P2P".to_string(),
                ));
            }
            Transaction::FeeTokenTransaction(itx) => P2PTransaction::FeeTokenTransaction(itx),
        };

        Ok(result)
    }

    pub fn new_evm(&self, vm_db: StoreVmDatabase) -> Result<Evm, EvmError> {
        new_evm(&self.options.r#type, vm_db)
    }

    pub fn new_evm_with_fee_config(
        &self,
        vm_db: StoreVmDatabase,
        fee_config: Option<FeeConfig>,
    ) -> Result<Evm, EvmError> {
        new_evm_with_fee_config(&self.options.r#type, vm_db, fee_config)
    }

    /// Get the current fork of the chain, based on the latest block's timestamp
    pub async fn current_fork(&self) -> Result<Fork, StoreError> {
        let chain_config = self.storage.get_chain_config();
        let latest_block_number = self.storage.get_latest_block_number().await?;
        let latest_block = self
            .storage
            .get_block_header(latest_block_number)?
            .ok_or(StoreError::Custom("Latest block not in DB".to_string()))?;
        Ok(chain_config.fork(latest_block.timestamp))
    }
}

pub fn new_evm(blockchain_type: &BlockchainType, vm_db: StoreVmDatabase) -> Result<Evm, EvmError> {
    new_evm_with_fee_config(blockchain_type, vm_db, None)
}

pub fn new_evm_with_fee_config(
    blockchain_type: &BlockchainType,
    vm_db: StoreVmDatabase,
    fee_config: Option<FeeConfig>,
) -> Result<Evm, EvmError> {
    let evm = match blockchain_type {
        BlockchainType::L1 => Evm::new_for_l1(vm_db),
        BlockchainType::L2(l2_config) => {
            let fee_config = if let Some(fee_config) = fee_config {
                fee_config
            } else {
                *l2_config
                    .fee_config
                    .read()
                    .map_err(|_| EvmError::Custom("Fee config lock was poisoned".to_string()))?
            };
            Evm::new_for_l2(vm_db, fee_config)?
        }
    };
    Ok(evm)
}

pub fn validate_requests_hash(
    header: &BlockHeader,
    chain_config: &ChainConfig,
    requests: &[Requests],
) -> Result<(), ChainError> {
    if !chain_config.is_prague_activated(header.timestamp) {
        return Ok(());
    }

    let encoded_requests: Vec<EncodedRequests> = requests.iter().map(|r| r.encode()).collect();
    let computed_requests_hash = compute_requests_hash(&encoded_requests);
    let valid = header
        .requests_hash
        .map(|requests_hash| requests_hash == computed_requests_hash)
        .unwrap_or(false);

    if !valid {
        return Err(ChainError::InvalidBlock(
            InvalidBlockError::RequestsHashMismatch,
        ));
    }

    Ok(())
}

/// Performs post-execution checks
pub fn validate_state_root(
    block_header: &BlockHeader,
    new_state_root: H256,
) -> Result<(), ChainError> {
    // Compare state root
    if new_state_root == block_header.state_root {
        Ok(())
    } else {
        Err(ChainError::InvalidBlock(
            InvalidBlockError::StateRootMismatch,
        ))
    }
}

pub fn validate_receipts_root(
    block_header: &BlockHeader,
    receipts: &[Receipt],
) -> Result<(), ChainError> {
    let receipts_root = compute_receipts_root(receipts);

    if receipts_root == block_header.receipts_root {
        Ok(())
    } else {
        Err(ChainError::InvalidBlock(
            InvalidBlockError::ReceiptsRootMismatch,
        ))
    }
}

// Returns the hash of the head of the canonical chain (the latest valid hash).
pub async fn latest_canonical_block_hash(storage: &Store) -> Result<H256, ChainError> {
    let latest_block_number = storage.get_latest_block_number().await?;
    if let Some(latest_valid_header) = storage.get_block_header(latest_block_number)? {
        let latest_valid_hash = latest_valid_header.hash();
        return Ok(latest_valid_hash);
    }
    Err(ChainError::StoreError(StoreError::Custom(
        "Could not find latest valid hash".to_string(),
    )))
}

/// Searchs the header of the parent block header. If the parent header is missing,
/// Returns a ChainError::ParentNotFound. If the storage has an error it propagates it
pub fn find_parent_header(
    block_header: &BlockHeader,
    storage: &Store,
) -> Result<BlockHeader, ChainError> {
    match storage.get_block_header_by_hash(block_header.parent_hash)? {
        Some(parent_header) => Ok(parent_header),
        None => Err(ChainError::ParentNotFound),
    }
}

/// Performs pre-execution validation of the block's header values in reference to the parent_header
/// Verifies that blob gas fields in the header are correct in reference to the block's body.
/// If a block passes this check, execution will still fail with execute_block when a transaction runs out of gas
///
/// Note that this doesn't validate that the transactions or withdrawals root of the header matches the body
/// contents, since we assume the caller already did it. And, in any case, that wouldn't invalidate the block header.
pub fn validate_block(
    block: &Block,
    parent_header: &BlockHeader,
    chain_config: &ChainConfig,
    elasticity_multiplier: u64,
) -> Result<(), ChainError> {
    // Verify initial header validity against parent
    validate_block_header(&block.header, parent_header, elasticity_multiplier)
        .map_err(InvalidBlockError::from)?;

    if chain_config.is_osaka_activated(block.header.timestamp) {
        let block_rlp_size = block.length();
        if block_rlp_size > MAX_RLP_BLOCK_SIZE as usize {
            return Err(error::ChainError::InvalidBlock(
                InvalidBlockError::MaximumRlpSizeExceeded(
                    MAX_RLP_BLOCK_SIZE,
                    block_rlp_size as u64,
                ),
            ));
        }
    }
    if chain_config.is_prague_activated(block.header.timestamp) {
        validate_prague_header_fields(&block.header, parent_header, chain_config)
            .map_err(InvalidBlockError::from)?;
        verify_blob_gas_usage(block, chain_config)?;
        if chain_config.is_osaka_activated(block.header.timestamp) {
            verify_transaction_max_gas_limit(block)?;
        }
    } else if chain_config.is_cancun_activated(block.header.timestamp) {
        validate_cancun_header_fields(&block.header, parent_header, chain_config)
            .map_err(InvalidBlockError::from)?;
        verify_blob_gas_usage(block, chain_config)?;
    } else {
        validate_pre_cancun_header_fields(&block.header).map_err(InvalidBlockError::from)?
    }

    Ok(())
}

pub async fn is_canonical(
    store: &Store,
    block_number: BlockNumber,
    block_hash: BlockHash,
) -> Result<bool, StoreError> {
    match store.get_canonical_block_hash(block_number).await? {
        Some(hash) if hash == block_hash => Ok(true),
        _ => Ok(false),
    }
}

pub fn validate_gas_used(
    receipts: &[Receipt],
    block_header: &BlockHeader,
) -> Result<(), ChainError> {
    if let Some(last) = receipts.last()
        && last.cumulative_gas_used != block_header.gas_used
    {
        return Err(ChainError::InvalidBlock(
            InvalidBlockError::GasUsedMismatch(last.cumulative_gas_used, block_header.gas_used),
        ));
    }
    Ok(())
}

// Perform validations over the block's blob gas usage.
// Must be called only if the block has cancun activated
fn verify_blob_gas_usage(block: &Block, config: &ChainConfig) -> Result<(), ChainError> {
    let mut blob_gas_used = 0_u32;
    let mut blobs_in_block = 0_u32;
    let max_blob_number_per_block = config
        .get_fork_blob_schedule(block.header.timestamp)
        .map(|schedule| schedule.max)
        .ok_or(ChainError::Custom("Provided block fork is invalid".into()))?;
    let max_blob_gas_per_block = max_blob_number_per_block * GAS_PER_BLOB;

    for transaction in block.body.transactions.iter() {
        if let Transaction::EIP4844Transaction(tx) = transaction {
            blob_gas_used += get_total_blob_gas(tx);
            blobs_in_block += tx.blob_versioned_hashes.len() as u32;
        }
    }
    if blob_gas_used > max_blob_gas_per_block {
        return Err(ChainError::InvalidBlock(
            InvalidBlockError::ExceededMaxBlobGasPerBlock,
        ));
    }
    if blobs_in_block > max_blob_number_per_block {
        return Err(ChainError::InvalidBlock(
            InvalidBlockError::ExceededMaxBlobNumberPerBlock,
        ));
    }
    if block
        .header
        .blob_gas_used
        .is_some_and(|header_blob_gas_used| header_blob_gas_used != blob_gas_used as u64)
    {
        return Err(ChainError::InvalidBlock(
            InvalidBlockError::BlobGasUsedMismatch,
        ));
    }
    Ok(())
}

// Perform validations over the block's gas usage.
// Must be called only if the block has osaka activated
// as specified in https://eips.ethereum.org/EIPS/eip-7825
fn verify_transaction_max_gas_limit(block: &Block) -> Result<(), ChainError> {
    for transaction in block.body.transactions.iter() {
        if transaction.gas_limit() > POST_OSAKA_GAS_LIMIT_CAP {
            return Err(ChainError::InvalidBlock(
                InvalidBlockError::InvalidTransaction(format!(
                    "Transaction gas limit exceeds maximum. Transaction hash: {}, transaction gas limit: {}",
                    transaction.hash(),
                    transaction.gas_limit()
                )),
            ));
        }
    }
    Ok(())
}

/// Calculates the blob gas required by a transaction
pub fn get_total_blob_gas(tx: &EIP4844Transaction) -> u32 {
    GAS_PER_BLOB * tx.blob_versioned_hashes.len() as u32
}

/// Collapses a root branch node into an extension or leaf node if it has only one valid child.
/// Returns None if there are no valid children.
///
/// NOTE: this assumes the branch has 0 or 1 children. If there are more than 1,
/// it will discard all but the first valid child found.
#[cold]
fn collapse_root_node(
    real_root: Box<BranchNode>,
    state_updates_map: &mut FxHashMap<Nibbles, Vec<u8>>,
    storage: &Store,
    parent_header: &BlockHeader,
) -> Result<Option<Node>, StoreError> {
    // Collapse the branch into an extension or leaf
    let Some((choice, only_child)) = real_root
        .choices
        .into_iter()
        .enumerate()
        .find(|(_, c)| c.is_valid())
    else {
        return Ok(None);
    };
    let path = Nibbles::from_hex(vec![choice as u8]);
    let child_bytes = match state_updates_map.get(&path) {
        Some(v) => v.clone(),
        None => storage
            .state_trie(parent_header.hash())?
            .ok_or(StoreError::MissingStore)?
            .db()
            .get(path)?
            .ok_or_else(|| StoreError::Custom("Missing child node during root collapse".into()))?,
    };
    // Same match as in [`BranchNode::remove`]
    let child = match Node::decode(&child_bytes)? {
        // Replace root with an extension node leading to the child
        Node::Branch(_) => {
            ExtensionNode::new(Nibbles::from_hex(vec![choice as u8]), only_child).into()
        }
        // Replace root with the child extension node, updating its path in the process
        Node::Extension(mut extension_node) => {
            let mut extension_node = extension_node.take();
            extension_node.prefix.prepend(choice as u8);
            extension_node.into()
        }
        Node::Leaf(mut leaf) => {
            let mut leaf = leaf.take();
            leaf.partial.prepend(choice as u8);
            leaf.into()
        }
    };
    Ok(Some(child))
}

#[cfg(test)]
mod tests {}<|MERGE_RESOLUTION|>--- conflicted
+++ resolved
@@ -218,12 +218,6 @@
         validate_block(block, parent_header, &chain_config, ELASTICITY_MULTIPLIER)?;
         let block_validated_instant = Instant::now();
 
-<<<<<<< HEAD
-=======
-        let vm_db = StoreVmDatabase::new(self.storage.clone(), parent_header.clone())?;
-        let mut vm = self.new_evm(vm_db)?;
-
->>>>>>> 6f4a54c8
         let exec_merkle_start = Instant::now();
         let queue_length = AtomicUsize::new(0);
         let queue_length_ref = &queue_length;
@@ -1105,7 +1099,7 @@
             return Err(ChainError::ParentNotFound);
         };
 
-        let vm_db = StoreVmDatabase::new(self.storage.clone(), parent_header.clone());
+        let vm_db = StoreVmDatabase::new(self.storage.clone(), parent_header.clone())?;
         let vm = self.new_evm_with_fee_config(vm_db, fee_config)?;
 
         let (res, account_updates_list, merkle_queue_length, instants) =
