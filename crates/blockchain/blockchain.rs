--- conflicted
+++ resolved
@@ -64,16 +64,17 @@
             self.storage.add_pending_block(block.clone())?;
             return Err(ChainError::ParentNotFound);
         };
-<<<<<<< HEAD
-        let mut state = evm_state(self.storage.clone(), block.header.parent_hash);
-        let chain_config = state.chain_config()?;
+        let chain_config = self.storage.get_chain_config()?;
 
         // Validate the block pre-execution
         validate_block(block, &parent_header, &chain_config)?;
-        let execution_result = self
-            .vm
-            .execute_block(block, &mut state)
-            .map_err(ChainError::from)?;
+
+        let mut vm = Evm::new(
+            self.evm_engine,
+            self.storage.clone(),
+            block.header.parent_hash,
+        );
+        let execution_result = vm.execute_block(block)?;
 
         let interval = Instant::now().duration_since(since).as_millis();
         if interval != 0 {
@@ -91,31 +92,14 @@
         execution_result: BlockExecutionResult,
     ) -> Result<(), ChainError> {
         // Assumes block is valid
-=======
-
-        let chain_config = self.storage.get_chain_config()?;
-
-        // Validate the block pre-execution
-        validate_block(block, &parent_header, &chain_config)?;
-
-        let mut vm = Evm::new(
-            self.evm_engine,
-            self.storage.clone(),
-            block.header.parent_hash,
-        );
->>>>>>> b63c5fe4
         let BlockExecutionResult {
             receipts,
             requests,
             account_updates,
-<<<<<<< HEAD
         } = execution_result;
         let chain_config = self.storage.get_chain_config()?;
 
         let block_hash = block.header.compute_block_hash();
-=======
-        } = vm.execute_block(block)?;
->>>>>>> b63c5fe4
 
         validate_gas_used(&receipts, &block.header)?;
 
