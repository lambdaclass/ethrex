--- conflicted
+++ resolved
@@ -216,24 +216,8 @@
         let queue_length_ref = &queue_length;
         let mut max_queue_length = 0;
         let (execution_result, account_updates_list) = std::thread::scope(|s| {
+            let max_queue_length_ref = &mut max_queue_length;
             let (tx, rx) = channel();
-<<<<<<< HEAD
-            let merkleize_handle = s.spawn(move || -> Result<_, StoreError> {
-                let account_updates_list = self.handle_merkleization(
-                    rx,
-                    &parent_header,
-                    queue_length_ref,
-                    &mut max_queue_length,
-                )?;
-                let merkle_end_instant = Instant::now();
-                Ok((account_updates_list, merkle_end_instant))
-            });
-            let execution_handle = {
-                let execution_result = vm.execute_block_pipeline(block, tx, queue_length_ref);
-                let exec_end_instant = Instant::now();
-                execution_result.map(move |r| (r, exec_end_instant))
-            };
-=======
             let execution_handle = std::thread::Builder::new()
                 .name("block_executor_execution".to_string())
                 .spawn_scoped(s, move || -> Result<_, ChainError> {
@@ -266,9 +250,10 @@
                     Ok((account_updates_list, merkle_end_instant))
                 })
                 .expect("Failed to spawn block_executor merkleizer thread");
->>>>>>> d280e5bf
             (
-                execution_handle,
+                execution_handle.join().unwrap_or_else(|_| {
+                    Err(ChainError::Custom("execution thread panicked".to_string()))
+                }),
                 merkleize_handle.join().unwrap_or_else(|_| {
                     Err(StoreError::Custom(
                         "merklization thread panicked".to_string(),
