--- conflicted
+++ resolved
@@ -388,8 +388,7 @@
             // We cannot ensure that the users of this function have the necessary
             // state stored, so in order for it to not assume anything, we update
             // the storage with the new state after re-execution
-            self.store_block(block.clone(), account_updates_list, execution_result)
-                .await?;
+            self.store_block(block.clone(), account_updates_list, execution_result)?;
 
             for (address, (witness, _storage_trie)) in storage_tries_after_update {
                 let mut witness = witness.lock().map_err(|_| {
@@ -1015,18 +1014,7 @@
     }
 
     pub fn new_evm(&self, vm_db: StoreVmDatabase) -> Result<Evm, EvmError> {
-<<<<<<< HEAD
-        let evm = match &self.options.r#type {
-            BlockchainType::L1 => Evm::new_for_l1(vm_db),
-            BlockchainType::L2(l2_config) => {
-                unreachable!()
-                // Evm::new_for_l2(vm_db, *l2_config.fee_config.read().await)?
-            }
-        };
-        Ok(evm)
-=======
         new_evm(&self.options.r#type, vm_db)
->>>>>>> ebb341b9
     }
 
     /// Get the current fork of the chain, based on the latest block's timestamp
