pub mod constants;
pub mod error;
pub mod fork_choice;
pub mod mempool;
pub mod payload;
mod smoke_test;
pub mod tracing;
pub mod vm;

use ::tracing::info;
use constants::{MAX_INITCODE_SIZE, MAX_TRANSACTION_DATA_SIZE};
use error::MempoolError;
use error::{ChainError, InvalidBlockError};
use ethrex_common::constants::{GAS_PER_BLOB, MIN_BASE_FEE_PER_BLOB_GAS};
use ethrex_common::types::ELASTICITY_MULTIPLIER;
use ethrex_common::types::MempoolTransaction;
use ethrex_common::types::block_execution_witness::ExecutionWitnessResult;
use ethrex_common::types::requests::{EncodedRequests, Requests, compute_requests_hash};
use ethrex_common::types::{
    AccountUpdate, Block, BlockHash, BlockHeader, BlockNumber, ChainConfig, EIP4844Transaction,
    Receipt, Transaction, compute_receipts_root, validate_block_header,
    validate_cancun_header_fields, validate_prague_header_fields,
    validate_pre_cancun_header_fields,
};
use ethrex_common::{Address, H256, TrieLogger};
use ethrex_metrics::metrics;
use ethrex_storage::{Store, UpdateBatch, error::StoreError, hash_address, hash_key};
use ethrex_vm::backends::levm::db::DatabaseLogger;
use ethrex_vm::{BlockExecutionResult, DynVmDatabase, Evm, EvmEngine};
use mempool::Mempool;
use std::collections::HashMap;
use std::sync::atomic::{AtomicBool, Ordering};
use std::sync::{Arc, Mutex};
use std::{ops::Div, time::Instant};

use vm::StoreVmDatabase;

#[cfg(feature = "metrics")]
use ethrex_metrics::metrics_blocks::METRICS_BLOCKS;

#[cfg(feature = "c-kzg")]
use ethrex_common::types::BlobsBundle;

//TODO: Implement a struct Chain or BlockChain to encapsulate
//functionality and canonical chain state and config

#[derive(Debug)]
pub struct Blockchain {
    pub evm_engine: EvmEngine,
    storage: Store,
    pub mempool: Mempool,
    /// Whether the node's chain is in or out of sync with the current chain
    /// This will be set to true once the initial sync has taken place and wont be set to false after
    /// This does not reflect whether there is an ongoing sync process
    is_synced: AtomicBool,
}

#[derive(Debug, Clone)]
pub struct BatchBlockProcessingFailure {
    pub last_valid_hash: H256,
    pub failed_block_hash: H256,
}
impl Blockchain {
    pub fn new(evm_engine: EvmEngine, store: Store) -> Self {
        Self {
            evm_engine,
            storage: store,
            mempool: Mempool::new(),
            is_synced: AtomicBool::new(false),
        }
    }

    pub fn default_with_store(store: Store) -> Self {
        Self {
            evm_engine: EvmEngine::default(),
            storage: store,
            mempool: Mempool::new(),
            is_synced: AtomicBool::new(false),
        }
    }

    /// Executes a block withing a new vm instance and state
    async fn execute_block(
        &self,
        block: &Block,
    ) -> Result<(BlockExecutionResult, Vec<AccountUpdate>), ChainError> {
        // Validate if it can be the new head and find the parent
        let Ok(parent_header) = find_parent_header(&block.header, &self.storage) else {
            // If the parent is not present, we store it as pending.
            self.storage.add_pending_block(block.clone()).await?;
            return Err(ChainError::ParentNotFound);
        };

        let chain_config = self.storage.get_chain_config()?;

        // Validate the block pre-execution
        validate_block(block, &parent_header, &chain_config, ELASTICITY_MULTIPLIER)?;

        let vm_db = StoreVmDatabase::new(self.storage.clone(), block.header.parent_hash);
        let mut vm = Evm::new(self.evm_engine, vm_db);
        let execution_result = vm.execute_block(block)?;
        let account_updates = vm.get_state_transitions()?;

        // Validate execution went alright
        validate_gas_used(&execution_result.receipts, &block.header)?;
        validate_receipts_root(&block.header, &execution_result.receipts)?;
        validate_requests_hash(&block.header, &chain_config, &execution_result.requests)?;

        Ok((execution_result, account_updates))
    }

    /// Executes a block from a given vm instance an does not clear its state
    fn execute_block_from_state(
        &self,
        parent_header: &BlockHeader,
        block: &Block,
        chain_config: &ChainConfig,
        vm: &mut Evm,
    ) -> Result<BlockExecutionResult, ChainError> {
        // Validate the block pre-execution
        validate_block(block, parent_header, chain_config, ELASTICITY_MULTIPLIER)?;

        let execution_result = vm.execute_block(block)?;

        // Validate execution went alright
        validate_gas_used(&execution_result.receipts, &block.header)?;
        validate_receipts_root(&block.header, &execution_result.receipts)?;
        validate_requests_hash(&block.header, chain_config, &execution_result.requests)?;

        Ok(execution_result)
    }

    pub async fn generate_witness_for_blocks(
        &self,
        blocks: &[Block],
    ) -> Result<ExecutionWitnessResult, ChainError> {
        let first_block_header = blocks
            .first()
            .ok_or(ChainError::WitnessGeneration(
                "Empty block batch".to_string(),
            ))?
            .header
            .clone();

        let parent_block_header = self
            .storage
            .get_block_header_by_hash(first_block_header.parent_hash)?
            .ok_or(ChainError::ParentNotFound)?;

        // Get state at previous block
        let trie = self
            .storage
            .state_trie(first_block_header.parent_hash)
            .map_err(|_| ChainError::ParentStateNotFound)?
            .ok_or(ChainError::ParentStateNotFound)?;
        let (state_trie_witness, mut trie) = TrieLogger::open_trie(trie);

        // Store the root node in case the block is empty and the witness does not record any nodes
        let root_node = trie.root_node().map_err(|_| {
            ChainError::WitnessGeneration("Failed to get root state node".to_string())
        })?;

        let mut encoded_storage_tries: HashMap<ethrex_common::H160, Vec<Vec<u8>>> = HashMap::new();
        let mut block_hashes = HashMap::new();
        let mut codes = HashMap::new();

        for block in blocks {
            let parent_hash = block.header.parent_hash;
            let vm_db: DynVmDatabase =
                Box::new(StoreVmDatabase::new(self.storage.clone(), parent_hash));
            let logger = Arc::new(DatabaseLogger::new(Arc::new(Mutex::new(Box::new(vm_db)))));
            let mut vm = Evm::new_from_db(logger.clone());

            // Re-execute block with logger
            vm.execute_block(block)?;
            // Gather account updates
            let account_updates = vm.get_state_transitions()?;

            let mut used_storage_tries = HashMap::new();
            // Get the used block hashes from the logger
            let logger_block_hashes = logger
                .block_hashes_accessed
                .lock()
                .map_err(|_e| {
                    ChainError::WitnessGeneration("Failed to get block hashes".to_string())
                })?
                .clone();
            block_hashes.extend(logger_block_hashes);
            // Access all the accounts needed for withdrawals
            if let Some(withdrawals) = block.body.withdrawals.as_ref() {
                for withdrawal in withdrawals {
                    trie.get(&hash_address(&withdrawal.address)).map_err(|_e| {
                        ChainError::Custom("Failed to access account from trie".to_string())
                    })?;
                }
            }

            // Access all the accounts from the initial trie
            // Record all the storage nodes for the initial state
            for (account, keys) in logger
                .state_accessed
                .lock()
                .map_err(|_e| {
                    ChainError::WitnessGeneration("Failed to execute with witness".to_string())
                })?
                .iter()
            {
                // Access the account from the state trie to record the nodes used to access it
                trie.get(&hash_address(account)).map_err(|_e| {
                    ChainError::WitnessGeneration("Failed to access account from trie".to_string())
                })?;
                // Get storage trie at before updates
                if !keys.is_empty() {
                    if let Ok(Some(storage_trie)) = self.storage.storage_trie(parent_hash, *account)
                    {
                        let (storage_trie_witness, storage_trie) =
                            TrieLogger::open_trie(storage_trie);
                        // Access all the keys
                        for storage_key in keys {
                            let hashed_key = hash_key(storage_key);
                            storage_trie.get(&hashed_key).map_err(|_e| {
                                ChainError::WitnessGeneration(
                                    "Failed to access storage key".to_string(),
                                )
                            })?;
                        }
                        // Store the tries to reuse when applying account updates
                        used_storage_tries.insert(*account, (storage_trie_witness, storage_trie));
                    }
                }
            }
            // Store all the accessed evm bytecodes
            for code_hash in logger
                .code_accessed
                .lock()
                .map_err(|_e| {
                    ChainError::WitnessGeneration("Failed to gather used bytecodes".to_string())
                })?
                .iter()
            {
                let code = self
                    .storage
                    .get_account_code(*code_hash)
                    .map_err(|_e| {
                        ChainError::WitnessGeneration("Failed to get account code".to_string())
                    })?
                    .ok_or(ChainError::WitnessGeneration(
                        "Failed to get account code".to_string(),
                    ))?;
                codes.insert(*code_hash, code);
            }

            // Apply account updates to the trie recording all the necessary nodes to do so
            let (updated_trie, storage_tries_after_update) = self
                .storage
                .apply_account_updates_from_trie_with_witness(
                    trie,
                    &account_updates,
                    used_storage_tries,
                )
                .await?;
            for (address, (witness, _storage_trie)) in storage_tries_after_update {
                let mut witness = witness.lock().map_err(|_| {
                    ChainError::WitnessGeneration("Failed to lock storage trie witness".to_string())
                })?;
                let witness = std::mem::take(&mut *witness);
                let witness = witness.into_iter().collect::<Vec<_>>();
                match encoded_storage_tries.entry(address) {
                    std::collections::hash_map::Entry::Occupied(mut entry) => {
                        entry.get_mut().extend(witness);
                    }
                    std::collections::hash_map::Entry::Vacant(vacant) => {
                        vacant.insert(witness);
                    }
                }
            }
            trie = updated_trie;
        }

        // Get the witness for the state trie
        let mut state_trie_witness = state_trie_witness.lock().map_err(|_| {
            ChainError::WitnessGeneration("Failed to lock state trie witness".to_string())
        })?;
        let state_trie_witness = std::mem::take(&mut *state_trie_witness);
        let mut used_trie_nodes = Vec::from_iter(state_trie_witness.into_iter());
        // If the witness is empty at least try to store the root
        if used_trie_nodes.is_empty() {
            if let Some(root) = root_node {
                used_trie_nodes.push(root.encode_raw());
            }
        }

        let mut needed_block_numbers = block_hashes.keys().collect::<Vec<_>>();
        needed_block_numbers.sort();
        // The last block number we need is the parent of the last block we execute
        let last_needed_block_number = blocks
            .last()
            .ok_or(ChainError::WitnessGeneration("Empty batch".to_string()))?
            .header
            .number
            .saturating_sub(1);
        // The first block number we need is either the parent of the first block number or the earliest block number used by BLOCKHASH
        let mut first_needed_block_number = first_block_header.number.saturating_sub(1);
        if let Some(block_number_from_logger) = needed_block_numbers.first() {
            if **block_number_from_logger < first_needed_block_number {
                first_needed_block_number = **block_number_from_logger;
            }
        }
        let mut block_headers = HashMap::new();
        for block_number in first_needed_block_number..=last_needed_block_number {
            let header = self.storage.get_block_header(block_number)?.ok_or(
                ChainError::WitnessGeneration("Failed to get block header".to_string()),
            )?;
            block_headers.insert(block_number, header);
        }

        let chain_config = self.storage.get_chain_config().map_err(ChainError::from)?;

        Ok(ExecutionWitnessResult {
            state_trie_nodes: Some(used_trie_nodes),
            storage_trie_nodes: Some(encoded_storage_tries),
            codes,
            state_trie: None,
            storage_tries: None,
            block_headers,
            parent_block_header,
            chain_config,
        })
    }

    pub async fn store_block(
        &self,
        block: &Block,
        execution_result: BlockExecutionResult,
        account_updates: &[AccountUpdate],
    ) -> Result<(), ChainError> {
        // Apply the account updates over the last block's state and compute the new state root
        let apply_updates_list = self
            .storage
            .apply_account_updates_batch(block.header.parent_hash, account_updates)
            .await?
            .ok_or(ChainError::ParentStateNotFound)?;

        let new_state_root = apply_updates_list.state_trie_hash;
        let state_updates = apply_updates_list.state_updates;
        let accounts_updates = apply_updates_list.storage_updates;

        // Check state root matches the one in block header
        validate_state_root(&block.header, new_state_root)?;

        let update_batch = UpdateBatch {
            account_updates: state_updates,
            storage_updates: accounts_updates,
            blocks: vec![block.clone()],
            receipts: vec![(block.hash(), execution_result.receipts)],
        };

        self.storage
            .clone()
            .store_block_updates(update_batch)
            .await
            .map_err(|e| e.into())
    }

    pub async fn add_block(&self, block: &Block) -> Result<(), ChainError> {
        let since = Instant::now();
        let (res, updates) = self.execute_block(block).await?;
        let executed = Instant::now();
        let result = self.store_block(block, res, &updates).await;
        let stored = Instant::now();
        Self::print_add_block_logs(block, since, executed, stored);
        result
    }

    fn print_add_block_logs(block: &Block, since: Instant, executed: Instant, stored: Instant) {
        let interval = stored.duration_since(since).as_millis() as f64;
        if interval != 0f64 {
            let as_gigas = block.header.gas_used as f64 / 10_f64.powf(9_f64);
            let throughput = as_gigas / interval * 1000_f64;
            let execution_time = executed.duration_since(since).as_millis() as f64;
            let storage_time = stored.duration_since(executed).as_millis() as f64;
            let execution_fraction = (execution_time * 100_f64 / interval).round() as u64;
            let storage_fraction = (storage_time * 100_f64 / interval).round() as u64;
            let execution_time_per_gigagas = (execution_time / as_gigas).round() as u64;
            let storage_time_per_gigagas = (storage_time / as_gigas).round() as u64;
            metrics!(
                let _ = METRICS_BLOCKS.set_block_number(block.header.number);
                METRICS_BLOCKS.set_latest_gas_used(block.header.gas_used as f64);
                METRICS_BLOCKS.set_latest_block_gas_limit(block.header.gas_limit as f64);
                METRICS_BLOCKS.set_latest_gigagas(throughput);
            );
            let base_log = format!(
                "[METRIC] BLOCK EXECUTION THROUGHPUT: {:.2} Ggas/s TIME SPENT: {:.0} ms. #Txs: {}.",
                throughput,
                interval,
                block.body.transactions.len()
            );
            let extra_log = if as_gigas > 0.0 {
                format!(
                    " exec/Ggas: {} ms ({}%), st/Ggas: {} ms ({}%)",
                    execution_time_per_gigagas,
                    execution_fraction,
                    storage_time_per_gigagas,
                    storage_fraction
                )
            } else {
                "".to_string()
            };
            info!("{}{}", base_log, extra_log);
        }
    }

    /// Adds multiple blocks in a batch.
    ///
    /// If an error occurs, returns a tuple containing:
    /// - The error type ([`ChainError`]).
    /// - [`BatchProcessingFailure`] (if the error was caused by block processing).
    ///
    /// Note: only the last block's state trie is stored in the db
    pub async fn add_blocks_in_batch(
        &self,
        blocks: Vec<Block>,
    ) -> Result<(), (ChainError, Option<BatchBlockProcessingFailure>)> {
        let mut last_valid_hash = H256::default();

        let Some(first_block_header) = blocks.first().map(|e| e.header.clone()) else {
            return Err((ChainError::Custom("First block not found".into()), None));
        };

        let chain_config: ChainConfig = self
            .storage
            .get_chain_config()
            .map_err(|e| (e.into(), None))?;

        // Cache block hashes for the full batch so we can access them during execution without having to store the blocks beforehand
        let block_hash_cache = blocks.iter().map(|b| (b.header.number, b.hash())).collect();

        let vm_db = StoreVmDatabase::new_with_block_hash_cache(
            self.storage.clone(),
            first_block_header.parent_hash,
            block_hash_cache,
        );
        let mut vm = Evm::new(self.evm_engine, vm_db);

        let blocks_len = blocks.len();
        let mut all_receipts: Vec<(BlockHash, Vec<Receipt>)> = Vec::with_capacity(blocks_len);
        let mut total_gas_used = 0;
        let mut transactions_count = 0;

        let interval = Instant::now();
        for (i, block) in blocks.iter().enumerate() {
            // for the first block, we need to query the store
            let parent_header = if i == 0 {
                find_parent_header(&block.header, &self.storage).map_err(|err| {
                    (
                        err,
                        Some(BatchBlockProcessingFailure {
                            failed_block_hash: block.hash(),
                            last_valid_hash,
                        }),
                    )
                })?
            } else {
                // for the subsequent ones, the parent is the previous block
                blocks[i - 1].header.clone()
            };

            let BlockExecutionResult { receipts, .. } = self
                .execute_block_from_state(&parent_header, block, &chain_config, &mut vm)
                .map_err(|err| {
                    (
                        err,
                        Some(BatchBlockProcessingFailure {
                            failed_block_hash: block.hash(),
                            last_valid_hash,
                        }),
                    )
                })?;

            info!("Processed block {} out of {}", i, blocks.len());
            last_valid_hash = block.hash();
            total_gas_used += block.header.gas_used;
            transactions_count += block.body.transactions.len();
            all_receipts.push((block.hash(), receipts));
        }

        let account_updates = vm
            .get_state_transitions()
            .map_err(|err| (ChainError::EvmError(err), None))?;

        let last_block = blocks
            .last()
            .ok_or_else(|| (ChainError::Custom("Last block not found".into()), None))?;

        let last_block_number = last_block.header.number;
        let last_block_gas_limit = last_block.header.gas_limit;

        // Apply the account updates over all blocks and compute the new state root
        let account_updates_list = self
            .storage
            .apply_account_updates_batch(first_block_header.parent_hash, &account_updates)
            .await
            .map_err(|e| (e.into(), None))?
            .ok_or((ChainError::ParentStateNotFound, None))?;
<<<<<<< HEAD
=======

        let new_state_root = account_updates_list.state_trie_hash;
        let state_updates = account_updates_list.state_updates;
        let accounts_updates = account_updates_list.storage_updates;

>>>>>>> 2cbfda71
        // Check state root matches the one in block header
        validate_state_root(&last_block.header, new_state_root).map_err(|e| (e, None))?;

        let update_batch = UpdateBatch {
            account_updates: state_updates,
            storage_updates: accounts_updates,
            blocks,
            receipts: all_receipts,
        };

        self.storage
            .store_block_updates(update_batch)
            .await
            .map_err(|e| (e.into(), None))?;

        let elapsed_seconds = interval.elapsed().as_millis() / 1000;
        let mut throughput = 0.0;
        if elapsed_seconds != 0 && total_gas_used != 0 {
            let as_gigas = (total_gas_used as f64).div(10_f64.powf(9_f64));
            throughput = (as_gigas) / (elapsed_seconds as f64);
        }

        metrics!(
            let _ = METRICS_BLOCKS.set_block_number(last_block_number);
            METRICS_BLOCKS.set_latest_block_gas_limit(last_block_gas_limit as f64);
            // Set the latest gas used as the average gas used per block in the batch
            METRICS_BLOCKS.set_latest_gas_used(total_gas_used as f64 / blocks_len as f64);
            METRICS_BLOCKS.set_latest_gigagas(throughput);
        );

        info!(
            "[METRICS] Executed and stored: Range: {}, Last block num: {}, Last block gas limit: {}, Total transactions: {}, Total Gas: {}, Throughput: {} Gigagas/s",
            blocks_len,
            last_block_number,
            last_block_gas_limit,
            transactions_count,
            total_gas_used,
            throughput
        );

        Ok(())
    }

    /// Add a blob transaction and its blobs bundle to the mempool checking that the transaction is valid
    #[cfg(feature = "c-kzg")]
    pub async fn add_blob_transaction_to_pool(
        &self,
        transaction: EIP4844Transaction,
        blobs_bundle: BlobsBundle,
    ) -> Result<H256, MempoolError> {
        // Validate blobs bundle

        blobs_bundle.validate(&transaction)?;

        let transaction = Transaction::EIP4844Transaction(transaction);
        let sender = transaction.sender();

        // Validate transaction
        self.validate_transaction(&transaction, sender).await?;

        // Add transaction and blobs bundle to storage
        let hash = transaction.compute_hash();
        self.mempool
            .add_transaction(hash, MempoolTransaction::new(transaction, sender))?;
        self.mempool.add_blobs_bundle(hash, blobs_bundle)?;
        Ok(hash)
    }

    /// Add a transaction to the mempool checking that the transaction is valid
    pub async fn add_transaction_to_pool(
        &self,
        transaction: Transaction,
    ) -> Result<H256, MempoolError> {
        // Blob transactions should be submitted via add_blob_transaction along with the corresponding blobs bundle
        if matches!(transaction, Transaction::EIP4844Transaction(_)) {
            return Err(MempoolError::BlobTxNoBlobsBundle);
        }
        let sender = transaction.sender();
        // Validate transaction
        self.validate_transaction(&transaction, sender).await?;

        let hash = transaction.compute_hash();

        // Add transaction to storage
        self.mempool
            .add_transaction(hash, MempoolTransaction::new(transaction, sender))?;

        Ok(hash)
    }

    /// Remove a transaction from the mempool
    pub fn remove_transaction_from_pool(&self, hash: &H256) -> Result<(), StoreError> {
        self.mempool.remove_transaction(hash)
    }

    /*

    SOME VALIDATIONS THAT WE COULD INCLUDE
    Stateless validations
    1. This transaction is valid on current mempool
        -> Depends on mempool transaction filtering logic
    2. Ensure the maxPriorityFeePerGas is high enough to cover the requirement of the calling pool (the minimum to be included in)
        -> Depends on mempool transaction filtering logic
    3. Transaction's encoded size is smaller than maximum allowed
        -> I think that this is not in the spec, but it may be a good idea
    4. Make sure the transaction is signed properly
    5. Ensure a Blob Transaction comes with its sidecar (Done! - All blob validations have been moved to `common/types/blobs_bundle.rs`):
      1. Validate number of BlobHashes is positive (Done!)
      2. Validate number of BlobHashes is less than the maximum allowed per block,
         which may be computed as `maxBlobGasPerBlock / blobTxBlobGasPerBlob`
      3. Ensure number of BlobHashes is equal to:
        - The number of blobs (Done!)
        - The number of commitments (Done!)
        - The number of proofs (Done!)
      4. Validate that the hashes matches with the commitments, performing a `kzg4844` hash. (Done!)
      5. Verify the blob proofs with the `kzg4844` (Done!)
    Stateful validations
    1. Ensure transaction nonce is higher than the `from` address stored nonce
    2. Certain pools do not allow for nonce gaps. Ensure a gap is not produced (that is, the transaction nonce is exactly the following of the stored one)
    3. Ensure the transactor has enough funds to cover transaction cost:
        - Transaction cost is calculated as `(gas * gasPrice) + (blobGas * blobGasPrice) + value`
    4. In case of transaction reorg, ensure the transactor has enough funds to cover for transaction replacements without overdrafts.
    - This is done by comparing the total spent gas of the transactor from all pooled transactions, and accounting for the necessary gas spenditure if any of those transactions is replaced.
    5. Ensure the transactor is able to add a new transaction. The number of transactions sent by an account may be limited by a certain configured value

    */

    pub async fn validate_transaction(
        &self,
        tx: &Transaction,
        sender: Address,
    ) -> Result<(), MempoolError> {
        let nonce = tx.nonce();

        if matches!(tx, &Transaction::PrivilegedL2Transaction(_)) {
            return Ok(());
        }

        let header_no = self.storage.get_latest_block_number().await?;
        let header = self
            .storage
            .get_block_header(header_no)?
            .ok_or(MempoolError::NoBlockHeaderError)?;
        let config = self.storage.get_chain_config()?;
        // NOTE: We could add a tx size limit here, but it's not in the actual spec

        // Check init code size
        if config.is_shanghai_activated(header.timestamp)
            && tx.is_contract_creation()
            && tx.data().len() > MAX_INITCODE_SIZE
        {
            return Err(MempoolError::TxMaxInitCodeSizeError);
        }

        if !tx.is_contract_creation() && tx.data().len() >= MAX_TRANSACTION_DATA_SIZE {
            return Err(MempoolError::TxMaxDataSizeError);
        }

        // Check gas limit is less than header's gas limit
        if header.gas_limit < tx.gas_limit() {
            return Err(MempoolError::TxGasLimitExceededError);
        }

        // Check priority fee is less or equal than gas fee gap
        if tx.max_priority_fee().unwrap_or(0) > tx.max_fee_per_gas().unwrap_or(0) {
            return Err(MempoolError::TxTipAboveFeeCapError);
        }

        // Check that the gas limit is covers the gas needs for transaction metadata.
        if tx.gas_limit() < mempool::transaction_intrinsic_gas(tx, &header, &config)? {
            return Err(MempoolError::TxIntrinsicGasCostAboveLimitError);
        }

        // Check that the specified blob gas fee is above the minimum value
        if let Some(fee) = tx.max_fee_per_blob_gas() {
            // Blob tx fee checks
            if fee < MIN_BASE_FEE_PER_BLOB_GAS.into() {
                return Err(MempoolError::TxBlobBaseFeeTooLowError);
            }
        };

        let maybe_sender_acc_info = self.storage.get_account_info(header_no, sender).await?;
        if let Some(sender_acc_info) = maybe_sender_acc_info {
            if nonce < sender_acc_info.nonce || nonce == u64::MAX {
                return Err(MempoolError::NonceTooLow);
            }

            let tx_cost = tx
                .cost_without_base_fee()
                .ok_or(MempoolError::InvalidTxGasvalues)?;
            if tx_cost > sender_acc_info.balance {
                return Err(MempoolError::NotEnoughBalance);
            }
        } else {
            // An account that is not in the database cannot possibly have enough balance to cover the transaction cost
            return Err(MempoolError::NotEnoughBalance);
        }

        // Check the nonce of pendings TXs in the mempool from the same sender
        if self
            .mempool
            .contains_sender_nonce(sender, nonce, tx.compute_hash())?
        {
            return Err(MempoolError::InvalidNonce);
        }

        if let Some(chain_id) = tx.chain_id() {
            if chain_id != config.chain_id {
                return Err(MempoolError::InvalidChainId(config.chain_id));
            }
        }

        Ok(())
    }

    /// Marks the node's chain as up to date with the current chain
    /// Once the initial sync has taken place, the node will be consireded as sync
    pub fn set_synced(&self) {
        self.is_synced.store(true, Ordering::Relaxed);
    }

    /// Returns whether the node's chain is up to date with the current chain
    /// This will be true if the initial sync has already taken place and does not reflect whether there is an ongoing sync process
    /// The node should accept incoming p2p transactions if this method returns true
    pub fn is_synced(&self) -> bool {
        self.is_synced.load(Ordering::Relaxed)
    }
}

pub fn validate_requests_hash(
    header: &BlockHeader,
    chain_config: &ChainConfig,
    requests: &[Requests],
) -> Result<(), ChainError> {
    if !chain_config.is_prague_activated(header.timestamp) {
        return Ok(());
    }

    let encoded_requests: Vec<EncodedRequests> = requests.iter().map(|r| r.encode()).collect();
    let computed_requests_hash = compute_requests_hash(&encoded_requests);
    let valid = header
        .requests_hash
        .map(|requests_hash| requests_hash == computed_requests_hash)
        .unwrap_or(false);

    if !valid {
        return Err(ChainError::InvalidBlock(
            InvalidBlockError::RequestsHashMismatch,
        ));
    }

    Ok(())
}

/// Performs post-execution checks
pub fn validate_state_root(
    block_header: &BlockHeader,
    new_state_root: H256,
) -> Result<(), ChainError> {
    // Compare state root
    if new_state_root == block_header.state_root {
        Ok(())
    } else {
        Err(ChainError::InvalidBlock(
            InvalidBlockError::StateRootMismatch,
        ))
    }
}

pub fn validate_receipts_root(
    block_header: &BlockHeader,
    receipts: &[Receipt],
) -> Result<(), ChainError> {
    let receipts_root = compute_receipts_root(receipts);

    if receipts_root == block_header.receipts_root {
        Ok(())
    } else {
        Err(ChainError::InvalidBlock(
            InvalidBlockError::ReceiptsRootMismatch,
        ))
    }
}

// Returns the hash of the head of the canonical chain (the latest valid hash).
pub async fn latest_canonical_block_hash(storage: &Store) -> Result<H256, ChainError> {
    let latest_block_number = storage.get_latest_block_number().await?;
    if let Some(latest_valid_header) = storage.get_block_header(latest_block_number)? {
        let latest_valid_hash = latest_valid_header.hash();
        return Ok(latest_valid_hash);
    }
    Err(ChainError::StoreError(StoreError::Custom(
        "Could not find latest valid hash".to_string(),
    )))
}

/// Searchs the header of the parent block header. If the parent header is missing,
/// Returns a ChainError::ParentNotFound. If the storage has an error it propagates it
pub fn find_parent_header(
    block_header: &BlockHeader,
    storage: &Store,
) -> Result<BlockHeader, ChainError> {
    match storage.get_block_header_by_hash(block_header.parent_hash)? {
        Some(parent_header) => Ok(parent_header),
        None => Err(ChainError::ParentNotFound),
    }
}

/// Performs pre-execution validation of the block's header values in reference to the parent_header
/// Verifies that blob gas fields in the header are correct in reference to the block's body.
/// If a block passes this check, execution will still fail with execute_block when a transaction runs out of gas
pub fn validate_block(
    block: &Block,
    parent_header: &BlockHeader,
    chain_config: &ChainConfig,
    elasticity_multiplier: u64,
) -> Result<(), ChainError> {
    // Verify initial header validity against parent
    validate_block_header(&block.header, parent_header, elasticity_multiplier)
        .map_err(InvalidBlockError::from)?;

    if chain_config.is_prague_activated(block.header.timestamp) {
        validate_prague_header_fields(&block.header, parent_header, chain_config)
            .map_err(InvalidBlockError::from)?;
        verify_blob_gas_usage(block, chain_config)?;
    } else if chain_config.is_cancun_activated(block.header.timestamp) {
        validate_cancun_header_fields(&block.header, parent_header, chain_config)
            .map_err(InvalidBlockError::from)?;
        verify_blob_gas_usage(block, chain_config)?;
    } else {
        validate_pre_cancun_header_fields(&block.header).map_err(InvalidBlockError::from)?
    }

    Ok(())
}

pub async fn is_canonical(
    store: &Store,
    block_number: BlockNumber,
    block_hash: BlockHash,
) -> Result<bool, StoreError> {
    match store.get_canonical_block_hash(block_number).await? {
        Some(hash) if hash == block_hash => Ok(true),
        _ => Ok(false),
    }
}

pub fn validate_gas_used(
    receipts: &[Receipt],
    block_header: &BlockHeader,
) -> Result<(), ChainError> {
    if let Some(last) = receipts.last() {
        // Note: This is commented because it is still being used in development.
        if last.cumulative_gas_used != block_header.gas_used {
            return Err(ChainError::InvalidBlock(InvalidBlockError::GasUsedMismatch));
        }
    }
    Ok(())
}

// Perform validations over the block's blob gas usage.
// Must be called only if the block has cancun activated
fn verify_blob_gas_usage(block: &Block, config: &ChainConfig) -> Result<(), ChainError> {
    let mut blob_gas_used = 0_u64;
    let mut blobs_in_block = 0_u64;
    let max_blob_number_per_block = config
        .get_fork_blob_schedule(block.header.timestamp)
        .map(|schedule| schedule.max)
        .ok_or(ChainError::Custom("Provided block fork is invalid".into()))?;
    let max_blob_gas_per_block = max_blob_number_per_block * GAS_PER_BLOB;

    for transaction in block.body.transactions.iter() {
        if let Transaction::EIP4844Transaction(tx) = transaction {
            blob_gas_used += get_total_blob_gas(tx);
            blobs_in_block += tx.blob_versioned_hashes.len() as u64;
        }
    }
    if blob_gas_used > max_blob_gas_per_block {
        return Err(ChainError::InvalidBlock(
            InvalidBlockError::ExceededMaxBlobGasPerBlock,
        ));
    }
    if blobs_in_block > max_blob_number_per_block {
        return Err(ChainError::InvalidBlock(
            InvalidBlockError::ExceededMaxBlobNumberPerBlock,
        ));
    }
    if block
        .header
        .blob_gas_used
        .is_some_and(|header_blob_gas_used| header_blob_gas_used != blob_gas_used)
    {
        return Err(ChainError::InvalidBlock(
            InvalidBlockError::BlobGasUsedMismatch,
        ));
    }
    Ok(())
}

/// Calculates the blob gas required by a transaction
fn get_total_blob_gas(tx: &EIP4844Transaction) -> u64 {
    GAS_PER_BLOB * tx.blob_versioned_hashes.len() as u64
}

#[cfg(test)]
mod tests {}<|MERGE_RESOLUTION|>--- conflicted
+++ resolved
@@ -502,14 +502,11 @@
             .await
             .map_err(|e| (e.into(), None))?
             .ok_or((ChainError::ParentStateNotFound, None))?;
-<<<<<<< HEAD
-=======
 
         let new_state_root = account_updates_list.state_trie_hash;
         let state_updates = account_updates_list.state_updates;
         let accounts_updates = account_updates_list.storage_updates;
 
->>>>>>> 2cbfda71
         // Check state root matches the one in block header
         validate_state_root(&last_block.header, new_state_root).map_err(|e| (e, None))?;
 
