pub mod constants;
pub mod error;
pub mod fork_choice;
pub mod mempool;
pub mod payload;
mod smoke_test;
pub mod tracing;
pub mod vm;

use ::tracing::{debug, info, instrument, trace};
use constants::{MAX_INITCODE_SIZE, MAX_TRANSACTION_DATA_SIZE, POST_OSAKA_GAS_LIMIT_CAP};
use error::MempoolError;
use error::{ChainError, InvalidBlockError};
use ethrex_common::constants::{
    EMPTY_TRIE_HASH, GAS_PER_BLOB, MAX_RLP_BLOCK_SIZE, MIN_BASE_FEE_PER_BLOB_GAS,
};
use ethrex_common::types::block_execution_witness::ExecutionWitness;
use ethrex_common::types::fee_config::FeeConfig;
use ethrex_common::types::requests::{EncodedRequests, Requests, compute_requests_hash};
use ethrex_common::types::{
    AccountState, AccountUpdate, Block, BlockHash, BlockHeader, BlockNumber, ChainConfig, Code,
    EIP4844Transaction, Receipt, Transaction, WrappedEIP4844Transaction, compute_receipts_root,
    validate_block_header, validate_cancun_header_fields, validate_prague_header_fields,
    validate_pre_cancun_header_fields,
};
use ethrex_common::types::{ELASTICITY_MULTIPLIER, P2PTransaction};
use ethrex_common::types::{Fork, MempoolTransaction};
use ethrex_common::{Address, H256, TrieLogger};
use ethrex_metrics::metrics;
use ethrex_rlp::decode::RLPDecode;
use ethrex_rlp::encode::RLPEncode;
use ethrex_storage::{
    AccountUpdatesList, Store, UpdateBatch, error::StoreError, hash_address, hash_key,
};
use ethrex_trie::{InMemoryTrieDB, Nibbles, Node, NodeRef, Trie};
use ethrex_vm::backends::levm::db::DatabaseLogger;
use ethrex_vm::{BlockExecutionResult, DynVmDatabase, Evm, EvmError};
use mempool::Mempool;
use payload::PayloadOrTask;
use rustc_hash::FxHashMap;
use std::collections::hash_map::Entry;
use std::collections::{BTreeMap, HashMap};
use std::sync::{
    Arc, Mutex, RwLock,
    atomic::{AtomicBool, AtomicUsize, Ordering},
    mpsc::{Receiver, channel},
};
use std::time::Instant;
use tokio::sync::Mutex as TokioMutex;
use tokio_util::sync::CancellationToken;

use vm::StoreVmDatabase;

#[cfg(feature = "metrics")]
use ethrex_metrics::metrics_blocks::METRICS_BLOCKS;

#[cfg(feature = "c-kzg")]
use ethrex_common::types::BlobsBundle;

const MAX_PAYLOADS: usize = 10;
const MAX_MEMPOOL_SIZE_DEFAULT: usize = 10_000;

type StoreUpdatesMap = FxHashMap<H256, (Result<Trie, StoreError>, FxHashMap<Nibbles, Vec<u8>>)>;
//TODO: Implement a struct Chain or BlockChain to encapsulate
//functionality and canonical chain state and config

#[derive(Debug, Clone, Default)]
pub enum BlockchainType {
    #[default]
    L1,
    L2(L2Config),
}

#[derive(Debug, Clone, Default)]
pub struct L2Config {
    /// We use a RwLock because the Watcher updates the L1 fee config periodically
    pub fee_config: Arc<RwLock<FeeConfig>>,
}

#[derive(Debug)]
pub struct Blockchain {
    storage: Store,
    pub mempool: Mempool,
    /// Whether the node's chain is in or out of sync with the current chain
    /// This will be set to true once the initial sync has taken place and wont be set to false after
    /// This does not reflect whether there is an ongoing sync process
    is_synced: AtomicBool,
    pub options: BlockchainOptions,
    /// Mapping from a payload id to either a complete payload or a payload build task
    /// We need to keep completed payloads around in case consensus requests them twice
    pub payloads: Arc<TokioMutex<Vec<(u64, PayloadOrTask)>>>,
}

#[derive(Debug, Clone)]
pub struct BlockchainOptions {
    pub max_mempool_size: usize,
    /// Whether performance logs should be emitted
    pub perf_logs_enabled: bool,
    pub r#type: BlockchainType,
}

impl Default for BlockchainOptions {
    fn default() -> Self {
        Self {
            max_mempool_size: MAX_MEMPOOL_SIZE_DEFAULT,
            perf_logs_enabled: false,
            r#type: BlockchainType::default(),
        }
    }
}

#[derive(Debug, Clone)]
pub struct BatchBlockProcessingFailure {
    pub last_valid_hash: H256,
    pub failed_block_hash: H256,
}

fn log_batch_progress(batch_size: u32, current_block: u32) {
    let progress_needed = batch_size > 10;
    const PERCENT_MARKS: [u32; 4] = [20, 40, 60, 80];
    if progress_needed {
        PERCENT_MARKS.iter().for_each(|mark| {
            if (batch_size * mark) / 100 == current_block {
                info!("[SYNCING] {mark}% of batch processed");
            }
        });
    }
}

impl Blockchain {
    pub fn new(store: Store, blockchain_opts: BlockchainOptions) -> Self {
        Self {
            storage: store,
            mempool: Mempool::new(blockchain_opts.max_mempool_size),
            is_synced: AtomicBool::new(false),
            payloads: Arc::new(TokioMutex::new(Vec::new())),
            options: blockchain_opts,
        }
    }

    pub fn default_with_store(store: Store) -> Self {
        Self {
            storage: store,
            mempool: Mempool::new(MAX_MEMPOOL_SIZE_DEFAULT),
            is_synced: AtomicBool::new(false),
            payloads: Arc::new(TokioMutex::new(Vec::new())),
            options: BlockchainOptions::default(),
        }
    }

    /// Executes a block withing a new vm instance and state
    fn execute_block(
        &self,
        block: &Block,
    ) -> Result<(BlockExecutionResult, Vec<AccountUpdate>), ChainError> {
        // Validate if it can be the new head and find the parent
        let Ok(parent_header) = find_parent_header(&block.header, &self.storage) else {
            // If the parent is not present, we store it as pending.
            self.storage.add_pending_block(block.clone())?;
            return Err(ChainError::ParentNotFound);
        };

        let chain_config = self.storage.get_chain_config();

        // Validate the block pre-execution
        validate_block(block, &parent_header, &chain_config, ELASTICITY_MULTIPLIER)?;

        let vm_db = StoreVmDatabase::new(self.storage.clone(), parent_header);
        let mut vm = self.new_evm(vm_db)?;

        let execution_result = vm.execute_block(block)?;
        let account_updates = vm.get_state_transitions()?;

        // Validate execution went alright
        validate_gas_used(&execution_result.receipts, &block.header)?;
        validate_receipts_root(&block.header, &execution_result.receipts)?;
        validate_requests_hash(&block.header, &chain_config, &execution_result.requests)?;

        Ok((execution_result, account_updates))
    }

    /// Executes a block withing a new vm instance and state
    #[instrument(level = "trace", name = "Execute Block", skip_all)]
    fn execute_block_pipeline(
        &self,
        block: &Block,
    ) -> Result<
        (
            BlockExecutionResult,
            AccountUpdatesList,
            // FIXME: extract to stats struct
            usize,
            [Instant; 6],
        ),
        ChainError,
    > {
        let start_instant = Instant::now();
        // Validate if it can be the new head and find the parent
        let Ok(parent_header) = find_parent_header(&block.header, &self.storage) else {
            // If the parent is not present, we store it as pending.
            self.storage.add_pending_block(block.clone())?;
            return Err(ChainError::ParentNotFound);
        };

        let chain_config = self.storage.get_chain_config();

        // Validate the block pre-execution
        validate_block(block, &parent_header, &chain_config, ELASTICITY_MULTIPLIER)?;
        let block_validated_instant = Instant::now();

        let vm_db = StoreVmDatabase::new(self.storage.clone(), parent_header.clone());
        let mut vm = self.new_evm(vm_db)?;

        let exec_merkle_start = Instant::now();
        let queue_length = AtomicUsize::new(0);
        let queue_length_ref = &queue_length;
        let mut max_queue_length = 0;
        let (execution_result, account_updates_list) = std::thread::scope(|s| {
            let max_queue_length_ref = &mut max_queue_length;
            let (tx, rx) = channel();
            let execution_handle = std::thread::Builder::new()
                .name("block_executor_execution".to_string())
                .spawn_scoped(s, move || -> Result<_, ChainError> {
                    let execution_result =
                        vm.execute_block_pipeline(block, tx, queue_length_ref)?;

                    // Validate execution went alright
                    validate_gas_used(&execution_result.receipts, &block.header)?;
                    validate_receipts_root(&block.header, &execution_result.receipts)?;
                    validate_requests_hash(
                        &block.header,
                        &chain_config,
                        &execution_result.requests,
                    )?;

                    let exec_end_instant = Instant::now();
                    Ok((execution_result, exec_end_instant))
                })
                .expect("Failed to spawn block_executor exec thread");
            let merkleize_handle = std::thread::Builder::new()
                .name("block_executor_merkleizer".to_string())
                .spawn_scoped(s, move || -> Result<_, StoreError> {
                    let account_updates_list = self.handle_merkleization(
                        rx,
                        &parent_header,
                        queue_length_ref,
                        max_queue_length_ref,
                    )?;
                    let merkle_end_instant = Instant::now();
                    Ok((account_updates_list, merkle_end_instant))
                })
                .expect("Failed to spawn block_executor merkleizer thread");
            (
                execution_handle.join().unwrap_or_else(|_| {
                    Err(ChainError::Custom("execution thread panicked".to_string()))
                }),
                merkleize_handle.join().unwrap_or_else(|_| {
                    Err(StoreError::Custom(
                        "merklization thread panicked".to_string(),
                    ))
                }),
            )
        });
        let (account_updates_list, merkle_end_instant) = account_updates_list?;
        let (execution_result, exec_end_instant) = execution_result?;
        let exec_merkle_end_instant = Instant::now();

        Ok((
            execution_result,
            account_updates_list,
            max_queue_length,
            [
                start_instant,
                block_validated_instant,
                exec_merkle_start,
                exec_end_instant,
                merkle_end_instant,
                exec_merkle_end_instant,
            ],
        ))
    }

    #[instrument(level = "trace", name = "Trie update", skip_all)]
    fn handle_merkleization(
        &self,
        rx: Receiver<Vec<AccountUpdate>>,
        parent_header: &BlockHeader,
        queue_length: &AtomicUsize,
        max_queue_length: &mut usize,
    ) -> Result<AccountUpdatesList, StoreError> {
        let mut state_trie = self
            .storage
            .state_trie(parent_header.hash())?
            .ok_or(StoreError::MissingStore)?;
        let mut state_trie_hash = H256::default();
        let mut state_updates_map: FxHashMap<Nibbles, Vec<u8>> = Default::default();
        let mut storage_updates_map: StoreUpdatesMap = Default::default();
        let mut code_updates: FxHashMap<H256, Code> = Default::default();
        let mut account_states: FxHashMap<H256, AccountState> = Default::default();
        for updates in rx {
            let current_length = queue_length.fetch_sub(1, Ordering::Acquire);
            *max_queue_length = current_length.max(*max_queue_length);
            state_trie_hash = Self::process_incoming_update_message(
                &self.storage,
                &mut state_trie,
                updates,
                &mut storage_updates_map,
                parent_header,
                &mut state_updates_map,
                &mut code_updates,
                &mut account_states,
            )?;
        }
        let state_updates = state_updates_map.into_iter().collect();
        let storage_updates = storage_updates_map
            .into_iter()
            .map(|(a, (_, s))| (a, s.into_iter().collect()))
            .collect();
        let code_updates = code_updates.into_iter().collect();

        Ok(AccountUpdatesList {
            state_trie_hash,
            state_updates,
            storage_updates,
            code_updates,
        })
    }

    /// Processes a batch of account updates, applying them to the state trie and storage tries,
    /// and returns the new state root.
    #[allow(clippy::too_many_arguments)]
    fn process_incoming_update_message(
        storage: &Store,
        state_trie: &mut Trie,
        updates: Vec<AccountUpdate>,
        storage_updates_map: &mut StoreUpdatesMap,
        parent_header: &BlockHeader,
        state_updates_map: &mut FxHashMap<Nibbles, Vec<u8>>,
        code_updates: &mut FxHashMap<H256, Code>,
        account_states: &mut FxHashMap<H256, AccountState>,
    ) -> Result<H256, StoreError> {
        trace!("Execute block pipeline: Received {} updates", updates.len());
        // Apply the account updates over the last block's state and compute the new state root
        for update in updates {
            let hashed_address = hash_address(&update.address);
            let hashed_address_h256 = H256::from_slice(&hashed_address);
            trace!(
                "Execute block pipeline: Update cycle for {}",
                hex::encode(&hashed_address)
            );
            if update.removed {
                // Remove account from trie
                state_trie.remove(&hashed_address)?;
                account_states.remove(&hashed_address_h256);
                continue;
            }
            // Add or update AccountState in the trie
            // Fetch current state or create a new state to be inserted
            let account_state = match account_states.entry(hashed_address_h256) {
                Entry::Occupied(occupied_entry) => {
                    trace!(
                        "Found account state in cache for {}",
                        hex::encode(&hashed_address)
                    );
                    occupied_entry.into_mut()
                }
                Entry::Vacant(vacant_entry) => {
                    let account_state = match state_trie.get(&hashed_address)? {
                        Some(encoded_state) => {
                            trace!(
                                "Found account state in trie for {}",
                                hex::encode(&hashed_address)
                            );
                            AccountState::decode(&encoded_state)?
                        }
                        None => {
                            trace!(
                                "Created account state in trie for {}",
                                hex::encode(&hashed_address)
                            );
                            AccountState::default()
                        }
                    };
                    vacant_entry.insert(account_state)
                }
            };
            if update.removed_storage {
                account_state.storage_root = *EMPTY_TRIE_HASH;
                storage_updates_map.remove(&hashed_address_h256);
            }
            if let Some(info) = &update.info {
                trace!(
                    nonce = info.nonce,
                    balance = hex::encode(info.balance.to_big_endian()),
                    code_hash = hex::encode(info.code_hash),
                    "With info"
                );
                account_state.nonce = info.nonce;
                account_state.balance = info.balance;
                account_state.code_hash = info.code_hash;
                // Store updated code in DB
                if let Some(code) = &update.code {
                    trace!("Updated code");
                    code_updates.insert(info.code_hash, code.clone());
                }
            }
            // Store the added storage in the account's storage trie and compute its new root
            if !update.added_storage.is_empty() {
                trace!(count = update.added_storage.len(), "Update storages");
                let (storage_trie, storage_updates_map) = storage_updates_map
                    .entry(hashed_address_h256)
                    .or_insert_with(|| {
                        (
                            storage.open_storage_trie(
                                hashed_address_h256,
                                account_state.storage_root,
                                parent_header.state_root,
                            ),
                            Default::default(),
                        )
                    });
                let Ok(storage_trie) = storage_trie else {
                    debug!(
                        "Failed to open storage trie for account {}",
                        hex::encode(&hashed_address)
                    );
                    return Err(StoreError::Custom("Error opening storage trie".to_string()));
                };
                for (storage_key, storage_value) in &update.added_storage {
                    let hashed_key = hash_key(storage_key);
                    if storage_value.is_zero() {
                        trace!(slot = hex::encode(&hashed_key), "Removing");
                        storage_trie.remove(&hashed_key)?;
                    } else {
                        trace!(slot = hex::encode(&hashed_key), "Inserting");
                        storage_trie.insert(hashed_key, storage_value.encode_to_vec())?;
                    }
                }
                trace!(
                    "Collecting storage changes for account {}",
                    hex::encode(&hashed_address)
                );
                let (storage_hash, storage_updates) =
                    storage_trie.collect_changes_since_last_hash();
                trace!(
                    "Storage changes collected for account {}",
                    hex::encode(&hashed_address)
                );
                storage_updates_map.extend(storage_updates);
                account_state.storage_root = storage_hash;
            }
            state_trie.insert(hashed_address, account_state.encode_to_vec())?;
        }
        let (state_trie_hash, state_updates) = state_trie.collect_changes_since_last_hash();
        state_updates_map.extend(state_updates);
        Ok(state_trie_hash)
    }

    /// Executes a block from a given vm instance an does not clear its state
    fn execute_block_from_state(
        &self,
        parent_header: &BlockHeader,
        block: &Block,
        chain_config: &ChainConfig,
        vm: &mut Evm,
    ) -> Result<BlockExecutionResult, ChainError> {
        // Validate the block pre-execution
        validate_block(block, parent_header, chain_config, ELASTICITY_MULTIPLIER)?;
        let execution_result = vm.execute_block(block)?;
        // Validate execution went alright
        validate_gas_used(&execution_result.receipts, &block.header)?;
        validate_receipts_root(&block.header, &execution_result.receipts)?;
        validate_requests_hash(&block.header, chain_config, &execution_result.requests)?;

        Ok(execution_result)
    }

    pub async fn generate_witness_for_blocks(
        &self,
        blocks: &[Block],
    ) -> Result<ExecutionWitness, ChainError> {
        self.generate_witness_for_blocks_with_fee_configs(blocks, None)
            .await
    }

    pub async fn generate_witness_for_blocks_with_fee_configs(
        &self,
        blocks: &[Block],
        fee_configs: Option<&[FeeConfig]>,
    ) -> Result<ExecutionWitness, ChainError> {
        let first_block_header = &blocks
            .first()
            .ok_or(ChainError::WitnessGeneration(
                "Empty block batch".to_string(),
            ))?
            .header;

        // Get state at previous block
        let trie = self
            .storage
            .state_trie(first_block_header.parent_hash)
            .map_err(|_| ChainError::ParentStateNotFound)?
            .ok_or(ChainError::ParentStateNotFound)?;

        let (mut current_trie_witness, mut trie) = TrieLogger::open_trie(trie);

        // For each block, a new TrieLogger will be opened, each containing the
        // witness accessed during the block execution. We need to accumulate
        // all the nodes accessed during the entire batch execution.
        let mut accumulated_state_trie_witness = current_trie_witness
            .lock()
            .map_err(|_| {
                ChainError::WitnessGeneration("Failed to lock state trie witness".to_string())
            })?
            .clone();

        let mut touched_account_storage_slots = BTreeMap::new();
        // This will become the state trie + storage trie
        let mut used_trie_nodes = Vec::new();

        // Store the root node in case the block is empty and the witness does not record any nodes
        let root_node = trie.root_node().map_err(|_| {
            ChainError::WitnessGeneration("Failed to get root state node".to_string())
        })?;

        let mut blockhash_opcode_references = HashMap::new();
        let mut codes = Vec::new();

        for (i, block) in blocks.iter().enumerate() {
            let parent_hash = block.header.parent_hash;
            let parent_header = self
                .storage
                .get_block_header_by_hash(parent_hash)
                .map_err(ChainError::StoreError)?
                .ok_or(ChainError::ParentNotFound)?;

            // This assumes that the user has the necessary state stored already,
            // so if the user only has the state previous to the first block, it
            // will fail in the second iteration of this for loop. To ensure this,
            // doesn't fail, later in this function we store the new state after
            // re-execution.
            let vm_db: DynVmDatabase =
                Box::new(StoreVmDatabase::new(self.storage.clone(), parent_header));

            let logger = Arc::new(DatabaseLogger::new(Arc::new(Mutex::new(Box::new(vm_db)))));

            let mut vm = match self.options.r#type {
                BlockchainType::L1 => Evm::new_from_db_for_l1(logger.clone()),
                BlockchainType::L2(_) => {
                    let l2_config = match fee_configs {
                        Some(fee_configs) => {
                            fee_configs.get(i).ok_or(ChainError::WitnessGeneration(
                                "FeeConfig not found for witness generation".to_string(),
                            ))?
                        }
                        None => Err(ChainError::WitnessGeneration(
                            "L2Config not found for witness generation".to_string(),
                        ))?,
                    };
                    Evm::new_from_db_for_l2(logger.clone(), *l2_config)
                }
            };

            // Re-execute block with logger
            let execution_result = vm.execute_block(block)?;

            // Gather account updates
            let account_updates = vm.get_state_transitions()?;

            for account_update in &account_updates {
                touched_account_storage_slots.insert(
                    account_update.address,
                    account_update
                        .added_storage
                        .keys()
                        .cloned()
                        .collect::<Vec<H256>>(),
                );
            }

            // Get the used block hashes from the logger
            let logger_block_hashes = logger
                .block_hashes_accessed
                .lock()
                .map_err(|_e| {
                    ChainError::WitnessGeneration("Failed to get block hashes".to_string())
                })?
                .clone();

            blockhash_opcode_references.extend(logger_block_hashes);

            // Access all the accounts needed for withdrawals
            if let Some(withdrawals) = block.body.withdrawals.as_ref() {
                for withdrawal in withdrawals {
                    trie.get(&hash_address(&withdrawal.address)).map_err(|_e| {
                        ChainError::Custom("Failed to access account from trie".to_string())
                    })?;
                }
            }

            let mut used_storage_tries = HashMap::new();

            // Access all the accounts from the initial trie
            // Record all the storage nodes for the initial state
            for (account, acc_keys) in logger
                .state_accessed
                .lock()
                .map_err(|_e| {
                    ChainError::WitnessGeneration("Failed to execute with witness".to_string())
                })?
                .iter()
            {
                // Access the account from the state trie to record the nodes used to access it
                trie.get(&hash_address(account)).map_err(|_e| {
                    ChainError::WitnessGeneration("Failed to access account from trie".to_string())
                })?;
                // Get storage trie at before updates
                if !acc_keys.is_empty()
                    && let Ok(Some(storage_trie)) = self.storage.storage_trie(parent_hash, *account)
                {
                    let (storage_trie_witness, storage_trie) = TrieLogger::open_trie(storage_trie);
                    // Access all the keys
                    for storage_key in acc_keys {
                        let hashed_key = hash_key(storage_key);
                        storage_trie.get(&hashed_key).map_err(|_e| {
                            ChainError::WitnessGeneration(
                                "Failed to access storage key".to_string(),
                            )
                        })?;
                    }
                    // Store the tries to reuse when applying account updates
                    used_storage_tries.insert(*account, (storage_trie_witness, storage_trie));
                }
            }

            // Store all the accessed evm bytecodes
            for code_hash in logger
                .code_accessed
                .lock()
                .map_err(|_e| {
                    ChainError::WitnessGeneration("Failed to gather used bytecodes".to_string())
                })?
                .iter()
            {
                let code = self
                    .storage
                    .get_account_code(*code_hash)
                    .map_err(|_e| {
                        ChainError::WitnessGeneration("Failed to get account code".to_string())
                    })?
                    .ok_or(ChainError::WitnessGeneration(
                        "Failed to get account code".to_string(),
                    ))?;
                codes.push(code.bytecode.to_vec());
            }

            // Apply account updates to the trie recording all the necessary nodes to do so
            let (storage_tries_after_update, account_updates_list) = self
                .storage
                .apply_account_updates_from_trie_with_witness(
                    trie,
                    &account_updates,
                    used_storage_tries,
                )
                .await?;

            // We cannot ensure that the users of this function have the necessary
            // state stored, so in order for it to not assume anything, we update
            // the storage with the new state after re-execution
            self.store_block(block.clone(), account_updates_list, execution_result)?;

            for (address, (witness, _storage_trie)) in storage_tries_after_update {
                let mut witness = witness.lock().map_err(|_| {
                    ChainError::WitnessGeneration("Failed to lock storage trie witness".to_string())
                })?;
                let witness = std::mem::take(&mut *witness);
                let witness = witness.into_values().collect::<Vec<_>>();
                used_trie_nodes.extend_from_slice(&witness);
                touched_account_storage_slots.entry(address).or_default();
            }

            let (new_state_trie_witness, updated_trie) = TrieLogger::open_trie(
                self.storage
                    .state_trie(block.header.hash())
                    .map_err(|_| ChainError::ParentStateNotFound)?
                    .ok_or(ChainError::ParentStateNotFound)?,
            );

            // Use the updated state trie for the next block
            trie = updated_trie;

            for state_trie_witness in current_trie_witness
                .lock()
                .map_err(|_| {
                    ChainError::WitnessGeneration("Failed to lock state trie witness".to_string())
                })?
                .iter()
            {
                accumulated_state_trie_witness
                    .insert(*state_trie_witness.0, state_trie_witness.1.clone());
            }

            current_trie_witness = new_state_trie_witness;
        }

        used_trie_nodes.extend_from_slice(&Vec::from_iter(
            accumulated_state_trie_witness.into_values(),
        ));

        // If the witness is empty at least try to store the root
        if used_trie_nodes.is_empty()
            && let Some(root) = root_node
        {
            used_trie_nodes.push((*root).clone());
        }

        // - We now need necessary block headers, these go from the first block referenced (via BLOCKHASH or just the first block to execute) up to the parent of the last block to execute.
        let mut block_headers_bytes = Vec::new();

        let first_blockhash_opcode_number = blockhash_opcode_references.keys().min();
        let first_needed_block_hash = first_blockhash_opcode_number
            .and_then(|n| {
                (*n < first_block_header.number.saturating_sub(1))
                    .then(|| blockhash_opcode_references.get(n))?
                    .copied()
            })
            .unwrap_or(first_block_header.parent_hash);

        // At the beginning this is the header of the last block to execute.
        let mut current_header = blocks
            .last()
            .ok_or_else(|| ChainError::WitnessGeneration("Empty batch".to_string()))?
            .header
            .clone();

        // Headers from latest - 1 until we reach first block header we need.
        // We do it this way because we want to fetch headers by hash, not by number
        while current_header.hash() != first_needed_block_hash {
            let parent_hash = current_header.parent_hash;
            let current_number = current_header.number - 1;

<<<<<<< HEAD
        let mut block_headers_bytes = Vec::new();
        for block_number in first_needed_block_number..=last_needed_block_number {
            let hash = block_hashes_map
                .get(&block_number)
                .ok_or(ChainError::WitnessGeneration(format!(
                    "Failed to get block {block_number} hash"
                )))?;
            let header = self.storage.get_block_header_by_hash(*hash)?.ok_or(
                ChainError::WitnessGeneration(format!("Failed to get block {block_number} header")),
            )?;
            block_headers_bytes.push(header.encode_to_vec());
=======
            current_header = self
                .storage
                .get_block_header_by_hash(parent_hash)?
                .ok_or_else(|| {
                    ChainError::WitnessGeneration(format!(
                        "Failed to get block {current_number} header"
                    ))
                })?;

            block_headers_bytes.push(current_header.encode_to_vec());
>>>>>>> 66cd9fb4
        }
        let initial_state_root = {
            let hash = block_hashes_map
                .get(&(first_block_header.number - 1))
                .ok_or(ChainError::WitnessGeneration(
                    "Failed to get parent block hash".to_string(),
                ))?;
            self.storage
                .get_block_header_by_hash(*hash)?
                .ok_or(ChainError::WitnessGeneration(
                    "Failed to get parent block header".to_string(),
                ))?
                .state_root
        };

        let mut keys = Vec::new();
        for (address, touched_storage_slots) in touched_account_storage_slots {
            keys.push(address.as_bytes().to_vec());
            for slot in touched_storage_slots.iter() {
                keys.push(slot.as_bytes().to_vec());
            }
        }

        // get state trie root and embed the rest of the trie into it
        let nodes: BTreeMap<H256, Node> = used_trie_nodes
            .into_iter()
            .map(|node| (node.compute_hash().finalize(), node))
            .collect();
        let state_trie_root = Trie::get_embedded_root(&nodes, initial_state_root)?
            .get_node(&InMemoryTrieDB::new_empty(), Nibbles::from_bytes(&[]))?
            .ok_or(ChainError::Custom(
                "used trie nodes don't contain the initial state root".to_string(),
            ))?;
        let state_trie = Trie::new_temp_with_root(state_trie_root.clone().into());

        // get all storage trie roots and embed the rest of the trie into it
        let mut storage_trie_roots = Vec::new();
        for key in &keys {
            if key.len() != 20 {
                continue; // not an address
            }
            let hashed_address = hash_address(&Address::from_slice(key));
            let Some(encoded_account) = state_trie.get(&hashed_address)? else {
                continue; // empty account, doesn't have a storage trie
            };
            let storage_root_hash = AccountState::decode(&encoded_account)?.storage_root;
            if storage_root_hash == *EMPTY_TRIE_HASH {
                continue; // empty storage trie
            }
            if !nodes.contains_key(&storage_root_hash) {
                continue; // storage trie isn't relevant to this execution
            }
            let node = Trie::get_embedded_root(&nodes, storage_root_hash)?;
            let NodeRef::Node(node, _) = node else {
                return Err(ChainError::Custom(
                    "execution witness does not contain non-empty storage trie".to_string(),
                ));
            };
            storage_trie_roots.push((*node).clone());
        }

        Ok(ExecutionWitness {
            codes,
            block_headers_bytes,
            first_block_number: first_block_header.number,
            chain_config: self.storage.get_chain_config(),
            state_trie_root: (*state_trie_root).clone(),
            storage_trie_roots,
            keys,
        })
    }

    #[instrument(level = "trace", name = "Block DB update", skip_all)]
    pub fn store_block(
        &self,
        block: Block,
        account_updates_list: AccountUpdatesList,
        execution_result: BlockExecutionResult,
    ) -> Result<(), ChainError> {
        // Check state root matches the one in block header
        validate_state_root(&block.header, account_updates_list.state_trie_hash)?;

        let update_batch = UpdateBatch {
            account_updates: account_updates_list.state_updates,
            storage_updates: account_updates_list.storage_updates,
            receipts: vec![(block.hash(), execution_result.receipts)],
            blocks: vec![block],
            code_updates: account_updates_list.code_updates,
        };

        self.storage
            .store_block_updates(update_batch)
            .map_err(|e| e.into())
    }

    pub fn add_block(&self, block: Block) -> Result<(), ChainError> {
        let since = Instant::now();
        let (res, updates) = self.execute_block(&block)?;
        let executed = Instant::now();

        // Apply the account updates over the last block's state and compute the new state root
        let account_updates_list = self
            .storage
            .apply_account_updates_batch(block.header.parent_hash, &updates)?
            .ok_or(ChainError::ParentStateNotFound)?;

        let (gas_used, gas_limit, block_number, transactions_count) = (
            block.header.gas_used,
            block.header.gas_limit,
            block.header.number,
            block.body.transactions.len(),
        );

        let merkleized = Instant::now();
        let result = self.store_block(block, account_updates_list, res);
        let stored = Instant::now();

        if self.options.perf_logs_enabled {
            Self::print_add_block_logs(
                gas_used,
                gas_limit,
                block_number,
                transactions_count,
                since,
                executed,
                merkleized,
                stored,
            );
        }
        result
    }

    pub fn add_block_pipeline(&self, block: Block) -> Result<(), ChainError> {
        let (res, account_updates_list, merkle_queue_length, instants) =
            self.execute_block_pipeline(&block)?;

        let (gas_used, gas_limit, block_number, transactions_count) = (
            block.header.gas_used,
            block.header.gas_limit,
            block.header.number,
            block.body.transactions.len(),
        );

        let result = self.store_block(block, account_updates_list, res);
        let stored = Instant::now();

        let instants = std::array::from_fn(move |i| {
            if i < instants.len() {
                instants[i]
            } else {
                stored
            }
        });
        if self.options.perf_logs_enabled {
            Self::print_add_block_pipeline_logs(
                gas_used,
                gas_limit,
                block_number,
                transactions_count,
                merkle_queue_length,
                instants,
            );
        }
        result
    }

    #[allow(clippy::too_many_arguments)]
    fn print_add_block_logs(
        gas_used: u64,
        gas_limit: u64,
        block_number: u64,
        transactions_count: usize,
        since: Instant,
        executed: Instant,
        merkleized: Instant,
        stored: Instant,
    ) {
        let interval = stored.duration_since(since).as_millis() as f64;
        if interval != 0f64 {
            let as_gigas = gas_used as f64 / 10_f64.powf(9_f64);
            let throughput = as_gigas / interval * 1000_f64;

            metrics!(
                METRICS_BLOCKS.set_block_number(block_number);
                METRICS_BLOCKS.set_latest_gas_used(gas_used as f64);
                METRICS_BLOCKS.set_latest_block_gas_limit(gas_limit as f64);
                METRICS_BLOCKS.set_latest_gigagas(throughput);
                METRICS_BLOCKS.set_execution_ms(executed.duration_since(since).as_millis() as i64);
                METRICS_BLOCKS.set_merkle_ms(merkleized.duration_since(executed).as_millis() as i64);
                METRICS_BLOCKS.set_store_ms(stored.duration_since(merkleized).as_millis() as i64);
                METRICS_BLOCKS.set_transaction_count(transactions_count as i64);
            );

            let base_log = format!(
                "[METRIC] BLOCK EXECUTION THROUGHPUT ({}): {:.3} Ggas/s TIME SPENT: {:.0} ms. Gas Used: {:.3} ({:.0}%), #Txs: {}.",
                block_number,
                throughput,
                interval,
                as_gigas,
                (gas_used as f64 / gas_limit as f64) * 100.0,
                transactions_count
            );

            fn percentage(init: Instant, end: Instant, total: f64) -> f64 {
                (end.duration_since(init).as_millis() as f64 / total * 100.0).round()
            }
            let extra_log = if as_gigas > 0.0 {
                format!(
                    " exec: {}% merkle: {}% store: {}%",
                    percentage(since, executed, interval),
                    percentage(executed, merkleized, interval),
                    percentage(merkleized, stored, interval)
                )
            } else {
                "".to_string()
            };
            info!("{}{}", base_log, extra_log);
        }
    }

    #[allow(clippy::too_many_arguments)]
    fn print_add_block_pipeline_logs(
        gas_used: u64,
        gas_limit: u64,
        block_number: u64,
        transactions_count: usize,
        merkle_queue_length: usize,
        [
            start_instant,
            block_validated_instant,
            exec_merkle_start,
            exec_end_instant,
            merkle_end_instant,
            exec_merkle_end_instant,
            stored_instant,
        ]: [Instant; 7],
    ) {
        let interval = stored_instant.duration_since(start_instant).as_secs_f64();
        if interval != 0f64 {
            let as_gigas = gas_used as f64 * 1e-9;
            let throughput = as_gigas / interval;

            metrics!(
                METRICS_BLOCKS.set_block_number(block_number);
                METRICS_BLOCKS.set_latest_gas_used(gas_used as f64);
                METRICS_BLOCKS.set_latest_block_gas_limit(gas_limit as f64);
                METRICS_BLOCKS.set_latest_gigagas(throughput);
                METRICS_BLOCKS.set_transaction_count(transactions_count as i64);
            );

            let base_log = format!(
                "[METRIC] BLOCK EXECUTION THROUGHPUT ({}): {:.3} Ggas/s TIME SPENT: {:.0} ms. Gas Used: {:.3} ({:.0}%), #Txs: {}.",
                block_number,
                throughput,
                interval * 1000.0,
                as_gigas,
                (gas_used as f64 / gas_limit as f64) * 100.0,
                transactions_count
            );

            let percentage = move |init: Instant, end: Instant| {
                (end.duration_since(init).as_secs_f64() / interval * 100.0).round()
            };
            let extra_log = if as_gigas > 0.0 {
                format!(
                    " block validation: {}% exec+merkle: {}% (exec: {}% merkle: {}% max_queue_length: {merkle_queue_length}) store: {}%",
                    percentage(start_instant, block_validated_instant),
                    percentage(exec_merkle_start, exec_merkle_end_instant),
                    percentage(exec_merkle_start, exec_end_instant),
                    percentage(exec_merkle_start, merkle_end_instant),
                    percentage(merkle_end_instant, stored_instant),
                )
            } else {
                "".to_string()
            };
            info!("{}{}", base_log, extra_log);
        }
    }

    /// Adds multiple blocks in a batch.
    ///
    /// If an error occurs, returns a tuple containing:
    /// - The error type ([`ChainError`]).
    /// - [`BatchProcessingFailure`] (if the error was caused by block processing).
    ///
    /// Note: only the last block's state trie is stored in the db
    pub async fn add_blocks_in_batch(
        &self,
        blocks: Vec<Block>,
        cancellation_token: CancellationToken,
    ) -> Result<(), (ChainError, Option<BatchBlockProcessingFailure>)> {
        let mut last_valid_hash = H256::default();

        let Some(first_block_header) = blocks.first().map(|e| e.header.clone()) else {
            return Err((ChainError::Custom("First block not found".into()), None));
        };

        let chain_config: ChainConfig = self.storage.get_chain_config();

        // Cache block hashes for the full batch so we can access them during execution without having to store the blocks beforehand
        let block_hash_cache = blocks.iter().map(|b| (b.header.number, b.hash())).collect();

        let parent_header = self
            .storage
            .get_block_header_by_hash(first_block_header.parent_hash)
            .map_err(|e| (ChainError::StoreError(e), None))?
            .ok_or((ChainError::ParentNotFound, None))?;
        let vm_db = StoreVmDatabase::new_with_block_hash_cache(
            self.storage.clone(),
            parent_header,
            block_hash_cache,
        );
        let mut vm = self.new_evm(vm_db).map_err(|e| (e.into(), None))?;

        let blocks_len = blocks.len();
        let mut all_receipts: Vec<(BlockHash, Vec<Receipt>)> = Vec::with_capacity(blocks_len);
        let mut total_gas_used = 0;
        let mut transactions_count = 0;

        let interval = Instant::now();
        for (i, block) in blocks.iter().enumerate() {
            if cancellation_token.is_cancelled() {
                info!("Received shutdown signal, aborting");
                return Err((ChainError::Custom(String::from("shutdown signal")), None));
            }
            // for the first block, we need to query the store
            let parent_header = if i == 0 {
                find_parent_header(&block.header, &self.storage).map_err(|err| {
                    (
                        err,
                        Some(BatchBlockProcessingFailure {
                            failed_block_hash: block.hash(),
                            last_valid_hash,
                        }),
                    )
                })?
            } else {
                // for the subsequent ones, the parent is the previous block
                blocks[i - 1].header.clone()
            };

            let BlockExecutionResult { receipts, .. } = self
                .execute_block_from_state(&parent_header, block, &chain_config, &mut vm)
                .map_err(|err| {
                    (
                        err,
                        Some(BatchBlockProcessingFailure {
                            failed_block_hash: block.hash(),
                            last_valid_hash,
                        }),
                    )
                })?;
            debug!("Executed block with hash {}", block.hash());
            last_valid_hash = block.hash();
            total_gas_used += block.header.gas_used;
            transactions_count += block.body.transactions.len();
            all_receipts.push((block.hash(), receipts));

            // Conversion is safe because EXECUTE_BATCH_SIZE=1024
            log_batch_progress(blocks_len as u32, i as u32);
            tokio::task::yield_now().await;
        }

        let account_updates = vm
            .get_state_transitions()
            .map_err(|err| (ChainError::EvmError(err), None))?;

        let last_block = blocks
            .last()
            .ok_or_else(|| (ChainError::Custom("Last block not found".into()), None))?;

        let last_block_number = last_block.header.number;
        let last_block_gas_limit = last_block.header.gas_limit;

        // Apply the account updates over all blocks and compute the new state root
        let account_updates_list = self
            .storage
            .apply_account_updates_batch(first_block_header.parent_hash, &account_updates)
            .map_err(|e| (e.into(), None))?
            .ok_or((ChainError::ParentStateNotFound, None))?;

        let new_state_root = account_updates_list.state_trie_hash;
        let state_updates = account_updates_list.state_updates;
        let accounts_updates = account_updates_list.storage_updates;
        let code_updates = account_updates_list.code_updates;

        // Check state root matches the one in block header
        validate_state_root(&last_block.header, new_state_root).map_err(|e| (e, None))?;

        let update_batch = UpdateBatch {
            account_updates: state_updates,
            storage_updates: accounts_updates,
            blocks,
            receipts: all_receipts,
            code_updates,
        };

        self.storage
            .store_block_updates(update_batch)
            .map_err(|e| (e.into(), None))?;

        let elapsed_seconds = interval.elapsed().as_secs_f64();
        let throughput = if elapsed_seconds > 0.0 && total_gas_used != 0 {
            let as_gigas = (total_gas_used as f64) / 1e9;
            as_gigas / elapsed_seconds
        } else {
            0.0
        };

        metrics!(
            METRICS_BLOCKS.set_block_number(last_block_number);
            METRICS_BLOCKS.set_latest_block_gas_limit(last_block_gas_limit as f64);
            // Set the latest gas used as the average gas used per block in the batch
            METRICS_BLOCKS.set_latest_gas_used(total_gas_used as f64 / blocks_len as f64);
            METRICS_BLOCKS.set_latest_gigagas(throughput);
        );

        if self.options.perf_logs_enabled {
            info!(
                "[METRICS] Executed and stored: Range: {}, Last block num: {}, Last block gas limit: {}, Total transactions: {}, Total Gas: {}, Throughput: {} Gigagas/s",
                blocks_len,
                last_block_number,
                last_block_gas_limit,
                transactions_count,
                total_gas_used,
                throughput
            );
        }

        Ok(())
    }

    /// Add a blob transaction and its blobs bundle to the mempool checking that the transaction is valid
    #[cfg(feature = "c-kzg")]
    pub async fn add_blob_transaction_to_pool(
        &self,
        transaction: EIP4844Transaction,
        blobs_bundle: BlobsBundle,
    ) -> Result<H256, MempoolError> {
        // Validate blobs bundle

        let fork = self.current_fork().await?;

        blobs_bundle.validate(&transaction, fork)?;

        let transaction = Transaction::EIP4844Transaction(transaction);
        let hash = transaction.hash();
        if self.mempool.contains_tx(hash)? {
            return Ok(hash);
        }
        let sender = transaction.sender()?;

        // Validate transaction
        if let Some(tx_to_replace) = self.validate_transaction(&transaction, sender).await? {
            self.remove_transaction_from_pool(&tx_to_replace)?;
        }

        // Add transaction and blobs bundle to storage
        self.mempool
            .add_transaction(hash, MempoolTransaction::new(transaction, sender))?;
        self.mempool.add_blobs_bundle(hash, blobs_bundle)?;
        Ok(hash)
    }

    /// Add a transaction to the mempool checking that the transaction is valid
    pub async fn add_transaction_to_pool(
        &self,
        transaction: Transaction,
    ) -> Result<H256, MempoolError> {
        // Blob transactions should be submitted via add_blob_transaction along with the corresponding blobs bundle
        if matches!(transaction, Transaction::EIP4844Transaction(_)) {
            return Err(MempoolError::BlobTxNoBlobsBundle);
        }
        let hash = transaction.hash();
        if self.mempool.contains_tx(hash)? {
            return Ok(hash);
        }
        let sender = transaction.sender()?;
        // Validate transaction
        if let Some(tx_to_replace) = self.validate_transaction(&transaction, sender).await? {
            self.remove_transaction_from_pool(&tx_to_replace)?;
        }

        // Add transaction to storage
        self.mempool
            .add_transaction(hash, MempoolTransaction::new(transaction, sender))?;

        Ok(hash)
    }

    /// Remove a transaction from the mempool
    pub fn remove_transaction_from_pool(&self, hash: &H256) -> Result<(), StoreError> {
        self.mempool.remove_transaction(hash)
    }

    /// Remove all transactions in the executed block from the pool (if we have them)
    pub fn remove_block_transactions_from_pool(&self, block: &Block) -> Result<(), StoreError> {
        for tx in &block.body.transactions {
            self.mempool.remove_transaction(&tx.hash())?;
        }
        Ok(())
    }

    /*

    SOME VALIDATIONS THAT WE COULD INCLUDE
    Stateless validations
    1. This transaction is valid on current mempool
        -> Depends on mempool transaction filtering logic
    2. Ensure the maxPriorityFeePerGas is high enough to cover the requirement of the calling pool (the minimum to be included in)
        -> Depends on mempool transaction filtering logic
    3. Transaction's encoded size is smaller than maximum allowed
        -> I think that this is not in the spec, but it may be a good idea
    4. Make sure the transaction is signed properly
    5. Ensure a Blob Transaction comes with its sidecar (Done! - All blob validations have been moved to `common/types/blobs_bundle.rs`):
      1. Validate number of BlobHashes is positive (Done!)
      2. Validate number of BlobHashes is less than the maximum allowed per block,
         which may be computed as `maxBlobGasPerBlock / blobTxBlobGasPerBlob`
      3. Ensure number of BlobHashes is equal to:
        - The number of blobs (Done!)
        - The number of commitments (Done!)
        - The number of proofs (Done!)
      4. Validate that the hashes matches with the commitments, performing a `kzg4844` hash. (Done!)
      5. Verify the blob proofs with the `kzg4844` (Done!)
    Stateful validations
    1. Ensure transaction nonce is higher than the `from` address stored nonce
    2. Certain pools do not allow for nonce gaps. Ensure a gap is not produced (that is, the transaction nonce is exactly the following of the stored one)
    3. Ensure the transactor has enough funds to cover transaction cost:
        - Transaction cost is calculated as `(gas * gasPrice) + (blobGas * blobGasPrice) + value`
    4. In case of transaction reorg, ensure the transactor has enough funds to cover for transaction replacements without overdrafts.
    - This is done by comparing the total spent gas of the transactor from all pooled transactions, and accounting for the necessary gas spenditure if any of those transactions is replaced.
    5. Ensure the transactor is able to add a new transaction. The number of transactions sent by an account may be limited by a certain configured value

    */
    /// Returns the hash of the transaction to replace in case the nonce already exists
    pub async fn validate_transaction(
        &self,
        tx: &Transaction,
        sender: Address,
    ) -> Result<Option<H256>, MempoolError> {
        let nonce = tx.nonce();

        if matches!(tx, &Transaction::PrivilegedL2Transaction(_)) {
            return Ok(None);
        }

        let header_no = self.storage.get_latest_block_number().await?;
        let header = self
            .storage
            .get_block_header(header_no)?
            .ok_or(MempoolError::NoBlockHeaderError)?;
        let config = self.storage.get_chain_config();

        // NOTE: We could add a tx size limit here, but it's not in the actual spec

        // Check init code size
        if config.is_shanghai_activated(header.timestamp)
            && tx.is_contract_creation()
            && tx.data().len() > MAX_INITCODE_SIZE as usize
        {
            return Err(MempoolError::TxMaxInitCodeSizeError);
        }

        if !tx.is_contract_creation() && tx.data().len() >= MAX_TRANSACTION_DATA_SIZE as usize {
            return Err(MempoolError::TxMaxDataSizeError);
        }

        if config.is_osaka_activated(header.timestamp) && tx.gas_limit() > POST_OSAKA_GAS_LIMIT_CAP
        {
            // https://eips.ethereum.org/EIPS/eip-7825
            return Err(MempoolError::TxMaxGasLimitExceededError(
                tx.hash(),
                tx.gas_limit(),
            ));
        }

        // Check gas limit is less than header's gas limit
        if header.gas_limit < tx.gas_limit() {
            return Err(MempoolError::TxGasLimitExceededError);
        }

        // Check priority fee is less or equal than gas fee gap
        if tx.max_priority_fee().unwrap_or(0) > tx.max_fee_per_gas().unwrap_or(0) {
            return Err(MempoolError::TxTipAboveFeeCapError);
        }

        // Check that the gas limit covers the gas needs for transaction metadata.
        if tx.gas_limit() < mempool::transaction_intrinsic_gas(tx, &header, &config)? {
            return Err(MempoolError::TxIntrinsicGasCostAboveLimitError);
        }

        // Check that the specified blob gas fee is above the minimum value
        if let Some(fee) = tx.max_fee_per_blob_gas() {
            // Blob tx fee checks
            if fee < MIN_BASE_FEE_PER_BLOB_GAS.into() {
                return Err(MempoolError::TxBlobBaseFeeTooLowError);
            }
        };

        let maybe_sender_acc_info = self.storage.get_account_info(header_no, sender).await?;

        if let Some(sender_acc_info) = maybe_sender_acc_info {
            if nonce < sender_acc_info.nonce || nonce == u64::MAX {
                return Err(MempoolError::NonceTooLow);
            }

            let tx_cost = tx
                .cost_without_base_fee()
                .ok_or(MempoolError::InvalidTxGasvalues)?;

            if tx_cost > sender_acc_info.balance {
                return Err(MempoolError::NotEnoughBalance);
            }
        } else {
            // An account that is not in the database cannot possibly have enough balance to cover the transaction cost
            return Err(MempoolError::NotEnoughBalance);
        }

        // Check the nonce of pendings TXs in the mempool from the same sender
        // If it exists check if the new tx has higher fees
        let tx_to_replace_hash = self.mempool.find_tx_to_replace(sender, nonce, tx)?;

        if tx
            .chain_id()
            .is_some_and(|chain_id| chain_id != config.chain_id)
        {
            return Err(MempoolError::InvalidChainId(config.chain_id));
        }

        Ok(tx_to_replace_hash)
    }

    /// Marks the node's chain as up to date with the current chain
    /// Once the initial sync has taken place, the node will be considered as sync
    pub fn set_synced(&self) {
        self.is_synced.store(true, Ordering::Relaxed);
    }

    /// Marks the node's chain as not up to date with the current chain.
    /// This will be used when the node is one batch or more behind the current chain.
    pub fn set_not_synced(&self) {
        self.is_synced.store(false, Ordering::Relaxed);
    }

    /// Returns whether the node's chain is up to date with the current chain
    /// This will be true if the initial sync has already taken place and does not reflect whether there is an ongoing sync process
    /// The node should accept incoming p2p transactions if this method returns true
    pub fn is_synced(&self) -> bool {
        self.is_synced.load(Ordering::Relaxed)
    }

    pub fn get_p2p_transaction_by_hash(&self, hash: &H256) -> Result<P2PTransaction, StoreError> {
        let Some(tx) = self.mempool.get_transaction_by_hash(*hash)? else {
            return Err(StoreError::Custom(format!(
                "Hash {hash} not found in the mempool",
            )));
        };
        let result = match tx {
            Transaction::LegacyTransaction(itx) => P2PTransaction::LegacyTransaction(itx),
            Transaction::EIP2930Transaction(itx) => P2PTransaction::EIP2930Transaction(itx),
            Transaction::EIP1559Transaction(itx) => P2PTransaction::EIP1559Transaction(itx),
            Transaction::EIP4844Transaction(itx) => {
                let Some(bundle) = self.mempool.get_blobs_bundle(*hash)? else {
                    return Err(StoreError::Custom(format!(
                        "Blob transaction present without its bundle: hash {hash}",
                    )));
                };

                P2PTransaction::EIP4844TransactionWithBlobs(WrappedEIP4844Transaction {
                    tx: itx,
                    wrapper_version: (bundle.version != 0).then_some(bundle.version),
                    blobs_bundle: bundle,
                })
            }
            Transaction::EIP7702Transaction(itx) => P2PTransaction::EIP7702Transaction(itx),
            // Exclude privileged transactions as they are only created
            // by the lead sequencer. In the future, they might get gossiped
            // like the rest.
            Transaction::PrivilegedL2Transaction(_) => {
                return Err(StoreError::Custom(
                    "Privileged Transactions are not supported in P2P".to_string(),
                ));
            }
        };

        Ok(result)
    }

    pub fn new_evm(&self, vm_db: StoreVmDatabase) -> Result<Evm, EvmError> {
        new_evm(&self.options.r#type, vm_db)
    }

    /// Get the current fork of the chain, based on the latest block's timestamp
    pub async fn current_fork(&self) -> Result<Fork, StoreError> {
        let chain_config = self.storage.get_chain_config();
        let latest_block_number = self.storage.get_latest_block_number().await?;
        let latest_block = self
            .storage
            .get_block_header(latest_block_number)?
            .ok_or(StoreError::Custom("Latest block not in DB".to_string()))?;
        Ok(chain_config.fork(latest_block.timestamp))
    }
}

pub fn new_evm(blockchain_type: &BlockchainType, vm_db: StoreVmDatabase) -> Result<Evm, EvmError> {
    let evm = match blockchain_type {
        BlockchainType::L1 => Evm::new_for_l1(vm_db),
        BlockchainType::L2(l2_config) => {
            let fee_config = *l2_config
                .fee_config
                .read()
                .map_err(|_| EvmError::Custom("Fee config lock was poisoned".to_string()))?;
            Evm::new_for_l2(vm_db, fee_config)?
        }
    };
    Ok(evm)
}

pub fn validate_requests_hash(
    header: &BlockHeader,
    chain_config: &ChainConfig,
    requests: &[Requests],
) -> Result<(), ChainError> {
    if !chain_config.is_prague_activated(header.timestamp) {
        return Ok(());
    }

    let encoded_requests: Vec<EncodedRequests> = requests.iter().map(|r| r.encode()).collect();
    let computed_requests_hash = compute_requests_hash(&encoded_requests);
    let valid = header
        .requests_hash
        .map(|requests_hash| requests_hash == computed_requests_hash)
        .unwrap_or(false);

    if !valid {
        return Err(ChainError::InvalidBlock(
            InvalidBlockError::RequestsHashMismatch,
        ));
    }

    Ok(())
}

/// Performs post-execution checks
pub fn validate_state_root(
    block_header: &BlockHeader,
    new_state_root: H256,
) -> Result<(), ChainError> {
    // Compare state root
    if new_state_root == block_header.state_root {
        Ok(())
    } else {
        Err(ChainError::InvalidBlock(
            InvalidBlockError::StateRootMismatch,
        ))
    }
}

pub fn validate_receipts_root(
    block_header: &BlockHeader,
    receipts: &[Receipt],
) -> Result<(), ChainError> {
    let receipts_root = compute_receipts_root(receipts);

    if receipts_root == block_header.receipts_root {
        Ok(())
    } else {
        Err(ChainError::InvalidBlock(
            InvalidBlockError::ReceiptsRootMismatch,
        ))
    }
}

// Returns the hash of the head of the canonical chain (the latest valid hash).
pub async fn latest_canonical_block_hash(storage: &Store) -> Result<H256, ChainError> {
    let latest_block_number = storage.get_latest_block_number().await?;
    if let Some(latest_valid_header) = storage.get_block_header(latest_block_number)? {
        let latest_valid_hash = latest_valid_header.hash();
        return Ok(latest_valid_hash);
    }
    Err(ChainError::StoreError(StoreError::Custom(
        "Could not find latest valid hash".to_string(),
    )))
}

/// Searchs the header of the parent block header. If the parent header is missing,
/// Returns a ChainError::ParentNotFound. If the storage has an error it propagates it
pub fn find_parent_header(
    block_header: &BlockHeader,
    storage: &Store,
) -> Result<BlockHeader, ChainError> {
    match storage.get_block_header_by_hash(block_header.parent_hash)? {
        Some(parent_header) => Ok(parent_header),
        None => Err(ChainError::ParentNotFound),
    }
}

/// Performs pre-execution validation of the block's header values in reference to the parent_header
/// Verifies that blob gas fields in the header are correct in reference to the block's body.
/// If a block passes this check, execution will still fail with execute_block when a transaction runs out of gas
pub fn validate_block(
    block: &Block,
    parent_header: &BlockHeader,
    chain_config: &ChainConfig,
    elasticity_multiplier: u64,
) -> Result<(), ChainError> {
    // Verify initial header validity against parent
    validate_block_header(&block.header, parent_header, elasticity_multiplier)
        .map_err(InvalidBlockError::from)?;

    if chain_config.is_osaka_activated(block.header.timestamp) {
        let block_rlp_size = block.encode_to_vec().len();
        if block_rlp_size > MAX_RLP_BLOCK_SIZE as usize {
            return Err(error::ChainError::InvalidBlock(
                InvalidBlockError::MaximumRlpSizeExceeded(
                    MAX_RLP_BLOCK_SIZE,
                    block_rlp_size as u64,
                ),
            ));
        }
    }
    if chain_config.is_prague_activated(block.header.timestamp) {
        validate_prague_header_fields(&block.header, parent_header, chain_config)
            .map_err(InvalidBlockError::from)?;
        verify_blob_gas_usage(block, chain_config)?;
        if chain_config.is_osaka_activated(block.header.timestamp) {
            verify_transaction_max_gas_limit(block)?;
        }
    } else if chain_config.is_cancun_activated(block.header.timestamp) {
        validate_cancun_header_fields(&block.header, parent_header, chain_config)
            .map_err(InvalidBlockError::from)?;
        verify_blob_gas_usage(block, chain_config)?;
    } else {
        validate_pre_cancun_header_fields(&block.header).map_err(InvalidBlockError::from)?
    }

    Ok(())
}

pub async fn is_canonical(
    store: &Store,
    block_number: BlockNumber,
    block_hash: BlockHash,
) -> Result<bool, StoreError> {
    match store.get_canonical_block_hash(block_number).await? {
        Some(hash) if hash == block_hash => Ok(true),
        _ => Ok(false),
    }
}

pub fn validate_gas_used(
    receipts: &[Receipt],
    block_header: &BlockHeader,
) -> Result<(), ChainError> {
    if let Some(last) = receipts.last()
        && last.cumulative_gas_used != block_header.gas_used
    {
        return Err(ChainError::InvalidBlock(
            InvalidBlockError::GasUsedMismatch(last.cumulative_gas_used, block_header.gas_used),
        ));
    }
    Ok(())
}

// Perform validations over the block's blob gas usage.
// Must be called only if the block has cancun activated
fn verify_blob_gas_usage(block: &Block, config: &ChainConfig) -> Result<(), ChainError> {
    let mut blob_gas_used = 0_u32;
    let mut blobs_in_block = 0_u32;
    let max_blob_number_per_block = config
        .get_fork_blob_schedule(block.header.timestamp)
        .map(|schedule| schedule.max)
        .ok_or(ChainError::Custom("Provided block fork is invalid".into()))?;
    let max_blob_gas_per_block = max_blob_number_per_block * GAS_PER_BLOB;

    for transaction in block.body.transactions.iter() {
        if let Transaction::EIP4844Transaction(tx) = transaction {
            blob_gas_used += get_total_blob_gas(tx);
            blobs_in_block += tx.blob_versioned_hashes.len() as u32;
        }
    }
    if blob_gas_used > max_blob_gas_per_block {
        return Err(ChainError::InvalidBlock(
            InvalidBlockError::ExceededMaxBlobGasPerBlock,
        ));
    }
    if blobs_in_block > max_blob_number_per_block {
        return Err(ChainError::InvalidBlock(
            InvalidBlockError::ExceededMaxBlobNumberPerBlock,
        ));
    }
    if block
        .header
        .blob_gas_used
        .is_some_and(|header_blob_gas_used| header_blob_gas_used != blob_gas_used as u64)
    {
        return Err(ChainError::InvalidBlock(
            InvalidBlockError::BlobGasUsedMismatch,
        ));
    }
    Ok(())
}

// Perform validations over the block's gas usage.
// Must be called only if the block has osaka activated
// as specified in https://eips.ethereum.org/EIPS/eip-7825
fn verify_transaction_max_gas_limit(block: &Block) -> Result<(), ChainError> {
    for transaction in block.body.transactions.iter() {
        if transaction.gas_limit() > POST_OSAKA_GAS_LIMIT_CAP {
            return Err(ChainError::InvalidBlock(
                InvalidBlockError::InvalidTransaction(format!(
                    "Transaction gas limit exceeds maximum. Transaction hash: {}, transaction gas limit: {}",
                    transaction.hash(),
                    transaction.gas_limit()
                )),
            ));
        }
    }
    Ok(())
}

/// Calculates the blob gas required by a transaction
pub fn get_total_blob_gas(tx: &EIP4844Transaction) -> u32 {
    GAS_PER_BLOB * tx.blob_versioned_hashes.len() as u32
}

#[cfg(test)]
mod tests {}<|MERGE_RESOLUTION|>--- conflicted
+++ resolved
@@ -501,6 +501,7 @@
             .state_trie(first_block_header.parent_hash)
             .map_err(|_| ChainError::ParentStateNotFound)?
             .ok_or(ChainError::ParentStateNotFound)?;
+        let initial_state_root = trie.hash_no_commit();
 
         let (mut current_trie_witness, mut trie) = TrieLogger::open_trie(trie);
 
@@ -739,19 +740,6 @@
             let parent_hash = current_header.parent_hash;
             let current_number = current_header.number - 1;
 
-<<<<<<< HEAD
-        let mut block_headers_bytes = Vec::new();
-        for block_number in first_needed_block_number..=last_needed_block_number {
-            let hash = block_hashes_map
-                .get(&block_number)
-                .ok_or(ChainError::WitnessGeneration(format!(
-                    "Failed to get block {block_number} hash"
-                )))?;
-            let header = self.storage.get_block_header_by_hash(*hash)?.ok_or(
-                ChainError::WitnessGeneration(format!("Failed to get block {block_number} header")),
-            )?;
-            block_headers_bytes.push(header.encode_to_vec());
-=======
             current_header = self
                 .storage
                 .get_block_header_by_hash(parent_hash)?
@@ -762,21 +750,7 @@
                 })?;
 
             block_headers_bytes.push(current_header.encode_to_vec());
->>>>>>> 66cd9fb4
-        }
-        let initial_state_root = {
-            let hash = block_hashes_map
-                .get(&(first_block_header.number - 1))
-                .ok_or(ChainError::WitnessGeneration(
-                    "Failed to get parent block hash".to_string(),
-                ))?;
-            self.storage
-                .get_block_header_by_hash(*hash)?
-                .ok_or(ChainError::WitnessGeneration(
-                    "Failed to get parent block header".to_string(),
-                ))?
-                .state_root
-        };
+        }
 
         let mut keys = Vec::new();
         for (address, touched_storage_slots) in touched_account_storage_slots {
