--- conflicted
+++ resolved
@@ -72,8 +72,6 @@
     /// Mapping from a payload id to either a complete payload or a payload build task
     /// We need to keep completed payloads around in case consensus requests them twice
     pub payloads: Arc<TokioMutex<Vec<(u64, PayloadOrTask)>>>,
-    /// (L2 only) If set, collected base fees will be sent to this address instead of being burned
-    pub fee_vault: Option<Address>,
 }
 
 #[derive(Debug, Clone)]
@@ -82,6 +80,8 @@
     /// Whether performance logs should be emitted
     pub perf_logs_enabled: bool,
     pub r#type: BlockchainType,
+    /// (L2 only) If set, collected base fees will be sent to this address instead of being burned
+    pub fee_vault: Option<Address>,
 }
 
 impl Default for BlockchainOptions {
@@ -90,6 +90,7 @@
             max_mempool_size: MAX_MEMPOOL_SIZE_DEFAULT,
             perf_logs_enabled: false,
             r#type: BlockchainType::default(),
+            fee_vault: None,
         }
     }
 }
@@ -113,27 +114,13 @@
 }
 
 impl Blockchain {
-<<<<<<< HEAD
-    pub fn new(
-        store: Store,
-        blockchain_type: BlockchainType,
-        perf_logs_enabled: bool,
-        fee_vault: Option<Address>,
-    ) -> Self {
-=======
     pub fn new(store: Store, blockchain_opts: BlockchainOptions) -> Self {
->>>>>>> 24da00b9
         Self {
             storage: store,
             mempool: Mempool::new(blockchain_opts.max_mempool_size),
             is_synced: AtomicBool::new(false),
             payloads: Arc::new(TokioMutex::new(Vec::new())),
-<<<<<<< HEAD
-            perf_logs_enabled,
-            fee_vault,
-=======
             options: blockchain_opts,
->>>>>>> 24da00b9
         }
     }
 
@@ -143,12 +130,7 @@
             mempool: Mempool::new(MAX_MEMPOOL_SIZE_DEFAULT),
             is_synced: AtomicBool::new(false),
             payloads: Arc::new(TokioMutex::new(Vec::new())),
-<<<<<<< HEAD
-            perf_logs_enabled: false,
-            fee_vault: None,
-=======
             options: BlockchainOptions::default(),
->>>>>>> 24da00b9
         }
     }
 
@@ -242,7 +224,9 @@
             let logger = Arc::new(DatabaseLogger::new(Arc::new(Mutex::new(Box::new(vm_db)))));
             let mut vm = match self.options.r#type {
                 BlockchainType::L1 => Evm::new_from_db_for_l1(logger.clone()),
-                BlockchainType::L2 => Evm::new_from_db_for_l2(logger.clone(), self.fee_vault),
+                BlockchainType::L2 => {
+                    Evm::new_from_db_for_l2(logger.clone(), self.options.fee_vault)
+                }
             };
 
             // Re-execute block with logger
@@ -921,7 +905,7 @@
     pub fn new_evm(&self, vm_db: StoreVmDatabase) -> Result<Evm, EvmError> {
         let evm = match self.options.r#type {
             BlockchainType::L1 => Evm::new_for_l1(vm_db),
-            BlockchainType::L2 => Evm::new_for_l2(vm_db, self.fee_vault)?,
+            BlockchainType::L2 => Evm::new_for_l2(vm_db, self.options.fee_vault)?,
         };
         Ok(evm)
     }
