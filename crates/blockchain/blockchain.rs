pub mod constants;
pub mod error;
pub mod fork_choice;
pub mod mempool;
pub mod payload;
mod smoke_test;
pub mod tracing;
pub mod vm;

use ::tracing::{debug, info};
use constants::{MAX_INITCODE_SIZE, MAX_TRANSACTION_DATA_SIZE};
use error::MempoolError;
use error::{ChainError, InvalidBlockError};
use ethrex_common::constants::{GAS_PER_BLOB, MIN_BASE_FEE_PER_BLOB_GAS};
use ethrex_common::types::MempoolTransaction;
use ethrex_common::types::block_execution_witness::ExecutionWitnessResult;
use ethrex_common::types::requests::{EncodedRequests, Requests, compute_requests_hash};
use ethrex_common::types::{
    AccountUpdate, Block, BlockHash, BlockHeader, BlockNumber, ChainConfig, EIP4844Transaction,
    Receipt, Transaction, WrappedEIP4844Transaction, compute_receipts_root, validate_block_header,
    validate_cancun_header_fields, validate_prague_header_fields,
    validate_pre_cancun_header_fields,
};
use ethrex_common::types::{ELASTICITY_MULTIPLIER, P2PTransaction};
use ethrex_common::{Address, H256, TrieLogger};
use ethrex_metrics::metrics;
use ethrex_storage::{Store, UpdateBatch, error::StoreError, hash_address, hash_key};
use ethrex_vm::backends::levm::db::DatabaseLogger;
use ethrex_vm::{BlockExecutionResult, DynVmDatabase, Evm, EvmEngine, EvmError};
use mempool::Mempool;
use std::collections::HashMap;
use std::sync::atomic::{AtomicBool, Ordering};
use std::sync::{Arc, Mutex};
use std::time::Instant;
use tokio_util::sync::CancellationToken;

use vm::StoreVmDatabase;

#[cfg(feature = "metrics")]
use ethrex_metrics::metrics_blocks::METRICS_BLOCKS;

#[cfg(feature = "c-kzg")]
use ethrex_common::types::BlobsBundle;

//TODO: Implement a struct Chain or BlockChain to encapsulate
//functionality and canonical chain state and config

#[derive(Debug, Clone, Default)]
pub enum BlockchainType {
    #[default]
    L1,
    L2,
}

#[derive(Debug)]
pub struct Blockchain {
    pub evm_engine: EvmEngine,
    storage: Store,
    pub mempool: Mempool,
    /// Whether the node's chain is in or out of sync with the current chain
    /// This will be set to true once the initial sync has taken place and wont be set to false after
    /// This does not reflect whether there is an ongoing sync process
    is_synced: AtomicBool,
    pub r#type: BlockchainType,
}

#[derive(Debug, Clone)]
pub struct BatchBlockProcessingFailure {
    pub last_valid_hash: H256,
    pub failed_block_hash: H256,
}

fn log_batch_progress(batch_size: usize, current_block: usize) {
    let progress_needed = batch_size > 10;
    const PERCENT_MARKS: [usize; 4] = [20, 40, 60, 80];
    if progress_needed {
        PERCENT_MARKS.iter().for_each(|mark| {
            if (batch_size * mark) / 100 == current_block {
                info!("[SYNCING] {mark}% of batch processed");
            }
        });
    }
}

impl Blockchain {
    pub fn new(evm_engine: EvmEngine, store: Store, blockchain_type: BlockchainType) -> Self {
        Self {
            evm_engine,
            storage: store,
            mempool: Mempool::new(),
            is_synced: AtomicBool::new(false),
            r#type: blockchain_type,
        }
    }

    pub fn default_with_store(store: Store) -> Self {
        Self {
            evm_engine: EvmEngine::default(),
            storage: store,
            mempool: Mempool::new(),
            is_synced: AtomicBool::new(false),
            r#type: BlockchainType::default(),
        }
    }

    /// Executes a block withing a new vm instance and state
    async fn execute_block(
        &self,
        block: &Block,
    ) -> Result<(BlockExecutionResult, Vec<AccountUpdate>), ChainError> {
        // Validate if it can be the new head and find the parent
        let Ok(parent_header) = find_parent_header(&block.header, &self.storage) else {
            // If the parent is not present, we store it as pending.
            self.storage.add_pending_block(block.clone()).await?;
            return Err(ChainError::ParentNotFound);
        };

        let chain_config = self.storage.get_chain_config()?;

        // Validate the block pre-execution
        validate_block(block, &parent_header, &chain_config, ELASTICITY_MULTIPLIER)?;

        let vm_db = StoreVmDatabase::new(self.storage.clone(), block.header.parent_hash);
        let mut vm = self.new_evm(vm_db)?;
        let execution_result = vm.execute_block(block)?;
        let account_updates = vm.get_state_transitions()?;

        // Validate execution went alright
        validate_gas_used(&execution_result.receipts, &block.header)?;
        validate_receipts_root(&block.header, &execution_result.receipts)?;
        validate_requests_hash(&block.header, &chain_config, &execution_result.requests)?;

        Ok((execution_result, account_updates))
    }

    /// Executes a block from a given vm instance an does not clear its state
    fn execute_block_from_state(
        &self,
        parent_header: &BlockHeader,
        block: &Block,
        chain_config: &ChainConfig,
        vm: &mut Evm,
    ) -> Result<BlockExecutionResult, ChainError> {
        // Validate the block pre-execution
        validate_block(block, parent_header, chain_config, ELASTICITY_MULTIPLIER)?;

        let execution_result = vm.execute_block(block)?;

        // Validate execution went alright
        validate_gas_used(&execution_result.receipts, &block.header)?;
        validate_receipts_root(&block.header, &execution_result.receipts)?;
        validate_requests_hash(&block.header, chain_config, &execution_result.requests)?;

        Ok(execution_result)
    }

    pub async fn generate_witness_for_blocks(
        &self,
        blocks: &[Block],
    ) -> Result<ExecutionWitnessResult, ChainError> {
        let first_block_header = blocks
            .first()
            .ok_or(ChainError::WitnessGeneration(
                "Empty block batch".to_string(),
            ))?
            .header
            .clone();

        let parent_block_header = self
            .storage
            .get_block_header_by_hash(first_block_header.parent_hash)?
            .ok_or(ChainError::ParentNotFound)?;

        // Get state at previous block
        let trie = self
            .storage
            .state_trie(first_block_header.parent_hash)
            .map_err(|_| ChainError::ParentStateNotFound)?
            .ok_or(ChainError::ParentStateNotFound)?;
        let (state_trie_witness, mut trie) = TrieLogger::open_trie(trie);

        // Store the root node in case the block is empty and the witness does not record any nodes
        let root_node = trie.root_node().map_err(|_| {
            ChainError::WitnessGeneration("Failed to get root state node".to_string())
        })?;

        let mut encoded_storage_tries: HashMap<ethrex_common::H160, Vec<Vec<u8>>> = HashMap::new();
        let mut block_hashes = HashMap::new();
        let mut codes = HashMap::new();

        for block in blocks {
            let parent_hash = block.header.parent_hash;
            let vm_db: DynVmDatabase =
                Box::new(StoreVmDatabase::new(self.storage.clone(), parent_hash));
            let logger = Arc::new(DatabaseLogger::new(Arc::new(Mutex::new(Box::new(vm_db)))));
            let mut vm = match self.r#type {
                BlockchainType::L1 => Evm::new_from_db_for_l1(logger.clone()),
                BlockchainType::L2 => Evm::new_from_db_for_l2(logger.clone()),
            };

            // Re-execute block with logger
            vm.execute_block(block)?;
            // Gather account updates
            let account_updates = vm.get_state_transitions()?;

            let mut used_storage_tries = HashMap::new();
            // Get the used block hashes from the logger
            let logger_block_hashes = logger
                .block_hashes_accessed
                .lock()
                .map_err(|_e| {
                    ChainError::WitnessGeneration("Failed to get block hashes".to_string())
                })?
                .clone();
            block_hashes.extend(logger_block_hashes);
            // Access all the accounts needed for withdrawals
            if let Some(withdrawals) = block.body.withdrawals.as_ref() {
                for withdrawal in withdrawals {
                    trie.get(&hash_address(&withdrawal.address)).map_err(|_e| {
                        ChainError::Custom("Failed to access account from trie".to_string())
                    })?;
                }
            }

            // Access all the accounts from the initial trie
            // Record all the storage nodes for the initial state
            for (account, keys) in logger
                .state_accessed
                .lock()
                .map_err(|_e| {
                    ChainError::WitnessGeneration("Failed to execute with witness".to_string())
                })?
                .iter()
            {
                // Access the account from the state trie to record the nodes used to access it
                trie.get(&hash_address(account)).map_err(|_e| {
                    ChainError::WitnessGeneration("Failed to access account from trie".to_string())
                })?;
                // Get storage trie at before updates
                if !keys.is_empty() {
                    if let Ok(Some(storage_trie)) = self.storage.storage_trie(parent_hash, *account)
                    {
                        let (storage_trie_witness, storage_trie) =
                            TrieLogger::open_trie(storage_trie);
                        // Access all the keys
                        for storage_key in keys {
                            let hashed_key = hash_key(storage_key);
                            storage_trie.get(&hashed_key).map_err(|_e| {
                                ChainError::WitnessGeneration(
                                    "Failed to access storage key".to_string(),
                                )
                            })?;
                        }
                        // Store the tries to reuse when applying account updates
                        used_storage_tries.insert(*account, (storage_trie_witness, storage_trie));
                    }
                }
            }
            // Store all the accessed evm bytecodes
            for code_hash in logger
                .code_accessed
                .lock()
                .map_err(|_e| {
                    ChainError::WitnessGeneration("Failed to gather used bytecodes".to_string())
                })?
                .iter()
            {
                let code = self
                    .storage
                    .get_account_code(*code_hash)
                    .map_err(|_e| {
                        ChainError::WitnessGeneration("Failed to get account code".to_string())
                    })?
                    .ok_or(ChainError::WitnessGeneration(
                        "Failed to get account code".to_string(),
                    ))?;
                codes.insert(*code_hash, code);
            }

            // Apply account updates to the trie recording all the necessary nodes to do so
            let (updated_trie, storage_tries_after_update) = self
                .storage
                .apply_account_updates_from_trie_with_witness(
                    trie,
                    &account_updates,
                    used_storage_tries,
                )
                .await?;
            for (address, (witness, _storage_trie)) in storage_tries_after_update {
                let mut witness = witness.lock().map_err(|_| {
                    ChainError::WitnessGeneration("Failed to lock storage trie witness".to_string())
                })?;
                let witness = std::mem::take(&mut *witness);
                let witness = witness.into_iter().collect::<Vec<_>>();
                match encoded_storage_tries.entry(address) {
                    std::collections::hash_map::Entry::Occupied(mut entry) => {
                        entry.get_mut().extend(witness);
                    }
                    std::collections::hash_map::Entry::Vacant(vacant) => {
                        vacant.insert(witness);
                    }
                }
            }
            trie = updated_trie;
        }

        // Get the witness for the state trie
        let mut state_trie_witness = state_trie_witness.lock().map_err(|_| {
            ChainError::WitnessGeneration("Failed to lock state trie witness".to_string())
        })?;
        let state_trie_witness = std::mem::take(&mut *state_trie_witness);
        let mut used_trie_nodes = Vec::from_iter(state_trie_witness.into_iter());
        // If the witness is empty at least try to store the root
        if used_trie_nodes.is_empty() {
            if let Some(root) = root_node {
                used_trie_nodes.push(root.encode_raw());
            }
        }

        let mut needed_block_numbers = block_hashes.keys().collect::<Vec<_>>();
        needed_block_numbers.sort();
        // The last block number we need is the parent of the last block we execute
        let last_needed_block_number = blocks
            .last()
            .ok_or(ChainError::WitnessGeneration("Empty batch".to_string()))?
            .header
            .number
            .saturating_sub(1);
        // The first block number we need is either the parent of the first block number or the earliest block number used by BLOCKHASH
        let mut first_needed_block_number = first_block_header.number.saturating_sub(1);
        if let Some(block_number_from_logger) = needed_block_numbers.first() {
            if **block_number_from_logger < first_needed_block_number {
                first_needed_block_number = **block_number_from_logger;
            }
        }
        let mut block_headers = HashMap::new();
        for block_number in first_needed_block_number..=last_needed_block_number {
            let header = self.storage.get_block_header(block_number)?.ok_or(
                ChainError::WitnessGeneration("Failed to get block header".to_string()),
            )?;
            block_headers.insert(block_number, header);
        }

        let chain_config = self.storage.get_chain_config().map_err(ChainError::from)?;

        Ok(ExecutionWitnessResult {
            state_trie_nodes: Some(used_trie_nodes),
            storage_trie_nodes: Some(encoded_storage_tries),
            codes,
            state_trie: None,
            storage_tries: None,
            block_headers,
            parent_block_header,
            chain_config,
        })
    }

    pub async fn store_block(
        &self,
        block: &Block,
        execution_result: BlockExecutionResult,
        account_updates: &[AccountUpdate],
    ) -> Result<(), ChainError> {
        // Apply the account updates over the last block's state and compute the new state root
        let apply_updates_list = self
            .storage
            .apply_account_updates_batch(block.header.parent_hash, account_updates)
            .await?
            .ok_or(ChainError::ParentStateNotFound)?;

        let new_state_root = apply_updates_list.state_trie_hash;
        let state_updates = apply_updates_list.state_updates;
        let accounts_updates = apply_updates_list.storage_updates;
        let code_updates = apply_updates_list.code_updates;

        // Check state root matches the one in block header
        validate_state_root(&block.header, new_state_root)?;

        let update_batch = UpdateBatch {
            account_updates: state_updates,
            storage_updates: accounts_updates,
            blocks: vec![block.clone()],
            receipts: vec![(block.hash(), execution_result.receipts)],
            code_updates,
        };

        self.storage
            .clone()
            .store_block_updates(update_batch)
            .await
            .map_err(|e| e.into())
    }

    pub async fn add_block(&self, block: &Block) -> Result<(), ChainError> {
        let since = Instant::now();
        let (res, updates) = self.execute_block(block).await?;
        let executed = Instant::now();
        let result = self.store_block(block, res, &updates).await;
        let stored = Instant::now();
        Self::print_add_block_logs(block, since, executed, stored);
        result
    }

    fn print_add_block_logs(block: &Block, since: Instant, executed: Instant, stored: Instant) {
        let interval = stored.duration_since(since).as_millis() as f64;
        if interval != 0f64 {
            let as_gigas = block.header.gas_used as f64 / 10_f64.powf(9_f64);
            let throughput = as_gigas / interval * 1000_f64;
            let execution_time = executed.duration_since(since).as_millis() as f64;
            let storage_time = stored.duration_since(executed).as_millis() as f64;
            let execution_fraction = (execution_time * 100_f64 / interval).round() as u64;
            let storage_fraction = (storage_time * 100_f64 / interval).round() as u64;
            let execution_time_per_gigagas = (execution_time / as_gigas).round() as u64;
            let storage_time_per_gigagas = (storage_time / as_gigas).round() as u64;
            metrics!(
                let _ = METRICS_BLOCKS.set_block_number(block.header.number);
                METRICS_BLOCKS.set_latest_gas_used(block.header.gas_used as f64);
                METRICS_BLOCKS.set_latest_block_gas_limit(block.header.gas_limit as f64);
                METRICS_BLOCKS.set_latest_gigagas(throughput);
            );
            let base_log = format!(
                "[METRIC] BLOCK EXECUTION THROUGHPUT ({}): {:.2} Ggas/s TIME SPENT: {:.0} ms. Gas Used: {:.0}%, #Txs: {}.",
                block.header.number,
                throughput,
                interval,
                (block.header.gas_used as f64 / block.header.gas_limit as f64) * 100.0,
                block.body.transactions.len()
            );
            let extra_log = if as_gigas > 0.0 {
                format!(
                    " exec/Ggas: {execution_time_per_gigagas} ms ({execution_fraction}%), st/Ggas: {storage_time_per_gigagas} ms ({storage_fraction}%)",
                )
            } else {
                "".to_string()
            };
            info!("{}{}", base_log, extra_log);
        }
    }

    /// Adds multiple blocks in a batch.
    ///
    /// If an error occurs, returns a tuple containing:
    /// - The error type ([`ChainError`]).
    /// - [`BatchProcessingFailure`] (if the error was caused by block processing).
    ///
    /// Note: only the last block's state trie is stored in the db
    pub async fn add_blocks_in_batch(
        &self,
        blocks: Vec<Block>,
        cancellation_token: CancellationToken,
    ) -> Result<(), (ChainError, Option<BatchBlockProcessingFailure>)> {
        let mut last_valid_hash = H256::default();

        let Some(first_block_header) = blocks.first().map(|e| e.header.clone()) else {
            return Err((ChainError::Custom("First block not found".into()), None));
        };

        let chain_config: ChainConfig = self
            .storage
            .get_chain_config()
            .map_err(|e| (e.into(), None))?;

        // Cache block hashes for the full batch so we can access them during execution without having to store the blocks beforehand
        let block_hash_cache = blocks.iter().map(|b| (b.header.number, b.hash())).collect();

        let vm_db = StoreVmDatabase::new_with_block_hash_cache(
            self.storage.clone(),
            first_block_header.parent_hash,
            block_hash_cache,
        );
        let mut vm = self.new_evm(vm_db).map_err(|e| (e.into(), None))?;

        let blocks_len = blocks.len();
        let mut all_receipts: Vec<(BlockHash, Vec<Receipt>)> = Vec::with_capacity(blocks_len);
        let mut total_gas_used = 0;
        let mut transactions_count = 0;

        let interval = Instant::now();
        for (i, block) in blocks.iter().enumerate() {
            if cancellation_token.is_cancelled() {
                info!("Received shutdown signal, aborting");
                return Err((ChainError::Custom(String::from("shutdown signal")), None));
            }
            // for the first block, we need to query the store
            let parent_header = if i == 0 {
                find_parent_header(&block.header, &self.storage).map_err(|err| {
                    (
                        err,
                        Some(BatchBlockProcessingFailure {
                            failed_block_hash: block.hash(),
                            last_valid_hash,
                        }),
                    )
                })?
            } else {
                // for the subsequent ones, the parent is the previous block
                blocks[i - 1].header.clone()
            };

            let BlockExecutionResult { receipts, .. } = self
                .execute_block_from_state(&parent_header, block, &chain_config, &mut vm)
                .map_err(|err| {
                    (
                        err,
                        Some(BatchBlockProcessingFailure {
                            failed_block_hash: block.hash(),
                            last_valid_hash,
                        }),
                    )
                })?;
<<<<<<< HEAD

            debug!("Processed block {} out of {}", i, blocks.len());
=======
            debug!("Executed block with hash {}", block.hash());
>>>>>>> 05323766
            last_valid_hash = block.hash();
            total_gas_used += block.header.gas_used;
            transactions_count += block.body.transactions.len();
            all_receipts.push((block.hash(), receipts));

            log_batch_progress(blocks_len, i);
        }

        let account_updates = vm
            .get_state_transitions()
            .map_err(|err| (ChainError::EvmError(err), None))?;

        let last_block = blocks
            .last()
            .ok_or_else(|| (ChainError::Custom("Last block not found".into()), None))?;

        let last_block_number = last_block.header.number;
        let last_block_gas_limit = last_block.header.gas_limit;

        // Apply the account updates over all blocks and compute the new state root
        let account_updates_list = self
            .storage
            .apply_account_updates_batch(first_block_header.parent_hash, &account_updates)
            .await
            .map_err(|e| (e.into(), None))?
            .ok_or((ChainError::ParentStateNotFound, None))?;

        let new_state_root = account_updates_list.state_trie_hash;
        let state_updates = account_updates_list.state_updates;
        let accounts_updates = account_updates_list.storage_updates;
        let code_updates = account_updates_list.code_updates;

        // Check state root matches the one in block header
        validate_state_root(&last_block.header, new_state_root).map_err(|e| (e, None))?;

        let update_batch = UpdateBatch {
            account_updates: state_updates,
            storage_updates: accounts_updates,
            blocks,
            receipts: all_receipts,
            code_updates,
        };

        self.storage
            .store_block_updates(update_batch)
            .await
            .map_err(|e| (e.into(), None))?;

        let elapsed_seconds = interval.elapsed().as_secs_f64();
        let mut throughput = 0.0;
        if elapsed_seconds > 0.0 && total_gas_used != 0 {
            let as_gigas = (total_gas_used as f64) / 1e9;
            throughput = as_gigas / elapsed_seconds;
        }

        metrics!(
            let _ = METRICS_BLOCKS.set_block_number(last_block_number);
            METRICS_BLOCKS.set_latest_block_gas_limit(last_block_gas_limit as f64);
            // Set the latest gas used as the average gas used per block in the batch
            METRICS_BLOCKS.set_latest_gas_used(total_gas_used as f64 / blocks_len as f64);
            METRICS_BLOCKS.set_latest_gigagas(throughput);
        );

        info!(
            "[METRICS] Executed and stored: Range: {}, Last block num: {}, Last block gas limit: {}, Total transactions: {}, Total Gas: {}, Throughput: {} Gigagas/s",
            blocks_len,
            last_block_number,
            last_block_gas_limit,
            transactions_count,
            total_gas_used,
            throughput
        );

        Ok(())
    }

    /// Add a blob transaction and its blobs bundle to the mempool checking that the transaction is valid
    #[cfg(feature = "c-kzg")]
    pub async fn add_blob_transaction_to_pool(
        &self,
        transaction: EIP4844Transaction,
        blobs_bundle: BlobsBundle,
    ) -> Result<H256, MempoolError> {
        // Validate blobs bundle

        blobs_bundle.validate(&transaction)?;

        let transaction = Transaction::EIP4844Transaction(transaction);
        let sender = transaction.sender()?;

        // Validate transaction
        if let Some(tx_to_replace) = self.validate_transaction(&transaction, sender).await? {
            self.remove_transaction_from_pool(&tx_to_replace)?;
        }

        // Add transaction and blobs bundle to storage
        let hash = transaction.compute_hash();
        self.mempool
            .add_transaction(hash, MempoolTransaction::new(transaction, sender))?;
        self.mempool.add_blobs_bundle(hash, blobs_bundle)?;
        Ok(hash)
    }

    /// Add a transaction to the mempool checking that the transaction is valid
    pub async fn add_transaction_to_pool(
        &self,
        transaction: Transaction,
    ) -> Result<H256, MempoolError> {
        // Blob transactions should be submitted via add_blob_transaction along with the corresponding blobs bundle
        if matches!(transaction, Transaction::EIP4844Transaction(_)) {
            return Err(MempoolError::BlobTxNoBlobsBundle);
        }
        let sender = transaction.sender()?;
        // Validate transaction
        if let Some(tx_to_replace) = self.validate_transaction(&transaction, sender).await? {
            self.remove_transaction_from_pool(&tx_to_replace)?;
        }

        let hash = transaction.compute_hash();

        // Add transaction to storage
        self.mempool
            .add_transaction(hash, MempoolTransaction::new(transaction, sender))?;

        Ok(hash)
    }

    /// Remove a transaction from the mempool
    pub fn remove_transaction_from_pool(&self, hash: &H256) -> Result<(), StoreError> {
        self.mempool.remove_transaction(hash)
    }

    /*

    SOME VALIDATIONS THAT WE COULD INCLUDE
    Stateless validations
    1. This transaction is valid on current mempool
        -> Depends on mempool transaction filtering logic
    2. Ensure the maxPriorityFeePerGas is high enough to cover the requirement of the calling pool (the minimum to be included in)
        -> Depends on mempool transaction filtering logic
    3. Transaction's encoded size is smaller than maximum allowed
        -> I think that this is not in the spec, but it may be a good idea
    4. Make sure the transaction is signed properly
    5. Ensure a Blob Transaction comes with its sidecar (Done! - All blob validations have been moved to `common/types/blobs_bundle.rs`):
      1. Validate number of BlobHashes is positive (Done!)
      2. Validate number of BlobHashes is less than the maximum allowed per block,
         which may be computed as `maxBlobGasPerBlock / blobTxBlobGasPerBlob`
      3. Ensure number of BlobHashes is equal to:
        - The number of blobs (Done!)
        - The number of commitments (Done!)
        - The number of proofs (Done!)
      4. Validate that the hashes matches with the commitments, performing a `kzg4844` hash. (Done!)
      5. Verify the blob proofs with the `kzg4844` (Done!)
    Stateful validations
    1. Ensure transaction nonce is higher than the `from` address stored nonce
    2. Certain pools do not allow for nonce gaps. Ensure a gap is not produced (that is, the transaction nonce is exactly the following of the stored one)
    3. Ensure the transactor has enough funds to cover transaction cost:
        - Transaction cost is calculated as `(gas * gasPrice) + (blobGas * blobGasPrice) + value`
    4. In case of transaction reorg, ensure the transactor has enough funds to cover for transaction replacements without overdrafts.
    - This is done by comparing the total spent gas of the transactor from all pooled transactions, and accounting for the necessary gas spenditure if any of those transactions is replaced.
    5. Ensure the transactor is able to add a new transaction. The number of transactions sent by an account may be limited by a certain configured value

    */
    /// Returns the hash of the transaction to replace in case the nonce already exists
    pub async fn validate_transaction(
        &self,
        tx: &Transaction,
        sender: Address,
    ) -> Result<Option<H256>, MempoolError> {
        let nonce = tx.nonce();

        if matches!(tx, &Transaction::PrivilegedL2Transaction(_)) {
            return Ok(None);
        }

        let header_no = self.storage.get_latest_block_number().await?;
        let header = self
            .storage
            .get_block_header(header_no)?
            .ok_or(MempoolError::NoBlockHeaderError)?;
        let config = self.storage.get_chain_config()?;

        // NOTE: We could add a tx size limit here, but it's not in the actual spec

        // Check init code size
        if config.is_shanghai_activated(header.timestamp)
            && tx.is_contract_creation()
            && tx.data().len() > MAX_INITCODE_SIZE
        {
            return Err(MempoolError::TxMaxInitCodeSizeError);
        }

        if !tx.is_contract_creation() && tx.data().len() >= MAX_TRANSACTION_DATA_SIZE {
            return Err(MempoolError::TxMaxDataSizeError);
        }

        // Check gas limit is less than header's gas limit
        if header.gas_limit < tx.gas_limit() {
            return Err(MempoolError::TxGasLimitExceededError);
        }

        // Check priority fee is less or equal than gas fee gap
        if tx.max_priority_fee().unwrap_or(0) > tx.max_fee_per_gas().unwrap_or(0) {
            return Err(MempoolError::TxTipAboveFeeCapError);
        }

        // Check that the gas limit is covers the gas needs for transaction metadata.
        if tx.gas_limit() < mempool::transaction_intrinsic_gas(tx, &header, &config)? {
            return Err(MempoolError::TxIntrinsicGasCostAboveLimitError);
        }

        // Check that the specified blob gas fee is above the minimum value
        if let Some(fee) = tx.max_fee_per_blob_gas() {
            // Blob tx fee checks
            if fee < MIN_BASE_FEE_PER_BLOB_GAS.into() {
                return Err(MempoolError::TxBlobBaseFeeTooLowError);
            }
        };

        let maybe_sender_acc_info = self.storage.get_account_info(header_no, sender).await?;

        if let Some(sender_acc_info) = maybe_sender_acc_info {
            if nonce < sender_acc_info.nonce || nonce == u64::MAX {
                return Err(MempoolError::NonceTooLow);
            }

            let tx_cost = tx
                .cost_without_base_fee()
                .ok_or(MempoolError::InvalidTxGasvalues)?;

            if tx_cost > sender_acc_info.balance {
                return Err(MempoolError::NotEnoughBalance);
            }
        } else {
            // An account that is not in the database cannot possibly have enough balance to cover the transaction cost
            return Err(MempoolError::NotEnoughBalance);
        }

        // Check the nonce of pendings TXs in the mempool from the same sender
        // If it exists check if the new tx has higher fees
        let tx_to_replace_hash = self.mempool.find_tx_to_replace(sender, nonce, tx)?;

        if let Some(chain_id) = tx.chain_id() {
            if chain_id != config.chain_id {
                return Err(MempoolError::InvalidChainId(config.chain_id));
            }
        }

        Ok(tx_to_replace_hash)
    }

    /// Marks the node's chain as up to date with the current chain
    /// Once the initial sync has taken place, the node will be consireded as sync
    pub fn set_synced(&self) {
        self.is_synced.store(true, Ordering::Relaxed);
    }

    /// Returns whether the node's chain is up to date with the current chain
    /// This will be true if the initial sync has already taken place and does not reflect whether there is an ongoing sync process
    /// The node should accept incoming p2p transactions if this method returns true
    pub fn is_synced(&self) -> bool {
        self.is_synced.load(Ordering::Relaxed)
    }

    pub fn get_p2p_transaction_by_hash(&self, hash: &H256) -> Result<P2PTransaction, StoreError> {
        let Some(tx) = self.mempool.get_transaction_by_hash(*hash)? else {
            return Err(StoreError::Custom(format!(
                "Hash {hash} not found in the mempool",
            )));
        };
        let result = match tx {
            Transaction::LegacyTransaction(itx) => P2PTransaction::LegacyTransaction(itx),
            Transaction::EIP2930Transaction(itx) => P2PTransaction::EIP2930Transaction(itx),
            Transaction::EIP1559Transaction(itx) => P2PTransaction::EIP1559Transaction(itx),
            Transaction::EIP4844Transaction(itx) => {
                let Some(bundle) = self.mempool.get_blobs_bundle(*hash)? else {
                    return Err(StoreError::Custom(format!(
                        "Blob transaction present without its bundle: hash {hash}",
                    )));
                };

                P2PTransaction::EIP4844TransactionWithBlobs(WrappedEIP4844Transaction {
                    tx: itx,
                    blobs_bundle: bundle,
                })
            }
            Transaction::EIP7702Transaction(itx) => P2PTransaction::EIP7702Transaction(itx),
            Transaction::PrivilegedL2Transaction(itx) => {
                P2PTransaction::PrivilegedL2Transaction(itx)
            }
        };

        Ok(result)
    }

    pub fn new_evm(&self, vm_db: StoreVmDatabase) -> Result<Evm, EvmError> {
        let evm = match self.r#type {
            BlockchainType::L1 => Evm::new_for_l1(self.evm_engine, vm_db),
            BlockchainType::L2 => Evm::new_for_l2(self.evm_engine, vm_db)?,
        };
        Ok(evm)
    }
}

pub fn validate_requests_hash(
    header: &BlockHeader,
    chain_config: &ChainConfig,
    requests: &[Requests],
) -> Result<(), ChainError> {
    if !chain_config.is_prague_activated(header.timestamp) {
        return Ok(());
    }

    let encoded_requests: Vec<EncodedRequests> = requests.iter().map(|r| r.encode()).collect();
    let computed_requests_hash = compute_requests_hash(&encoded_requests);
    let valid = header
        .requests_hash
        .map(|requests_hash| requests_hash == computed_requests_hash)
        .unwrap_or(false);

    if !valid {
        return Err(ChainError::InvalidBlock(
            InvalidBlockError::RequestsHashMismatch,
        ));
    }

    Ok(())
}

/// Performs post-execution checks
pub fn validate_state_root(
    block_header: &BlockHeader,
    new_state_root: H256,
) -> Result<(), ChainError> {
    // Compare state root
    if new_state_root == block_header.state_root {
        Ok(())
    } else {
        Err(ChainError::InvalidBlock(
            InvalidBlockError::StateRootMismatch,
        ))
    }
}

pub fn validate_receipts_root(
    block_header: &BlockHeader,
    receipts: &[Receipt],
) -> Result<(), ChainError> {
    let receipts_root = compute_receipts_root(receipts);

    if receipts_root == block_header.receipts_root {
        Ok(())
    } else {
        Err(ChainError::InvalidBlock(
            InvalidBlockError::ReceiptsRootMismatch,
        ))
    }
}

// Returns the hash of the head of the canonical chain (the latest valid hash).
pub async fn latest_canonical_block_hash(storage: &Store) -> Result<H256, ChainError> {
    let latest_block_number = storage.get_latest_block_number().await?;
    if let Some(latest_valid_header) = storage.get_block_header(latest_block_number)? {
        let latest_valid_hash = latest_valid_header.hash();
        return Ok(latest_valid_hash);
    }
    Err(ChainError::StoreError(StoreError::Custom(
        "Could not find latest valid hash".to_string(),
    )))
}

/// Searchs the header of the parent block header. If the parent header is missing,
/// Returns a ChainError::ParentNotFound. If the storage has an error it propagates it
pub fn find_parent_header(
    block_header: &BlockHeader,
    storage: &Store,
) -> Result<BlockHeader, ChainError> {
    match storage.get_block_header_by_hash(block_header.parent_hash)? {
        Some(parent_header) => Ok(parent_header),
        None => Err(ChainError::ParentNotFound),
    }
}

/// Performs pre-execution validation of the block's header values in reference to the parent_header
/// Verifies that blob gas fields in the header are correct in reference to the block's body.
/// If a block passes this check, execution will still fail with execute_block when a transaction runs out of gas
pub fn validate_block(
    block: &Block,
    parent_header: &BlockHeader,
    chain_config: &ChainConfig,
    elasticity_multiplier: u64,
) -> Result<(), ChainError> {
    // Verify initial header validity against parent
    validate_block_header(&block.header, parent_header, elasticity_multiplier)
        .map_err(InvalidBlockError::from)?;

    if chain_config.is_prague_activated(block.header.timestamp) {
        validate_prague_header_fields(&block.header, parent_header, chain_config)
            .map_err(InvalidBlockError::from)?;
        verify_blob_gas_usage(block, chain_config)?;
    } else if chain_config.is_cancun_activated(block.header.timestamp) {
        validate_cancun_header_fields(&block.header, parent_header, chain_config)
            .map_err(InvalidBlockError::from)?;
        verify_blob_gas_usage(block, chain_config)?;
    } else {
        validate_pre_cancun_header_fields(&block.header).map_err(InvalidBlockError::from)?
    }

    Ok(())
}

pub async fn is_canonical(
    store: &Store,
    block_number: BlockNumber,
    block_hash: BlockHash,
) -> Result<bool, StoreError> {
    match store.get_canonical_block_hash(block_number).await? {
        Some(hash) if hash == block_hash => Ok(true),
        _ => Ok(false),
    }
}

pub fn validate_gas_used(
    receipts: &[Receipt],
    block_header: &BlockHeader,
) -> Result<(), ChainError> {
    if let Some(last) = receipts.last() {
        // Note: This is commented because it is still being used in development.
        // dbg!(last.cumulative_gas_used);
        // dbg!(block_header.gas_used);
        if last.cumulative_gas_used != block_header.gas_used {
            return Err(ChainError::InvalidBlock(InvalidBlockError::GasUsedMismatch));
        }
    }
    Ok(())
}

// Perform validations over the block's blob gas usage.
// Must be called only if the block has cancun activated
fn verify_blob_gas_usage(block: &Block, config: &ChainConfig) -> Result<(), ChainError> {
    let mut blob_gas_used = 0_u64;
    let mut blobs_in_block = 0_u64;
    let max_blob_number_per_block = config
        .get_fork_blob_schedule(block.header.timestamp)
        .map(|schedule| schedule.max)
        .ok_or(ChainError::Custom("Provided block fork is invalid".into()))?;
    let max_blob_gas_per_block = max_blob_number_per_block * GAS_PER_BLOB;

    for transaction in block.body.transactions.iter() {
        if let Transaction::EIP4844Transaction(tx) = transaction {
            blob_gas_used += get_total_blob_gas(tx);
            blobs_in_block += tx.blob_versioned_hashes.len() as u64;
        }
    }
    if blob_gas_used > max_blob_gas_per_block {
        return Err(ChainError::InvalidBlock(
            InvalidBlockError::ExceededMaxBlobGasPerBlock,
        ));
    }
    if blobs_in_block > max_blob_number_per_block {
        return Err(ChainError::InvalidBlock(
            InvalidBlockError::ExceededMaxBlobNumberPerBlock,
        ));
    }
    if block
        .header
        .blob_gas_used
        .is_some_and(|header_blob_gas_used| header_blob_gas_used != blob_gas_used)
    {
        return Err(ChainError::InvalidBlock(
            InvalidBlockError::BlobGasUsedMismatch,
        ));
    }
    Ok(())
}

/// Calculates the blob gas required by a transaction
fn get_total_blob_gas(tx: &EIP4844Transaction) -> u64 {
    GAS_PER_BLOB * tx.blob_versioned_hashes.len() as u64
}

#[cfg(test)]
mod tests {}<|MERGE_RESOLUTION|>--- conflicted
+++ resolved
@@ -508,12 +508,7 @@
                         }),
                     )
                 })?;
-<<<<<<< HEAD
-
-            debug!("Processed block {} out of {}", i, blocks.len());
-=======
             debug!("Executed block with hash {}", block.hash());
->>>>>>> 05323766
             last_valid_hash = block.hash();
             total_gas_used += block.header.gas_used;
             transactions_count += block.body.transactions.len();
