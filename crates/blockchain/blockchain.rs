pub mod constants;
pub mod error;
pub mod fork_choice;
pub mod mempool;
pub mod payload;
mod smoke_test;

use constants::{GAS_PER_BLOB, MAX_BLOB_GAS_PER_BLOCK, MAX_BLOB_NUMBER_PER_BLOCK};
use error::{ChainError, InvalidBlockError};
use ethereum_rust_core::types::{
    validate_block_header, validate_cancun_header_fields, validate_no_cancun_header_fields, Block,
    BlockHash, BlockHeader, BlockNumber, EIP4844Transaction, Receipt, Transaction,
};
use ethereum_rust_core::H256;

use ethereum_rust_storage::error::StoreError;
use ethereum_rust_storage::Store;
use ethereum_rust_vm::{
    evm_state, execute_block, get_state_transitions, spec_id, EvmState, SpecId,
};

//TODO: Implement a struct Chain or BlockChain to encapsulate
//functionality and canonical chain state and config

/// Adds a new block to the store. It may or may not be canonical, as long as its ancestry links
/// with the canonical chain and its parent's post-state is calculated. It doesn't modify the
/// canonical chain/head. Fork choice needs to be updated for that in a separate step.
///
/// Performs pre and post execution validation, and updates the database with the post state.
pub fn add_block(block: &Block, storage: &Store) -> Result<(), ChainError> {
    let block_hash = block.header.compute_block_hash();

    // Validate if it can be the new head and find the parent
    let Ok(parent_header) = find_parent_header(&block.header, storage) else {
        // If the parent is not present, we store it as pending.
        storage.add_pending_block(block.clone())?;
        return Err(ChainError::ParentNotFound);
    };
    let mut state = evm_state(storage.clone(), block.header.parent_hash);

    // Validate the block pre-execution
    validate_block(block, &parent_header, &state)?;

    let receipts = execute_block(block, &mut state)?;

    validate_gas_used(&receipts, &block.header)?;

    let account_updates = get_state_transitions(&mut state);

    // Apply the account updates over the last block's state and compute the new state root
    let new_state_root = state
        .database()
        .apply_account_updates(block.header.parent_hash, &account_updates)?
        .ok_or(ChainError::ParentStateNotFound)?;

    // Check state root matches the one in block header after execution
    validate_state_root(&block.header, new_state_root)?;

<<<<<<< HEAD
    let block_hash = block.hash();
=======
>>>>>>> 2210f1eb
    store_block(storage, block.clone())?;
    store_receipts(storage, receipts, block_hash)?;

    Ok(())
}

/// Stores block and header in the database
pub fn store_block(storage: &Store, block: Block) -> Result<(), ChainError> {
    storage.add_block(block)?;
    Ok(())
}

pub fn store_receipts(
    storage: &Store,
    receipts: Vec<Receipt>,
    block_hash: BlockHash,
) -> Result<(), ChainError> {
    for (index, receipt) in receipts.into_iter().enumerate() {
        storage.add_receipt(block_hash, index as u64, receipt)?;
    }
    Ok(())
}

/// Performs post-execution checks
pub fn validate_state_root(
    block_header: &BlockHeader,
    new_state_root: H256,
) -> Result<(), ChainError> {
    // Compare state root
    if new_state_root == block_header.state_root {
        Ok(())
    } else {
        Err(ChainError::InvalidBlock(
            InvalidBlockError::StateRootMismatch,
        ))
    }
}

// Returns the hash of the head of the canonical chain (the latest valid hash).
pub fn latest_canonical_block_hash(storage: &Store) -> Result<H256, ChainError> {
    if let Some(latest_block_number) = storage.get_latest_block_number()? {
        if let Some(latest_valid_header) = storage.get_block_header(latest_block_number)? {
            let latest_valid_hash = latest_valid_header.compute_block_hash();
            return Ok(latest_valid_hash);
        }
    }
    Err(ChainError::StoreError(StoreError::Custom(
        "Could not find latest valid hash".to_string(),
    )))
}

/// Validates if the provided block could be the new head of the chain, and returns the
/// parent_header in that case. If not found, the new block is saved as pending.
pub fn find_parent_header(
    block_header: &BlockHeader,
    storage: &Store,
) -> Result<BlockHeader, ChainError> {
    match storage.get_block_header_by_hash(block_header.parent_hash)? {
        Some(parent_header) => Ok(parent_header),
        None => Err(ChainError::ParentNotFound),
    }
}

/// Performs pre-execution validation of the block's header values in reference to the parent_header
/// Verifies that blob gas fields in the header are correct in reference to the block's body.
/// If a block passes this check, execution will still fail with execute_block when a transaction runs out of gas
pub fn validate_block(
    block: &Block,
    parent_header: &BlockHeader,
    state: &EvmState,
) -> Result<(), ChainError> {
    let spec = spec_id(state.database(), block.header.timestamp).unwrap();

    // Verify initial header validity against parent
    validate_block_header(&block.header, parent_header).map_err(InvalidBlockError::from)?;

    match spec {
        SpecId::CANCUN => validate_cancun_header_fields(&block.header, parent_header)
            .map_err(InvalidBlockError::from)?,
        _other_specs => {
            validate_no_cancun_header_fields(&block.header).map_err(InvalidBlockError::from)?
        }
    };

    if spec == SpecId::CANCUN {
        verify_blob_gas_usage(block)?
    }
    Ok(())
}

pub fn is_canonical(
    store: &Store,
    block_number: BlockNumber,
    block_hash: BlockHash,
) -> Result<bool, StoreError> {
    match store.get_canonical_block_hash(block_number)? {
        Some(hash) if hash == block_hash => Ok(true),
        _ => Ok(false),
    }
}

fn validate_gas_used(receipts: &[Receipt], block_header: &BlockHeader) -> Result<(), ChainError> {
    if let Some(last) = receipts.last() {
        if last.cumulative_gas_used != block_header.gas_used {
            return Err(ChainError::InvalidBlock(InvalidBlockError::GasUsedMismatch));
        }
    }
    Ok(())
}

fn verify_blob_gas_usage(block: &Block) -> Result<(), ChainError> {
    let mut blob_gas_used = 0_u64;
    let mut blobs_in_block = 0_u64;
    for transaction in block.body.transactions.iter() {
        if let Transaction::EIP4844Transaction(tx) = transaction {
            blob_gas_used += get_total_blob_gas(tx);
            blobs_in_block += tx.blob_versioned_hashes.len() as u64;
        }
    }
    if blob_gas_used > MAX_BLOB_GAS_PER_BLOCK {
        return Err(ChainError::InvalidBlock(
            InvalidBlockError::ExceededMaxBlobGasPerBlock,
        ));
    }
    if blobs_in_block > MAX_BLOB_NUMBER_PER_BLOCK {
        return Err(ChainError::InvalidBlock(
            InvalidBlockError::ExceededMaxBlobNumberPerBlock,
        ));
    }
    if block
        .header
        .blob_gas_used
        .is_some_and(|header_blob_gas_used| header_blob_gas_used != blob_gas_used)
    {
        return Err(ChainError::InvalidBlock(
            InvalidBlockError::BlobGasUsedMismatch,
        ));
    }
    Ok(())
}

/// Calculates the blob gas required by a transaction
fn get_total_blob_gas(tx: &EIP4844Transaction) -> u64 {
    GAS_PER_BLOB * tx.blob_versioned_hashes.len() as u64
}

#[cfg(test)]
mod tests {}<|MERGE_RESOLUTION|>--- conflicted
+++ resolved
@@ -56,10 +56,6 @@
     // Check state root matches the one in block header after execution
     validate_state_root(&block.header, new_state_root)?;
 
-<<<<<<< HEAD
-    let block_hash = block.hash();
-=======
->>>>>>> 2210f1eb
     store_block(storage, block.clone())?;
     store_receipts(storage, receipts, block_hash)?;
 
