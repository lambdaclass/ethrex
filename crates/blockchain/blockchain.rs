--- conflicted
+++ resolved
@@ -277,16 +277,10 @@
                             failed_block_hash: block.hash(),
                             last_valid_hash,
                         }),
-<<<<<<< HEAD
                     )
                 })?;
 
-=======
-                    ))
-                }
-            };
             info!("Processed block {} out of {}", i, blocks.len());
->>>>>>> deb9dd91
             last_valid_hash = block.hash();
             total_gas_used += block.header.gas_used;
             transactions_count += block.body.transactions.len();
