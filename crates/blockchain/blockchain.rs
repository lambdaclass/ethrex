--- conflicted
+++ resolved
@@ -8,13 +8,8 @@
 use error::{ChainError, InvalidBlockError};
 use ethrex_core::constants::GAS_PER_BLOB;
 use ethrex_core::types::{
-<<<<<<< HEAD
-    compute_receipts_root, validate_block_header, validate_cancun_header_fields,
-    validate_no_cancun_header_fields, Block, BlockHash, BlockHeader, BlockNumber, ChainConfig,
-=======
     compute_receipts_root, validate_block_header, validate_post_cancun_header_fields,
-    validate_pre_cancun_header_fields, Block, BlockHash, BlockHeader, BlockNumber,
->>>>>>> c9c77e36
+    validate_pre_cancun_header_fields, Block, BlockHash, BlockHeader, BlockNumber, ChainConfig,
     EIP4844Transaction, Receipt, Transaction,
 };
 use ethrex_core::H256;
@@ -173,13 +168,8 @@
         }
     };
 
-<<<<<<< HEAD
-    if spec == SpecId::CANCUN || spec == SpecId::PRAGUE {
-        verify_blob_gas_usage(block, &chain_config)?;
-=======
     if spec >= SpecId::CANCUN {
-        verify_blob_gas_usage(block)?
->>>>>>> c9c77e36
+        verify_blob_gas_usage(block, &chain_config)?
     }
 
     Ok(())
