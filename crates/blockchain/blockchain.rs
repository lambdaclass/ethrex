pub mod constants;
pub mod error;
pub mod fork_choice;
pub mod mempool;
pub mod payload;
mod smoke_test;
pub mod tracing;
pub mod vm;

use ::tracing::info;
use constants::{MAX_INITCODE_SIZE, MAX_TRANSACTION_DATA_SIZE};
use error::MempoolError;
use error::{ChainError, InvalidBlockError};
use ethrex_common::constants::{GAS_PER_BLOB, MIN_BASE_FEE_PER_BLOB_GAS};
use ethrex_common::types::MempoolTransaction;
use ethrex_common::types::block_execution_witness::ExecutionWitnessResult;
use ethrex_common::types::requests::{EncodedRequests, Requests, compute_requests_hash};
use ethrex_common::types::{
    AccountUpdate, Block, BlockHash, BlockHeader, BlockNumber, ChainConfig, EIP4844Transaction,
    Receipt, Transaction, WrappedEIP4844Transaction, compute_receipts_root, validate_block_header,
    validate_cancun_header_fields, validate_prague_header_fields,
    validate_pre_cancun_header_fields,
};
use ethrex_common::types::{ELASTICITY_MULTIPLIER, P2PTransaction};
use ethrex_common::{Address, H256, TrieLogger};
use ethrex_metrics::metrics;
use ethrex_storage::{Store, UpdateBatch, error::StoreError, hash_address, hash_key};
use ethrex_vm::backends::levm::db::DatabaseLogger;
use ethrex_vm::{BlockExecutionResult, DynVmDatabase, Evm, EvmEngine};
use mempool::Mempool;
use std::collections::HashMap;
use std::sync::atomic::{AtomicBool, Ordering};
use std::sync::{Arc, Mutex};
use std::{ops::Div, time::Instant};
use tokio_util::sync::CancellationToken;

use vm::StoreVmDatabase;

#[cfg(feature = "metrics")]
use ethrex_metrics::metrics_blocks::METRICS_BLOCKS;

#[cfg(feature = "c-kzg")]
use ethrex_common::types::BlobsBundle;

//TODO: Implement a struct Chain or BlockChain to encapsulate
//functionality and canonical chain state and config

#[derive(Debug)]
pub struct Blockchain {
    pub evm_engine: EvmEngine,
    storage: Store,
    pub mempool: Mempool,
    /// Whether the node's chain is in or out of sync with the current chain
    /// This will be set to true once the initial sync has taken place and wont be set to false after
    /// This does not reflect whether there is an ongoing sync process
    is_synced: AtomicBool,
}

#[derive(Debug, Clone)]
pub struct BatchBlockProcessingFailure {
    pub last_valid_hash: H256,
    pub failed_block_hash: H256,
}
impl Blockchain {
    pub fn new(evm_engine: EvmEngine, store: Store) -> Self {
        Self {
            evm_engine,
            storage: store,
            mempool: Mempool::new(),
            is_synced: AtomicBool::new(false),
        }
    }

    pub fn default_with_store(store: Store) -> Self {
        Self {
            evm_engine: EvmEngine::default(),
            storage: store,
            mempool: Mempool::new(),
            is_synced: AtomicBool::new(false),
        }
    }

    /// Executes a block withing a new vm instance and state
    async fn execute_block(
        &self,
        block: &Block,
    ) -> Result<(BlockExecutionResult, Vec<AccountUpdate>), ChainError> {
        // Validate if it can be the new head and find the parent
        let Ok(parent_header) = find_parent_header(&block.header, &self.storage) else {
            // If the parent is not present, we store it as pending.
            self.storage.add_pending_block(block.clone()).await?;
            return Err(ChainError::ParentNotFound);
        };

        let chain_config = self.storage.get_chain_config()?;

        // Validate the block pre-execution
        validate_block(block, &parent_header, &chain_config, ELASTICITY_MULTIPLIER)?;

        let vm_db = StoreVmDatabase::new(self.storage.clone(), block.header.parent_hash);
        let mut vm = Evm::new(self.evm_engine, vm_db);
        let execution_result = vm.execute_block(block)?;
        let account_updates = vm.get_state_transitions()?;

        // Validate execution went alright
        validate_gas_used(&execution_result.receipts, &block.header)?;
        validate_receipts_root(&block.header, &execution_result.receipts)?;
        validate_requests_hash(&block.header, &chain_config, &execution_result.requests)?;

        Ok((execution_result, account_updates))
    }

    /// Executes a block from a given vm instance an does not clear its state
    fn execute_block_from_state(
        &self,
        parent_header: &BlockHeader,
        block: &Block,
        chain_config: &ChainConfig,
        vm: &mut Evm,
    ) -> Result<BlockExecutionResult, ChainError> {
        // Validate the block pre-execution
        validate_block(block, parent_header, chain_config, ELASTICITY_MULTIPLIER)?;

        let execution_result = vm.execute_block(block)?;

        // Validate execution went alright
        validate_gas_used(&execution_result.receipts, &block.header)?;
        validate_receipts_root(&block.header, &execution_result.receipts)?;
        validate_requests_hash(&block.header, chain_config, &execution_result.requests)?;

        Ok(execution_result)
    }

    pub async fn generate_witness_for_blocks(
        &self,
        blocks: &[Block],
    ) -> Result<ExecutionWitnessResult, ChainError> {
        let first_block_header = blocks
            .first()
            .ok_or(ChainError::WitnessGeneration(
                "Empty block batch".to_string(),
            ))?
            .header
            .clone();

        let parent_block_header = self
            .storage
            .get_block_header_by_hash(first_block_header.parent_hash)?
            .ok_or(ChainError::ParentNotFound)?;

        // Get state at previous block
        let trie = self
            .storage
            .state_trie(first_block_header.parent_hash)
            .map_err(|_| ChainError::ParentStateNotFound)?
            .ok_or(ChainError::ParentStateNotFound)?;
        let (state_trie_witness, mut trie) = TrieLogger::open_trie(trie);

        // Store the root node in case the block is empty and the witness does not record any nodes
        let root_node = trie.root_node().map_err(|_| {
            ChainError::WitnessGeneration("Failed to get root state node".to_string())
        })?;

        let mut encoded_storage_tries: HashMap<ethrex_common::H160, Vec<Vec<u8>>> = HashMap::new();
        let mut block_hashes = HashMap::new();
        let mut codes = HashMap::new();

        for block in blocks {
            let parent_hash = block.header.parent_hash;
            let vm_db: DynVmDatabase =
                Box::new(StoreVmDatabase::new(self.storage.clone(), parent_hash));
            let logger = Arc::new(DatabaseLogger::new(Arc::new(Mutex::new(Box::new(vm_db)))));
            let mut vm = Evm::new_from_db(logger.clone());

            // Re-execute block with logger
            vm.execute_block(block)?;
            // Gather account updates
            let account_updates = vm.get_state_transitions()?;

            let mut used_storage_tries = HashMap::new();
            // Get the used block hashes from the logger
            let logger_block_hashes = logger
                .block_hashes_accessed
                .lock()
                .map_err(|_e| {
                    ChainError::WitnessGeneration("Failed to get block hashes".to_string())
                })?
                .clone();
            block_hashes.extend(logger_block_hashes);
            // Access all the accounts needed for withdrawals
            if let Some(withdrawals) = block.body.withdrawals.as_ref() {
                for withdrawal in withdrawals {
                    trie.get(&hash_address(&withdrawal.address)).map_err(|_e| {
                        ChainError::Custom("Failed to access account from trie".to_string())
                    })?;
                }
            }

            // Access all the accounts from the initial trie
            // Record all the storage nodes for the initial state
            for (account, keys) in logger
                .state_accessed
                .lock()
                .map_err(|_e| {
                    ChainError::WitnessGeneration("Failed to execute with witness".to_string())
                })?
                .iter()
            {
                // Access the account from the state trie to record the nodes used to access it
                trie.get(&hash_address(account)).map_err(|_e| {
                    ChainError::WitnessGeneration("Failed to access account from trie".to_string())
                })?;
                // Get storage trie at before updates
                if !keys.is_empty() {
                    if let Ok(Some(storage_trie)) = self.storage.storage_trie(parent_hash, *account)
                    {
                        let (storage_trie_witness, storage_trie) =
                            TrieLogger::open_trie(storage_trie);
                        // Access all the keys
                        for storage_key in keys {
                            let hashed_key = hash_key(storage_key);
                            storage_trie.get(&hashed_key).map_err(|_e| {
                                ChainError::WitnessGeneration(
                                    "Failed to access storage key".to_string(),
                                )
                            })?;
                        }
                        // Store the tries to reuse when applying account updates
                        used_storage_tries.insert(*account, (storage_trie_witness, storage_trie));
                    }
                }
            }
            // Store all the accessed evm bytecodes
            for code_hash in logger
                .code_accessed
                .lock()
                .map_err(|_e| {
                    ChainError::WitnessGeneration("Failed to gather used bytecodes".to_string())
                })?
                .iter()
            {
                let code = self
                    .storage
                    .get_account_code(*code_hash)
                    .map_err(|_e| {
                        ChainError::WitnessGeneration("Failed to get account code".to_string())
                    })?
                    .ok_or(ChainError::WitnessGeneration(
                        "Failed to get account code".to_string(),
                    ))?;
                codes.insert(*code_hash, code);
            }

            // Apply account updates to the trie recording all the necessary nodes to do so
            let (updated_trie, storage_tries_after_update) = self
                .storage
                .apply_account_updates_from_trie_with_witness(
                    trie,
                    &account_updates,
                    used_storage_tries,
                )
                .await?;
            for (address, (witness, _storage_trie)) in storage_tries_after_update {
                let mut witness = witness.lock().map_err(|_| {
                    ChainError::WitnessGeneration("Failed to lock storage trie witness".to_string())
                })?;
                let witness = std::mem::take(&mut *witness);
                let witness = witness.into_iter().collect::<Vec<_>>();
                match encoded_storage_tries.entry(address) {
                    std::collections::hash_map::Entry::Occupied(mut entry) => {
                        entry.get_mut().extend(witness);
                    }
                    std::collections::hash_map::Entry::Vacant(vacant) => {
                        vacant.insert(witness);
                    }
                }
            }
            trie = updated_trie;
        }

        // Get the witness for the state trie
        let mut state_trie_witness = state_trie_witness.lock().map_err(|_| {
            ChainError::WitnessGeneration("Failed to lock state trie witness".to_string())
        })?;
        let state_trie_witness = std::mem::take(&mut *state_trie_witness);
        let mut used_trie_nodes = Vec::from_iter(state_trie_witness.into_iter());
        // If the witness is empty at least try to store the root
        if used_trie_nodes.is_empty() {
            if let Some(root) = root_node {
                used_trie_nodes.push(root.encode_raw());
            }
        }

        let mut needed_block_numbers = block_hashes.keys().collect::<Vec<_>>();
        needed_block_numbers.sort();
        // The last block number we need is the parent of the last block we execute
        let last_needed_block_number = blocks
            .last()
            .ok_or(ChainError::WitnessGeneration("Empty batch".to_string()))?
            .header
            .number
            .saturating_sub(1);
        // The first block number we need is either the parent of the first block number or the earliest block number used by BLOCKHASH
        let mut first_needed_block_number = first_block_header.number.saturating_sub(1);
        if let Some(block_number_from_logger) = needed_block_numbers.first() {
            if **block_number_from_logger < first_needed_block_number {
                first_needed_block_number = **block_number_from_logger;
            }
        }
        let mut block_headers = HashMap::new();
        for block_number in first_needed_block_number..=last_needed_block_number {
            let header = self.storage.get_block_header(block_number)?.ok_or(
                ChainError::WitnessGeneration("Failed to get block header".to_string()),
            )?;
            block_headers.insert(block_number, header);
        }

        let chain_config = self.storage.get_chain_config().map_err(ChainError::from)?;

        Ok(ExecutionWitnessResult {
            state_trie_nodes: Some(used_trie_nodes),
            storage_trie_nodes: Some(encoded_storage_tries),
            codes,
            state_trie: None,
            storage_tries: None,
            block_headers,
            parent_block_header,
            chain_config,
        })
    }

    pub async fn store_block(
        &self,
        block: &Block,
        execution_result: BlockExecutionResult,
        account_updates: &[AccountUpdate],
    ) -> Result<(), ChainError> {
        // Apply the account updates over the last block's state and compute the new state root
        let apply_updates_list = self
            .storage
            .apply_account_updates_batch(block.header.parent_hash, account_updates)
            .await?
            .ok_or(ChainError::ParentStateNotFound)?;

        let new_state_root = apply_updates_list.state_trie_hash;
        let state_updates = apply_updates_list.state_updates;
        let accounts_updates = apply_updates_list.storage_updates;
        let code_updates = apply_updates_list.code_updates;

        // Check state root matches the one in block header
        validate_state_root(&block.header, new_state_root)?;

        let update_batch = UpdateBatch {
            account_updates: state_updates,
            storage_updates: accounts_updates,
            blocks: vec![block.clone()],
            receipts: vec![(block.hash(), execution_result.receipts)],
            code_updates,
        };

        self.storage
            .clone()
            .store_block_updates(update_batch)
            .await
            .map_err(|e| e.into())
    }

    pub async fn add_block(&self, block: &Block) -> Result<(), ChainError> {
        let since = Instant::now();
        let (res, updates) = self.execute_block(block).await?;
        let executed = Instant::now();
        let result = self.store_block(block, res, &updates).await;
        let stored = Instant::now();
        Self::print_add_block_logs(block, since, executed, stored);
        result
    }

    fn print_add_block_logs(block: &Block, since: Instant, executed: Instant, stored: Instant) {
        let interval = stored.duration_since(since).as_millis() as f64;
        if interval != 0f64 {
            let as_gigas = block.header.gas_used as f64 / 10_f64.powf(9_f64);
            let throughput = as_gigas / interval * 1000_f64;
            let execution_time = executed.duration_since(since).as_millis() as f64;
            let storage_time = stored.duration_since(executed).as_millis() as f64;
            let execution_fraction = (execution_time * 100_f64 / interval).round() as u64;
            let storage_fraction = (storage_time * 100_f64 / interval).round() as u64;
            let execution_time_per_gigagas = (execution_time / as_gigas).round() as u64;
            let storage_time_per_gigagas = (storage_time / as_gigas).round() as u64;
            metrics!(
                let _ = METRICS_BLOCKS.set_block_number(block.header.number);
                METRICS_BLOCKS.set_latest_gas_used(block.header.gas_used as f64);
                METRICS_BLOCKS.set_latest_block_gas_limit(block.header.gas_limit as f64);
                METRICS_BLOCKS.set_latest_gigagas(throughput);
            );
            let base_log = format!(
                "[METRIC] BLOCK EXECUTION THROUGHPUT ({}): {:.2} Ggas/s TIME SPENT: {:.0} ms. Gas Used: {:.0}%, #Txs: {}.",
                block.header.number,
                throughput,
                interval,
                (block.header.gas_used as f64 / block.header.gas_limit as f64) * 100.0,
                block.body.transactions.len()
            );
            let extra_log = if as_gigas > 0.0 {
                format!(
                    " exec/Ggas: {} ms ({}%), st/Ggas: {} ms ({}%)",
                    execution_time_per_gigagas,
                    execution_fraction,
                    storage_time_per_gigagas,
                    storage_fraction
                )
            } else {
                "".to_string()
            };
            info!("{}{}", base_log, extra_log);
        }
    }

    /// Adds multiple blocks in a batch.
    ///
    /// If an error occurs, returns a tuple containing:
    /// - The error type ([`ChainError`]).
    /// - [`BatchProcessingFailure`] (if the error was caused by block processing).
    ///
    /// Note: only the last block's state trie is stored in the db
    pub async fn add_blocks_in_batch(
        &self,
        blocks: Vec<Block>,
        cancellation_token: CancellationToken,
    ) -> Result<(), (ChainError, Option<BatchBlockProcessingFailure>)> {
        let mut last_valid_hash = H256::default();

        let Some(first_block_header) = blocks.first().map(|e| e.header.clone()) else {
            return Err((ChainError::Custom("First block not found".into()), None));
        };

        let chain_config: ChainConfig = self
            .storage
            .get_chain_config()
            .map_err(|e| (e.into(), None))?;

        // Cache block hashes for the full batch so we can access them during execution without having to store the blocks beforehand
        let block_hash_cache = blocks.iter().map(|b| (b.header.number, b.hash())).collect();

        let vm_db = StoreVmDatabase::new_with_block_hash_cache(
            self.storage.clone(),
            first_block_header.parent_hash,
            block_hash_cache,
        );
        let mut vm = Evm::new(self.evm_engine, vm_db);

        let blocks_len = blocks.len();
        let mut all_receipts: Vec<(BlockHash, Vec<Receipt>)> = Vec::with_capacity(blocks_len);
        let mut total_gas_used = 0;
        let mut transactions_count = 0;

        let progress_marks = [
            blocks_len / 5,
            2 * blocks_len / 5,
            3 * blocks_len / 5,
            4 * blocks_len / 5,
            blocks_len - 1,
        ];

        let interval = Instant::now();
        for (i, block) in blocks.iter().enumerate() {
            if cancellation_token.is_cancelled() {
                info!("Received shutdown signal, aborting");
                return Err((ChainError::Custom(String::from("shutdown signal")), None));
            }
            // for the first block, we need to query the store
            let parent_header = if i == 0 {
                find_parent_header(&block.header, &self.storage).map_err(|err| {
                    (
                        err,
                        Some(BatchBlockProcessingFailure {
                            failed_block_hash: block.hash(),
                            last_valid_hash,
                        }),
                    )
                })?
            } else {
                // for the subsequent ones, the parent is the previous block
                blocks[i - 1].header.clone()
            };

            let BlockExecutionResult { receipts, .. } = self
                .execute_block_from_state(&parent_header, block, &chain_config, &mut vm)
                .map_err(|err| {
                    (
                        err,
                        Some(BatchBlockProcessingFailure {
                            failed_block_hash: block.hash(),
                            last_valid_hash,
                        }),
<<<<<<< HEAD
                    ))
                }
            };
            progress_marks
                .iter()
                .position(|val| *val == i)
                .inspect(|pos| info!("Processed {}% of current batch", (pos + 1) * 20));

=======
                    )
                })?;

            info!("Processed block {} out of {}", i, blocks.len());
>>>>>>> 8675fe8b
            last_valid_hash = block.hash();
            total_gas_used += block.header.gas_used;
            transactions_count += block.body.transactions.len();
            all_receipts.push((block.hash(), receipts));
        }

        let account_updates = vm
            .get_state_transitions()
            .map_err(|err| (ChainError::EvmError(err), None))?;

        let last_block = blocks
            .last()
            .ok_or_else(|| (ChainError::Custom("Last block not found".into()), None))?;

        let last_block_number = last_block.header.number;
        let last_block_gas_limit = last_block.header.gas_limit;

        // Apply the account updates over all blocks and compute the new state root
        let account_updates_list = self
            .storage
            .apply_account_updates_batch(first_block_header.parent_hash, &account_updates)
            .await
            .map_err(|e| (e.into(), None))?
            .ok_or((ChainError::ParentStateNotFound, None))?;

        let new_state_root = account_updates_list.state_trie_hash;
        let state_updates = account_updates_list.state_updates;
        let accounts_updates = account_updates_list.storage_updates;
        let code_updates = account_updates_list.code_updates;

        // Check state root matches the one in block header
        validate_state_root(&last_block.header, new_state_root).map_err(|e| (e, None))?;

        let update_batch = UpdateBatch {
            account_updates: state_updates,
            storage_updates: accounts_updates,
            blocks,
            receipts: all_receipts,
            code_updates,
        };

        self.storage
            .store_block_updates(update_batch)
            .await
            .map_err(|e| (e.into(), None))?;

        let elapsed_seconds = interval.elapsed().as_millis() / 1000;
        let mut throughput = 0.0;
        if elapsed_seconds != 0 && total_gas_used != 0 {
            let as_gigas = (total_gas_used as f64).div(10_f64.powf(9_f64));
            throughput = (as_gigas) / (elapsed_seconds as f64);
        }

        metrics!(
            let _ = METRICS_BLOCKS.set_block_number(last_block_number);
            METRICS_BLOCKS.set_latest_block_gas_limit(last_block_gas_limit as f64);
            // Set the latest gas used as the average gas used per block in the batch
            METRICS_BLOCKS.set_latest_gas_used(total_gas_used as f64 / blocks_len as f64);
            METRICS_BLOCKS.set_latest_gigagas(throughput);
        );

        info!(
            "[METRICS] Executed and stored: Range: {}, Last block num: {}, Last block gas limit: {}, Total transactions: {}, Total Gas: {}, Throughput: {} Gigagas/s",
            blocks_len,
            last_block_number,
            last_block_gas_limit,
            transactions_count,
            total_gas_used,
            throughput
        );

        Ok(())
    }

    /// Add a blob transaction and its blobs bundle to the mempool checking that the transaction is valid
    #[cfg(feature = "c-kzg")]
    pub async fn add_blob_transaction_to_pool(
        &self,
        transaction: EIP4844Transaction,
        blobs_bundle: BlobsBundle,
    ) -> Result<H256, MempoolError> {
        // Validate blobs bundle

        blobs_bundle.validate(&transaction)?;

        let transaction = Transaction::EIP4844Transaction(transaction);
        let sender = transaction.sender()?;

        // Validate transaction
        if let Some(tx_to_replace) = self.validate_transaction(&transaction, sender).await? {
            self.remove_transaction_from_pool(&tx_to_replace)?;
        }

        // Add transaction and blobs bundle to storage
        let hash = transaction.compute_hash();
        self.mempool
            .add_transaction(hash, MempoolTransaction::new(transaction, sender))?;
        self.mempool.add_blobs_bundle(hash, blobs_bundle)?;
        Ok(hash)
    }

    /// Add a transaction to the mempool checking that the transaction is valid
    pub async fn add_transaction_to_pool(
        &self,
        transaction: Transaction,
    ) -> Result<H256, MempoolError> {
        // Blob transactions should be submitted via add_blob_transaction along with the corresponding blobs bundle
        if matches!(transaction, Transaction::EIP4844Transaction(_)) {
            return Err(MempoolError::BlobTxNoBlobsBundle);
        }
        let sender = transaction.sender()?;
        // Validate transaction
        if let Some(tx_to_replace) = self.validate_transaction(&transaction, sender).await? {
            self.remove_transaction_from_pool(&tx_to_replace)?;
        }

        let hash = transaction.compute_hash();

        // Add transaction to storage
        self.mempool
            .add_transaction(hash, MempoolTransaction::new(transaction, sender))?;

        Ok(hash)
    }

    /// Remove a transaction from the mempool
    pub fn remove_transaction_from_pool(&self, hash: &H256) -> Result<(), StoreError> {
        self.mempool.remove_transaction(hash)
    }

    /*

    SOME VALIDATIONS THAT WE COULD INCLUDE
    Stateless validations
    1. This transaction is valid on current mempool
        -> Depends on mempool transaction filtering logic
    2. Ensure the maxPriorityFeePerGas is high enough to cover the requirement of the calling pool (the minimum to be included in)
        -> Depends on mempool transaction filtering logic
    3. Transaction's encoded size is smaller than maximum allowed
        -> I think that this is not in the spec, but it may be a good idea
    4. Make sure the transaction is signed properly
    5. Ensure a Blob Transaction comes with its sidecar (Done! - All blob validations have been moved to `common/types/blobs_bundle.rs`):
      1. Validate number of BlobHashes is positive (Done!)
      2. Validate number of BlobHashes is less than the maximum allowed per block,
         which may be computed as `maxBlobGasPerBlock / blobTxBlobGasPerBlob`
      3. Ensure number of BlobHashes is equal to:
        - The number of blobs (Done!)
        - The number of commitments (Done!)
        - The number of proofs (Done!)
      4. Validate that the hashes matches with the commitments, performing a `kzg4844` hash. (Done!)
      5. Verify the blob proofs with the `kzg4844` (Done!)
    Stateful validations
    1. Ensure transaction nonce is higher than the `from` address stored nonce
    2. Certain pools do not allow for nonce gaps. Ensure a gap is not produced (that is, the transaction nonce is exactly the following of the stored one)
    3. Ensure the transactor has enough funds to cover transaction cost:
        - Transaction cost is calculated as `(gas * gasPrice) + (blobGas * blobGasPrice) + value`
    4. In case of transaction reorg, ensure the transactor has enough funds to cover for transaction replacements without overdrafts.
    - This is done by comparing the total spent gas of the transactor from all pooled transactions, and accounting for the necessary gas spenditure if any of those transactions is replaced.
    5. Ensure the transactor is able to add a new transaction. The number of transactions sent by an account may be limited by a certain configured value

    */
    /// Returns the hash of the transaction to replace in case the nonce already exists
    pub async fn validate_transaction(
        &self,
        tx: &Transaction,
        sender: Address,
    ) -> Result<Option<H256>, MempoolError> {
        let nonce = tx.nonce();

        if matches!(tx, &Transaction::PrivilegedL2Transaction(_)) {
            return Ok(None);
        }

        let header_no = self.storage.get_latest_block_number().await?;
        let header = self
            .storage
            .get_block_header(header_no)?
            .ok_or(MempoolError::NoBlockHeaderError)?;
        let config = self.storage.get_chain_config()?;

        // NOTE: We could add a tx size limit here, but it's not in the actual spec

        // Check init code size
        if config.is_shanghai_activated(header.timestamp)
            && tx.is_contract_creation()
            && tx.data().len() > MAX_INITCODE_SIZE
        {
            return Err(MempoolError::TxMaxInitCodeSizeError);
        }

        if !tx.is_contract_creation() && tx.data().len() >= MAX_TRANSACTION_DATA_SIZE {
            return Err(MempoolError::TxMaxDataSizeError);
        }

        // Check gas limit is less than header's gas limit
        if header.gas_limit < tx.gas_limit() {
            return Err(MempoolError::TxGasLimitExceededError);
        }

        // Check priority fee is less or equal than gas fee gap
        if tx.max_priority_fee().unwrap_or(0) > tx.max_fee_per_gas().unwrap_or(0) {
            return Err(MempoolError::TxTipAboveFeeCapError);
        }

        // Check that the gas limit is covers the gas needs for transaction metadata.
        if tx.gas_limit() < mempool::transaction_intrinsic_gas(tx, &header, &config)? {
            return Err(MempoolError::TxIntrinsicGasCostAboveLimitError);
        }

        // Check that the specified blob gas fee is above the minimum value
        if let Some(fee) = tx.max_fee_per_blob_gas() {
            // Blob tx fee checks
            if fee < MIN_BASE_FEE_PER_BLOB_GAS.into() {
                return Err(MempoolError::TxBlobBaseFeeTooLowError);
            }
        };

        let maybe_sender_acc_info = self.storage.get_account_info(header_no, sender).await?;

        if let Some(sender_acc_info) = maybe_sender_acc_info {
            if nonce < sender_acc_info.nonce || nonce == u64::MAX {
                return Err(MempoolError::NonceTooLow);
            }

            let tx_cost = tx
                .cost_without_base_fee()
                .ok_or(MempoolError::InvalidTxGasvalues)?;

            if tx_cost > sender_acc_info.balance {
                return Err(MempoolError::NotEnoughBalance);
            }
        } else {
            // An account that is not in the database cannot possibly have enough balance to cover the transaction cost
            return Err(MempoolError::NotEnoughBalance);
        }

        // Check the nonce of pendings TXs in the mempool from the same sender
        // If it exists check if the new tx has higher fees
        let tx_to_replace_hash = self.mempool.find_tx_to_replace(sender, nonce, tx)?;

        if let Some(chain_id) = tx.chain_id() {
            if chain_id != config.chain_id {
                return Err(MempoolError::InvalidChainId(config.chain_id));
            }
        }

        Ok(tx_to_replace_hash)
    }

    /// Marks the node's chain as up to date with the current chain
    /// Once the initial sync has taken place, the node will be consireded as sync
    pub fn set_synced(&self) {
        self.is_synced.store(true, Ordering::Relaxed);
    }

    /// Returns whether the node's chain is up to date with the current chain
    /// This will be true if the initial sync has already taken place and does not reflect whether there is an ongoing sync process
    /// The node should accept incoming p2p transactions if this method returns true
    pub fn is_synced(&self) -> bool {
        self.is_synced.load(Ordering::Relaxed)
    }

    pub fn get_p2p_transaction_by_hash(&self, hash: &H256) -> Result<P2PTransaction, StoreError> {
        let Some(tx) = self.mempool.get_transaction_by_hash(*hash)? else {
            return Err(StoreError::Custom(format!(
                "Hash {} not found in the mempool",
                hash
            )));
        };
        let result = match tx {
            Transaction::LegacyTransaction(itx) => P2PTransaction::LegacyTransaction(itx),
            Transaction::EIP2930Transaction(itx) => P2PTransaction::EIP2930Transaction(itx),
            Transaction::EIP1559Transaction(itx) => P2PTransaction::EIP1559Transaction(itx),
            Transaction::EIP4844Transaction(itx) => {
                let Some(bundle) = self.mempool.get_blobs_bundle(*hash)? else {
                    return Err(StoreError::Custom(format!(
                        "Blob transaction present without its bundle: hash {}",
                        hash
                    )));
                };

                P2PTransaction::EIP4844TransactionWithBlobs(WrappedEIP4844Transaction {
                    tx: itx,
                    blobs_bundle: bundle,
                })
            }
            Transaction::EIP7702Transaction(itx) => P2PTransaction::EIP7702Transaction(itx),
            Transaction::PrivilegedL2Transaction(itx) => {
                P2PTransaction::PrivilegedL2Transaction(itx)
            }
        };

        Ok(result)
    }
}

pub fn validate_requests_hash(
    header: &BlockHeader,
    chain_config: &ChainConfig,
    requests: &[Requests],
) -> Result<(), ChainError> {
    if !chain_config.is_prague_activated(header.timestamp) {
        return Ok(());
    }

    let encoded_requests: Vec<EncodedRequests> = requests.iter().map(|r| r.encode()).collect();
    let computed_requests_hash = compute_requests_hash(&encoded_requests);
    let valid = header
        .requests_hash
        .map(|requests_hash| requests_hash == computed_requests_hash)
        .unwrap_or(false);

    if !valid {
        return Err(ChainError::InvalidBlock(
            InvalidBlockError::RequestsHashMismatch,
        ));
    }

    Ok(())
}

/// Performs post-execution checks
pub fn validate_state_root(
    block_header: &BlockHeader,
    new_state_root: H256,
) -> Result<(), ChainError> {
    // Compare state root
    if new_state_root == block_header.state_root {
        Ok(())
    } else {
        Err(ChainError::InvalidBlock(
            InvalidBlockError::StateRootMismatch,
        ))
    }
}

pub fn validate_receipts_root(
    block_header: &BlockHeader,
    receipts: &[Receipt],
) -> Result<(), ChainError> {
    let receipts_root = compute_receipts_root(receipts);

    if receipts_root == block_header.receipts_root {
        Ok(())
    } else {
        Err(ChainError::InvalidBlock(
            InvalidBlockError::ReceiptsRootMismatch,
        ))
    }
}

// Returns the hash of the head of the canonical chain (the latest valid hash).
pub async fn latest_canonical_block_hash(storage: &Store) -> Result<H256, ChainError> {
    let latest_block_number = storage.get_latest_block_number().await?;
    if let Some(latest_valid_header) = storage.get_block_header(latest_block_number)? {
        let latest_valid_hash = latest_valid_header.hash();
        return Ok(latest_valid_hash);
    }
    Err(ChainError::StoreError(StoreError::Custom(
        "Could not find latest valid hash".to_string(),
    )))
}

/// Searchs the header of the parent block header. If the parent header is missing,
/// Returns a ChainError::ParentNotFound. If the storage has an error it propagates it
pub fn find_parent_header(
    block_header: &BlockHeader,
    storage: &Store,
) -> Result<BlockHeader, ChainError> {
    match storage.get_block_header_by_hash(block_header.parent_hash)? {
        Some(parent_header) => Ok(parent_header),
        None => Err(ChainError::ParentNotFound),
    }
}

/// Performs pre-execution validation of the block's header values in reference to the parent_header
/// Verifies that blob gas fields in the header are correct in reference to the block's body.
/// If a block passes this check, execution will still fail with execute_block when a transaction runs out of gas
pub fn validate_block(
    block: &Block,
    parent_header: &BlockHeader,
    chain_config: &ChainConfig,
    elasticity_multiplier: u64,
) -> Result<(), ChainError> {
    // Verify initial header validity against parent
    validate_block_header(&block.header, parent_header, elasticity_multiplier)
        .map_err(InvalidBlockError::from)?;

    if chain_config.is_prague_activated(block.header.timestamp) {
        validate_prague_header_fields(&block.header, parent_header, chain_config)
            .map_err(InvalidBlockError::from)?;
        verify_blob_gas_usage(block, chain_config)?;
    } else if chain_config.is_cancun_activated(block.header.timestamp) {
        validate_cancun_header_fields(&block.header, parent_header, chain_config)
            .map_err(InvalidBlockError::from)?;
        verify_blob_gas_usage(block, chain_config)?;
    } else {
        validate_pre_cancun_header_fields(&block.header).map_err(InvalidBlockError::from)?
    }

    Ok(())
}

pub async fn is_canonical(
    store: &Store,
    block_number: BlockNumber,
    block_hash: BlockHash,
) -> Result<bool, StoreError> {
    match store.get_canonical_block_hash(block_number).await? {
        Some(hash) if hash == block_hash => Ok(true),
        _ => Ok(false),
    }
}

pub fn validate_gas_used(
    receipts: &[Receipt],
    block_header: &BlockHeader,
) -> Result<(), ChainError> {
    if let Some(last) = receipts.last() {
        // Note: This is commented because it is still being used in development.
        // dbg!(last.cumulative_gas_used);
        // dbg!(block_header.gas_used);
        if last.cumulative_gas_used != block_header.gas_used {
            return Err(ChainError::InvalidBlock(InvalidBlockError::GasUsedMismatch));
        }
    }
    Ok(())
}

// Perform validations over the block's blob gas usage.
// Must be called only if the block has cancun activated
fn verify_blob_gas_usage(block: &Block, config: &ChainConfig) -> Result<(), ChainError> {
    let mut blob_gas_used = 0_u64;
    let mut blobs_in_block = 0_u64;
    let max_blob_number_per_block = config
        .get_fork_blob_schedule(block.header.timestamp)
        .map(|schedule| schedule.max)
        .ok_or(ChainError::Custom("Provided block fork is invalid".into()))?;
    let max_blob_gas_per_block = max_blob_number_per_block * GAS_PER_BLOB;

    for transaction in block.body.transactions.iter() {
        if let Transaction::EIP4844Transaction(tx) = transaction {
            blob_gas_used += get_total_blob_gas(tx);
            blobs_in_block += tx.blob_versioned_hashes.len() as u64;
        }
    }
    if blob_gas_used > max_blob_gas_per_block {
        return Err(ChainError::InvalidBlock(
            InvalidBlockError::ExceededMaxBlobGasPerBlock,
        ));
    }
    if blobs_in_block > max_blob_number_per_block {
        return Err(ChainError::InvalidBlock(
            InvalidBlockError::ExceededMaxBlobNumberPerBlock,
        ));
    }
    if block
        .header
        .blob_gas_used
        .is_some_and(|header_blob_gas_used| header_blob_gas_used != blob_gas_used)
    {
        return Err(ChainError::InvalidBlock(
            InvalidBlockError::BlobGasUsedMismatch,
        ));
    }
    Ok(())
}

/// Calculates the blob gas required by a transaction
fn get_total_blob_gas(tx: &EIP4844Transaction) -> u64 {
    GAS_PER_BLOB * tx.blob_versioned_hashes.len() as u64
}

#[cfg(test)]
mod tests {}<|MERGE_RESOLUTION|>--- conflicted
+++ resolved
@@ -492,7 +492,6 @@
                             failed_block_hash: block.hash(),
                             last_valid_hash,
                         }),
-<<<<<<< HEAD
                     ))
                 }
             };
@@ -500,13 +499,8 @@
                 .iter()
                 .position(|val| *val == i)
                 .inspect(|pos| info!("Processed {}% of current batch", (pos + 1) * 20));
-
-=======
                     )
                 })?;
-
-            info!("Processed block {} out of {}", i, blocks.len());
->>>>>>> 8675fe8b
             last_valid_hash = block.hash();
             total_gas_used += block.header.gas_used;
             transactions_count += block.body.transactions.len();
