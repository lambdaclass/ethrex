pub mod constants;
pub mod error;
pub mod fork_choice;
pub mod mempool;
pub mod payload;
mod smoke_test;
pub mod tracing;
pub mod vm;

use ::tracing::{debug, info};
use constants::{MAX_INITCODE_SIZE, MAX_TRANSACTION_DATA_SIZE, POST_OSAKA_GAS_LIMIT_CAP};
use error::MempoolError;
use error::{ChainError, InvalidBlockError};
use ethrex_common::constants::{GAS_PER_BLOB, MAX_RLP_BLOCK_SIZE, MIN_BASE_FEE_PER_BLOB_GAS};
use ethrex_common::types::block_execution_witness::ExecutionWitness;
use ethrex_common::types::fee_config::FeeConfig;
use ethrex_common::types::requests::{EncodedRequests, Requests, compute_requests_hash};
use ethrex_common::types::{
    AccountUpdate, Block, BlockHash, BlockHeader, BlockNumber, ChainConfig, EIP4844Transaction,
    Receipt, Transaction, WrappedEIP4844Transaction, compute_receipts_root, validate_block_header,
    validate_cancun_header_fields, validate_prague_header_fields,
    validate_pre_cancun_header_fields,
};
use ethrex_common::types::{ELASTICITY_MULTIPLIER, P2PTransaction};
use ethrex_common::types::{Fork, MempoolTransaction};
use ethrex_common::{Address, H256, TrieLogger};
use ethrex_metrics::metrics;
use ethrex_rlp::encode::RLPEncode;
use ethrex_storage::{
    AccountUpdatesList, Store, UpdateBatch, error::StoreError, hash_address, hash_key,
};
use ethrex_vm::backends::levm::db::DatabaseLogger;
use ethrex_vm::{BlockExecutionResult, DynVmDatabase, Evm, EvmError};
use mempool::Mempool;
use payload::PayloadOrTask;
use std::collections::{BTreeMap, HashMap};
use std::sync::atomic::{AtomicBool, Ordering};
use std::sync::{Arc, Mutex};
use std::time::Instant;
use tokio::sync::Mutex as TokioMutex;
use tokio_util::sync::CancellationToken;

use vm::StoreVmDatabase;

#[cfg(feature = "metrics")]
use ethrex_metrics::metrics_blocks::METRICS_BLOCKS;

#[cfg(feature = "c-kzg")]
use ethrex_common::types::BlobsBundle;

const MAX_PAYLOADS: usize = 10;
const MAX_MEMPOOL_SIZE_DEFAULT: usize = 10_000;

//TODO: Implement a struct Chain or BlockChain to encapsulate
//functionality and canonical chain state and config

#[derive(Debug, Copy, Clone, Default)]
pub enum BlockchainType {
    #[default]
    L1,
    L2(FeeConfig),
}

#[derive(Debug)]
pub struct Blockchain {
    storage: Store,
    pub mempool: Mempool,
    /// Whether the node's chain is in or out of sync with the current chain
    /// This will be set to true once the initial sync has taken place and wont be set to false after
    /// This does not reflect whether there is an ongoing sync process
    is_synced: AtomicBool,
    pub options: BlockchainOptions,
    /// Mapping from a payload id to either a complete payload or a payload build task
    /// We need to keep completed payloads around in case consensus requests them twice
    pub payloads: Arc<TokioMutex<Vec<(u64, PayloadOrTask)>>>,
}

#[derive(Debug, Clone)]
pub struct BlockchainOptions {
    pub max_mempool_size: usize,
    /// Whether performance logs should be emitted
    pub perf_logs_enabled: bool,
    pub r#type: BlockchainType,
}

impl Default for BlockchainOptions {
    fn default() -> Self {
        Self {
            max_mempool_size: MAX_MEMPOOL_SIZE_DEFAULT,
            perf_logs_enabled: false,
            r#type: BlockchainType::default(),
        }
    }
}

#[derive(Debug, Clone)]
pub struct BatchBlockProcessingFailure {
    pub last_valid_hash: H256,
    pub failed_block_hash: H256,
}

fn log_batch_progress(batch_size: u32, current_block: u32) {
    let progress_needed = batch_size > 10;
    const PERCENT_MARKS: [u32; 4] = [20, 40, 60, 80];
    if progress_needed {
        PERCENT_MARKS.iter().for_each(|mark| {
            if (batch_size * mark) / 100 == current_block {
                info!("[SYNCING] {mark}% of batch processed");
            }
        });
    }
}

impl Blockchain {
    pub fn new(store: Store, blockchain_opts: BlockchainOptions) -> Self {
        Self {
            storage: store,
            mempool: Mempool::new(blockchain_opts.max_mempool_size),
            is_synced: AtomicBool::new(false),
            payloads: Arc::new(TokioMutex::new(Vec::new())),
            options: blockchain_opts,
        }
    }

    pub fn default_with_store(store: Store) -> Self {
        Self {
            storage: store,
            mempool: Mempool::new(MAX_MEMPOOL_SIZE_DEFAULT),
            is_synced: AtomicBool::new(false),
            payloads: Arc::new(TokioMutex::new(Vec::new())),
            options: BlockchainOptions::default(),
        }
    }

    /// Executes a block withing a new vm instance and state
    async fn execute_block(
        &self,
        block: &Block,
    ) -> Result<(BlockExecutionResult, Vec<AccountUpdate>), ChainError> {
        // Validate if it can be the new head and find the parent
        let Ok(parent_header) = find_parent_header(&block.header, &self.storage) else {
            // If the parent is not present, we store it as pending.
            self.storage.add_pending_block(block.clone()).await?; // ok-clone: storage consumes block, so we need a copy
            return Err(ChainError::ParentNotFound);
        };

        let chain_config = self.storage.get_chain_config()?;

        // Validate the block pre-execution
        validate_block(block, &parent_header, &chain_config, ELASTICITY_MULTIPLIER)?;

        let vm_db = StoreVmDatabase::new(self.storage.clone(), block.header.parent_hash); // ok-clone: store struct fields are all arcs, so this just increases their reference count
        let mut vm = self.new_evm(vm_db)?;

        let execution_result = vm.execute_block(block)?;
        let account_updates = vm.get_state_transitions()?;

        // Validate execution went alright
        validate_gas_used(&execution_result.receipts, &block.header)?;
        validate_receipts_root(&block.header, &execution_result.receipts)?;
        validate_requests_hash(&block.header, &chain_config, &execution_result.requests)?;

        Ok((execution_result, account_updates))
    }

    /// Executes a block from a given vm instance an does not clear its state
    fn execute_block_from_state(
        &self,
        parent_header: &BlockHeader,
        block: &Block,
        chain_config: &ChainConfig,
        vm: &mut Evm,
    ) -> Result<BlockExecutionResult, ChainError> {
        // Validate the block pre-execution
        validate_block(block, parent_header, chain_config, ELASTICITY_MULTIPLIER)?;
        let execution_result = vm.execute_block(block)?;
        // Validate execution went alright
        validate_gas_used(&execution_result.receipts, &block.header)?;
        validate_receipts_root(&block.header, &execution_result.receipts)?;
        validate_requests_hash(&block.header, chain_config, &execution_result.requests)?;

        Ok(execution_result)
    }

    pub async fn generate_witness_for_blocks(
        &self,
        blocks: &[Block],
    ) -> Result<ExecutionWitness, ChainError> {
        let first_block_header = &blocks
            .first()
            .ok_or(ChainError::WitnessGeneration(
                "Empty block batch".to_string(),
            ))?
            .header;

        // Get state at previous block
        let trie = self
            .storage
            .state_trie(first_block_header.parent_hash)
            .map_err(|_| ChainError::ParentStateNotFound)?
            .ok_or(ChainError::ParentStateNotFound)?;

        let (state_trie_witness, mut trie) = TrieLogger::open_trie(trie);

        let mut touched_account_storage_slots = BTreeMap::new();
        // This will become the state trie + storage trie
        let mut used_trie_nodes = Vec::new();

        // Store the root node in case the block is empty and the witness does not record any nodes
        let root_node = trie.root_node().map_err(|_| {
            ChainError::WitnessGeneration("Failed to get root state node".to_string())
        })?;

        let mut block_hashes = HashMap::new();
        let mut codes = Vec::new();

        for block in blocks {
            let parent_hash = block.header.parent_hash;
            let vm_db: DynVmDatabase =
                Box::new(StoreVmDatabase::new(self.storage.clone(), parent_hash)); // ok-clone: store struct fields are all arcs, so this just increases their reference count
            let logger = Arc::new(DatabaseLogger::new(Arc::new(Mutex::new(Box::new(vm_db)))));
            let mut vm = match self.options.r#type {
<<<<<<< HEAD
                BlockchainType::L1 => Evm::new_from_db_for_l1(logger.clone()), // ok-clone: increase arc reference count
                BlockchainType::L2 => Evm::new_from_db_for_l2(logger.clone()), // ok-clone: increase arc reference count
=======
                BlockchainType::L1 => Evm::new_from_db_for_l1(logger.clone()),
                BlockchainType::L2(fee_config) => {
                    Evm::new_from_db_for_l2(logger.clone(), fee_config)
                }
>>>>>>> 1b604808
            };

            // Re-execute block with logger
            vm.execute_block(block)?;
            // Gather account updates
            let account_updates = vm.get_state_transitions()?;

            for account_update in &account_updates {
                touched_account_storage_slots.insert(
                    account_update.address,
                    account_update
                        .added_storage
                        .keys()
                        .cloned()
                        .collect::<Vec<H256>>(),
                );
            }

            // Get the used block hashes from the logger
            let logger_block_hashes =
                std::mem::take(&mut *logger.block_hashes_accessed.lock().map_err(|_e| {
                    ChainError::WitnessGeneration("Failed to get block hashes".to_string())
                })?);
            block_hashes.extend(logger_block_hashes);
            // Access all the accounts needed for withdrawals
            if let Some(withdrawals) = block.body.withdrawals.as_ref() {
                for withdrawal in withdrawals {
                    trie.get(&hash_address(&withdrawal.address)).map_err(|_e| {
                        ChainError::Custom("Failed to access account from trie".to_string())
                    })?;
                }
            }

            let mut used_storage_tries = HashMap::new();

            // Access all the accounts from the initial trie
            // Record all the storage nodes for the initial state
            for (account, acc_keys) in logger
                .state_accessed
                .lock()
                .map_err(|_e| {
                    ChainError::WitnessGeneration("Failed to execute with witness".to_string())
                })?
                .iter()
            {
                // Access the account from the state trie to record the nodes used to access it
                trie.get(&hash_address(account)).map_err(|_e| {
                    ChainError::WitnessGeneration("Failed to access account from trie".to_string())
                })?;
                // Get storage trie at before updates
                if !acc_keys.is_empty()
                    && let Ok(Some(storage_trie)) = self.storage.storage_trie(parent_hash, *account)
                {
                    let (storage_trie_witness, storage_trie) = TrieLogger::open_trie(storage_trie);
                    // Access all the keys
                    for storage_key in acc_keys {
                        let hashed_key = hash_key(storage_key);
                        storage_trie.get(&hashed_key).map_err(|_e| {
                            ChainError::WitnessGeneration(
                                "Failed to access storage key".to_string(),
                            )
                        })?;
                    }
                    // Store the tries to reuse when applying account updates
                    used_storage_tries.insert(*account, (storage_trie_witness, storage_trie));
                }
            }
            // Store all the accessed evm bytecodes
            for code_hash in logger
                .code_accessed
                .lock()
                .map_err(|_e| {
                    ChainError::WitnessGeneration("Failed to gather used bytecodes".to_string())
                })?
                .iter()
            {
                let code = self
                    .storage
                    .get_account_code(*code_hash)
                    .map_err(|_e| {
                        ChainError::WitnessGeneration("Failed to get account code".to_string())
                    })?
                    .ok_or(ChainError::WitnessGeneration(
                        "Failed to get account code".to_string(),
                    ))?;
                codes.push(code.to_vec());
            }

            // Apply account updates to the trie recording all the necessary nodes to do so
            let (updated_trie, storage_tries_after_update) = self
                .storage
                .apply_account_updates_from_trie_with_witness(
                    trie,
                    &account_updates,
                    used_storage_tries,
                )
                .await?;
            for (address, (witness, _storage_trie)) in storage_tries_after_update {
                let mut witness = witness.lock().map_err(|_| {
                    ChainError::WitnessGeneration("Failed to lock storage trie witness".to_string())
                })?;
                let witness = std::mem::take(&mut *witness);
                let witness = witness.into_iter().collect::<Vec<_>>();
                used_trie_nodes.extend_from_slice(&witness);
                touched_account_storage_slots.entry(address).or_default();
            }
            trie = updated_trie;
        }

        // Get the witness for the state trie
        let mut state_trie_witness = state_trie_witness.lock().map_err(|_| {
            ChainError::WitnessGeneration("Failed to lock state trie witness".to_string())
        })?;
        let state_trie_witness = std::mem::take(&mut *state_trie_witness);
        used_trie_nodes.extend_from_slice(&Vec::from_iter(state_trie_witness.into_iter()));
        // If the witness is empty at least try to store the root
        if used_trie_nodes.is_empty()
            && let Some(root) = root_node
        {
            used_trie_nodes.push(root.encode_raw());
        }

        let mut needed_block_numbers = block_hashes.keys().collect::<Vec<_>>();
        needed_block_numbers.sort();

        // Last needed block header for the witness is the parent of the last block we need to execute
        let last_needed_block_number = blocks
            .last()
            .ok_or(ChainError::WitnessGeneration("Empty batch".to_string()))?
            .header
            .number
            .saturating_sub(1);
        // The first block number we need is either the parent of the first block number or the earliest block number used by BLOCKHASH
        let mut first_needed_block_number = first_block_header.number.saturating_sub(1);
        if let Some(block_number_from_logger) = needed_block_numbers.first()
            && **block_number_from_logger < first_needed_block_number
        {
            first_needed_block_number = **block_number_from_logger;
        }
        let mut block_headers_bytes = Vec::new();
        for block_number in first_needed_block_number..=last_needed_block_number {
            let header = self.storage.get_block_header(block_number)?.ok_or(
                ChainError::WitnessGeneration("Failed to get block header".to_string()),
            )?;
            block_headers_bytes.push(header.encode_to_vec());
        }

        let chain_config = self.storage.get_chain_config().map_err(ChainError::from)?;

        let nodes = used_trie_nodes.into_iter().collect::<Vec<_>>();

        let mut keys = Vec::new();

        for (address, touched_storage_slots) in touched_account_storage_slots {
            keys.push(address.as_bytes().to_vec());
            for slot in touched_storage_slots.iter() {
                keys.push(slot.as_bytes().to_vec());
            }
        }

        Ok(ExecutionWitness {
            codes,
            block_headers_bytes,
            first_block_number: first_block_header.number,
            chain_config,
            nodes,
            keys,
        })
    }

    pub async fn store_block(
        &self,
        block: Block,
        account_updates_list: AccountUpdatesList,
        execution_result: BlockExecutionResult,
    ) -> Result<(), ChainError> {
        // Check state root matches the one in block header
        validate_state_root(&block.header, account_updates_list.state_trie_hash)?;

        let update_batch = UpdateBatch {
            account_updates: account_updates_list.state_updates,
            storage_updates: account_updates_list.storage_updates,
            receipts: vec![(block.hash(), execution_result.receipts)],
            blocks: vec![block],
            code_updates: account_updates_list.code_updates,
        };

        self.storage
            .clone() // ok-clone: store struct fields are all arcs, so this just increases their reference count
            .store_block_updates(update_batch)
            .await
            .map_err(|e| e.into())
    }

    pub async fn add_block(&self, block: Block) -> Result<(), ChainError> {
        let since = Instant::now();
        let (res, updates) = self.execute_block(&block).await?;
        let executed = Instant::now();

        // Apply the account updates over the last block's state and compute the new state root
        let account_updates_list = self
            .storage
            .apply_account_updates_batch(block.header.parent_hash, &updates)
            .await?
            .ok_or(ChainError::ParentStateNotFound)?;

        let (gas_used, gas_limit, block_number, transactions_count) = (
            block.header.gas_used,
            block.header.gas_limit,
            block.header.number,
            block.body.transactions.len(),
        );

        let merkleized = Instant::now();
        let result = self.store_block(block, account_updates_list, res).await;
        let stored = Instant::now();

        if self.options.perf_logs_enabled {
            Self::print_add_block_logs(
                gas_used,
                gas_limit,
                block_number,
                transactions_count,
                since,
                executed,
                merkleized,
                stored,
            );
        }
        result
    }

    #[allow(clippy::too_many_arguments)]
    fn print_add_block_logs(
        gas_used: u64,
        gas_limit: u64,
        block_number: u64,
        transactions_count: usize,
        since: Instant,
        executed: Instant,
        merkleized: Instant,
        stored: Instant,
    ) {
        let interval = stored.duration_since(since).as_millis() as f64;
        if interval != 0f64 {
            let as_gigas = gas_used as f64 / 10_f64.powf(9_f64);
            let throughput = as_gigas / interval * 1000_f64;

            metrics!(
                let _ = METRICS_BLOCKS.set_block_number(block_number);
                METRICS_BLOCKS.set_latest_gas_used(gas_used as f64);
                METRICS_BLOCKS.set_latest_block_gas_limit(gas_limit as f64);
                METRICS_BLOCKS.set_latest_gigagas(throughput);
            );

            let base_log = format!(
                "[METRIC] BLOCK EXECUTION THROUGHPUT ({}): {:.3} Ggas/s TIME SPENT: {:.0} ms. Gas Used: {:.3} ({:.0}%), #Txs: {}.",
                block_number,
                throughput,
                interval,
                as_gigas,
                (gas_used as f64 / gas_limit as f64) * 100.0,
                transactions_count
            );

            fn percentage(init: Instant, end: Instant, total: f64) -> f64 {
                (end.duration_since(init).as_millis() as f64 / total * 100.0).round()
            }
            let extra_log = if as_gigas > 0.0 {
                format!(
                    " exec: {}% merkle: {}% store: {}%",
                    percentage(since, executed, interval),
                    percentage(executed, merkleized, interval),
                    percentage(merkleized, stored, interval)
                )
            } else {
                "".to_string()
            };
            info!("{}{}", base_log, extra_log);
        }
    }

    /// Adds multiple blocks in a batch.
    ///
    /// If an error occurs, returns a tuple containing:
    /// - The error type ([`ChainError`]).
    /// - [`BatchProcessingFailure`] (if the error was caused by block processing).
    ///
    /// Note: only the last block's state trie is stored in the db
    pub async fn add_blocks_in_batch(
        &self,
        blocks: Vec<Block>,
        cancellation_token: CancellationToken,
    ) -> Result<(), (ChainError, Option<BatchBlockProcessingFailure>)> {
        let mut last_valid_hash = H256::default();

        let Some(first_block_header) = blocks.first().map(|e| &e.header) else {
            return Err((ChainError::Custom("First block not found".into()), None));
        };

        let chain_config: ChainConfig = self
            .storage
            .get_chain_config()
            .map_err(|e| (e.into(), None))?;

        // Cache block hashes for the full batch so we can access them during execution without having to store the blocks beforehand
        let block_hash_cache = blocks.iter().map(|b| (b.header.number, b.hash())).collect();

        let vm_db = StoreVmDatabase::new_with_block_hash_cache(
            self.storage.clone(), // ok-clone: store struct fields are all arcs, so this just increases their reference count
            first_block_header.parent_hash,
            block_hash_cache,
        );
        let mut vm = self.new_evm(vm_db).map_err(|e| (e.into(), None))?;

        let blocks_len = blocks.len();
        let mut all_receipts: Vec<(BlockHash, Vec<Receipt>)> = Vec::with_capacity(blocks_len);
        let mut total_gas_used = 0;
        let mut transactions_count = 0;

        let interval = Instant::now();
        for (i, block) in blocks.iter().enumerate() {
            if cancellation_token.is_cancelled() {
                info!("Received shutdown signal, aborting");
                return Err((ChainError::Custom(String::from("shutdown signal")), None));
            }
            // for the first block, we need to query the store
            let parent_header = if i == 0 {
                &find_parent_header(&block.header, &self.storage).map_err(|err| {
                    (
                        err,
                        Some(BatchBlockProcessingFailure {
                            failed_block_hash: block.hash(),
                            last_valid_hash,
                        }),
                    )
                })?
            } else {
                // for the subsequent ones, the parent is the previous block
                &blocks[i - 1].header
            };

            let BlockExecutionResult { receipts, .. } = self
                .execute_block_from_state(parent_header, block, &chain_config, &mut vm)
                .map_err(|err| {
                    (
                        err,
                        Some(BatchBlockProcessingFailure {
                            failed_block_hash: block.hash(),
                            last_valid_hash,
                        }),
                    )
                })?;
            debug!("Executed block with hash {}", block.hash());
            last_valid_hash = block.hash();
            total_gas_used += block.header.gas_used;
            transactions_count += block.body.transactions.len();
            all_receipts.push((block.hash(), receipts));

            // Conversion is safe because EXECUTE_BATCH_SIZE=1024
            log_batch_progress(blocks_len as u32, i as u32);
            tokio::task::yield_now().await;
        }

        let account_updates = vm
            .get_state_transitions()
            .map_err(|err| (ChainError::EvmError(err), None))?;

        let last_block = blocks
            .last()
            .ok_or_else(|| (ChainError::Custom("Last block not found".into()), None))?;

        let last_block_number = last_block.header.number;
        let last_block_gas_limit = last_block.header.gas_limit;

        // Apply the account updates over all blocks and compute the new state root
        let account_updates_list = self
            .storage
            .apply_account_updates_batch(first_block_header.parent_hash, &account_updates)
            .await
            .map_err(|e| (e.into(), None))?
            .ok_or((ChainError::ParentStateNotFound, None))?;

        let new_state_root = account_updates_list.state_trie_hash;
        let state_updates = account_updates_list.state_updates;
        let accounts_updates = account_updates_list.storage_updates;
        let code_updates = account_updates_list.code_updates;

        // Check state root matches the one in block header
        validate_state_root(&last_block.header, new_state_root).map_err(|e| (e, None))?;

        let update_batch = UpdateBatch {
            account_updates: state_updates,
            storage_updates: accounts_updates,
            blocks,
            receipts: all_receipts,
            code_updates,
        };

        self.storage
            .store_block_updates(update_batch)
            .await
            .map_err(|e| (e.into(), None))?;

        let elapsed_seconds = interval.elapsed().as_secs_f64();
        let mut throughput = 0.0;
        if elapsed_seconds > 0.0 && total_gas_used != 0 {
            let as_gigas = (total_gas_used as f64) / 1e9;
            throughput = as_gigas / elapsed_seconds;
        }

        metrics!(
            let _ = METRICS_BLOCKS.set_block_number(last_block_number);
            METRICS_BLOCKS.set_latest_block_gas_limit(last_block_gas_limit as f64);
            // Set the latest gas used as the average gas used per block in the batch
            METRICS_BLOCKS.set_latest_gas_used(total_gas_used as f64 / blocks_len as f64);
            METRICS_BLOCKS.set_latest_gigagas(throughput);
        );

        if self.options.perf_logs_enabled {
            info!(
                "[METRICS] Executed and stored: Range: {}, Last block num: {}, Last block gas limit: {}, Total transactions: {}, Total Gas: {}, Throughput: {} Gigagas/s",
                blocks_len,
                last_block_number,
                last_block_gas_limit,
                transactions_count,
                total_gas_used,
                throughput
            );
        }

        Ok(())
    }

    /// Add a blob transaction and its blobs bundle to the mempool checking that the transaction is valid
    #[cfg(feature = "c-kzg")]
    pub async fn add_blob_transaction_to_pool(
        &self,
        transaction: EIP4844Transaction,
        blobs_bundle: BlobsBundle,
    ) -> Result<H256, MempoolError> {
        // Validate blobs bundle

        let fork = self.current_fork().await?;

        blobs_bundle.validate(&transaction, fork)?;

        let transaction = Transaction::EIP4844Transaction(transaction);
        let hash = transaction.hash();
        if self.mempool.contains_tx(hash)? {
            return Ok(hash);
        }
        let sender = transaction.sender()?;

        // Validate transaction
        if let Some(tx_to_replace) = self.validate_transaction(&transaction, sender).await? {
            self.remove_transaction_from_pool(&tx_to_replace)?;
        }

        // Add transaction and blobs bundle to storage
        self.mempool
            .add_transaction(hash, MempoolTransaction::new(transaction, sender))?;
        self.mempool.add_blobs_bundle(hash, blobs_bundle)?;
        Ok(hash)
    }

    /// Add a transaction to the mempool checking that the transaction is valid
    pub async fn add_transaction_to_pool(
        &self,
        transaction: Transaction,
    ) -> Result<H256, MempoolError> {
        // Blob transactions should be submitted via add_blob_transaction along with the corresponding blobs bundle
        if matches!(transaction, Transaction::EIP4844Transaction(_)) {
            return Err(MempoolError::BlobTxNoBlobsBundle);
        }
        let hash = transaction.hash();
        if self.mempool.contains_tx(hash)? {
            return Ok(hash);
        }
        let sender = transaction.sender()?;
        // Validate transaction
        if let Some(tx_to_replace) = self.validate_transaction(&transaction, sender).await? {
            self.remove_transaction_from_pool(&tx_to_replace)?;
        }

        // Add transaction to storage
        self.mempool
            .add_transaction(hash, MempoolTransaction::new(transaction, sender))?;

        Ok(hash)
    }

    /// Remove a transaction from the mempool
    pub fn remove_transaction_from_pool(&self, hash: &H256) -> Result<(), StoreError> {
        self.mempool.remove_transaction(hash)
    }

    /// Remove all transactions in the executed block from the pool (if we have them)
    pub fn remove_block_transactions_from_pool(&self, block: &Block) -> Result<(), StoreError> {
        for tx in &block.body.transactions {
            self.mempool.remove_transaction(&tx.hash())?;
        }
        Ok(())
    }

    /*

    SOME VALIDATIONS THAT WE COULD INCLUDE
    Stateless validations
    1. This transaction is valid on current mempool
        -> Depends on mempool transaction filtering logic
    2. Ensure the maxPriorityFeePerGas is high enough to cover the requirement of the calling pool (the minimum to be included in)
        -> Depends on mempool transaction filtering logic
    3. Transaction's encoded size is smaller than maximum allowed
        -> I think that this is not in the spec, but it may be a good idea
    4. Make sure the transaction is signed properly
    5. Ensure a Blob Transaction comes with its sidecar (Done! - All blob validations have been moved to `common/types/blobs_bundle.rs`):
      1. Validate number of BlobHashes is positive (Done!)
      2. Validate number of BlobHashes is less than the maximum allowed per block,
         which may be computed as `maxBlobGasPerBlock / blobTxBlobGasPerBlob`
      3. Ensure number of BlobHashes is equal to:
        - The number of blobs (Done!)
        - The number of commitments (Done!)
        - The number of proofs (Done!)
      4. Validate that the hashes matches with the commitments, performing a `kzg4844` hash. (Done!)
      5. Verify the blob proofs with the `kzg4844` (Done!)
    Stateful validations
    1. Ensure transaction nonce is higher than the `from` address stored nonce
    2. Certain pools do not allow for nonce gaps. Ensure a gap is not produced (that is, the transaction nonce is exactly the following of the stored one)
    3. Ensure the transactor has enough funds to cover transaction cost:
        - Transaction cost is calculated as `(gas * gasPrice) + (blobGas * blobGasPrice) + value`
    4. In case of transaction reorg, ensure the transactor has enough funds to cover for transaction replacements without overdrafts.
    - This is done by comparing the total spent gas of the transactor from all pooled transactions, and accounting for the necessary gas spenditure if any of those transactions is replaced.
    5. Ensure the transactor is able to add a new transaction. The number of transactions sent by an account may be limited by a certain configured value

    */
    /// Returns the hash of the transaction to replace in case the nonce already exists
    pub async fn validate_transaction(
        &self,
        tx: &Transaction,
        sender: Address,
    ) -> Result<Option<H256>, MempoolError> {
        let nonce = tx.nonce();

        if matches!(tx, &Transaction::PrivilegedL2Transaction(_)) {
            return Ok(None);
        }

        let header_no = self.storage.get_latest_block_number().await?;
        let header = self
            .storage
            .get_block_header(header_no)?
            .ok_or(MempoolError::NoBlockHeaderError)?;
        let config = self.storage.get_chain_config()?;

        // NOTE: We could add a tx size limit here, but it's not in the actual spec

        // Check init code size
        if config.is_shanghai_activated(header.timestamp)
            && tx.is_contract_creation()
            && tx.data().len() > MAX_INITCODE_SIZE as usize
        {
            return Err(MempoolError::TxMaxInitCodeSizeError);
        }

        if !tx.is_contract_creation() && tx.data().len() >= MAX_TRANSACTION_DATA_SIZE as usize {
            return Err(MempoolError::TxMaxDataSizeError);
        }

        if config.is_osaka_activated(header.timestamp) && tx.gas_limit() > POST_OSAKA_GAS_LIMIT_CAP
        {
            // https://eips.ethereum.org/EIPS/eip-7825
            return Err(MempoolError::TxMaxGasLimitExceededError(
                tx.hash(),
                tx.gas_limit(),
            ));
        }

        // Check gas limit is less than header's gas limit
        if header.gas_limit < tx.gas_limit() {
            return Err(MempoolError::TxGasLimitExceededError);
        }

        // Check priority fee is less or equal than gas fee gap
        if tx.max_priority_fee().unwrap_or(0) > tx.max_fee_per_gas().unwrap_or(0) {
            return Err(MempoolError::TxTipAboveFeeCapError);
        }

        // Check that the gas limit covers the gas needs for transaction metadata.
        if tx.gas_limit() < mempool::transaction_intrinsic_gas(tx, &header, &config)? {
            return Err(MempoolError::TxIntrinsicGasCostAboveLimitError);
        }

        // Check that the specified blob gas fee is above the minimum value
        if let Some(fee) = tx.max_fee_per_blob_gas() {
            // Blob tx fee checks
            if fee < MIN_BASE_FEE_PER_BLOB_GAS.into() {
                return Err(MempoolError::TxBlobBaseFeeTooLowError);
            }
        };

        let maybe_sender_acc_info = self.storage.get_account_info(header_no, sender).await?;

        if let Some(sender_acc_info) = maybe_sender_acc_info {
            if nonce < sender_acc_info.nonce || nonce == u64::MAX {
                return Err(MempoolError::NonceTooLow);
            }

            let tx_cost = tx
                .cost_without_base_fee()
                .ok_or(MempoolError::InvalidTxGasvalues)?;

            if tx_cost > sender_acc_info.balance {
                return Err(MempoolError::NotEnoughBalance);
            }
        } else {
            // An account that is not in the database cannot possibly have enough balance to cover the transaction cost
            return Err(MempoolError::NotEnoughBalance);
        }

        // Check the nonce of pendings TXs in the mempool from the same sender
        // If it exists check if the new tx has higher fees
        let tx_to_replace_hash = self.mempool.find_tx_to_replace(sender, nonce, tx)?;

        if tx
            .chain_id()
            .is_some_and(|chain_id| chain_id != config.chain_id)
        {
            return Err(MempoolError::InvalidChainId(config.chain_id));
        }

        Ok(tx_to_replace_hash)
    }

    /// Marks the node's chain as up to date with the current chain
    /// Once the initial sync has taken place, the node will be considered as sync
    pub fn set_synced(&self) {
        self.is_synced.store(true, Ordering::Relaxed);
    }

    /// Marks the node's chain as not up to date with the current chain.
    /// This will be used when the node is one batch or more behind the current chain.
    pub fn set_not_synced(&self) {
        self.is_synced.store(false, Ordering::Relaxed);
    }

    /// Returns whether the node's chain is up to date with the current chain
    /// This will be true if the initial sync has already taken place and does not reflect whether there is an ongoing sync process
    /// The node should accept incoming p2p transactions if this method returns true
    pub fn is_synced(&self) -> bool {
        self.is_synced.load(Ordering::Relaxed)
    }

    pub fn get_p2p_transaction_by_hash(&self, hash: &H256) -> Result<P2PTransaction, StoreError> {
        let Some(tx) = self.mempool.get_transaction_by_hash(*hash)? else {
            return Err(StoreError::Custom(format!(
                "Hash {hash} not found in the mempool",
            )));
        };
        let result = match tx {
            Transaction::LegacyTransaction(itx) => P2PTransaction::LegacyTransaction(itx),
            Transaction::EIP2930Transaction(itx) => P2PTransaction::EIP2930Transaction(itx),
            Transaction::EIP1559Transaction(itx) => P2PTransaction::EIP1559Transaction(itx),
            Transaction::EIP4844Transaction(itx) => {
                let Some(bundle) = self.mempool.get_blobs_bundle(*hash)? else {
                    return Err(StoreError::Custom(format!(
                        "Blob transaction present without its bundle: hash {hash}",
                    )));
                };

                P2PTransaction::EIP4844TransactionWithBlobs(WrappedEIP4844Transaction {
                    tx: itx,
                    wrapper_version: (bundle.version != 0).then_some(bundle.version),
                    blobs_bundle: bundle,
                })
            }
            Transaction::EIP7702Transaction(itx) => P2PTransaction::EIP7702Transaction(itx),
            // Exclude privileged transactions as they are only created
            // by the lead sequencer. In the future, they might get gossiped
            // like the rest.
            Transaction::PrivilegedL2Transaction(_) => {
                return Err(StoreError::Custom(
                    "Privileged Transactions are not supported in P2P".to_string(),
                ));
            }
        };

        Ok(result)
    }

    pub fn new_evm(&self, vm_db: StoreVmDatabase) -> Result<Evm, EvmError> {
        let evm = match self.options.r#type {
            BlockchainType::L1 => Evm::new_for_l1(vm_db),
            BlockchainType::L2(fee_config) => Evm::new_for_l2(vm_db, fee_config)?,
        };
        Ok(evm)
    }

    /// Get the current fork of the chain, based on the latest block's timestamp
    pub async fn current_fork(&self) -> Result<Fork, StoreError> {
        let chain_config = self.storage.get_chain_config()?;
        let latest_block_number = self.storage.get_latest_block_number().await?;
        let latest_block = self
            .storage
            .get_block_header(latest_block_number)?
            .ok_or(StoreError::Custom("Latest block not in DB".to_string()))?;
        Ok(chain_config.fork(latest_block.timestamp))
    }
}

pub fn validate_requests_hash(
    header: &BlockHeader,
    chain_config: &ChainConfig,
    requests: &[Requests],
) -> Result<(), ChainError> {
    if !chain_config.is_prague_activated(header.timestamp) {
        return Ok(());
    }

    let encoded_requests: Vec<EncodedRequests> = requests.iter().map(|r| r.encode()).collect();
    let computed_requests_hash = compute_requests_hash(&encoded_requests);
    let valid = header
        .requests_hash
        .map(|requests_hash| requests_hash == computed_requests_hash)
        .unwrap_or(false);

    if !valid {
        return Err(ChainError::InvalidBlock(
            InvalidBlockError::RequestsHashMismatch,
        ));
    }

    Ok(())
}

/// Performs post-execution checks
pub fn validate_state_root(
    block_header: &BlockHeader,
    new_state_root: H256,
) -> Result<(), ChainError> {
    // Compare state root
    if new_state_root == block_header.state_root {
        Ok(())
    } else {
        Err(ChainError::InvalidBlock(
            InvalidBlockError::StateRootMismatch,
        ))
    }
}

pub fn validate_receipts_root(
    block_header: &BlockHeader,
    receipts: &[Receipt],
) -> Result<(), ChainError> {
    let receipts_root = compute_receipts_root(receipts);

    if receipts_root == block_header.receipts_root {
        Ok(())
    } else {
        Err(ChainError::InvalidBlock(
            InvalidBlockError::ReceiptsRootMismatch,
        ))
    }
}

// Returns the hash of the head of the canonical chain (the latest valid hash).
pub async fn latest_canonical_block_hash(storage: &Store) -> Result<H256, ChainError> {
    let latest_block_number = storage.get_latest_block_number().await?;
    if let Some(latest_valid_header) = storage.get_block_header(latest_block_number)? {
        let latest_valid_hash = latest_valid_header.hash();
        return Ok(latest_valid_hash);
    }
    Err(ChainError::StoreError(StoreError::Custom(
        "Could not find latest valid hash".to_string(),
    )))
}

/// Searchs the header of the parent block header. If the parent header is missing,
/// Returns a ChainError::ParentNotFound. If the storage has an error it propagates it
pub fn find_parent_header(
    block_header: &BlockHeader,
    storage: &Store,
) -> Result<BlockHeader, ChainError> {
    match storage.get_block_header_by_hash(block_header.parent_hash)? {
        Some(parent_header) => Ok(parent_header),
        None => Err(ChainError::ParentNotFound),
    }
}

/// Performs pre-execution validation of the block's header values in reference to the parent_header
/// Verifies that blob gas fields in the header are correct in reference to the block's body.
/// If a block passes this check, execution will still fail with execute_block when a transaction runs out of gas
pub fn validate_block(
    block: &Block,
    parent_header: &BlockHeader,
    chain_config: &ChainConfig,
    elasticity_multiplier: u64,
) -> Result<(), ChainError> {
    // Verify initial header validity against parent
    validate_block_header(&block.header, parent_header, elasticity_multiplier)
        .map_err(InvalidBlockError::from)?;

    if chain_config.is_osaka_activated(block.header.timestamp) {
        let block_rlp_size = block.encode_to_vec().len();
        if block_rlp_size > MAX_RLP_BLOCK_SIZE as usize {
            return Err(error::ChainError::InvalidBlock(
                InvalidBlockError::MaximumRlpSizeExceeded(
                    MAX_RLP_BLOCK_SIZE,
                    block_rlp_size as u64,
                ),
            ));
        }
    }
    if chain_config.is_prague_activated(block.header.timestamp) {
        validate_prague_header_fields(&block.header, parent_header, chain_config)
            .map_err(InvalidBlockError::from)?;
        verify_blob_gas_usage(block, chain_config)?;
        if chain_config.is_osaka_activated(block.header.timestamp) {
            verify_transaction_max_gas_limit(block)?;
        }
    } else if chain_config.is_cancun_activated(block.header.timestamp) {
        validate_cancun_header_fields(&block.header, parent_header, chain_config)
            .map_err(InvalidBlockError::from)?;
        verify_blob_gas_usage(block, chain_config)?;
    } else {
        validate_pre_cancun_header_fields(&block.header).map_err(InvalidBlockError::from)?
    }

    Ok(())
}

pub async fn is_canonical(
    store: &Store,
    block_number: BlockNumber,
    block_hash: BlockHash,
) -> Result<bool, StoreError> {
    match store.get_canonical_block_hash(block_number).await? {
        Some(hash) if hash == block_hash => Ok(true),
        _ => Ok(false),
    }
}

pub fn validate_gas_used(
    receipts: &[Receipt],
    block_header: &BlockHeader,
) -> Result<(), ChainError> {
    if let Some(last) = receipts.last()
        && last.cumulative_gas_used != block_header.gas_used
    {
        return Err(ChainError::InvalidBlock(
            InvalidBlockError::GasUsedMismatch(last.cumulative_gas_used, block_header.gas_used),
        ));
    }
    Ok(())
}

// Perform validations over the block's blob gas usage.
// Must be called only if the block has cancun activated
fn verify_blob_gas_usage(block: &Block, config: &ChainConfig) -> Result<(), ChainError> {
    let mut blob_gas_used = 0_u32;
    let mut blobs_in_block = 0_u32;
    let max_blob_number_per_block = config
        .get_fork_blob_schedule(block.header.timestamp)
        .map(|schedule| schedule.max)
        .ok_or(ChainError::Custom("Provided block fork is invalid".into()))?;
    let max_blob_gas_per_block = max_blob_number_per_block * GAS_PER_BLOB;

    for transaction in block.body.transactions.iter() {
        if let Transaction::EIP4844Transaction(tx) = transaction {
            blob_gas_used += get_total_blob_gas(tx);
            blobs_in_block += tx.blob_versioned_hashes.len() as u32;
        }
    }
    if blob_gas_used > max_blob_gas_per_block {
        return Err(ChainError::InvalidBlock(
            InvalidBlockError::ExceededMaxBlobGasPerBlock,
        ));
    }
    if blobs_in_block > max_blob_number_per_block {
        return Err(ChainError::InvalidBlock(
            InvalidBlockError::ExceededMaxBlobNumberPerBlock,
        ));
    }
    if block
        .header
        .blob_gas_used
        .is_some_and(|header_blob_gas_used| header_blob_gas_used != blob_gas_used as u64)
    {
        return Err(ChainError::InvalidBlock(
            InvalidBlockError::BlobGasUsedMismatch,
        ));
    }
    Ok(())
}

// Perform validations over the block's gas usage.
// Must be called only if the block has osaka activated
// as specified in https://eips.ethereum.org/EIPS/eip-7825
fn verify_transaction_max_gas_limit(block: &Block) -> Result<(), ChainError> {
    for transaction in block.body.transactions.iter() {
        if transaction.gas_limit() > POST_OSAKA_GAS_LIMIT_CAP {
            return Err(ChainError::InvalidBlock(
                InvalidBlockError::InvalidTransaction(format!(
                    "Transaction gas limit exceeds maximum. Transaction hash: {}, transaction gas limit: {}",
                    transaction.hash(),
                    transaction.gas_limit()
                )),
            ));
        }
    }
    Ok(())
}

/// Calculates the blob gas required by a transaction
pub fn get_total_blob_gas(tx: &EIP4844Transaction) -> u32 {
    GAS_PER_BLOB * tx.blob_versioned_hashes.len() as u32
}

#[cfg(test)]
mod tests {}<|MERGE_RESOLUTION|>--- conflicted
+++ resolved
@@ -220,15 +220,10 @@
                 Box::new(StoreVmDatabase::new(self.storage.clone(), parent_hash)); // ok-clone: store struct fields are all arcs, so this just increases their reference count
             let logger = Arc::new(DatabaseLogger::new(Arc::new(Mutex::new(Box::new(vm_db)))));
             let mut vm = match self.options.r#type {
-<<<<<<< HEAD
                 BlockchainType::L1 => Evm::new_from_db_for_l1(logger.clone()), // ok-clone: increase arc reference count
-                BlockchainType::L2 => Evm::new_from_db_for_l2(logger.clone()), // ok-clone: increase arc reference count
-=======
-                BlockchainType::L1 => Evm::new_from_db_for_l1(logger.clone()),
                 BlockchainType::L2(fee_config) => {
                     Evm::new_from_db_for_l2(logger.clone(), fee_config)
-                }
->>>>>>> 1b604808
+                } // ok-clone: increase arc reference count
             };
 
             // Re-execute block with logger
