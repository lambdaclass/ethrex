pub mod constants;
pub mod error;
pub mod fork_choice;
pub mod mempool;
pub mod payload;
mod smoke_test;

use std::{ops::Div, time::Instant};
use tracing::info;

use error::{ChainError, InvalidBlockError};
use ethrex_common::constants::GAS_PER_BLOB;
use ethrex_common::types::requests::{compute_requests_hash, EncodedRequests, Requests};
use ethrex_common::types::{
    compute_receipts_root, validate_block_header, validate_cancun_header_fields,
    validate_prague_header_fields, validate_pre_cancun_header_fields, Block, BlockHash,
    BlockHeader, BlockNumber, ChainConfig, EIP4844Transaction, Receipt, Transaction,
};
use ethrex_common::H256;

use ethrex_storage::error::StoreError;
use ethrex_storage::Store;
use ethrex_vm::backends::BlockExecutionResult;
use ethrex_vm::backends::EVM;
use ethrex_vm::db::evm_state;
use fork_choice::apply_fork_choice;
use tracing::{error, info, warn};

//TODO: Implement a struct Chain or BlockChain to encapsulate
//functionality and canonical chain state and config

<<<<<<< HEAD
#[derive(Debug, Clone)]
pub struct Blockchain {
    pub vm: EVM,
    pub storage: Store,
}

impl Blockchain {
    pub fn new(evm: EVM, store: Store) -> Self {
        Self {
            vm: evm,
            storage: store,
        }
    }

    pub fn default_with_store(store: Store) -> Self {
        Self {
            vm: Default::default(),
            storage: store,
        }
    }

    pub fn add_block(&self, block: &Block) -> Result<(), ChainError> {
        let block_hash = block.header.compute_block_hash();

        // Validate if it can be the new head and find the parent
        let Ok(parent_header) = find_parent_header(&block.header, &self.storage) else {
            // If the parent is not present, we store it as pending.
            self.storage.add_pending_block(block.clone())?;
            return Err(ChainError::ParentNotFound);
        };
        let mut state = evm_state(self.storage.clone(), block.header.parent_hash);
        let chain_config = state.chain_config().map_err(ChainError::from)?;

        // Validate the block pre-execution
        validate_block(block, &parent_header, &chain_config)?;
        let BlockExecutionResult {
            receipts,
            requests,
            account_updates,
        } = self.vm.execute_block(block, &mut state)?;

        validate_gas_used(&receipts, &block.header)?;

        // Apply the account updates over the last block's state and compute the new state root
        let new_state_root = state
            .database()
            .ok_or(ChainError::StoreError(StoreError::MissingStore))?
            .apply_account_updates(block.header.parent_hash, &account_updates)?
            .ok_or(ChainError::ParentStateNotFound)?;

        // Check state root matches the one in block header after execution
        validate_state_root(&block.header, new_state_root)?;

        // Check receipts root matches the one in block header after execution
        validate_receipts_root(&block.header, &receipts)?;

        // Processes requests from receipts, computes the requests_hash and compares it against the header
        validate_requests_hash(&block.header, &chain_config, &requests)?;

        store_block(&self.storage, block.clone())?;
        store_receipts(&self.storage, receipts, block_hash)?;

        Ok(())
    }

    //TODO: Forkchoice Update shouldn't be part of this function
    pub fn import_blocks(&self, blocks: &Vec<Block>) {
        let size = blocks.len();
        for block in blocks {
            let hash = block.hash();
            info!(
                "Adding block {} with hash {:#x}.",
                block.header.number, hash
            );
            if let Err(error) = self.add_block(block) {
                warn!(
                    "Failed to add block {} with hash {:#x}: {}.",
                    block.header.number, hash, error
                );
            }
            if self
                .storage
                .update_latest_block_number(block.header.number)
                .is_err()
            {
                error!("Fatal: added block {} but could not update the block number -- aborting block import", block.header.number);
                break;
            };
            if self
                .storage
                .set_canonical_block(block.header.number, hash)
                .is_err()
            {
                error!(
                    "Fatal: added block {} but could not set it as canonical -- aborting block import",
                    block.header.number
                );
                break;
            };
        }
        if let Some(last_block) = blocks.last() {
            let hash = last_block.hash();
            match self.vm {
                EVM::LEVM => {
                    // We are allowing this not to unwrap so that tests can run even if block execution results in the wrong root hash with LEVM.
                    let _ = apply_fork_choice(&self.storage, hash, hash, hash);
                }
                EVM::REVM => {
                    apply_fork_choice(&self.storage, hash, hash, hash).unwrap();
                }
            }
        }
        info!("Added {} blocks to blockchain", size);
    }
=======
/// Adds a new block to the store. It may or may not be canonical, as long as its ancestry links
/// with the canonical chain and its parent's post-state is calculated. It doesn't modify the
/// canonical chain/head. Fork choice needs to be updated for that in a separate step.
///
/// Performs pre and post execution validation, and updates the database with the post state.
pub fn add_block(block: &Block, storage: &Store) -> Result<(), ChainError> {
    let since = Instant::now();

    let block_hash = block.header.compute_block_hash();

    // Validate if it can be the new head and find the parent
    let Ok(parent_header) = find_parent_header(&block.header, storage) else {
        // If the parent is not present, we store it as pending.
        storage.add_pending_block(block.clone())?;
        return Err(ChainError::ParentNotFound);
    };
    let mut state = evm_state(storage.clone(), block.header.parent_hash);
    let chain_config = state.chain_config().map_err(ChainError::from)?;

    // Validate the block pre-execution
    validate_block(block, &parent_header, &chain_config)?;
    let BlockExecutionResult {
        receipts,
        requests,
        account_updates,
    } = get_evm_backend_or_default().execute_block(block, &mut state)?;

    validate_gas_used(&receipts, &block.header)?;

    // Apply the account updates over the last block's state and compute the new state root
    let new_state_root = state
        .database()
        .ok_or(ChainError::StoreError(StoreError::MissingStore))?
        .apply_account_updates(block.header.parent_hash, &account_updates)?
        .ok_or(ChainError::ParentStateNotFound)?;

    // Check state root matches the one in block header after execution
    validate_state_root(&block.header, new_state_root)?;

    // Check receipts root matches the one in block header after execution
    validate_receipts_root(&block.header, &receipts)?;

    // Processes requests from receipts, computes the requests_hash and compares it against the header
    validate_requests_hash(&block.header, &chain_config, &requests)?;

    store_block(storage, block.clone())?;
    store_receipts(storage, receipts, block_hash)?;

    let interval = Instant::now().duration_since(since).as_millis();
    if interval != 0 {
        let as_gigas = (block.header.gas_used as f64).div(10_f64.powf(9_f64));
        let throughput = (as_gigas) / (interval as f64) * 1000_f64;
        info!("[METRIC] BLOCK EXECUTION THROUGHPUT: {throughput} Gigagas/s TIME SPENT: {interval} msecs");
    }

    Ok(())
>>>>>>> db353799
}

pub fn validate_requests_hash(
    header: &BlockHeader,
    chain_config: &ChainConfig,
    requests: &[Requests],
) -> Result<(), ChainError> {
    if !chain_config.is_prague_activated(header.timestamp) {
        return Ok(());
    }

    let encoded_requests: Vec<EncodedRequests> = requests.iter().map(|r| r.encode()).collect();
    let computed_requests_hash = compute_requests_hash(&encoded_requests);
    let valid = header
        .requests_hash
        .map(|requests_hash| requests_hash == computed_requests_hash)
        .unwrap_or(false);

    if !valid {
        return Err(ChainError::InvalidBlock(
            InvalidBlockError::RequestsHashMismatch,
        ));
    }

    Ok(())
}

/// Stores block and header in the database
pub fn store_block(storage: &Store, block: Block) -> Result<(), ChainError> {
    storage.add_block(block)?;
    Ok(())
}

pub fn store_receipts(
    storage: &Store,
    receipts: Vec<Receipt>,
    block_hash: BlockHash,
) -> Result<(), ChainError> {
    storage.add_receipts(block_hash, receipts)?;
    Ok(())
}

/// Performs post-execution checks
pub fn validate_state_root(
    block_header: &BlockHeader,
    new_state_root: H256,
) -> Result<(), ChainError> {
    // Compare state root
    if new_state_root == block_header.state_root {
        Ok(())
    } else {
        Err(ChainError::InvalidBlock(
            InvalidBlockError::StateRootMismatch,
        ))
    }
}

pub fn validate_receipts_root(
    block_header: &BlockHeader,
    receipts: &[Receipt],
) -> Result<(), ChainError> {
    let receipts_root = compute_receipts_root(receipts);

    if receipts_root == block_header.receipts_root {
        Ok(())
    } else {
        Err(ChainError::InvalidBlock(
            InvalidBlockError::ReceiptsRootMismatch,
        ))
    }
}

// Returns the hash of the head of the canonical chain (the latest valid hash).
pub fn latest_canonical_block_hash(storage: &Store) -> Result<H256, ChainError> {
    let latest_block_number = storage.get_latest_block_number()?;
    if let Some(latest_valid_header) = storage.get_block_header(latest_block_number)? {
        let latest_valid_hash = latest_valid_header.compute_block_hash();
        return Ok(latest_valid_hash);
    }
    Err(ChainError::StoreError(StoreError::Custom(
        "Could not find latest valid hash".to_string(),
    )))
}

/// Validates if the provided block could be the new head of the chain, and returns the
/// parent_header in that case. If not found, the new block is saved as pending.
pub fn find_parent_header(
    block_header: &BlockHeader,
    storage: &Store,
) -> Result<BlockHeader, ChainError> {
    match storage.get_block_header_by_hash(block_header.parent_hash)? {
        Some(parent_header) => Ok(parent_header),
        None => Err(ChainError::ParentNotFound),
    }
}

/// Performs pre-execution validation of the block's header values in reference to the parent_header
/// Verifies that blob gas fields in the header are correct in reference to the block's body.
/// If a block passes this check, execution will still fail with execute_block when a transaction runs out of gas
pub fn validate_block(
    block: &Block,
    parent_header: &BlockHeader,
    chain_config: &ChainConfig,
) -> Result<(), ChainError> {
    // Verify initial header validity against parent
    validate_block_header(&block.header, parent_header).map_err(InvalidBlockError::from)?;

    if chain_config.is_prague_activated(block.header.timestamp) {
        validate_prague_header_fields(&block.header, parent_header)
            .map_err(InvalidBlockError::from)?;
        verify_blob_gas_usage(block, chain_config)?;
    } else if chain_config.is_cancun_activated(block.header.timestamp) {
        validate_cancun_header_fields(&block.header, parent_header)
            .map_err(InvalidBlockError::from)?;
        verify_blob_gas_usage(block, chain_config)?;
    } else {
        validate_pre_cancun_header_fields(&block.header).map_err(InvalidBlockError::from)?
    }

    Ok(())
}

pub fn is_canonical(
    store: &Store,
    block_number: BlockNumber,
    block_hash: BlockHash,
) -> Result<bool, StoreError> {
    match store.get_canonical_block_hash(block_number)? {
        Some(hash) if hash == block_hash => Ok(true),
        _ => Ok(false),
    }
}

pub fn validate_gas_used(
    receipts: &[Receipt],
    block_header: &BlockHeader,
) -> Result<(), ChainError> {
    if let Some(last) = receipts.last() {
        // Note: This is commented because it is still being used in development.
        // dbg!(last.cumulative_gas_used);
        // dbg!(block_header.gas_used);
        if last.cumulative_gas_used != block_header.gas_used {
            return Err(ChainError::InvalidBlock(InvalidBlockError::GasUsedMismatch));
        }
    }
    Ok(())
}

// Perform validations over the block's blob gas usage.
// Must be called only if the block has cancun activated
fn verify_blob_gas_usage(block: &Block, config: &ChainConfig) -> Result<(), ChainError> {
    let mut blob_gas_used = 0_u64;
    let mut blobs_in_block = 0_u64;
    let max_blob_number_per_block = config
        .get_fork_blob_schedule(block.header.timestamp)
        .map(|schedule| schedule.max)
        .ok_or(ChainError::Custom("Provided block fork is invalid".into()))?;
    let max_blob_gas_per_block = max_blob_number_per_block * GAS_PER_BLOB;

    for transaction in block.body.transactions.iter() {
        if let Transaction::EIP4844Transaction(tx) = transaction {
            blob_gas_used += get_total_blob_gas(tx);
            blobs_in_block += tx.blob_versioned_hashes.len() as u64;
        }
    }
    if blob_gas_used > max_blob_gas_per_block {
        return Err(ChainError::InvalidBlock(
            InvalidBlockError::ExceededMaxBlobGasPerBlock,
        ));
    }
    if blobs_in_block > max_blob_number_per_block {
        return Err(ChainError::InvalidBlock(
            InvalidBlockError::ExceededMaxBlobNumberPerBlock,
        ));
    }
    if block
        .header
        .blob_gas_used
        .is_some_and(|header_blob_gas_used| header_blob_gas_used != blob_gas_used)
    {
        return Err(ChainError::InvalidBlock(
            InvalidBlockError::BlobGasUsedMismatch,
        ));
    }
    Ok(())
}

/// Calculates the blob gas required by a transaction
fn get_total_blob_gas(tx: &EIP4844Transaction) -> u64 {
    GAS_PER_BLOB * tx.blob_versioned_hashes.len() as u64
}

#[cfg(test)]
mod tests {}<|MERGE_RESOLUTION|>--- conflicted
+++ resolved
@@ -29,7 +29,6 @@
 //TODO: Implement a struct Chain or BlockChain to encapsulate
 //functionality and canonical chain state and config
 
-<<<<<<< HEAD
 #[derive(Debug, Clone)]
 pub struct Blockchain {
     pub vm: EVM,
@@ -52,6 +51,8 @@
     }
 
     pub fn add_block(&self, block: &Block) -> Result<(), ChainError> {
+        let since = Instant::now();
+
         let block_hash = block.header.compute_block_hash();
 
         // Validate if it can be the new head and find the parent
@@ -91,6 +92,13 @@
 
         store_block(&self.storage, block.clone())?;
         store_receipts(&self.storage, receipts, block_hash)?;
+
+        let interval = Instant::now().duration_since(since).as_millis();
+        if interval != 0 {
+            let as_gigas = (block.header.gas_used as f64).div(10_f64.powf(9_f64));
+            let throughput = (as_gigas) / (interval as f64) * 1000_f64;
+            info!("[METRIC] BLOCK EXECUTION THROUGHPUT: {throughput} Gigagas/s TIME SPENT: {interval} msecs");
+        }
 
         Ok(())
     }
@@ -144,64 +152,6 @@
         }
         info!("Added {} blocks to blockchain", size);
     }
-=======
-/// Adds a new block to the store. It may or may not be canonical, as long as its ancestry links
-/// with the canonical chain and its parent's post-state is calculated. It doesn't modify the
-/// canonical chain/head. Fork choice needs to be updated for that in a separate step.
-///
-/// Performs pre and post execution validation, and updates the database with the post state.
-pub fn add_block(block: &Block, storage: &Store) -> Result<(), ChainError> {
-    let since = Instant::now();
-
-    let block_hash = block.header.compute_block_hash();
-
-    // Validate if it can be the new head and find the parent
-    let Ok(parent_header) = find_parent_header(&block.header, storage) else {
-        // If the parent is not present, we store it as pending.
-        storage.add_pending_block(block.clone())?;
-        return Err(ChainError::ParentNotFound);
-    };
-    let mut state = evm_state(storage.clone(), block.header.parent_hash);
-    let chain_config = state.chain_config().map_err(ChainError::from)?;
-
-    // Validate the block pre-execution
-    validate_block(block, &parent_header, &chain_config)?;
-    let BlockExecutionResult {
-        receipts,
-        requests,
-        account_updates,
-    } = get_evm_backend_or_default().execute_block(block, &mut state)?;
-
-    validate_gas_used(&receipts, &block.header)?;
-
-    // Apply the account updates over the last block's state and compute the new state root
-    let new_state_root = state
-        .database()
-        .ok_or(ChainError::StoreError(StoreError::MissingStore))?
-        .apply_account_updates(block.header.parent_hash, &account_updates)?
-        .ok_or(ChainError::ParentStateNotFound)?;
-
-    // Check state root matches the one in block header after execution
-    validate_state_root(&block.header, new_state_root)?;
-
-    // Check receipts root matches the one in block header after execution
-    validate_receipts_root(&block.header, &receipts)?;
-
-    // Processes requests from receipts, computes the requests_hash and compares it against the header
-    validate_requests_hash(&block.header, &chain_config, &requests)?;
-
-    store_block(storage, block.clone())?;
-    store_receipts(storage, receipts, block_hash)?;
-
-    let interval = Instant::now().duration_since(since).as_millis();
-    if interval != 0 {
-        let as_gigas = (block.header.gas_used as f64).div(10_f64.powf(9_f64));
-        let throughput = (as_gigas) / (interval as f64) * 1000_f64;
-        info!("[METRIC] BLOCK EXECUTION THROUGHPUT: {throughput} Gigagas/s TIME SPENT: {interval} msecs");
-    }
-
-    Ok(())
->>>>>>> db353799
 }
 
 pub fn validate_requests_hash(
