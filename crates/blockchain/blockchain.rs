pub mod constants;
pub mod error;
pub mod fork_choice;
pub mod mempool;
pub mod payload;
mod smoke_test;
pub mod tracing;
pub mod vm;

use ::tracing::{debug, info, instrument, trace};
use constants::{MAX_INITCODE_SIZE, MAX_TRANSACTION_DATA_SIZE, POST_OSAKA_GAS_LIMIT_CAP};
use error::MempoolError;
use error::{ChainError, InvalidBlockError};
use ethrex_common::constants::{
    EMPTY_TRIE_HASH, GAS_PER_BLOB, MAX_RLP_BLOCK_SIZE, MIN_BASE_FEE_PER_BLOB_GAS,
};
use ethrex_common::types::block_execution_witness::ExecutionWitness;
use ethrex_common::types::fee_config::FeeConfig;
use ethrex_common::types::requests::{EncodedRequests, Requests, compute_requests_hash};
use ethrex_common::types::{
    AccountState, AccountUpdate, Block, BlockHash, BlockHeader, BlockNumber, ChainConfig, Code,
    EIP4844Transaction, Receipt, Transaction, WrappedEIP4844Transaction, compute_receipts_root,
    validate_block_header, validate_cancun_header_fields, validate_prague_header_fields,
    validate_pre_cancun_header_fields,
};
use ethrex_common::types::{ELASTICITY_MULTIPLIER, P2PTransaction};
use ethrex_common::types::{Fork, MempoolTransaction};
use ethrex_common::utils::keccak;
use ethrex_common::{Address, H160, H256, TrieLogger};
use ethrex_metrics::metrics;
use ethrex_rlp::constants::RLP_NULL;
use ethrex_rlp::decode::RLPDecode;
use ethrex_rlp::encode::RLPEncode;
use ethrex_storage::{
    AccountUpdatesList, Store, UpdateBatch, error::StoreError, hash_address, hash_key,
};
use ethrex_trie::node::{BranchNode, ExtensionNode};
use ethrex_trie::{Nibbles, Node, NodeRef, Trie};
use ethrex_vm::backends::levm::db::DatabaseLogger;
use ethrex_vm::{BlockExecutionResult, DynVmDatabase, Evm, EvmError};
use mempool::Mempool;
use payload::PayloadOrTask;
use rustc_hash::FxHashMap;
use std::collections::hash_map::Entry;
use std::collections::{BTreeMap, HashMap};
use std::sync::{
    Arc, Mutex, RwLock,
    atomic::{AtomicBool, AtomicUsize, Ordering},
    mpsc::{Receiver, channel},
};
use std::time::Instant;
use tokio::sync::Mutex as TokioMutex;
use tokio_util::sync::CancellationToken;

use vm::StoreVmDatabase;

#[cfg(feature = "metrics")]
use ethrex_metrics::blocks::METRICS_BLOCKS;

#[cfg(feature = "c-kzg")]
use ethrex_common::types::BlobsBundle;

const MAX_PAYLOADS: usize = 10;
const MAX_MEMPOOL_SIZE_DEFAULT: usize = 10_000;

type StoreUpdatesMap = FxHashMap<H256, (Result<Trie, StoreError>, FxHashMap<Nibbles, Vec<u8>>)>;
//TODO: Implement a struct Chain or BlockChain to encapsulate
//functionality and canonical chain state and config

#[derive(Debug, Clone, Default)]
pub enum BlockchainType {
    #[default]
    L1,
    L2(L2Config),
}

#[derive(Debug, Clone, Default)]
pub struct L2Config {
    /// We use a RwLock because the Watcher updates the L1 fee config periodically
    pub fee_config: Arc<RwLock<FeeConfig>>,
}

#[derive(Debug)]
pub struct Blockchain {
    storage: Store,
    pub mempool: Mempool,
    /// Whether the node's chain is in or out of sync with the current chain
    /// This will be set to true once the initial sync has taken place and wont be set to false after
    /// This does not reflect whether there is an ongoing sync process
    is_synced: AtomicBool,
    pub options: BlockchainOptions,
    /// Mapping from a payload id to either a complete payload or a payload build task
    /// We need to keep completed payloads around in case consensus requests them twice
    pub payloads: Arc<TokioMutex<Vec<(u64, PayloadOrTask)>>>,
}

#[derive(Debug, Clone)]
pub struct BlockchainOptions {
    pub max_mempool_size: usize,
    /// Whether performance logs should be emitted
    pub perf_logs_enabled: bool,
    pub r#type: BlockchainType,
}

impl Default for BlockchainOptions {
    fn default() -> Self {
        Self {
            max_mempool_size: MAX_MEMPOOL_SIZE_DEFAULT,
            perf_logs_enabled: false,
            r#type: BlockchainType::default(),
        }
    }
}

struct PartialMerkleizationResults {
    state_updates: FxHashMap<Nibbles, Vec<u8>>,
    storage_updates: StoreUpdatesMap,
    code_updates: FxHashMap<H256, Code>,
}

#[derive(Debug, Clone)]
pub struct BatchBlockProcessingFailure {
    pub last_valid_hash: H256,
    pub failed_block_hash: H256,
}

fn log_batch_progress(batch_size: u32, current_block: u32) {
    let progress_needed = batch_size > 10;
    const PERCENT_MARKS: [u32; 4] = [20, 40, 60, 80];
    if progress_needed {
        PERCENT_MARKS.iter().for_each(|mark| {
            if (batch_size * mark) / 100 == current_block {
                info!("[SYNCING] {mark}% of batch processed");
            }
        });
    }
}

impl Blockchain {
    pub fn new(store: Store, blockchain_opts: BlockchainOptions) -> Self {
        Self {
            storage: store,
            mempool: Mempool::new(blockchain_opts.max_mempool_size),
            is_synced: AtomicBool::new(false),
            payloads: Arc::new(TokioMutex::new(Vec::new())),
            options: blockchain_opts,
        }
    }

    pub fn default_with_store(store: Store) -> Self {
        Self {
            storage: store,
            mempool: Mempool::new(MAX_MEMPOOL_SIZE_DEFAULT),
            is_synced: AtomicBool::new(false),
            payloads: Arc::new(TokioMutex::new(Vec::new())),
            options: BlockchainOptions::default(),
        }
    }

    /// Executes a block withing a new vm instance and state
    fn execute_block(
        &self,
        block: &Block,
    ) -> Result<(BlockExecutionResult, Vec<AccountUpdate>), ChainError> {
        // Validate if it can be the new head and find the parent
        let Ok(parent_header) = find_parent_header(&block.header, &self.storage) else {
            // If the parent is not present, we store it as pending.
            self.storage.add_pending_block(block.clone())?;
            return Err(ChainError::ParentNotFound);
        };

        let chain_config = self.storage.get_chain_config();

        // Validate the block pre-execution
        validate_block_pre_execution(block, &parent_header, &chain_config, ELASTICITY_MULTIPLIER)?;

        let vm_db = StoreVmDatabase::new(self.storage.clone(), parent_header)?;
        let mut vm = self.new_evm(vm_db)?;

        let execution_result = vm.execute_block(block)?;
        let account_updates = vm.get_state_transitions()?;

        // Validate execution went alright
        validate_gas_used(&execution_result.receipts, &block.header)?;
        validate_receipts_root(&block.header, &execution_result.receipts)?;
        validate_requests_hash(&block.header, &chain_config, &execution_result.requests)?;

        Ok((execution_result, account_updates))
    }

    /// Executes a block withing a new vm instance and state
    #[instrument(
        level = "trace",
        name = "Execute Block",
        skip_all,
        fields(namespace = "block_execution")
    )]
    fn execute_block_pipeline(
        &self,
        block: &Block,
        parent_header: &BlockHeader,
        mut vm: Evm,
    ) -> Result<
        (
            BlockExecutionResult,
            AccountUpdatesList,
            // FIXME: extract to stats struct
            usize,
            [Instant; 6],
        ),
        ChainError,
    > {
        let start_instant = Instant::now();

        let chain_config = self.storage.get_chain_config();

        // Validate the block pre-execution
<<<<<<< HEAD
        validate_block_pre_execution(block, &parent_header, &chain_config, ELASTICITY_MULTIPLIER)?;
=======
        validate_block(block, parent_header, &chain_config, ELASTICITY_MULTIPLIER)?;
>>>>>>> 2f60e7ee
        let block_validated_instant = Instant::now();

        let exec_merkle_start = Instant::now();
        let queue_length = AtomicUsize::new(0);
        let queue_length_ref = &queue_length;
        let mut max_queue_length = 0;
        let (execution_result, account_updates_list) = std::thread::scope(|s| {
            let max_queue_length_ref = &mut max_queue_length;
            let (tx, rx) = channel();
            let execution_handle = std::thread::Builder::new()
                .name("block_executor_execution".to_string())
                .spawn_scoped(s, move || -> Result<_, ChainError> {
                    let execution_result =
                        vm.execute_block_pipeline(block, tx, queue_length_ref)?;

                    // Validate execution went alright
                    validate_gas_used(&execution_result.receipts, &block.header)?;
                    validate_receipts_root(&block.header, &execution_result.receipts)?;
                    validate_requests_hash(
                        &block.header,
                        &chain_config,
                        &execution_result.requests,
                    )?;

                    let exec_end_instant = Instant::now();
                    Ok((execution_result, exec_end_instant))
                })
                .expect("Failed to spawn block_executor exec thread");
            let parent_header_ref = &parent_header; // Avoid moving to thread
            let merkleize_handle = std::thread::Builder::new()
                .name("block_executor_merkleizer".to_string())
                .spawn_scoped(s, move || -> Result<_, StoreError> {
                    let account_updates_list = self.handle_merkleization(
                        s,
                        rx,
                        parent_header_ref,
                        queue_length_ref,
                        max_queue_length_ref,
                    )?;
                    let merkle_end_instant = Instant::now();
                    Ok((account_updates_list, merkle_end_instant))
                })
                .expect("Failed to spawn block_executor merkleizer thread");
            (
                execution_handle.join().unwrap_or_else(|_| {
                    Err(ChainError::Custom("execution thread panicked".to_string()))
                }),
                merkleize_handle.join().unwrap_or_else(|_| {
                    Err(StoreError::Custom(
                        "merklization thread panicked".to_string(),
                    ))
                }),
            )
        });
        let (account_updates_list, merkle_end_instant) = account_updates_list?;
        let (execution_result, exec_end_instant) = execution_result?;
        let exec_merkle_end_instant = Instant::now();

        Ok((
            execution_result,
            account_updates_list,
            max_queue_length,
            [
                start_instant,
                block_validated_instant,
                exec_merkle_start,
                exec_end_instant,
                merkle_end_instant,
                exec_merkle_end_instant,
            ],
        ))
    }

    fn handle_merkleization_subtrie(
        &self,
        rx: Receiver<Vec<(H256, AccountUpdate)>>,
        parent_header: &BlockHeader,
    ) -> Result<PartialMerkleizationResults, StoreError> {
        let mut state_trie = self
            .storage
            .state_trie(parent_header.hash())?
            .ok_or(StoreError::MissingStore)?;
        let mut state_updates_map: FxHashMap<Nibbles, Vec<u8>> = Default::default();
        let mut storage_updates_map: StoreUpdatesMap = Default::default();
        let mut code_updates: FxHashMap<H256, Code> = Default::default();
        let mut account_states: FxHashMap<H256, AccountState> = Default::default();
        for updates in rx {
            Self::process_incoming_update_message(
                &self.storage,
                &mut state_trie,
                updates,
                &mut storage_updates_map,
                parent_header,
                &mut state_updates_map,
                &mut code_updates,
                &mut account_states,
            )?;
        }

        Ok(PartialMerkleizationResults {
            state_updates: state_updates_map,
            storage_updates: storage_updates_map,
            code_updates,
        })
    }

    #[instrument(
        level = "trace",
        name = "Trie update",
        skip_all,
        fields(namespace = "block_execution")
    )]
    fn handle_merkleization<'a, 's, 'b>(
        &'a self,
        scope: &'s std::thread::Scope<'s, '_>,
        rx: Receiver<Vec<AccountUpdate>>,
        parent_header: &'b BlockHeader,
        queue_length: &AtomicUsize,
        max_queue_length: &mut usize,
    ) -> Result<AccountUpdatesList, StoreError>
    where
        'a: 's,
        'b: 's,
    {
        // Fetch the old root from the DB and decode it
        let old_root_opt = self
            .storage
            .state_trie(parent_header.hash())?
            .ok_or(StoreError::MissingStore)?
            .db()
            .get(Nibbles::default())?
            .map(|v| Node::decode(&v))
            .transpose()?;

        // If there's no root, or it's not a branch node, we fallback to sequential processing.
        let Some(Node::Branch(old_root)) = old_root_opt else {
            return self.handle_merkleization_sequential(
                rx,
                parent_header,
                queue_length,
                max_queue_length,
            );
        };
        // If there are less than 3 subtries, we fallback to sequential processing.
        // This simplifies the handling of shard results.
        if old_root.choices.iter().filter(|c| c.is_valid()).count() < 3 {
            return self.handle_merkleization_sequential(
                rx,
                parent_header,
                queue_length,
                max_queue_length,
            );
        }
        let mut workers_tx = Vec::with_capacity(16);
        let mut workers_handles = Vec::with_capacity(16);
        for i in 0..16 {
            let (tx, rx) = channel();
            let handle = std::thread::Builder::new()
                .name(format!("block_executor_merkleization_shard_worker_{i}"))
                .spawn_scoped(scope, move || {
                    self.handle_merkleization_subtrie(rx, parent_header)
                })
                .map_err(|e| StoreError::Custom(format!("spawn failed: {e:?}",)))?;
            workers_handles.push(handle);
            workers_tx.push(tx);
        }
        let mut state_updates_map: FxHashMap<Nibbles, Vec<u8>> = Default::default();
        let mut storage_updates_map: StoreUpdatesMap = Default::default();
        let mut code_updates: FxHashMap<H256, Code> = Default::default();
        let mut hashed_address_cache: FxHashMap<H160, H256> = Default::default();
        for updates in rx {
            let current_length = queue_length.fetch_sub(1, Ordering::Acquire);
            *max_queue_length = current_length.max(*max_queue_length);
            let mut hashed_updates: Vec<_> = updates
                .into_iter()
                .map(|u| {
                    let hashed_address = hashed_address_cache
                        .entry(u.address)
                        .or_insert_with(|| keccak(u.address));
                    (*hashed_address, u)
                })
                .collect();
            hashed_updates.sort_by_key(|(h, _)| h.0[0]);
            for sharded_update in hashed_updates.chunk_by(|l, r| l.0.0[0] & 0xf0 == r.0.0[0] & 0xf0)
            {
                let shard_message = sharded_update.to_vec();
                workers_tx[(shard_message[0].0.0[0] >> 4) as usize]
                    .send(shard_message)
                    .map_err(|e| StoreError::Custom(format!("send failed: {e}")))?;
            }
        }
        drop(workers_tx);
        let mut real_root = old_root;
        for (choice, worker) in workers_handles.into_iter().enumerate() {
            let worker_result = worker
                .join()
                .map_err(|e| StoreError::Custom(format!("join failed: {e:?}",)))??;
            let Some(root_node) = worker_result.state_updates.get(&Nibbles::default()) else {
                continue;
            };
            let root_node = Node::decode(root_node)?;
            let Node::Branch(mut subtrie_branch) = root_node else {
                unreachable!("the result can only remove one of the >2 subtries we had")
            };
            real_root.choices[choice] = std::mem::take(&mut subtrie_branch.choices[choice]);

            code_updates.extend(worker_result.code_updates);
            storage_updates_map.extend(worker_result.storage_updates);
            state_updates_map.extend(worker_result.state_updates);
        }

        // Turn the root back into an extension or leaf if applicable
        let root_node_opt = {
            let children = real_root
                .choices
                .iter()
                .filter(|child| child.is_valid())
                // No need to check all of them
                .take(2)
                .count();

            match children {
                0 | 1 => collapse_root_node(
                    real_root,
                    &mut state_updates_map,
                    &self.storage,
                    parent_header,
                )?,
                // More than one child. Keep as branch
                _ => Some(Node::Branch(real_root)),
            }
        };

        let (state_trie_hash, root_node) = if let Some(root_node) = &root_node_opt {
            let encoded_root_node = root_node.encode_to_vec();
            (keccak(&encoded_root_node), encoded_root_node)
        } else {
            (*EMPTY_TRIE_HASH, vec![RLP_NULL])
        };
        state_updates_map.insert(Nibbles::default(), root_node);
        let state_updates = state_updates_map.into_iter().collect();
        let storage_updates = storage_updates_map
            .into_iter()
            .map(|(a, (_, s))| (a, s.into_iter().collect()))
            .collect();
        let code_updates = code_updates.into_iter().collect();

        Ok(AccountUpdatesList {
            state_trie_hash,
            state_updates,
            storage_updates,
            code_updates,
        })
    }

    fn handle_merkleization_sequential(
        &self,
        rx: Receiver<Vec<AccountUpdate>>,
        parent_header: &BlockHeader,
        queue_length: &AtomicUsize,
        max_queue_length: &mut usize,
    ) -> Result<AccountUpdatesList, StoreError> {
        let mut state_trie = self
            .storage
            .state_trie(parent_header.hash())?
            .ok_or(StoreError::MissingStore)?;
        let mut state_trie_hash = H256::default();
        let mut state_updates_map: FxHashMap<Nibbles, Vec<u8>> = Default::default();
        let mut storage_updates_map: StoreUpdatesMap = Default::default();
        let mut code_updates: FxHashMap<H256, Code> = Default::default();
        let mut account_states: FxHashMap<H256, AccountState> = Default::default();

        let mut hashed_address_cache: FxHashMap<H160, H256> = Default::default();

        for updates in rx {
            let current_length = queue_length.fetch_sub(1, Ordering::Acquire);
            *max_queue_length = current_length.max(*max_queue_length);
            let hashed_updates: Vec<_> = updates
                .into_iter()
                .map(|u| {
                    let hashed_address = hashed_address_cache
                        .entry(u.address)
                        .or_insert_with(|| keccak(u.address));
                    (*hashed_address, u)
                })
                .collect();
            state_trie_hash = Self::process_incoming_update_message(
                &self.storage,
                &mut state_trie,
                hashed_updates,
                &mut storage_updates_map,
                parent_header,
                &mut state_updates_map,
                &mut code_updates,
                &mut account_states,
            )?;
        }
        let state_updates = state_updates_map.into_iter().collect();
        let storage_updates = storage_updates_map
            .into_iter()
            .map(|(a, (_, s))| (a, s.into_iter().collect()))
            .collect();
        let code_updates = code_updates.into_iter().collect();

        Ok(AccountUpdatesList {
            state_trie_hash,
            state_updates,
            storage_updates,
            code_updates,
        })
    }

    /// Processes a batch of account updates, applying them to the state trie and storage tries,
    /// and returns the new state root.
    #[allow(clippy::too_many_arguments)]
    fn process_incoming_update_message(
        storage: &Store,
        state_trie: &mut Trie,
        updates: Vec<(H256, AccountUpdate)>,
        storage_updates_map: &mut StoreUpdatesMap,
        parent_header: &BlockHeader,
        state_updates_map: &mut FxHashMap<Nibbles, Vec<u8>>,
        code_updates: &mut FxHashMap<H256, Code>,
        account_states: &mut FxHashMap<H256, AccountState>,
    ) -> Result<H256, StoreError> {
        trace!("Execute block pipeline: Received {} updates", updates.len());
        // Apply the account updates over the last block's state and compute the new state root
        for (hashed_address_h256, update) in updates {
            let hashed_address = hashed_address_h256.0.to_vec();
            trace!(
                "Execute block pipeline: Update cycle for {}",
                hex::encode(&hashed_address)
            );
            if update.removed {
                // Remove account from trie
                state_trie.remove(&hashed_address)?;
                account_states.remove(&hashed_address_h256);
                continue;
            }
            // Add or update AccountState in the trie
            // Fetch current state or create a new state to be inserted
            let account_state = match account_states.entry(hashed_address_h256) {
                Entry::Occupied(occupied_entry) => {
                    trace!(
                        "Found account state in cache for {}",
                        hex::encode(&hashed_address)
                    );
                    occupied_entry.into_mut()
                }
                Entry::Vacant(vacant_entry) => {
                    let account_state = match state_trie.get(&hashed_address)? {
                        Some(encoded_state) => {
                            trace!(
                                "Found account state in trie for {}",
                                hex::encode(&hashed_address)
                            );
                            AccountState::decode(&encoded_state)?
                        }
                        None => {
                            trace!(
                                "Created account state in trie for {}",
                                hex::encode(&hashed_address)
                            );
                            AccountState::default()
                        }
                    };
                    vacant_entry.insert(account_state)
                }
            };
            if update.removed_storage {
                account_state.storage_root = *EMPTY_TRIE_HASH;
                storage_updates_map.remove(&hashed_address_h256);
            }
            if let Some(info) = &update.info {
                trace!(
                    nonce = info.nonce,
                    balance = hex::encode(info.balance.to_big_endian()),
                    code_hash = hex::encode(info.code_hash),
                    "With info"
                );
                account_state.nonce = info.nonce;
                account_state.balance = info.balance;
                account_state.code_hash = info.code_hash;
                // Store updated code in DB
                if let Some(code) = &update.code {
                    trace!("Updated code");
                    code_updates.insert(info.code_hash, code.clone());
                }
            }
            // Store the added storage in the account's storage trie and compute its new root
            if !update.added_storage.is_empty() {
                trace!(count = update.added_storage.len(), "Update storages");
                let (storage_trie, storage_updates_map) = storage_updates_map
                    .entry(hashed_address_h256)
                    .or_insert_with(|| {
                        (
                            storage.open_storage_trie(
                                hashed_address_h256,
                                parent_header.state_root,
                                account_state.storage_root,
                            ),
                            Default::default(),
                        )
                    });
                let Ok(storage_trie) = storage_trie else {
                    debug!(
                        "Failed to open storage trie for account {}",
                        hex::encode(&hashed_address)
                    );
                    return Err(StoreError::Custom("Error opening storage trie".to_string()));
                };
                for (storage_key, storage_value) in &update.added_storage {
                    let hashed_key = hash_key(storage_key);
                    if storage_value.is_zero() {
                        trace!(slot = hex::encode(&hashed_key), "Removing");
                        storage_trie.remove(&hashed_key)?;
                    } else {
                        trace!(slot = hex::encode(&hashed_key), "Inserting");
                        storage_trie.insert(hashed_key, storage_value.encode_to_vec())?;
                    }
                }
                trace!(
                    "Collecting storage changes for account {}",
                    hex::encode(&hashed_address)
                );
                let (storage_hash, storage_updates) =
                    storage_trie.collect_changes_since_last_hash();
                trace!(
                    "Storage changes collected for account {}",
                    hex::encode(&hashed_address)
                );
                storage_updates_map.extend(storage_updates);
                account_state.storage_root = storage_hash;
            }
            state_trie.insert(hashed_address, account_state.encode_to_vec())?;
        }
        let (state_trie_hash, state_updates) = state_trie.collect_changes_since_last_hash();
        state_updates_map.extend(state_updates);
        Ok(state_trie_hash)
    }

    /// Executes a block from a given vm instance an does not clear its state
    fn execute_block_from_state(
        &self,
        parent_header: &BlockHeader,
        block: &Block,
        chain_config: &ChainConfig,
        vm: &mut Evm,
    ) -> Result<BlockExecutionResult, ChainError> {
        // Validate the block pre-execution
        validate_block_pre_execution(block, parent_header, chain_config, ELASTICITY_MULTIPLIER)?;
        let execution_result = vm.execute_block(block)?;
        // Validate execution went alright
        validate_gas_used(&execution_result.receipts, &block.header)?;
        validate_receipts_root(&block.header, &execution_result.receipts)?;
        validate_requests_hash(&block.header, chain_config, &execution_result.requests)?;

        Ok(execution_result)
    }

    pub async fn generate_witness_for_blocks(
        &self,
        blocks: &[Block],
    ) -> Result<ExecutionWitness, ChainError> {
        self.generate_witness_for_blocks_with_fee_configs(blocks, None)
            .await
    }

    pub async fn generate_witness_for_blocks_with_fee_configs(
        &self,
        blocks: &[Block],
        fee_configs: Option<&[FeeConfig]>,
    ) -> Result<ExecutionWitness, ChainError> {
        let first_block_header = &blocks
            .first()
            .ok_or(ChainError::WitnessGeneration(
                "Empty block batch".to_string(),
            ))?
            .header;

        // Get state at previous block
        let trie = self
            .storage
            .state_trie(first_block_header.parent_hash)
            .map_err(|_| ChainError::ParentStateNotFound)?
            .ok_or(ChainError::ParentStateNotFound)?;
        let initial_state_root = trie.hash_no_commit();

        let (mut current_trie_witness, mut trie) = TrieLogger::open_trie(trie);

        // For each block, a new TrieLogger will be opened, each containing the
        // witness accessed during the block execution. We need to accumulate
        // all the nodes accessed during the entire batch execution.
        let mut accumulated_state_trie_witness = current_trie_witness
            .lock()
            .map_err(|_| {
                ChainError::WitnessGeneration("Failed to lock state trie witness".to_string())
            })?
            .clone();

        let mut touched_account_storage_slots = BTreeMap::new();
        // This will become the state trie + storage trie
        let mut used_trie_nodes = Vec::new();

        // Store the root node in case the block is empty and the witness does not record any nodes
        let root_node = trie.root_node().map_err(|_| {
            ChainError::WitnessGeneration("Failed to get root state node".to_string())
        })?;

        let mut blockhash_opcode_references = HashMap::new();
        let mut codes = Vec::new();

        for (i, block) in blocks.iter().enumerate() {
            let parent_hash = block.header.parent_hash;
            let parent_header = self
                .storage
                .get_block_header_by_hash(parent_hash)
                .map_err(ChainError::StoreError)?
                .ok_or(ChainError::ParentNotFound)?;

            // This assumes that the user has the necessary state stored already,
            // so if the user only has the state previous to the first block, it
            // will fail in the second iteration of this for loop. To ensure this,
            // doesn't fail, later in this function we store the new state after
            // re-execution.
            let vm_db: DynVmDatabase =
                Box::new(StoreVmDatabase::new(self.storage.clone(), parent_header)?);

            let logger = Arc::new(DatabaseLogger::new(Arc::new(Mutex::new(Box::new(vm_db)))));

            let mut vm = match self.options.r#type {
                BlockchainType::L1 => Evm::new_from_db_for_l1(logger.clone()),
                BlockchainType::L2(_) => {
                    let l2_config = match fee_configs {
                        Some(fee_configs) => {
                            fee_configs.get(i).ok_or(ChainError::WitnessGeneration(
                                "FeeConfig not found for witness generation".to_string(),
                            ))?
                        }
                        None => Err(ChainError::WitnessGeneration(
                            "L2Config not found for witness generation".to_string(),
                        ))?,
                    };
                    Evm::new_from_db_for_l2(logger.clone(), *l2_config)
                }
            };

            // Re-execute block with logger
            let execution_result = vm.execute_block(block)?;

            // Gather account updates
            let account_updates = vm.get_state_transitions()?;

            for account_update in &account_updates {
                touched_account_storage_slots.insert(
                    account_update.address,
                    account_update
                        .added_storage
                        .keys()
                        .cloned()
                        .collect::<Vec<H256>>(),
                );
            }

            // Get the used block hashes from the logger
            let logger_block_hashes = logger
                .block_hashes_accessed
                .lock()
                .map_err(|_e| {
                    ChainError::WitnessGeneration("Failed to get block hashes".to_string())
                })?
                .clone();

            blockhash_opcode_references.extend(logger_block_hashes);

            // Access all the accounts needed for withdrawals
            if let Some(withdrawals) = block.body.withdrawals.as_ref() {
                for withdrawal in withdrawals {
                    trie.get(&hash_address(&withdrawal.address)).map_err(|_e| {
                        ChainError::Custom("Failed to access account from trie".to_string())
                    })?;
                }
            }

            let mut used_storage_tries = HashMap::new();

            // Access all the accounts from the initial trie
            // Record all the storage nodes for the initial state
            for (account, acc_keys) in logger
                .state_accessed
                .lock()
                .map_err(|_e| {
                    ChainError::WitnessGeneration("Failed to execute with witness".to_string())
                })?
                .iter()
            {
                // Access the account from the state trie to record the nodes used to access it
                trie.get(&hash_address(account)).map_err(|_e| {
                    ChainError::WitnessGeneration("Failed to access account from trie".to_string())
                })?;
                // Get storage trie at before updates
                if !acc_keys.is_empty()
                    && let Ok(Some(storage_trie)) = self.storage.storage_trie(parent_hash, *account)
                {
                    let (storage_trie_witness, storage_trie) = TrieLogger::open_trie(storage_trie);
                    // Access all the keys
                    for storage_key in acc_keys {
                        let hashed_key = hash_key(storage_key);
                        storage_trie.get(&hashed_key).map_err(|_e| {
                            ChainError::WitnessGeneration(
                                "Failed to access storage key".to_string(),
                            )
                        })?;
                    }
                    // Store the tries to reuse when applying account updates
                    used_storage_tries.insert(*account, (storage_trie_witness, storage_trie));
                }
            }

            // Store all the accessed evm bytecodes
            for code_hash in logger
                .code_accessed
                .lock()
                .map_err(|_e| {
                    ChainError::WitnessGeneration("Failed to gather used bytecodes".to_string())
                })?
                .iter()
            {
                let code = self
                    .storage
                    .get_account_code(*code_hash)
                    .map_err(|_e| {
                        ChainError::WitnessGeneration("Failed to get account code".to_string())
                    })?
                    .ok_or(ChainError::WitnessGeneration(
                        "Failed to get account code".to_string(),
                    ))?;
                codes.push(code.bytecode.to_vec());
            }

            // Apply account updates to the trie recording all the necessary nodes to do so
            let (storage_tries_after_update, account_updates_list) = self
                .storage
                .apply_account_updates_from_trie_with_witness(
                    trie,
                    &account_updates,
                    used_storage_tries,
                )
                .await?;

            // We cannot ensure that the users of this function have the necessary
            // state stored, so in order for it to not assume anything, we update
            // the storage with the new state after re-execution
            self.store_block(block.clone(), account_updates_list, execution_result)?;

            for (address, (witness, _storage_trie)) in storage_tries_after_update {
                let mut witness = witness.lock().map_err(|_| {
                    ChainError::WitnessGeneration("Failed to lock storage trie witness".to_string())
                })?;
                let witness = std::mem::take(&mut *witness);
                let witness = witness.into_values().collect::<Vec<_>>();
                used_trie_nodes.extend_from_slice(&witness);
                touched_account_storage_slots.entry(address).or_default();
            }

            let (new_state_trie_witness, updated_trie) = TrieLogger::open_trie(
                self.storage
                    .state_trie(block.header.hash())
                    .map_err(|_| ChainError::ParentStateNotFound)?
                    .ok_or(ChainError::ParentStateNotFound)?,
            );

            // Use the updated state trie for the next block
            trie = updated_trie;

            for state_trie_witness in current_trie_witness
                .lock()
                .map_err(|_| {
                    ChainError::WitnessGeneration("Failed to lock state trie witness".to_string())
                })?
                .iter()
            {
                accumulated_state_trie_witness
                    .insert(*state_trie_witness.0, state_trie_witness.1.clone());
            }

            current_trie_witness = new_state_trie_witness;
        }

        used_trie_nodes.extend_from_slice(&Vec::from_iter(
            accumulated_state_trie_witness.into_values(),
        ));

        // If the witness is empty at least try to store the root
        if used_trie_nodes.is_empty()
            && let Some(root) = root_node
        {
            used_trie_nodes.push((*root).clone());
        }

        // - We now need necessary block headers, these go from the first block referenced (via BLOCKHASH or just the first block to execute) up to the parent of the last block to execute.
        let mut block_headers_bytes = Vec::new();

        let first_blockhash_opcode_number = blockhash_opcode_references.keys().min();
        let first_needed_block_hash = first_blockhash_opcode_number
            .and_then(|n| {
                (*n < first_block_header.number.saturating_sub(1))
                    .then(|| blockhash_opcode_references.get(n))?
                    .copied()
            })
            .unwrap_or(first_block_header.parent_hash);

        // At the beginning this is the header of the last block to execute.
        let mut current_header = blocks
            .last()
            .ok_or_else(|| ChainError::WitnessGeneration("Empty batch".to_string()))?
            .header
            .clone();

        // Headers from latest - 1 until we reach first block header we need.
        // We do it this way because we want to fetch headers by hash, not by number
        while current_header.hash() != first_needed_block_hash {
            let parent_hash = current_header.parent_hash;
            let current_number = current_header.number - 1;

            current_header = self
                .storage
                .get_block_header_by_hash(parent_hash)?
                .ok_or_else(|| {
                    ChainError::WitnessGeneration(format!(
                        "Failed to get block {current_number} header"
                    ))
                })?;

            block_headers_bytes.push(current_header.encode_to_vec());
        }

        // Create a list of all read/write addresses and storage slots
        let mut keys = Vec::new();
        for (address, touched_storage_slots) in touched_account_storage_slots {
            keys.push(address.as_bytes().to_vec());
            for slot in touched_storage_slots.iter() {
                keys.push(slot.as_bytes().to_vec());
            }
        }

        // Get initial state trie root and embed the rest of the trie into it
        let nodes: BTreeMap<H256, Node> = used_trie_nodes
            .into_iter()
            .map(|node| (node.compute_hash().finalize(), node))
            .collect();
        let state_trie_root = if let NodeRef::Node(state_trie_root, _) =
            Trie::get_embedded_root(&nodes, initial_state_root)?
        {
            Some((*state_trie_root).clone())
        } else {
            None
        };

        // Get all initial storage trie roots and embed the rest of the trie into it
        let state_trie = if let Some(state_trie_root) = &state_trie_root {
            Trie::new_temp_with_root(state_trie_root.clone().into())
        } else {
            Trie::new_temp()
        };
        let mut storage_trie_roots = BTreeMap::new();
        for key in &keys {
            if key.len() != 20 {
                continue; // not an address
            }
            let address = Address::from_slice(key);
            let hashed_address = hash_address(&address);
            let Some(encoded_account) = state_trie.get(&hashed_address)? else {
                continue; // empty account, doesn't have a storage trie
            };
            let storage_root_hash = AccountState::decode(&encoded_account)?.storage_root;
            if storage_root_hash == *EMPTY_TRIE_HASH {
                continue; // empty storage trie
            }
            if !nodes.contains_key(&storage_root_hash) {
                continue; // storage trie isn't relevant to this execution
            }
            let node = Trie::get_embedded_root(&nodes, storage_root_hash)?;
            let NodeRef::Node(node, _) = node else {
                return Err(ChainError::Custom(
                    "execution witness does not contain non-empty storage trie".to_string(),
                ));
            };
            storage_trie_roots.insert(address, (*node).clone());
        }

        Ok(ExecutionWitness {
            codes,
            block_headers_bytes,
            first_block_number: first_block_header.number,
            chain_config: self.storage.get_chain_config(),
            state_trie_root,
            storage_trie_roots,
            keys,
        })
    }

    #[instrument(
        level = "trace",
        name = "Block DB update",
        skip_all,
        fields(namespace = "block_execution")
    )]
    pub fn store_block(
        &self,
        block: Block,
        account_updates_list: AccountUpdatesList,
        execution_result: BlockExecutionResult,
    ) -> Result<(), ChainError> {
        // Check state root matches the one in block header
        validate_state_root(&block.header, account_updates_list.state_trie_hash)?;

        let update_batch = UpdateBatch {
            account_updates: account_updates_list.state_updates,
            storage_updates: account_updates_list.storage_updates,
            receipts: vec![(block.hash(), execution_result.receipts)],
            blocks: vec![block],
            code_updates: account_updates_list.code_updates,
        };

        self.storage
            .store_block_updates(update_batch)
            .map_err(|e| e.into())
    }

    pub fn add_block(&self, block: Block) -> Result<(), ChainError> {
        let since = Instant::now();
        let (res, updates) = self.execute_block(&block)?;
        let executed = Instant::now();

        // Apply the account updates over the last block's state and compute the new state root
        let account_updates_list = self
            .storage
            .apply_account_updates_batch(block.header.parent_hash, &updates)?
            .ok_or(ChainError::ParentStateNotFound)?;

        let (gas_used, gas_limit, block_number, transactions_count) = (
            block.header.gas_used,
            block.header.gas_limit,
            block.header.number,
            block.body.transactions.len(),
        );

        let merkleized = Instant::now();
        let result = self.store_block(block, account_updates_list, res);
        let stored = Instant::now();

        if self.options.perf_logs_enabled {
            Self::print_add_block_logs(
                gas_used,
                gas_limit,
                block_number,
                transactions_count,
                since,
                executed,
                merkleized,
                stored,
            );
        }
        result
    }

    pub fn add_block_pipeline(&self, block: Block) -> Result<(), ChainError> {
        // Validate if it can be the new head and find the parent
        let Ok(parent_header) = find_parent_header(&block.header, &self.storage) else {
            // If the parent is not present, we store it as pending.
            self.storage.add_pending_block(block)?;
            return Err(ChainError::ParentNotFound);
        };

        let vm_db = StoreVmDatabase::new(self.storage.clone(), parent_header.clone())?;
        let vm = self.new_evm(vm_db)?;

        let (res, account_updates_list, merkle_queue_length, instants) =
            self.execute_block_pipeline(&block, &parent_header, vm)?;

        let (gas_used, gas_limit, block_number, transactions_count) = (
            block.header.gas_used,
            block.header.gas_limit,
            block.header.number,
            block.body.transactions.len(),
        );

        let result = self.store_block(block, account_updates_list, res);
        let stored = Instant::now();

        let instants = std::array::from_fn(move |i| {
            if i < instants.len() {
                instants[i]
            } else {
                stored
            }
        });
        if self.options.perf_logs_enabled {
            Self::print_add_block_pipeline_logs(
                gas_used,
                gas_limit,
                block_number,
                transactions_count,
                merkle_queue_length,
                instants,
            );
        }
        result
    }

    #[allow(clippy::too_many_arguments)]
    fn print_add_block_logs(
        gas_used: u64,
        gas_limit: u64,
        block_number: u64,
        transactions_count: usize,
        since: Instant,
        executed: Instant,
        merkleized: Instant,
        stored: Instant,
    ) {
        let interval = stored.duration_since(since).as_millis() as f64;
        if interval != 0f64 {
            let as_gigas = gas_used as f64 / 10_f64.powf(9_f64);
            let throughput = as_gigas / interval * 1000_f64;

            metrics!(
                METRICS_BLOCKS.set_block_number(block_number);
                METRICS_BLOCKS.set_latest_gas_used(gas_used as f64);
                METRICS_BLOCKS.set_latest_block_gas_limit(gas_limit as f64);
                METRICS_BLOCKS.set_latest_gigagas(throughput);
                METRICS_BLOCKS.set_execution_ms(executed.duration_since(since).as_millis() as i64);
                METRICS_BLOCKS.set_merkle_ms(merkleized.duration_since(executed).as_millis() as i64);
                METRICS_BLOCKS.set_store_ms(stored.duration_since(merkleized).as_millis() as i64);
                METRICS_BLOCKS.set_transaction_count(transactions_count as i64);
            );

            let base_log = format!(
                "[METRIC] BLOCK EXECUTION THROUGHPUT ({}): {:.3} Ggas/s TIME SPENT: {:.0} ms. Gas Used: {:.3} ({:.0}%), #Txs: {}.",
                block_number,
                throughput,
                interval,
                as_gigas,
                (gas_used as f64 / gas_limit as f64) * 100.0,
                transactions_count
            );

            fn percentage(init: Instant, end: Instant, total: f64) -> f64 {
                (end.duration_since(init).as_millis() as f64 / total * 100.0).round()
            }
            let extra_log = if as_gigas > 0.0 {
                format!(
                    " exec: {}% merkle: {}% store: {}%",
                    percentage(since, executed, interval),
                    percentage(executed, merkleized, interval),
                    percentage(merkleized, stored, interval)
                )
            } else {
                "".to_string()
            };
            info!("{}{}", base_log, extra_log);
        }
    }

    #[allow(clippy::too_many_arguments)]
    fn print_add_block_pipeline_logs(
        gas_used: u64,
        gas_limit: u64,
        block_number: u64,
        transactions_count: usize,
        merkle_queue_length: usize,
        [
            start_instant,
            block_validated_instant,
            exec_merkle_start,
            exec_end_instant,
            _merkle_end_instant,
            exec_merkle_end_instant,
            stored_instant,
        ]: [Instant; 7],
    ) {
        let interval = stored_instant.duration_since(start_instant).as_secs_f64();
        if interval != 0f64 {
            let as_gigas = gas_used as f64 * 1e-9;
            let throughput = as_gigas / interval;

            metrics!(
                METRICS_BLOCKS.set_block_number(block_number);
                METRICS_BLOCKS.set_latest_gas_used(gas_used as f64);
                METRICS_BLOCKS.set_latest_block_gas_limit(gas_limit as f64);
                METRICS_BLOCKS.set_latest_gigagas(throughput);
                METRICS_BLOCKS.set_transaction_count(transactions_count as i64);
            );

            let base_log = format!(
                "[METRIC] BLOCK EXECUTION THROUGHPUT ({}): {:.3} Ggas/s TIME SPENT: {:.0} ms. Gas Used: {:.3} ({:.0}%), #Txs: {}.",
                block_number,
                throughput,
                interval * 1000.0,
                as_gigas,
                (gas_used as f64 / gas_limit as f64) * 100.0,
                transactions_count
            );

            let percentage = move |init: Instant, end: Instant| {
                (end.duration_since(init).as_secs_f64() / interval * 100.0).round()
            };
            let extra_log = if as_gigas > 0.0 {
                format!(
                    " block validation: {}% | exec(w/merkle): {}% | merkle-only: {}% (max_queue_length: {merkle_queue_length}) | store: {}%",
                    percentage(start_instant, block_validated_instant),
                    percentage(exec_merkle_start, exec_end_instant),
                    percentage(exec_end_instant, exec_merkle_end_instant),
                    percentage(exec_merkle_end_instant, stored_instant),
                )
            } else {
                "".to_string()
            };
            info!("{}{}", base_log, extra_log);
        }
    }

    /// Adds multiple blocks in a batch.
    ///
    /// If an error occurs, returns a tuple containing:
    /// - The error type ([`ChainError`]).
    /// - [`BatchProcessingFailure`] (if the error was caused by block processing).
    ///
    /// Note: only the last block's state trie is stored in the db
    pub async fn add_blocks_in_batch(
        &self,
        blocks: Vec<Block>,
        cancellation_token: CancellationToken,
    ) -> Result<(), (ChainError, Option<BatchBlockProcessingFailure>)> {
        let mut last_valid_hash = H256::default();

        let Some(first_block_header) = blocks.first().map(|e| e.header.clone()) else {
            return Err((ChainError::Custom("First block not found".into()), None));
        };

        let chain_config: ChainConfig = self.storage.get_chain_config();

        // Cache block hashes for the full batch so we can access them during execution without having to store the blocks beforehand
        let block_hash_cache = blocks.iter().map(|b| (b.header.number, b.hash())).collect();

        let parent_header = self
            .storage
            .get_block_header_by_hash(first_block_header.parent_hash)
            .map_err(|e| (ChainError::StoreError(e), None))?
            .ok_or((ChainError::ParentNotFound, None))?;
        let vm_db = StoreVmDatabase::new_with_block_hash_cache(
            self.storage.clone(),
            parent_header,
            block_hash_cache,
        )
        .map_err(|e| (ChainError::EvmError(e), None))?;
        let mut vm = self.new_evm(vm_db).map_err(|e| (e.into(), None))?;

        let blocks_len = blocks.len();
        let mut all_receipts: Vec<(BlockHash, Vec<Receipt>)> = Vec::with_capacity(blocks_len);
        let mut total_gas_used = 0;
        let mut transactions_count = 0;

        let interval = Instant::now();
        for (i, block) in blocks.iter().enumerate() {
            if cancellation_token.is_cancelled() {
                info!("Received shutdown signal, aborting");
                return Err((ChainError::Custom(String::from("shutdown signal")), None));
            }
            // for the first block, we need to query the store
            let parent_header = if i == 0 {
                find_parent_header(&block.header, &self.storage).map_err(|err| {
                    (
                        err,
                        Some(BatchBlockProcessingFailure {
                            failed_block_hash: block.hash(),
                            last_valid_hash,
                        }),
                    )
                })?
            } else {
                // for the subsequent ones, the parent is the previous block
                blocks[i - 1].header.clone()
            };

            let BlockExecutionResult { receipts, .. } = self
                .execute_block_from_state(&parent_header, block, &chain_config, &mut vm)
                .map_err(|err| {
                    (
                        err,
                        Some(BatchBlockProcessingFailure {
                            failed_block_hash: block.hash(),
                            last_valid_hash,
                        }),
                    )
                })?;
            debug!("Executed block with hash {}", block.hash());
            last_valid_hash = block.hash();
            total_gas_used += block.header.gas_used;
            transactions_count += block.body.transactions.len();
            all_receipts.push((block.hash(), receipts));

            // Conversion is safe because EXECUTE_BATCH_SIZE=1024
            log_batch_progress(blocks_len as u32, i as u32);
            tokio::task::yield_now().await;
        }

        let account_updates = vm
            .get_state_transitions()
            .map_err(|err| (ChainError::EvmError(err), None))?;

        let last_block = blocks
            .last()
            .ok_or_else(|| (ChainError::Custom("Last block not found".into()), None))?;

        let last_block_number = last_block.header.number;
        let last_block_gas_limit = last_block.header.gas_limit;

        // Apply the account updates over all blocks and compute the new state root
        let account_updates_list = self
            .storage
            .apply_account_updates_batch(first_block_header.parent_hash, &account_updates)
            .map_err(|e| (e.into(), None))?
            .ok_or((ChainError::ParentStateNotFound, None))?;

        let new_state_root = account_updates_list.state_trie_hash;
        let state_updates = account_updates_list.state_updates;
        let accounts_updates = account_updates_list.storage_updates;
        let code_updates = account_updates_list.code_updates;

        // Check state root matches the one in block header
        validate_state_root(&last_block.header, new_state_root).map_err(|e| (e, None))?;

        let update_batch = UpdateBatch {
            account_updates: state_updates,
            storage_updates: accounts_updates,
            blocks,
            receipts: all_receipts,
            code_updates,
        };

        self.storage
            .store_block_updates(update_batch)
            .map_err(|e| (e.into(), None))?;

        let elapsed_seconds = interval.elapsed().as_secs_f64();
        let throughput = if elapsed_seconds > 0.0 && total_gas_used != 0 {
            let as_gigas = (total_gas_used as f64) / 1e9;
            as_gigas / elapsed_seconds
        } else {
            0.0
        };

        metrics!(
            METRICS_BLOCKS.set_block_number(last_block_number);
            METRICS_BLOCKS.set_latest_block_gas_limit(last_block_gas_limit as f64);
            // Set the latest gas used as the average gas used per block in the batch
            METRICS_BLOCKS.set_latest_gas_used(total_gas_used as f64 / blocks_len as f64);
            METRICS_BLOCKS.set_latest_gigagas(throughput);
        );

        if self.options.perf_logs_enabled {
            info!(
                "[METRICS] Executed and stored: Range: {}, Last block num: {}, Last block gas limit: {}, Total transactions: {}, Total Gas: {}, Throughput: {} Gigagas/s",
                blocks_len,
                last_block_number,
                last_block_gas_limit,
                transactions_count,
                total_gas_used,
                throughput
            );
        }

        Ok(())
    }

    /// Add a blob transaction and its blobs bundle to the mempool checking that the transaction is valid
    #[cfg(feature = "c-kzg")]
    pub async fn add_blob_transaction_to_pool(
        &self,
        transaction: EIP4844Transaction,
        blobs_bundle: BlobsBundle,
    ) -> Result<H256, MempoolError> {
        // Validate blobs bundle

        let fork = self.current_fork().await?;

        blobs_bundle.validate(&transaction, fork)?;

        let transaction = Transaction::EIP4844Transaction(transaction);
        let hash = transaction.hash();
        if self.mempool.contains_tx(hash)? {
            return Ok(hash);
        }
        let sender = transaction.sender()?;

        // Validate transaction
        if let Some(tx_to_replace) = self.validate_transaction(&transaction, sender).await? {
            self.remove_transaction_from_pool(&tx_to_replace)?;
        }

        // Add transaction and blobs bundle to storage
        self.mempool
            .add_transaction(hash, sender, MempoolTransaction::new(transaction, sender))?;
        self.mempool.add_blobs_bundle(hash, blobs_bundle)?;
        Ok(hash)
    }

    /// Add a transaction to the mempool checking that the transaction is valid
    pub async fn add_transaction_to_pool(
        &self,
        transaction: Transaction,
    ) -> Result<H256, MempoolError> {
        // Blob transactions should be submitted via add_blob_transaction along with the corresponding blobs bundle
        if matches!(transaction, Transaction::EIP4844Transaction(_)) {
            return Err(MempoolError::BlobTxNoBlobsBundle);
        }
        let hash = transaction.hash();
        if self.mempool.contains_tx(hash)? {
            return Ok(hash);
        }
        let sender = transaction.sender()?;
        // Validate transaction
        if let Some(tx_to_replace) = self.validate_transaction(&transaction, sender).await? {
            self.remove_transaction_from_pool(&tx_to_replace)?;
        }

        // Add transaction to storage
        self.mempool
            .add_transaction(hash, sender, MempoolTransaction::new(transaction, sender))?;

        Ok(hash)
    }

    /// Remove a transaction from the mempool
    pub fn remove_transaction_from_pool(&self, hash: &H256) -> Result<(), StoreError> {
        self.mempool.remove_transaction(hash)
    }

    /// Remove all transactions in the executed block from the pool (if we have them)
    pub fn remove_block_transactions_from_pool(&self, block: &Block) -> Result<(), StoreError> {
        for tx in &block.body.transactions {
            self.mempool.remove_transaction(&tx.hash())?;
        }
        Ok(())
    }

    /*

    SOME VALIDATIONS THAT WE COULD INCLUDE
    Stateless validations
    1. This transaction is valid on current mempool
        -> Depends on mempool transaction filtering logic
    2. Ensure the maxPriorityFeePerGas is high enough to cover the requirement of the calling pool (the minimum to be included in)
        -> Depends on mempool transaction filtering logic
    3. Transaction's encoded size is smaller than maximum allowed
        -> I think that this is not in the spec, but it may be a good idea
    4. Make sure the transaction is signed properly
    5. Ensure a Blob Transaction comes with its sidecar (Done! - All blob validations have been moved to `common/types/blobs_bundle.rs`):
      1. Validate number of BlobHashes is positive (Done!)
      2. Validate number of BlobHashes is less than the maximum allowed per block,
         which may be computed as `maxBlobGasPerBlock / blobTxBlobGasPerBlob`
      3. Ensure number of BlobHashes is equal to:
        - The number of blobs (Done!)
        - The number of commitments (Done!)
        - The number of proofs (Done!)
      4. Validate that the hashes matches with the commitments, performing a `kzg4844` hash. (Done!)
      5. Verify the blob proofs with the `kzg4844` (Done!)
    Stateful validations
    1. Ensure transaction nonce is higher than the `from` address stored nonce
    2. Certain pools do not allow for nonce gaps. Ensure a gap is not produced (that is, the transaction nonce is exactly the following of the stored one)
    3. Ensure the transactor has enough funds to cover transaction cost:
        - Transaction cost is calculated as `(gas * gasPrice) + (blobGas * blobGasPrice) + value`
    4. In case of transaction reorg, ensure the transactor has enough funds to cover for transaction replacements without overdrafts.
    - This is done by comparing the total spent gas of the transactor from all pooled transactions, and accounting for the necessary gas spenditure if any of those transactions is replaced.
    5. Ensure the transactor is able to add a new transaction. The number of transactions sent by an account may be limited by a certain configured value

    */
    /// Returns the hash of the transaction to replace in case the nonce already exists
    pub async fn validate_transaction(
        &self,
        tx: &Transaction,
        sender: Address,
    ) -> Result<Option<H256>, MempoolError> {
        let nonce = tx.nonce();

        if matches!(tx, &Transaction::PrivilegedL2Transaction(_)) {
            return Ok(None);
        }

        let header_no = self.storage.get_latest_block_number().await?;
        let header = self
            .storage
            .get_block_header(header_no)?
            .ok_or(MempoolError::NoBlockHeaderError)?;
        let config = self.storage.get_chain_config();

        // NOTE: We could add a tx size limit here, but it's not in the actual spec

        // Check init code size
        if config.is_shanghai_activated(header.timestamp)
            && tx.is_contract_creation()
            && tx.data().len() > MAX_INITCODE_SIZE as usize
        {
            return Err(MempoolError::TxMaxInitCodeSizeError);
        }

        if !tx.is_contract_creation() && tx.data().len() >= MAX_TRANSACTION_DATA_SIZE as usize {
            return Err(MempoolError::TxMaxDataSizeError);
        }

        if config.is_osaka_activated(header.timestamp) && tx.gas_limit() > POST_OSAKA_GAS_LIMIT_CAP
        {
            // https://eips.ethereum.org/EIPS/eip-7825
            return Err(MempoolError::TxMaxGasLimitExceededError(
                tx.hash(),
                tx.gas_limit(),
            ));
        }

        // Check gas limit is less than header's gas limit
        if header.gas_limit < tx.gas_limit() {
            return Err(MempoolError::TxGasLimitExceededError);
        }

        // Check priority fee is less or equal than gas fee gap
        if tx.max_priority_fee().unwrap_or(0) > tx.max_fee_per_gas().unwrap_or(0) {
            return Err(MempoolError::TxTipAboveFeeCapError);
        }

        // Check that the gas limit covers the gas needs for transaction metadata.
        if tx.gas_limit() < mempool::transaction_intrinsic_gas(tx, &header, &config)? {
            return Err(MempoolError::TxIntrinsicGasCostAboveLimitError);
        }

        // Check that the specified blob gas fee is above the minimum value
        if let Some(fee) = tx.max_fee_per_blob_gas() {
            // Blob tx fee checks
            if fee < MIN_BASE_FEE_PER_BLOB_GAS.into() {
                return Err(MempoolError::TxBlobBaseFeeTooLowError);
            }
        };

        let maybe_sender_acc_info = self.storage.get_account_info(header_no, sender).await?;

        if let Some(sender_acc_info) = maybe_sender_acc_info {
            if nonce < sender_acc_info.nonce || nonce == u64::MAX {
                return Err(MempoolError::NonceTooLow);
            }

            let tx_cost = tx
                .cost_without_base_fee()
                .ok_or(MempoolError::InvalidTxGasvalues)?;

            if tx_cost > sender_acc_info.balance {
                return Err(MempoolError::NotEnoughBalance);
            }
        } else {
            // An account that is not in the database cannot possibly have enough balance to cover the transaction cost
            return Err(MempoolError::NotEnoughBalance);
        }

        // Check the nonce of pendings TXs in the mempool from the same sender
        // If it exists check if the new tx has higher fees
        let tx_to_replace_hash = self.mempool.find_tx_to_replace(sender, nonce, tx)?;

        if tx
            .chain_id()
            .is_some_and(|chain_id| chain_id != config.chain_id)
        {
            return Err(MempoolError::InvalidChainId(config.chain_id));
        }

        Ok(tx_to_replace_hash)
    }

    /// Marks the node's chain as up to date with the current chain
    /// Once the initial sync has taken place, the node will be considered as sync
    pub fn set_synced(&self) {
        self.is_synced.store(true, Ordering::Relaxed);
    }

    /// Marks the node's chain as not up to date with the current chain.
    /// This will be used when the node is one batch or more behind the current chain.
    pub fn set_not_synced(&self) {
        self.is_synced.store(false, Ordering::Relaxed);
    }

    /// Returns whether the node's chain is up to date with the current chain
    /// This will be true if the initial sync has already taken place and does not reflect whether there is an ongoing sync process
    /// The node should accept incoming p2p transactions if this method returns true
    pub fn is_synced(&self) -> bool {
        self.is_synced.load(Ordering::Relaxed)
    }

    pub fn get_p2p_transaction_by_hash(&self, hash: &H256) -> Result<P2PTransaction, StoreError> {
        let Some(tx) = self.mempool.get_transaction_by_hash(*hash)? else {
            return Err(StoreError::Custom(format!(
                "Hash {hash} not found in the mempool",
            )));
        };
        let result = match tx {
            Transaction::LegacyTransaction(itx) => P2PTransaction::LegacyTransaction(itx),
            Transaction::EIP2930Transaction(itx) => P2PTransaction::EIP2930Transaction(itx),
            Transaction::EIP1559Transaction(itx) => P2PTransaction::EIP1559Transaction(itx),
            Transaction::EIP4844Transaction(itx) => {
                let Some(bundle) = self.mempool.get_blobs_bundle(*hash)? else {
                    return Err(StoreError::Custom(format!(
                        "Blob transaction present without its bundle: hash {hash}",
                    )));
                };

                P2PTransaction::EIP4844TransactionWithBlobs(WrappedEIP4844Transaction {
                    tx: itx,
                    wrapper_version: (bundle.version != 0).then_some(bundle.version),
                    blobs_bundle: bundle,
                })
            }
            Transaction::EIP7702Transaction(itx) => P2PTransaction::EIP7702Transaction(itx),
            // Exclude privileged transactions as they are only created
            // by the lead sequencer. In the future, they might get gossiped
            // like the rest.
            Transaction::PrivilegedL2Transaction(_) => {
                return Err(StoreError::Custom(
                    "Privileged Transactions are not supported in P2P".to_string(),
                ));
            }
            Transaction::FeeTokenTransaction(itx) => P2PTransaction::FeeTokenTransaction(itx),
        };

        Ok(result)
    }

    pub fn new_evm(&self, vm_db: StoreVmDatabase) -> Result<Evm, EvmError> {
        new_evm(&self.options.r#type, vm_db)
    }

    /// Get the current fork of the chain, based on the latest block's timestamp
    pub async fn current_fork(&self) -> Result<Fork, StoreError> {
        let chain_config = self.storage.get_chain_config();
        let latest_block_number = self.storage.get_latest_block_number().await?;
        let latest_block = self
            .storage
            .get_block_header(latest_block_number)?
            .ok_or(StoreError::Custom("Latest block not in DB".to_string()))?;
        Ok(chain_config.fork(latest_block.timestamp))
    }
}

pub fn new_evm(blockchain_type: &BlockchainType, vm_db: StoreVmDatabase) -> Result<Evm, EvmError> {
    let evm = match blockchain_type {
        BlockchainType::L1 => Evm::new_for_l1(vm_db),
        BlockchainType::L2(l2_config) => {
            let fee_config = *l2_config
                .fee_config
                .read()
                .map_err(|_| EvmError::Custom("Fee config lock was poisoned".to_string()))?;

            Evm::new_for_l2(vm_db, fee_config)?
        }
    };
    Ok(evm)
}

pub fn validate_requests_hash(
    header: &BlockHeader,
    chain_config: &ChainConfig,
    requests: &[Requests],
) -> Result<(), ChainError> {
    if !chain_config.is_prague_activated(header.timestamp) {
        return Ok(());
    }

    let encoded_requests: Vec<EncodedRequests> = requests.iter().map(|r| r.encode()).collect();
    let computed_requests_hash = compute_requests_hash(&encoded_requests);
    let valid = header
        .requests_hash
        .map(|requests_hash| requests_hash == computed_requests_hash)
        .unwrap_or(false);

    if !valid {
        return Err(ChainError::InvalidBlock(
            InvalidBlockError::RequestsHashMismatch,
        ));
    }

    Ok(())
}

/// Performs post-execution checks
pub fn validate_state_root(
    block_header: &BlockHeader,
    new_state_root: H256,
) -> Result<(), ChainError> {
    // Compare state root
    if new_state_root == block_header.state_root {
        Ok(())
    } else {
        Err(ChainError::InvalidBlock(
            InvalidBlockError::StateRootMismatch,
        ))
    }
}

pub fn validate_receipts_root(
    block_header: &BlockHeader,
    receipts: &[Receipt],
) -> Result<(), ChainError> {
    let receipts_root = compute_receipts_root(receipts);

    if receipts_root == block_header.receipts_root {
        Ok(())
    } else {
        Err(ChainError::InvalidBlock(
            InvalidBlockError::ReceiptsRootMismatch,
        ))
    }
}

// Returns the hash of the head of the canonical chain (the latest valid hash).
pub async fn latest_canonical_block_hash(storage: &Store) -> Result<H256, ChainError> {
    let latest_block_number = storage.get_latest_block_number().await?;
    if let Some(latest_valid_header) = storage.get_block_header(latest_block_number)? {
        let latest_valid_hash = latest_valid_header.hash();
        return Ok(latest_valid_hash);
    }
    Err(ChainError::StoreError(StoreError::Custom(
        "Could not find latest valid hash".to_string(),
    )))
}

/// Searchs the header of the parent block header. If the parent header is missing,
/// Returns a ChainError::ParentNotFound. If the storage has an error it propagates it
pub fn find_parent_header(
    block_header: &BlockHeader,
    storage: &Store,
) -> Result<BlockHeader, ChainError> {
    match storage.get_block_header_by_hash(block_header.parent_hash)? {
        Some(parent_header) => Ok(parent_header),
        None => Err(ChainError::ParentNotFound),
    }
}

/// Performs pre-execution validation of the block's header values in reference to the parent_header
/// Verifies that blob gas fields in the header are correct in reference to the block's body.
/// If a block passes this check, execution will still fail with execute_block when a transaction runs out of gas
///
/// # WARNING
///
/// This doesn't validate that the transactions or withdrawals root of the header matches the body
/// contents, since we assume the caller already did it. And, in any case, that wouldn't invalidate the block header.
///
/// To validate it, use [`ethrex_common::types::block::validate_block_body`]
pub fn validate_block_pre_execution(
    block: &Block,
    parent_header: &BlockHeader,
    chain_config: &ChainConfig,
    elasticity_multiplier: u64,
) -> Result<(), ChainError> {
    // Verify initial header validity against parent
    validate_block_header(&block.header, parent_header, elasticity_multiplier)
        .map_err(InvalidBlockError::from)?;

    if chain_config.is_osaka_activated(block.header.timestamp) {
        let block_rlp_size = block.length();
        if block_rlp_size > MAX_RLP_BLOCK_SIZE as usize {
            return Err(error::ChainError::InvalidBlock(
                InvalidBlockError::MaximumRlpSizeExceeded(
                    MAX_RLP_BLOCK_SIZE,
                    block_rlp_size as u64,
                ),
            ));
        }
    }
    if chain_config.is_prague_activated(block.header.timestamp) {
        validate_prague_header_fields(&block.header, parent_header, chain_config)
            .map_err(InvalidBlockError::from)?;
        verify_blob_gas_usage(block, chain_config)?;
        if chain_config.is_osaka_activated(block.header.timestamp) {
            verify_transaction_max_gas_limit(block)?;
        }
    } else if chain_config.is_cancun_activated(block.header.timestamp) {
        validate_cancun_header_fields(&block.header, parent_header, chain_config)
            .map_err(InvalidBlockError::from)?;
        verify_blob_gas_usage(block, chain_config)?;
    } else {
        validate_pre_cancun_header_fields(&block.header).map_err(InvalidBlockError::from)?
    }

    Ok(())
}

pub async fn is_canonical(
    store: &Store,
    block_number: BlockNumber,
    block_hash: BlockHash,
) -> Result<bool, StoreError> {
    match store.get_canonical_block_hash(block_number).await? {
        Some(hash) if hash == block_hash => Ok(true),
        _ => Ok(false),
    }
}

pub fn validate_gas_used(
    receipts: &[Receipt],
    block_header: &BlockHeader,
) -> Result<(), ChainError> {
    if let Some(last) = receipts.last()
        && last.cumulative_gas_used != block_header.gas_used
    {
        return Err(ChainError::InvalidBlock(
            InvalidBlockError::GasUsedMismatch(last.cumulative_gas_used, block_header.gas_used),
        ));
    }
    Ok(())
}

// Perform validations over the block's blob gas usage.
// Must be called only if the block has cancun activated
fn verify_blob_gas_usage(block: &Block, config: &ChainConfig) -> Result<(), ChainError> {
    let mut blob_gas_used = 0_u32;
    let mut blobs_in_block = 0_u32;
    let max_blob_number_per_block = config
        .get_fork_blob_schedule(block.header.timestamp)
        .map(|schedule| schedule.max)
        .ok_or(ChainError::Custom("Provided block fork is invalid".into()))?;
    let max_blob_gas_per_block = max_blob_number_per_block * GAS_PER_BLOB;

    for transaction in block.body.transactions.iter() {
        if let Transaction::EIP4844Transaction(tx) = transaction {
            blob_gas_used += get_total_blob_gas(tx);
            blobs_in_block += tx.blob_versioned_hashes.len() as u32;
        }
    }
    if blob_gas_used > max_blob_gas_per_block {
        return Err(ChainError::InvalidBlock(
            InvalidBlockError::ExceededMaxBlobGasPerBlock,
        ));
    }
    if blobs_in_block > max_blob_number_per_block {
        return Err(ChainError::InvalidBlock(
            InvalidBlockError::ExceededMaxBlobNumberPerBlock,
        ));
    }
    if block
        .header
        .blob_gas_used
        .is_some_and(|header_blob_gas_used| header_blob_gas_used != blob_gas_used as u64)
    {
        return Err(ChainError::InvalidBlock(
            InvalidBlockError::BlobGasUsedMismatch,
        ));
    }
    Ok(())
}

// Perform validations over the block's gas usage.
// Must be called only if the block has osaka activated
// as specified in https://eips.ethereum.org/EIPS/eip-7825
fn verify_transaction_max_gas_limit(block: &Block) -> Result<(), ChainError> {
    for transaction in block.body.transactions.iter() {
        if transaction.gas_limit() > POST_OSAKA_GAS_LIMIT_CAP {
            return Err(ChainError::InvalidBlock(
                InvalidBlockError::InvalidTransaction(format!(
                    "Transaction gas limit exceeds maximum. Transaction hash: {}, transaction gas limit: {}",
                    transaction.hash(),
                    transaction.gas_limit()
                )),
            ));
        }
    }
    Ok(())
}

/// Calculates the blob gas required by a transaction
pub fn get_total_blob_gas(tx: &EIP4844Transaction) -> u32 {
    GAS_PER_BLOB * tx.blob_versioned_hashes.len() as u32
}

/// Collapses a root branch node into an extension or leaf node if it has only one valid child.
/// Returns None if there are no valid children.
///
/// NOTE: this assumes the branch has 0 or 1 children. If there are more than 1,
/// it will discard all but the first valid child found.
#[cold]
fn collapse_root_node(
    real_root: Box<BranchNode>,
    state_updates_map: &mut FxHashMap<Nibbles, Vec<u8>>,
    storage: &Store,
    parent_header: &BlockHeader,
) -> Result<Option<Node>, StoreError> {
    // Collapse the branch into an extension or leaf
    let Some((choice, only_child)) = real_root
        .choices
        .into_iter()
        .enumerate()
        .find(|(_, c)| c.is_valid())
    else {
        return Ok(None);
    };
    let path = Nibbles::from_hex(vec![choice as u8]);
    let child_bytes = match state_updates_map.get(&path) {
        Some(v) => v.clone(),
        None => storage
            .state_trie(parent_header.hash())?
            .ok_or(StoreError::MissingStore)?
            .db()
            .get(path)?
            .ok_or_else(|| StoreError::Custom("Missing child node during root collapse".into()))?,
    };
    // Same match as in [`BranchNode::remove`]
    let child = match Node::decode(&child_bytes)? {
        // Replace root with an extension node leading to the child
        Node::Branch(_) => {
            ExtensionNode::new(Nibbles::from_hex(vec![choice as u8]), only_child).into()
        }
        // Replace root with the child extension node, updating its path in the process
        Node::Extension(mut extension_node) => {
            let mut extension_node = extension_node.take();
            extension_node.prefix.prepend(choice as u8);
            extension_node.into()
        }
        Node::Leaf(mut leaf) => {
            let mut leaf = leaf.take();
            leaf.partial.prepend(choice as u8);
            leaf.into()
        }
    };
    Ok(Some(child))
}

#[cfg(test)]
mod tests {}<|MERGE_RESOLUTION|>--- conflicted
+++ resolved
@@ -215,11 +215,7 @@
         let chain_config = self.storage.get_chain_config();
 
         // Validate the block pre-execution
-<<<<<<< HEAD
-        validate_block_pre_execution(block, &parent_header, &chain_config, ELASTICITY_MULTIPLIER)?;
-=======
-        validate_block(block, parent_header, &chain_config, ELASTICITY_MULTIPLIER)?;
->>>>>>> 2f60e7ee
+        validate_block_pre_execution(block, parent_header, &chain_config, ELASTICITY_MULTIPLIER)?;
         let block_validated_instant = Instant::now();
 
         let exec_merkle_start = Instant::now();
