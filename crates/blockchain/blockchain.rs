--- conflicted
+++ resolved
@@ -348,19 +348,12 @@
         Ok(ExecutionWitnessResult {
             keys: keys.into_iter().map(Bytes::from).collect(),
             codes,
-<<<<<<< HEAD
-            //TODO: See if we should call rebuild_tries() here for initializing these fields so that we don't have an inconsistent struct.
-=======
             //TODO: See if we should call rebuild_tries() here for initializing these fields so that we don't have an inconsistent struct. (#4056)
->>>>>>> def37918
             state_trie: None,
             block_headers,
             chain_config,
             state_trie_nodes: used_trie_nodes.into_iter().map(Bytes::from).collect(),
-<<<<<<< HEAD
-=======
             storage_tries: HashMap::new(),
->>>>>>> def37918
             parent_block_header: self
                 .storage
                 .get_block_header_by_hash(first_block_header.parent_hash)?
