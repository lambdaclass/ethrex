[package]
name = "ethereum_rust-blockchain"
version = "0.1.0"
edition = "2021"

# See more keys and their definitions at https://doc.rust-lang.org/cargo/reference/manifest.html

[dependencies]
thiserror.workspace = true
ethereum_rust-rlp.workspace = true
<<<<<<< HEAD
=======
ethereum_rust-storage.workspace = true
ethereum_rust-vm.workspace = true
>>>>>>> ac972e2d
sha3.workspace = true
tracing.workspace = true

# FIXME: It is necessary not to re-use the workspace definitions.
ethereum_rust-core = { path = "../common", default-features = false }
ethereum_rust-storage = { path = "../storage/store", default-features = false }
ethereum_rust-evm = { path = "../vm/evm", default-features = false }

[lib]
path = "./blockchain.rs"

[features]
default = ["libmdbx"]
no_libmdbx = [
    "ethereum_rust-core/no_libmdbx",
    "ethereum_rust-storage/no_libmdbx",
    "ethereum_rust-evm/no_libmdbx",
]
libmdbx = [
    "ethereum_rust-core/libmdbx",
    "ethereum_rust-storage/libmdbx",
    "ethereum_rust-evm/libmdbx",
]<|MERGE_RESOLUTION|>--- conflicted
+++ resolved
@@ -8,18 +8,13 @@
 [dependencies]
 thiserror.workspace = true
 ethereum_rust-rlp.workspace = true
-<<<<<<< HEAD
-=======
-ethereum_rust-storage.workspace = true
-ethereum_rust-vm.workspace = true
->>>>>>> ac972e2d
 sha3.workspace = true
 tracing.workspace = true
 
 # FIXME: It is necessary not to re-use the workspace definitions.
 ethereum_rust-core = { path = "../common", default-features = false }
 ethereum_rust-storage = { path = "../storage/store", default-features = false }
-ethereum_rust-evm = { path = "../vm/evm", default-features = false }
+ethereum_rust-vm = { path = "../vm", default-features = false }
 
 [lib]
 path = "./blockchain.rs"
@@ -29,10 +24,10 @@
 no_libmdbx = [
     "ethereum_rust-core/no_libmdbx",
     "ethereum_rust-storage/no_libmdbx",
-    "ethereum_rust-evm/no_libmdbx",
+    "ethereum_rust-vm/no_libmdbx",
 ]
 libmdbx = [
     "ethereum_rust-core/libmdbx",
     "ethereum_rust-storage/libmdbx",
-    "ethereum_rust-evm/libmdbx",
+    "ethereum_rust-vm/libmdbx",
 ]