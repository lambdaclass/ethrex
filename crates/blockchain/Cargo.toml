[package]
name = "ethrex-blockchain"
version.workspace = true
edition.workspace = true
authors.workspace = true
documentation.workspace = true

# See more keys and their definitions at https://doc.rust-lang.org/cargo/reference/manifest.html

[dependencies]
ethrex-rlp.workspace = true
<<<<<<< HEAD
ethrex-common = { workspace = true, default-features = false }
=======
ethrex-common.workspace = true
ethrex-crypto.workspace = true
>>>>>>> d69bedc4
ethrex-storage.workspace = true
ethrex-trie.workspace = true
ethrex-vm = { workspace = true, default-features = false }
ethrex-metrics = { path = "./metrics", default-features = false }

thiserror.workspace = true
tracing.workspace = true
bytes.workspace = true
hex.workspace = true
rustc-hash.workspace = true
tokio = { workspace = true, features = ["time", "rt"] }
tokio-util.workspace = true

[dev-dependencies]
serde_json.workspace = true
hex = "0.4.3"
tokio = { workspace = true, features = ["full"] }

[lib]
path = "./blockchain.rs"

[features]
default = ["secp256k1"]
secp256k1 = ["ethrex-common/secp256k1", "ethrex-vm/secp256k1"]
c-kzg = ["ethrex-common/c-kzg", "ethrex-vm/c-kzg"]
metrics = ["ethrex-metrics/transactions"]
sp1 = ["ethrex-common/sp1", "ethrex-vm/sp1"]
risc0 = ["ethrex-common/risc0", "ethrex-vm/risc0", "c-kzg"]
zisk = ["ethrex-common/zisk", "ethrex-vm/zisk"]

[lints.clippy]
unwrap_used = "deny"
redundant_clone = "warn"<|MERGE_RESOLUTION|>--- conflicted
+++ resolved
@@ -9,12 +9,8 @@
 
 [dependencies]
 ethrex-rlp.workspace = true
-<<<<<<< HEAD
 ethrex-common = { workspace = true, default-features = false }
-=======
-ethrex-common.workspace = true
 ethrex-crypto.workspace = true
->>>>>>> d69bedc4
 ethrex-storage.workspace = true
 ethrex-trie.workspace = true
 ethrex-vm = { workspace = true, default-features = false }
