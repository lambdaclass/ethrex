[package]
name = "ethrex-blockchain"
version = "0.1.0"
edition = "2021"

# See more keys and their definitions at https://doc.rust-lang.org/cargo/reference/manifest.html

[dependencies]
thiserror.workspace = true
sha3.workspace = true
tracing.workspace = true
bytes.workspace = true
cfg-if = "1.0.0"

ethrex-rlp.workspace = true
ethrex-core = { path = "../common", default-features = false }
ethrex-storage = { path = "../storage/store", default-features = false }
ethrex-vm = { path = "../vm", default-features = false }

k256 = { version = "0.13.3", features = ["ecdh"] }

[dev-dependencies]
serde_json.workspace = true
hex = "0.4.3"

[lib]
path = "./blockchain.rs"

[features]
default = ["libmdbx", "c-kzg"]
libmdbx = [
    "ethrex-core/libmdbx",
    "ethrex-storage/default",
    "ethrex-vm/libmdbx",
]
<<<<<<< HEAD
levm = ["ethereum_rust-vm/levm"]
c-kzg =["ethereum_rust-core/c-kzg"]
=======
levm = ["ethrex-vm/levm"]
c-kzg =["ethrex-core/c-kzg"]
>>>>>>> aefb1307
<|MERGE_RESOLUTION|>--- conflicted
+++ resolved
@@ -33,10 +33,6 @@
     "ethrex-storage/default",
     "ethrex-vm/libmdbx",
 ]
-<<<<<<< HEAD
-levm = ["ethereum_rust-vm/levm"]
-c-kzg =["ethereum_rust-core/c-kzg"]
-=======
+
 levm = ["ethrex-vm/levm"]
-c-kzg =["ethrex-core/c-kzg"]
->>>>>>> aefb1307
+c-kzg =["ethrex-core/c-kzg"]