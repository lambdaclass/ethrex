--- conflicted
+++ resolved
@@ -14,14 +14,9 @@
 
 ethrex-core = { path = "../../common", default-features = false }
 
-<<<<<<< HEAD
-prometheus = "0.13.4"
 
-axum = "0.8.1"
-=======
 prometheus = { version = "0.13.4", optional = true }
 axum = { version = "0.8.1", optional = true }
->>>>>>> 00ae8214
 
 
 [lib]
@@ -29,10 +24,7 @@
 
 [features]
 default = ["api"]
-<<<<<<< HEAD
 api = []
 transactions = []
 l2 = []
-=======
-api = ["dep:axum", "dep:prometheus", "dep:tokio", "dep:tracing"]
->>>>>>> 00ae8214
+api = ["dep:axum", "dep:prometheus", "dep:tokio", "dep:tracing"]