--- conflicted
+++ resolved
@@ -37,20 +37,11 @@
         {
             let name = span.metadata().name();
 
-<<<<<<< HEAD
-                let timer = METRICS_BLOCK_PROCESSING_PROFILE
-                    .with_label_values(&[name])
-                    .start_timer();
-                let mut timers = self.function_timers.lock().unwrap();
-                timers.insert(id.clone(), timer); // ok-clone: necessary due to function interface (which is determined by the crate); plus it's effectively a wrapped u64
-            }
-=======
             let timer = METRICS_BLOCK_PROCESSING_PROFILE
                 .with_label_values(&[name])
                 .start_timer();
             let mut timers = self.function_timers.lock().unwrap();
-            timers.insert(id.clone(), timer);
->>>>>>> a7655e53
+            timers.insert(id.clone(), timer); // ok-clone: necessary due to function interface (which is determined by the crate); plus it's effectively a wrapped u64
         }
     }
 
