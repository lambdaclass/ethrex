--- conflicted
+++ resolved
@@ -236,10 +236,12 @@
     }
 }
 
-<<<<<<< HEAD
 impl Blockchain {
     /// Completes the payload building process, return the block value
     pub fn build_payload(&self, payload: &mut Block) -> Result<(BlobsBundle, U256), ChainError> {
+        let since = Instant::now();
+        let gas_limit = payload.header.gas_limit;
+
         debug!("Building payload");
         let mut evm_state = evm_state(self.storage.clone(), payload.header.parent_hash);
         let mut context = PayloadBuildContext::new(payload, &mut evm_state)?;
@@ -248,6 +250,20 @@
         self.fill_transactions(&mut context)?;
         self.extract_requests(&mut context)?;
         self.finalize_payload(&mut context)?;
+
+        let interval = Instant::now().duration_since(since).as_millis();
+        tracing::info!("[METRIC] BUILDING PAYLOAD TOOK: {interval} ms");
+        if let Some(gas_used) = gas_limit.checked_sub(context.remaining_gas) {
+            let as_gigas = (gas_used as f64).div(10_f64.powf(9_f64));
+
+            if interval != 0 {
+                let throughput = (as_gigas) / (interval as f64) * 1000_f64;
+                tracing::info!(
+                "[METRIC] BLOCK BUILDING THROUGHPUT: {throughput} Gigagas/s TIME SPENT: {interval} msecs"
+            );
+            }
+        }
+
         Ok((context.blobs_bundle, context.block_value))
     }
 
@@ -268,40 +284,6 @@
             )
             .map_err(EvmError::from)
     }
-=======
-/// Completes the payload building process, return the block value
-pub fn build_payload(
-    payload: &mut Block,
-    store: &Store,
-) -> Result<(BlobsBundle, U256), ChainError> {
-    let since = Instant::now();
-    let gas_limit = payload.header.gas_limit;
-    debug!("Building payload");
-    let mut evm_state = evm_state(store.clone(), payload.header.parent_hash);
-    let mut context = PayloadBuildContext::new(payload, &mut evm_state)?;
-
-    apply_system_operations(&mut context)?;
-    apply_withdrawals(&mut context)?;
-    fill_transactions(&mut context)?;
-    extract_requests(&mut context)?;
-    finalize_payload(&mut context)?;
-
-    let interval = Instant::now().duration_since(since).as_millis();
-    tracing::info!("[METRIC] BUILDING PAYLOAD TOOK: {interval} ms");
-    if let Some(gas_used) = gas_limit.checked_sub(context.remaining_gas) {
-        let as_gigas = (gas_used as f64).div(10_f64.powf(9_f64));
-
-        if interval != 0 {
-            let throughput = (as_gigas) / (interval as f64) * 1000_f64;
-            tracing::info!(
-                "[METRIC] BLOCK BUILDING THROUGHPUT: {throughput} Gigagas/s TIME SPENT: {interval} msecs"
-            );
-        }
-    }
-
-    Ok((context.blobs_bundle, context.block_value))
-}
->>>>>>> db353799
 
     // This function applies system level operations:
     // - Call beacon root contract, and obtain the new state root
