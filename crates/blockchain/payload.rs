use std::{
    cmp::{Ordering, max},
    collections::HashMap,
    ops::Div,
    sync::Arc,
    time::{Duration, Instant},
};

use ethrex_common::{
    Address, Bloom, Bytes, H256, U256,
    constants::{DEFAULT_OMMERS_HASH, DEFAULT_REQUESTS_HASH, GAS_PER_BLOB},
    types::{
        AccountUpdate, BlobsBundle, Block, BlockBody, BlockHash, BlockHeader, BlockNumber,
        ChainConfig, MempoolTransaction, Receipt, Transaction, TxType, Withdrawal, bloom_from_logs,
        calc_excess_blob_gas, calculate_base_fee_per_blob_gas, calculate_base_fee_per_gas,
        compute_receipts_root, compute_transactions_root, compute_withdrawals_root,
        requests::{EncodedRequests, compute_requests_hash},
    },
};

use ethrex_vm::{Evm, EvmError, backends::levm::db::StoreVmDatabase};

use ethrex_rlp::encode::RLPEncode;
use ethrex_storage::{Store, error::StoreError};

use sha3::{Digest, Keccak256};

use ethrex_metrics::metrics;

#[cfg(feature = "metrics")]
use ethrex_metrics::metrics_blocks::METRICS_BLOCKS;
#[cfg(feature = "metrics")]
use ethrex_metrics::metrics_transactions::{METRICS_TX, MetricsTxType};
use tokio_util::sync::CancellationToken;

use crate::{
    Blockchain, BlockchainType, MAX_PAYLOADS,
    constants::{GAS_LIMIT_BOUND_DIVISOR, MIN_GAS_LIMIT, TX_GAS_COST},
    error::{ChainError, InvalidBlockError},
    mempool::PendingTxFilter,
};

use thiserror::Error;
use tracing::{debug, error};

#[derive(Debug)]
pub struct PayloadBuildTask {
    task: tokio::task::JoinHandle<Result<PayloadBuildResult, ChainError>>,
    cancel: CancellationToken,
}

#[derive(Debug)]
pub enum PayloadOrTask {
    Payload(Box<PayloadBuildResult>),
    Task(PayloadBuildTask),
}

impl PayloadBuildTask {
    /// Finishes the current payload build process and returns its result
    pub async fn finish(self) -> Result<PayloadBuildResult, ChainError> {
        self.cancel.cancel();
        self.task
            .await
            .map_err(|_| ChainError::Custom("Failed to join task".to_string()))?
    }
}

impl PayloadOrTask {
    /// Converts self into a `PayloadOrTask::Payload` by finishing the current build task
    /// If self is already a `PayloadOrTask::Payload` this is a NoOp
    pub async fn to_payload(self) -> Result<Self, ChainError> {
        Ok(match self {
            PayloadOrTask::Payload(_) => self,
            PayloadOrTask::Task(task) => PayloadOrTask::Payload(Box::new(task.finish().await?)),
        })
    }
}

pub struct BuildPayloadArgs {
    pub parent: BlockHash,
    pub timestamp: u64,
    pub fee_recipient: Address,
    pub random: H256,
    pub withdrawals: Option<Vec<Withdrawal>>,
    pub beacon_root: Option<H256>,
    pub version: u8,
    pub elasticity_multiplier: u64,
    pub gas_ceil: u64,
}

#[derive(Debug, Error)]
pub enum BuildPayloadArgsError {
    #[error("Payload hashed has wrong size")]
    FailedToConvertPayload,
}

impl BuildPayloadArgs {
    /// Computes an 8-byte identifier by hashing the components of the payload arguments.
    pub fn id(&self) -> Result<u64, BuildPayloadArgsError> {
        let mut hasher = Keccak256::new();
        hasher.update(self.parent);
        hasher.update(self.timestamp.to_be_bytes());
        hasher.update(self.random);
        hasher.update(self.fee_recipient);
        if let Some(withdrawals) = &self.withdrawals {
            hasher.update(withdrawals.encode_to_vec());
        }
        if let Some(beacon_root) = self.beacon_root {
            hasher.update(beacon_root);
        }
        let res = &mut hasher.finalize()[..8];
        res[0] = self.version;
        Ok(u64::from_be_bytes(res.try_into().map_err(|_| {
            BuildPayloadArgsError::FailedToConvertPayload
        })?))
    }
}

/// Creates a new payload based on the payload arguments
// Basic payload block building, can and should be improved
pub fn create_payload(
    args: &BuildPayloadArgs,
    storage: &Store,
    extra_data: Bytes,
) -> Result<Block, ChainError> {
    let parent_block = storage
        .get_block_header_by_hash(args.parent)?
        .ok_or_else(|| ChainError::ParentNotFound)?;
    let chain_config = storage.get_chain_config()?;
    let fork = chain_config.fork(args.timestamp);
    let gas_limit = calc_gas_limit(parent_block.gas_limit, args.gas_ceil);
    let excess_blob_gas = chain_config
        .get_fork_blob_schedule(args.timestamp)
        .map(|schedule| calc_excess_blob_gas(&parent_block, schedule, fork));

    let header = BlockHeader {
        parent_hash: args.parent,
        ommers_hash: *DEFAULT_OMMERS_HASH,
        coinbase: args.fee_recipient,
        state_root: parent_block.state_root,
        transactions_root: compute_transactions_root(&[]),
        receipts_root: compute_receipts_root(&[]),
        logs_bloom: Bloom::default(),
        difficulty: U256::zero(),
        number: parent_block.number.saturating_add(1),
        gas_limit,
        gas_used: 0,
        timestamp: args.timestamp,
        extra_data,
        prev_randao: args.random,
        nonce: 0,
        base_fee_per_gas: calculate_base_fee_per_gas(
            gas_limit,
            parent_block.gas_limit,
            parent_block.gas_used,
            parent_block.base_fee_per_gas.unwrap_or_default(),
            args.elasticity_multiplier,
        ),
        withdrawals_root: chain_config
            .is_shanghai_activated(args.timestamp)
            .then_some(compute_withdrawals_root(
                args.withdrawals.as_ref().unwrap_or(&Vec::new()),
            )),
        blob_gas_used: chain_config
            .is_cancun_activated(args.timestamp)
            .then_some(0),
        excess_blob_gas,
        parent_beacon_block_root: args.beacon_root,
        requests_hash: chain_config
            .is_prague_activated(args.timestamp)
            .then_some(*DEFAULT_REQUESTS_HASH),
        ..Default::default()
    };

    let body = BlockBody {
        transactions: Vec::new(),
        ommers: Vec::new(),
        withdrawals: args.withdrawals.clone(),
    };

    // Delay applying withdrawals until the payload is requested and built
    Ok(Block::new(header, body))
}

pub fn calc_gas_limit(parent_gas_limit: u64, builder_gas_ceil: u64) -> u64 {
    // TODO: check where we should get builder values from
    let delta = parent_gas_limit / GAS_LIMIT_BOUND_DIVISOR - 1;
    let mut limit = parent_gas_limit;
    let desired_limit = max(builder_gas_ceil, MIN_GAS_LIMIT);
    if limit < desired_limit {
        limit = parent_gas_limit + delta;
        if limit > desired_limit {
            limit = desired_limit
        }
        return limit;
    }
    if limit > desired_limit {
        limit = parent_gas_limit - delta;
        if limit < desired_limit {
            limit = desired_limit
        }
    }
    limit
}

#[derive(Clone)]
pub struct PayloadBuildContext {
    pub payload: Block,
    pub remaining_gas: u64,
    pub receipts: Vec<Receipt>,
    pub requests: Option<Vec<EncodedRequests>>,
    pub block_value: U256,
    base_fee_per_blob_gas: U256,
    pub blobs_bundle: BlobsBundle,
    pub store: Store,
    pub vm: Evm,
    pub account_updates: Vec<AccountUpdate>,
}

impl PayloadBuildContext {
    pub fn new(
        payload: Block,
        storage: &Store,
        blockchain_type: BlockchainType,
    ) -> Result<Self, EvmError> {
        let config = storage
            .get_chain_config()
            .map_err(|e| EvmError::DB(e.to_string()))?;
        let base_fee_per_blob_gas = calculate_base_fee_per_blob_gas(
            payload.header.excess_blob_gas.unwrap_or_default(),
            config
                .get_fork_blob_schedule(payload.header.timestamp)
                .map(|schedule| schedule.base_fee_update_fraction)
                .unwrap_or_default(),
        );

        let vm_db = StoreVmDatabase::new(storage.clone(), payload.header.parent_hash);
        let vm = match blockchain_type {
<<<<<<< HEAD
            BlockchainType::L1 => Evm::new_from_db_for_l1(Arc::new(vm_db)),
            BlockchainType::L2 => Evm::new_from_db_for_l2(Arc::new(vm_db)),
=======
            BlockchainType::L1 => Evm::new_for_l1(vm_db),
            BlockchainType::L2(fee_config) => Evm::new_for_l2(vm_db, fee_config)?,
>>>>>>> 6fedd579
        };

        Ok(PayloadBuildContext {
            remaining_gas: payload.header.gas_limit,
            receipts: vec![],
            requests: config
                .is_prague_activated(payload.header.timestamp)
                .then_some(Vec::new()),
            block_value: U256::zero(),
            base_fee_per_blob_gas: U256::from(base_fee_per_blob_gas),
            payload,
            blobs_bundle: BlobsBundle::default(),
            store: storage.clone(),
            vm,
            account_updates: Vec::new(),
        })
    }

    pub fn gas_used(&self) -> u64 {
        self.payload.header.gas_limit - self.remaining_gas
    }
}

impl PayloadBuildContext {
    fn parent_hash(&self) -> BlockHash {
        self.payload.header.parent_hash
    }

    pub fn block_number(&self) -> BlockNumber {
        self.payload.header.number
    }

    fn chain_config(&self) -> Result<ChainConfig, EvmError> {
        self.store
            .get_chain_config()
            .map_err(|e| EvmError::DB(e.to_string()))
    }

    fn base_fee_per_gas(&self) -> Option<u64> {
        self.payload.header.base_fee_per_gas
    }
}

#[derive(Debug, Clone)]
pub struct PayloadBuildResult {
    pub blobs_bundle: BlobsBundle,
    pub block_value: U256,
    pub receipts: Vec<Receipt>,
    pub requests: Vec<EncodedRequests>,
    pub account_updates: Vec<AccountUpdate>,
    pub payload: Block,
}

impl From<PayloadBuildContext> for PayloadBuildResult {
    fn from(value: PayloadBuildContext) -> Self {
        let PayloadBuildContext {
            blobs_bundle,
            block_value,
            requests,
            receipts,
            account_updates,
            payload,
            ..
        } = value;

        Self {
            blobs_bundle,
            block_value,
            requests: requests.unwrap_or_default(),
            receipts,
            account_updates,
            payload,
        }
    }
}

impl Blockchain {
    /// Attempts to fetch a payload given it's id. If the payload is still being built, it will be finished.
    /// Fails if there is no payload or active payload build task for the given id.
    pub async fn get_payload(&self, payload_id: u64) -> Result<PayloadBuildResult, ChainError> {
        let mut payloads = self.payloads.lock().await;
        // Find the given payload and finish the active build process if needed
        let idx = payloads
            .iter()
            .position(|(id, _)| id == &payload_id)
            .ok_or(ChainError::UnknownPayload)?;
        let finished_payload = (payload_id, payloads.remove(idx).1.to_payload().await?);
        payloads.insert(idx, finished_payload);
        // Return the held payload
        match &payloads[idx].1 {
            PayloadOrTask::Payload(payload) => Ok(*payload.clone()),
            _ => unreachable!("we already converted the payload into a finished version"),
        }
    }

    /// Starts a payload build process. The built payload can be retrieved by calling `get_payload`.
    /// The build process will run for the full block building timeslot or until `get_payload` is called
    pub async fn initiate_payload_build(self: Arc<Blockchain>, payload: Block, payload_id: u64) {
        let self_clone = self.clone();
        let cancel_token = CancellationToken::new();
        let cancel_token_clone = cancel_token.clone();
        let payload_build_task = tokio::task::spawn(async move {
            self_clone
                .build_payload_loop(payload, cancel_token_clone)
                .await
        });
        let mut payloads = self.payloads.lock().await;
        if payloads.len() >= MAX_PAYLOADS {
            // Remove oldest unclaimed payload
            payloads.remove(0);
        }
        payloads.push((
            payload_id,
            PayloadOrTask::Task(PayloadBuildTask {
                task: payload_build_task,
                cancel: cancel_token,
            }),
        ));
    }

    /// Build the given payload and keep on rebuilding it until either the time slot
    /// given by `SECONDS_PER_SLOT` is up or the `cancel_token` is cancelled
    pub async fn build_payload_loop(
        self: Arc<Blockchain>,
        payload: Block,
        cancel_token: CancellationToken,
    ) -> Result<PayloadBuildResult, ChainError> {
        let start = Instant::now();
        let self_clone = self.clone();
        const SECONDS_PER_SLOT: Duration = Duration::from_secs(12);
        // Attempt to rebuild the payload as many times within the given timeframe to maximize fee revenue
        let mut res = self_clone.build_payload(payload.clone()).await?;
        while start.elapsed() < SECONDS_PER_SLOT && !cancel_token.is_cancelled() {
            let payload = payload.clone();
            // Cancel the current build process and return the previous payload if it is requested earlier
            if let Some(current_res) = cancel_token
                .run_until_cancelled(self_clone.build_payload(payload))
                .await
            {
                res = current_res?;
            }
        }
        Ok(res)
    }

    /// Completes the payload building process, return the block value
    pub async fn build_payload(&self, payload: Block) -> Result<PayloadBuildResult, ChainError> {
        let since = Instant::now();
        let gas_limit = payload.header.gas_limit;

        debug!("Building payload");
        let base_fee = payload.header.base_fee_per_gas.unwrap_or_default();
        let mut context =
            PayloadBuildContext::new(payload, &self.storage, self.options.r#type.clone())?;

        if let BlockchainType::L1 = self.options.r#type {
            self.apply_system_operations(&mut context)?;
        }
        self.apply_withdrawals(&mut context)?;
        self.fill_transactions(&mut context)?;
        self.extract_requests(&mut context)?;
        self.finalize_payload(&mut context).await?;

        let interval = Instant::now().duration_since(since).as_millis();

        tracing::debug!(
            "[METRIC] BUILDING PAYLOAD TOOK: {interval} ms, base fee {}",
            base_fee
        );
        metrics!(METRICS_BLOCKS.set_block_building_ms(interval as i64));
        metrics!(METRICS_BLOCKS.set_block_building_base_fee(base_fee as i64));
        if let Some(gas_used) = gas_limit.checked_sub(context.remaining_gas) {
            let as_gigas = (gas_used as f64).div(10_f64.powf(9_f64));

            if interval != 0 {
                let throughput = (as_gigas) / (interval as f64) * 1000_f64;
                metrics!(METRICS_BLOCKS.set_latest_gigagas_block_building(throughput));

                tracing::debug!(
                    "[METRIC] BLOCK BUILDING THROUGHPUT: {throughput} Gigagas/s TIME SPENT: {interval} msecs"
                );
            }
        }

        Ok(context.into())
    }

    pub fn apply_withdrawals(&self, context: &mut PayloadBuildContext) -> Result<(), EvmError> {
        let binding = Vec::new();
        let withdrawals = context
            .payload
            .body
            .withdrawals
            .as_ref()
            .unwrap_or(&binding);
        context.vm.process_withdrawals(withdrawals)
    }

    // This function applies system level operations:
    // - Call beacon root contract, and obtain the new state root
    // - Call block hash process contract, and store parent block hash
    pub fn apply_system_operations(
        &self,
        context: &mut PayloadBuildContext,
    ) -> Result<(), EvmError> {
        context.vm.apply_system_calls(&context.payload.header)
    }

    /// Fetches suitable transactions from the mempool
    /// Returns two transaction queues, one for plain and one for blob txs
    pub fn fetch_mempool_transactions(
        &self,
        context: &mut PayloadBuildContext,
    ) -> Result<(TransactionQueue, TransactionQueue), ChainError> {
        let tx_filter = PendingTxFilter {
            /*TODO(https://github.com/lambdaclass/ethrex/issues/680): add tip filter */
            base_fee: context.base_fee_per_gas(),
            blob_fee: Some(context.base_fee_per_blob_gas),
            ..Default::default()
        };
        let plain_tx_filter = PendingTxFilter {
            only_plain_txs: true,
            ..tx_filter
        };
        let blob_tx_filter = PendingTxFilter {
            only_blob_txs: true,
            ..tx_filter
        };
        Ok((
            // Plain txs
            TransactionQueue::new(
                self.mempool.filter_transactions(&plain_tx_filter)?,
                context.base_fee_per_gas(),
            )?,
            // Blob txs
            TransactionQueue::new(
                self.mempool.filter_transactions(&blob_tx_filter)?,
                context.base_fee_per_gas(),
            )?,
        ))
    }

    /// Fills the payload with transactions taken from the mempool
    /// Returns the block value
    pub fn fill_transactions(&self, context: &mut PayloadBuildContext) -> Result<(), ChainError> {
        let chain_config = context.chain_config()?;
        let max_blob_number_per_block = chain_config
            .get_fork_blob_schedule(context.payload.header.timestamp)
            .map(|schedule| schedule.max)
            .unwrap_or_default() as usize;

        debug!("Fetching transactions from mempool");
        // Fetch mempool transactions
        let (mut plain_txs, mut blob_txs) = self.fetch_mempool_transactions(context)?;
        // Execute and add transactions to payload (if suitable)
        loop {
            // Check if we have enough gas to run more transactions
            if context.remaining_gas < TX_GAS_COST {
                debug!("No more gas to run transactions");
                break;
            };
            if !blob_txs.is_empty() && context.blobs_bundle.blobs.len() >= max_blob_number_per_block
            {
                debug!("No more blob gas to run blob transactions");
                blob_txs.clear();
            }
            // Fetch the next transactions
            let (head_tx, is_blob) = match (plain_txs.peek(), blob_txs.peek()) {
                (None, None) => break,
                (None, Some(tx)) => (tx, true),
                (Some(tx), None) => (tx, false),
                (Some(a), Some(b)) if b < a => (b, true),
                (Some(tx), _) => (tx, false),
            };

            let txs = if is_blob {
                &mut blob_txs
            } else {
                &mut plain_txs
            };

            // Check if we have enough gas to run the transaction
            if context.remaining_gas < head_tx.tx.gas_limit() {
                debug!("Skipping transaction: {}, no gas left", head_tx.tx.hash());
                // We don't have enough gas left for the transaction, so we skip all txs from this account
                txs.pop();
                continue;
            }

            // TODO: maybe fetch hash too when filtering mempool so we don't have to compute it here (we can do this in the same refactor as adding timestamp)
            let tx_hash = head_tx.tx.hash();

            // Check whether the tx is replay-protected
            if head_tx.tx.protected() && !chain_config.is_eip155_activated(context.block_number()) {
                // Ignore replay protected tx & all txs from the sender
                // Pull transaction from the mempool
                debug!("Ignoring replay-protected transaction: {}", tx_hash);
                txs.pop();
                self.remove_transaction_from_pool(&tx_hash)?;
                continue;
            }

            // Execute tx
            let receipt = match self.apply_transaction(&head_tx, context) {
                Ok(receipt) => {
                    txs.shift()?;
                    metrics!(METRICS_TX.inc_tx_with_type(MetricsTxType(head_tx.tx_type())));
                    receipt
                }
                // Ignore following txs from sender
                Err(e) => {
                    debug!("Failed to execute transaction: {tx_hash:x}, {e}");
                    metrics!(METRICS_TX.inc_tx_errors(e.to_metric()));
                    txs.pop();
                    continue;
                }
            };
            // Add transaction to block
            debug!("Adding transaction: {} to payload", tx_hash);
            context.payload.body.transactions.push(head_tx.into());
            // Save receipt for hash calculation
            context.receipts.push(receipt);
        }
        Ok(())
    }

    /// Executes the transaction, updates gas-related context values & return the receipt
    /// The payload build context should have enough remaining gas to cover the transaction's gas_limit
    fn apply_transaction(
        &self,
        head: &HeadTransaction,
        context: &mut PayloadBuildContext,
    ) -> Result<Receipt, ChainError> {
        match **head {
            Transaction::EIP4844Transaction(_) => self.apply_blob_transaction(head, context),
            _ => apply_plain_transaction(head, context),
        }
    }

    /// Runs a blob transaction, updates the gas count & blob data and returns the receipt
    fn apply_blob_transaction(
        &self,
        head: &HeadTransaction,
        context: &mut PayloadBuildContext,
    ) -> Result<Receipt, ChainError> {
        // Fetch blobs bundle
        let tx_hash = head.tx.hash();
        let chain_config = context.chain_config()?;
        let max_blob_number_per_block = chain_config
            .get_fork_blob_schedule(context.payload.header.timestamp)
            .map(|schedule| schedule.max)
            .unwrap_or_default() as usize;
        let Some(blobs_bundle) = self.mempool.get_blobs_bundle(tx_hash)? else {
            // No blob tx should enter the mempool without its blobs bundle so this is an internal error
            return Err(
                StoreError::Custom(format!("No blobs bundle found for blob tx {tx_hash}")).into(),
            );
        };
        if context.blobs_bundle.blobs.len() + blobs_bundle.blobs.len() > max_blob_number_per_block {
            // This error will only be used for debug tracing
            return Err(EvmError::Custom("max data blobs reached".to_string()).into());
        };
        // Apply transaction
        let receipt = apply_plain_transaction(head, context)?;
        // Update context with blob data
        let prev_blob_gas = context.payload.header.blob_gas_used.unwrap_or_default();
        context.payload.header.blob_gas_used =
            Some(prev_blob_gas + (blobs_bundle.blobs.len() * GAS_PER_BLOB as usize) as u64);
        context.blobs_bundle += blobs_bundle;
        Ok(receipt)
    }

    pub fn extract_requests(&self, context: &mut PayloadBuildContext) -> Result<(), EvmError> {
        if !context
            .chain_config()?
            .is_prague_activated(context.payload.header.timestamp)
        {
            return Ok(());
        };

        let requests = context
            .vm
            .extract_requests(&context.receipts, &context.payload.header)?;

        context.requests = Some(requests.iter().map(|r| r.encode()).collect());

        Ok(())
    }

    pub async fn finalize_payload(
        &self,
        context: &mut PayloadBuildContext,
    ) -> Result<(), ChainError> {
        let account_updates = context.vm.get_state_transitions()?;

        let ret_acount_updates_list = self
            .storage
            .apply_account_updates_batch(context.parent_hash(), &account_updates)
            .await?
            .ok_or(ChainError::ParentStateNotFound)?;

        let state_root = ret_acount_updates_list.state_trie_hash;

        context.payload.header.state_root = state_root;
        context.payload.header.transactions_root =
            compute_transactions_root(&context.payload.body.transactions);
        context.payload.header.receipts_root = compute_receipts_root(&context.receipts);
        context.payload.header.requests_hash = context
            .requests
            .as_ref()
            .map(|requests| compute_requests_hash(requests));
        context.payload.header.gas_used = context.payload.header.gas_limit - context.remaining_gas;
        context.account_updates = account_updates;

        let mut logs = vec![];
        for receipt in context.receipts.iter().cloned() {
            for log in receipt.logs {
                logs.push(log);
            }
        }

        context.payload.header.logs_bloom = bloom_from_logs(&logs);
        Ok(())
    }
}

/// Runs a plain (non blob) transaction, updates the gas count and returns the receipt
pub fn apply_plain_transaction(
    head: &HeadTransaction,
    context: &mut PayloadBuildContext,
) -> Result<Receipt, ChainError> {
    let (report, gas_used) = context.vm.execute_tx(
        &head.tx,
        &context.payload.header,
        &mut context.remaining_gas,
        head.tx.sender(),
    )?;
    context.block_value += U256::from(gas_used) * head.tip;
    Ok(report)
}

/// A struct representing suitable mempool transactions waiting to be included in a block
// TODO: Consider using VecDequeue instead of Vec
pub struct TransactionQueue {
    // The first transaction for each account along with its tip, sorted by highest tip
    heads: Vec<HeadTransaction>,
    // The remaining txs grouped by account and sorted by nonce
    txs: HashMap<Address, Vec<MempoolTransaction>>,
    // Base Fee stored for tip calculations
    base_fee: Option<u64>,
}

#[derive(Clone, Debug, Eq, PartialEq)]
pub struct HeadTransaction {
    pub tx: MempoolTransaction,
    pub tip: u64,
}

impl std::ops::Deref for HeadTransaction {
    type Target = Transaction;

    fn deref(&self) -> &Self::Target {
        &self.tx
    }
}

impl From<HeadTransaction> for Transaction {
    fn from(val: HeadTransaction) -> Self {
        val.tx.transaction().clone()
    }
}

impl TransactionQueue {
    /// Creates a new TransactionQueue from a set of transactions grouped by sender and sorted by nonce
    fn new(
        mut txs: HashMap<Address, Vec<MempoolTransaction>>,
        base_fee: Option<u64>,
    ) -> Result<Self, ChainError> {
        let mut heads = Vec::with_capacity(100);
        for (_, txs) in txs.iter_mut() {
            // Pull the first tx from each list and add it to the heads list
            // This should be a newly filtered tx list so we are guaranteed to have a first element
            let head_tx = txs.remove(0);
            heads.push(HeadTransaction {
                // We already ran this method when filtering the transactions from the mempool so it shouldn't fail
                tip: head_tx
                    .effective_gas_tip(base_fee)
                    .ok_or(ChainError::InvalidBlock(
                        InvalidBlockError::InvalidTransaction("Attempted to add an invalid transaction to the block. The transaction filter must have failed.".to_owned()),
                    ))?,
                tx: head_tx,
            });
        }
        // Sort heads by higest tip (and lowest timestamp if tip is equal)
        heads.sort();
        Ok(TransactionQueue {
            heads,
            txs,
            base_fee,
        })
    }

    /// Remove all transactions from the queue
    pub fn clear(&mut self) {
        self.heads.clear();
        self.txs.clear();
    }

    /// Returns true if there are no more transactions in the queue
    pub fn is_empty(&self) -> bool {
        self.heads.is_empty()
    }

    /// Returns the head transaction with the highest tip
    /// If there is more than one transaction with the highest tip, return the one with the lowest timestamp
    pub fn peek(&self) -> Option<HeadTransaction> {
        self.heads.first().cloned()
    }

    /// Removes current head transaction and all transactions from the given sender
    pub fn pop(&mut self) {
        if !self.is_empty() {
            let sender = self.heads.remove(0).tx.sender();
            self.txs.remove(&sender);
        }
    }

    /// Remove the top transaction
    /// Add a tx from the same sender to the head transactions
    pub fn shift(&mut self) -> Result<(), ChainError> {
        let tx = self.heads.remove(0);
        if let Some(txs) = self.txs.get_mut(&tx.tx.sender()) {
            // Fetch next head
            if !txs.is_empty() {
                let head_tx = txs.remove(0);
                let head = HeadTransaction {
                    // We already ran this method when filtering the transactions from the mempool so it shouldn't fail
                    tip: head_tx.effective_gas_tip(self.base_fee).ok_or(
                        ChainError::InvalidBlock(
                            InvalidBlockError::InvalidTransaction("Attempted to add an invalid transaction to the block. The transaction filter must have failed.".to_owned()),
                        ),
                    )?,
                    tx: head_tx,
                };
                // Insert head into heads list while maintaing order
                let index = match self.heads.binary_search(&head) {
                    Ok(index) => index, // Same ordering shouldn't be possible when adding timestamps
                    Err(index) => index,
                };
                self.heads.insert(index, head);
            }
        }
        Ok(())
    }
}

// Orders transactions by highest tip, if tip is equal, orders by lowest timestamp
impl Ord for HeadTransaction {
    fn cmp(&self, other: &Self) -> Ordering {
        match (self.tx_type(), other.tx_type()) {
            (TxType::Privileged, TxType::Privileged) => return self.nonce().cmp(&other.nonce()),
            (TxType::Privileged, _) => return Ordering::Less,
            (_, TxType::Privileged) => return Ordering::Greater,
            _ => (),
        };
        match other.tip.cmp(&self.tip) {
            Ordering::Equal => self.tx.time().cmp(&other.tx.time()),
            ordering => ordering,
        }
    }
}

impl PartialOrd for HeadTransaction {
    fn partial_cmp(&self, other: &Self) -> Option<Ordering> {
        Some(self.cmp(other))
    }
}<|MERGE_RESOLUTION|>--- conflicted
+++ resolved
@@ -236,13 +236,8 @@
 
         let vm_db = StoreVmDatabase::new(storage.clone(), payload.header.parent_hash);
         let vm = match blockchain_type {
-<<<<<<< HEAD
             BlockchainType::L1 => Evm::new_from_db_for_l1(Arc::new(vm_db)),
-            BlockchainType::L2 => Evm::new_from_db_for_l2(Arc::new(vm_db)),
-=======
-            BlockchainType::L1 => Evm::new_for_l1(vm_db),
-            BlockchainType::L2(fee_config) => Evm::new_for_l2(vm_db, fee_config)?,
->>>>>>> 6fedd579
+            BlockchainType::L2(fee_config) => Evm::new_from_db_for_l2(Arc::new(vm_db), fee_config),
         };
 
         Ok(PayloadBuildContext {
