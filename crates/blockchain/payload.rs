use std::{
    cmp::{Ordering, max},
    collections::HashMap,
    ops::Div,
    time::Instant,
};

use ethrex_common::{
    Address, Bloom, Bytes, H256, U256,
    constants::{DEFAULT_OMMERS_HASH, DEFAULT_REQUESTS_HASH, GAS_PER_BLOB},
    types::{
        AccountUpdate, BlobsBundle, Block, BlockBody, BlockHash, BlockHeader, BlockNumber,
        ChainConfig, MempoolTransaction, Receipt, Transaction, TxType, Withdrawal, bloom_from_logs,
        calc_excess_blob_gas, calculate_base_fee_per_blob_gas, calculate_base_fee_per_gas,
        compute_receipts_root, compute_transactions_root, compute_withdrawals_root,
        requests::{EncodedRequests, compute_requests_hash},
    },
};

use ethrex_vm::{Evm, EvmEngine, EvmError};

use ethrex_rlp::encode::RLPEncode;
use ethrex_storage::{Store, error::StoreError};

use sha3::{Digest, Keccak256};

use ethrex_metrics::metrics;

#[cfg(feature = "metrics")]
use ethrex_metrics::metrics_transactions::{METRICS_TX, MetricsTxType};

use crate::{
    Blockchain, BlockchainType,
    constants::{GAS_LIMIT_BOUND_DIVISOR, MIN_GAS_LIMIT, TX_GAS_COST},
    error::{ChainError, InvalidBlockError},
    mempool::PendingTxFilter,
    vm::StoreVmDatabase,
};

use thiserror::Error;
use tracing::{debug, error};

pub struct BuildPayloadArgs {
    pub parent: BlockHash,
    pub timestamp: u64,
    pub fee_recipient: Address,
    pub random: H256,
    pub withdrawals: Option<Vec<Withdrawal>>,
    pub beacon_root: Option<H256>,
    pub version: u8,
    pub elasticity_multiplier: u64,
}

#[derive(Debug, Error)]
pub enum BuildPayloadArgsError {
    #[error("Payload hashed has wrong size")]
    FailedToConvertPayload,
}

impl BuildPayloadArgs {
    /// Computes an 8-byte identifier by hashing the components of the payload arguments.
    pub fn id(&self) -> Result<u64, BuildPayloadArgsError> {
        let mut hasher = Keccak256::new();
        hasher.update(self.parent);
        hasher.update(self.timestamp.to_be_bytes());
        hasher.update(self.random);
        hasher.update(self.fee_recipient);
        if let Some(withdrawals) = &self.withdrawals {
            hasher.update(withdrawals.encode_to_vec());
        }
        if let Some(beacon_root) = self.beacon_root {
            hasher.update(beacon_root);
        }
        let res = &mut hasher.finalize()[..8];
        res[0] = self.version;
        Ok(u64::from_be_bytes(res.try_into().map_err(|_| {
            BuildPayloadArgsError::FailedToConvertPayload
        })?))
    }
}

/// Creates a new payload based on the payload arguments
// Basic payload block building, can and should be improved
pub fn create_payload(args: &BuildPayloadArgs, storage: &Store) -> Result<Block, ChainError> {
    let parent_block = storage
        .get_block_header_by_hash(args.parent)?
        .ok_or_else(|| ChainError::ParentNotFound)?;
    let chain_config = storage.get_chain_config()?;
    let gas_limit = calc_gas_limit(parent_block.gas_limit);
    let excess_blob_gas = chain_config
        .get_fork_blob_schedule(args.timestamp)
        .map(|schedule| {
            calc_excess_blob_gas(
                parent_block.excess_blob_gas.unwrap_or_default(),
                parent_block.blob_gas_used.unwrap_or_default(),
                schedule.target,
            )
        });

    let header = BlockHeader {
        parent_hash: args.parent,
        ommers_hash: *DEFAULT_OMMERS_HASH,
        coinbase: args.fee_recipient,
        state_root: parent_block.state_root,
        transactions_root: compute_transactions_root(&[]),
        receipts_root: compute_receipts_root(&[]),
        logs_bloom: Bloom::default(),
        difficulty: U256::zero(),
        number: parent_block.number.saturating_add(1),
        gas_limit,
        gas_used: 0,
        timestamp: args.timestamp,
        // TODO: should use builder config's extra_data
        extra_data: Bytes::new(),
        prev_randao: args.random,
        nonce: 0,
        base_fee_per_gas: calculate_base_fee_per_gas(
            gas_limit,
            parent_block.gas_limit,
            parent_block.gas_used,
            parent_block.base_fee_per_gas.unwrap_or_default(),
            args.elasticity_multiplier,
        ),
        withdrawals_root: chain_config
            .is_shanghai_activated(args.timestamp)
            .then_some(compute_withdrawals_root(
                args.withdrawals.as_ref().unwrap_or(&Vec::new()),
            )),
        blob_gas_used: chain_config
            .is_cancun_activated(args.timestamp)
            .then_some(0),
        excess_blob_gas,
        parent_beacon_block_root: args.beacon_root,
        requests_hash: chain_config
            .is_prague_activated(args.timestamp)
            .then_some(*DEFAULT_REQUESTS_HASH),
        ..Default::default()
    };

    let body = BlockBody {
        transactions: Vec::new(),
        ommers: Vec::new(),
        withdrawals: args.withdrawals.clone(),
    };

    // Delay applying withdrawals until the payload is requested and built
    Ok(Block::new(header, body))
}

pub fn calc_gas_limit(parent_gas_limit: u64) -> u64 {
    // TODO: check where we should get builder values from
    const DEFAULT_BUILDER_GAS_CEIL: u64 = 30_000_000;
    let delta = parent_gas_limit / GAS_LIMIT_BOUND_DIVISOR - 1;
    let mut limit = parent_gas_limit;
    let desired_limit = max(DEFAULT_BUILDER_GAS_CEIL, MIN_GAS_LIMIT);
    if limit < desired_limit {
        limit = parent_gas_limit + delta;
        if limit > desired_limit {
            limit = desired_limit
        }
        return limit;
    }
    if limit > desired_limit {
        limit = parent_gas_limit - delta;
        if limit < desired_limit {
            limit = desired_limit
        }
    }
    limit
}

#[derive(Clone)]
pub struct PayloadBuildContext {
    pub payload: Block,
    pub remaining_gas: u64,
    pub receipts: Vec<Receipt>,
    pub requests: Option<Vec<EncodedRequests>>,
    pub block_value: U256,
    base_fee_per_blob_gas: U256,
    pub blobs_bundle: BlobsBundle,
    pub store: Store,
    pub vm: Evm,
    pub account_updates: Vec<AccountUpdate>,
}

impl PayloadBuildContext {
    pub fn new(
        payload: Block,
        evm_engine: EvmEngine,
        storage: &Store,
        blockchain_type: BlockchainType,
    ) -> Result<Self, EvmError> {
        let config = storage
            .get_chain_config()
            .map_err(|e| EvmError::DB(e.to_string()))?;
        let base_fee_per_blob_gas = calculate_base_fee_per_blob_gas(
            payload.header.excess_blob_gas.unwrap_or_default(),
            config
                .get_fork_blob_schedule(payload.header.timestamp)
                .map(|schedule| schedule.base_fee_update_fraction)
                .unwrap_or_default(),
        );

        let vm_db = StoreVmDatabase::new(storage.clone(), payload.header.parent_hash);
        let vm = match blockchain_type {
            BlockchainType::L1 => Evm::new_for_l1(evm_engine, vm_db),
            BlockchainType::L2 => Evm::new_for_l2(evm_engine, vm_db)?,
        };

        Ok(PayloadBuildContext {
            remaining_gas: payload.header.gas_limit,
            receipts: vec![],
            requests: config
                .is_prague_activated(payload.header.timestamp)
                .then_some(Vec::new()),
            block_value: U256::zero(),
            base_fee_per_blob_gas: U256::from(base_fee_per_blob_gas),
            payload,
            blobs_bundle: BlobsBundle::default(),
            store: storage.clone(),
            vm,
            account_updates: Vec::new(),
        })
    }
}

impl PayloadBuildContext {
    fn parent_hash(&self) -> BlockHash {
        self.payload.header.parent_hash
    }

    pub fn block_number(&self) -> BlockNumber {
        self.payload.header.number
    }

    fn chain_config(&self) -> Result<ChainConfig, EvmError> {
        self.store
            .get_chain_config()
            .map_err(|e| EvmError::DB(e.to_string()))
    }

    fn base_fee_per_gas(&self) -> Option<u64> {
        self.payload.header.base_fee_per_gas
    }
}

pub struct PayloadBuildResult {
    pub blobs_bundle: BlobsBundle,
    pub block_value: U256,
    pub receipts: Vec<Receipt>,
    pub requests: Vec<EncodedRequests>,
    pub account_updates: Vec<AccountUpdate>,
    pub payload: Block,
}

impl From<PayloadBuildContext> for PayloadBuildResult {
    fn from(value: PayloadBuildContext) -> Self {
        let PayloadBuildContext {
            blobs_bundle,
            block_value,
            requests,
            receipts,
            account_updates,
            payload,
            ..
        } = value;

        Self {
            blobs_bundle,
            block_value,
            requests: requests.unwrap_or_default(),
            receipts,
            account_updates,
            payload,
        }
    }
}

impl Blockchain {
    /// Completes the payload building process, return the block value
    pub async fn build_payload(&self, payload: Block) -> Result<PayloadBuildResult, ChainError> {
        let since = Instant::now();
        let gas_limit = payload.header.gas_limit;

        debug!("Building payload");
        let base_fee = payload.header.base_fee_per_gas.unwrap_or_default();
        let mut context =
            PayloadBuildContext::new(payload, self.evm_engine, &self.storage, self.r#type.clone())?;

        if let BlockchainType::L1 = self.r#type {
            self.apply_system_operations(&mut context)?;
        }
        self.apply_withdrawals(&mut context)?;
        self.fill_transactions(&mut context)?;
        self.extract_requests(&mut context)?;
        self.finalize_payload(&mut context).await?;

        let interval = Instant::now().duration_since(since).as_millis();
        tracing::info!(
            "[METRIC] BUILDING PAYLOAD TOOK: {interval} ms, base fee {}",
            base_fee
        );
        if let Some(gas_used) = gas_limit.checked_sub(context.remaining_gas) {
            let as_gigas = (gas_used as f64).div(10_f64.powf(9_f64));

            if interval != 0 {
                let throughput = (as_gigas) / (interval as f64) * 1000_f64;
                tracing::info!(
                    "[METRIC] BLOCK BUILDING THROUGHPUT: {throughput} Gigagas/s TIME SPENT: {interval} msecs"
                );
            }
        }

        Ok(context.into())
    }

    pub fn apply_withdrawals(&self, context: &mut PayloadBuildContext) -> Result<(), EvmError> {
        let binding = Vec::new();
        let withdrawals = context
            .payload
            .body
            .withdrawals
            .as_ref()
            .unwrap_or(&binding);
        context.vm.process_withdrawals(withdrawals)
    }

    // This function applies system level operations:
    // - Call beacon root contract, and obtain the new state root
    // - Call block hash process contract, and store parent block hash
    pub fn apply_system_operations(
        &self,
        context: &mut PayloadBuildContext,
    ) -> Result<(), EvmError> {
        context.vm.apply_system_calls(&context.payload.header)
    }

    /// Fetches suitable transactions from the mempool
    /// Returns two transaction queues, one for plain and one for blob txs
    pub fn fetch_mempool_transactions(
        &self,
        context: &mut PayloadBuildContext,
    ) -> Result<(TransactionQueue, TransactionQueue), ChainError> {
        let tx_filter = PendingTxFilter {
            /*TODO(https://github.com/lambdaclass/ethrex/issues/680): add tip filter */
            base_fee: context.base_fee_per_gas(),
            blob_fee: Some(context.base_fee_per_blob_gas),
            ..Default::default()
        };
        let plain_tx_filter = PendingTxFilter {
            only_plain_txs: true,
            ..tx_filter
        };
        let blob_tx_filter = PendingTxFilter {
            only_blob_txs: true,
            ..tx_filter
        };
        Ok((
            // Plain txs
            TransactionQueue::new(
                self.mempool.filter_transactions(&plain_tx_filter)?,
                context.base_fee_per_gas(),
            )?,
            // Blob txs
            TransactionQueue::new(
                self.mempool.filter_transactions(&blob_tx_filter)?,
                context.base_fee_per_gas(),
            )?,
        ))
    }

    /// Fills the payload with transactions taken from the mempool
    /// Returns the block value
    pub fn fill_transactions(&self, context: &mut PayloadBuildContext) -> Result<(), ChainError> {
        let chain_config = context.chain_config()?;
        let max_blob_number_per_block = chain_config
            .get_fork_blob_schedule(context.payload.header.timestamp)
            .map(|schedule| schedule.max)
            .unwrap_or_default() as usize;

        debug!("Fetching transactions from mempool");
        // Fetch mempool transactions
        let (mut plain_txs, mut blob_txs) = self.fetch_mempool_transactions(context)?;
        // Execute and add transactions to payload (if suitable)
        loop {
            // Check if we have enough gas to run more transactions
            if context.remaining_gas < TX_GAS_COST {
                debug!("No more gas to run transactions");
                break;
            };
            if !blob_txs.is_empty() && context.blobs_bundle.blobs.len() >= max_blob_number_per_block
            {
                debug!("No more blob gas to run blob transactions");
                blob_txs.clear();
            }
            // Fetch the next transactions
            let (head_tx, is_blob) = match (plain_txs.peek(), blob_txs.peek()) {
                (None, None) => break,
                (None, Some(tx)) => (tx, true),
                (Some(tx), None) => (tx, false),
                (Some(a), Some(b)) if b < a => (b, true),
                (Some(tx), _) => (tx, false),
            };

            let txs = if is_blob {
                &mut blob_txs
            } else {
                &mut plain_txs
            };

            // Check if we have enough gas to run the transaction
            if context.remaining_gas < head_tx.tx.gas_limit() {
<<<<<<< HEAD
                debug!(
                    "Skipping transaction: {}, no gas left",
                    head_tx.tx.hash()
                );
=======
                debug!("Skipping transaction: {}, no gas left", head_tx.tx.hash());
>>>>>>> d85e6d4d
                // We don't have enough gas left for the transaction, so we skip all txs from this account
                txs.pop();
                continue;
            }

            // TODO: maybe fetch hash too when filtering mempool so we don't have to compute it here (we can do this in the same refactor as adding timestamp)
            let tx_hash = head_tx.tx.hash();

            // Check whether the tx is replay-protected
            if head_tx.tx.protected() && !chain_config.is_eip155_activated(context.block_number()) {
                // Ignore replay protected tx & all txs from the sender
                // Pull transaction from the mempool
                debug!("Ignoring replay-protected transaction: {}", tx_hash);
                txs.pop();
<<<<<<< HEAD
                self.remove_transaction_from_pool(&head_tx.tx.hash())?;
=======
                self.remove_transaction_from_pool(&tx_hash)?;
>>>>>>> d85e6d4d
                continue;
            }

            // Execute tx
            let receipt = match self.apply_transaction(&head_tx, context) {
                Ok(receipt) => {
                    txs.shift()?;
                    // Pull transaction from the mempool
<<<<<<< HEAD
                    self.remove_transaction_from_pool(&head_tx.tx.hash())?;
=======
                    self.remove_transaction_from_pool(&tx_hash)?;
>>>>>>> d85e6d4d

                    metrics!(METRICS_TX.inc_tx_with_type(MetricsTxType(head_tx.tx_type())));
                    receipt
                }
                // Ignore following txs from sender
                Err(e) => {
                    error!("Failed to execute transaction: {tx_hash:x}, {e}");
                    metrics!(METRICS_TX.inc_tx_errors(e.to_metric()));
                    txs.pop();
                    continue;
                }
            };
            // Add transaction to block
            debug!("Adding transaction: {} to payload", tx_hash);
            context.payload.body.transactions.push(head_tx.into());
            // Save receipt for hash calculation
            context.receipts.push(receipt);
        }
        Ok(())
    }

    /// Executes the transaction, updates gas-related context values & return the receipt
    /// The payload build context should have enough remaining gas to cover the transaction's gas_limit
    fn apply_transaction(
        &self,
        head: &HeadTransaction,
        context: &mut PayloadBuildContext,
    ) -> Result<Receipt, ChainError> {
        match **head {
            Transaction::EIP4844Transaction(_) => self.apply_blob_transaction(head, context),
            _ => apply_plain_transaction(head, context),
        }
    }

    /// Runs a blob transaction, updates the gas count & blob data and returns the receipt
    fn apply_blob_transaction(
        &self,
        head: &HeadTransaction,
        context: &mut PayloadBuildContext,
    ) -> Result<Receipt, ChainError> {
        // Fetch blobs bundle
        let tx_hash = head.tx.hash();
        let chain_config = context.chain_config()?;
        let max_blob_number_per_block = chain_config
            .get_fork_blob_schedule(context.payload.header.timestamp)
            .map(|schedule| schedule.max)
            .unwrap_or_default() as usize;
        let Some(blobs_bundle) = self.mempool.get_blobs_bundle(tx_hash)? else {
            // No blob tx should enter the mempool without its blobs bundle so this is an internal error
            return Err(
                StoreError::Custom(format!("No blobs bundle found for blob tx {tx_hash}")).into(),
            );
        };
        if context.blobs_bundle.blobs.len() + blobs_bundle.blobs.len() > max_blob_number_per_block {
            // This error will only be used for debug tracing
            return Err(EvmError::Custom("max data blobs reached".to_string()).into());
        };
        // Apply transaction
        let receipt = apply_plain_transaction(head, context)?;
        // Update context with blob data
        let prev_blob_gas = context.payload.header.blob_gas_used.unwrap_or_default();
        context.payload.header.blob_gas_used =
            Some(prev_blob_gas + blobs_bundle.blobs.len() as u64 * GAS_PER_BLOB);
        context.blobs_bundle += blobs_bundle;
        Ok(receipt)
    }

    pub fn extract_requests(&self, context: &mut PayloadBuildContext) -> Result<(), EvmError> {
        if !context
            .chain_config()?
            .is_prague_activated(context.payload.header.timestamp)
        {
            return Ok(());
        };

        let requests = context
            .vm
            .extract_requests(&context.receipts, &context.payload.header)?;

        context.requests = Some(requests.iter().map(|r| r.encode()).collect());

        Ok(())
    }

    pub async fn finalize_payload(
        &self,
        context: &mut PayloadBuildContext,
    ) -> Result<(), ChainError> {
        let account_updates = context.vm.get_state_transitions()?;

        let ret_acount_updates_list = self
            .storage
            .apply_account_updates_batch(context.parent_hash(), &account_updates)
            .await?
            .ok_or(ChainError::ParentStateNotFound)?;

        let state_root = ret_acount_updates_list.state_trie_hash;

        context.payload.header.state_root = state_root;
        context.payload.header.transactions_root =
            compute_transactions_root(&context.payload.body.transactions);
        context.payload.header.receipts_root = compute_receipts_root(&context.receipts);
        context.payload.header.requests_hash = context
            .requests
            .as_ref()
            .map(|requests| compute_requests_hash(requests));
        context.payload.header.gas_used = context.payload.header.gas_limit - context.remaining_gas;
        context.account_updates = account_updates;

        let mut logs = vec![];
        for receipt in context.receipts.iter().cloned() {
            for log in receipt.logs {
                logs.push(log);
            }
        }

        context.payload.header.logs_bloom = bloom_from_logs(&logs);
        Ok(())
    }
}

/// Runs a plain (non blob) transaction, updates the gas count and returns the receipt
pub fn apply_plain_transaction(
    head: &HeadTransaction,
    context: &mut PayloadBuildContext,
) -> Result<Receipt, ChainError> {
    let (report, gas_used) = context.vm.execute_tx(
        &head.tx,
        &context.payload.header,
        &mut context.remaining_gas,
        head.tx.sender(),
    )?;
    context.block_value += U256::from(gas_used) * head.tip;
    Ok(report)
}

/// A struct representing suitable mempool transactions waiting to be included in a block
// TODO: Consider using VecDequeue instead of Vec
pub struct TransactionQueue {
    // The first transaction for each account along with its tip, sorted by highest tip
    heads: Vec<HeadTransaction>,
    // The remaining txs grouped by account and sorted by nonce
    txs: HashMap<Address, Vec<MempoolTransaction>>,
    // Base Fee stored for tip calculations
    base_fee: Option<u64>,
}

#[derive(Clone, Debug, Eq, PartialEq)]
pub struct HeadTransaction {
    pub tx: MempoolTransaction,
    pub tip: u64,
}

impl std::ops::Deref for HeadTransaction {
    type Target = Transaction;

    fn deref(&self) -> &Self::Target {
        &self.tx
    }
}

impl From<HeadTransaction> for Transaction {
    fn from(val: HeadTransaction) -> Self {
        val.tx.transaction().clone()
    }
}

impl TransactionQueue {
    /// Creates a new TransactionQueue from a set of transactions grouped by sender and sorted by nonce
    fn new(
        mut txs: HashMap<Address, Vec<MempoolTransaction>>,
        base_fee: Option<u64>,
    ) -> Result<Self, ChainError> {
        let mut heads = Vec::with_capacity(100);
        for (_, txs) in txs.iter_mut() {
            // Pull the first tx from each list and add it to the heads list
            // This should be a newly filtered tx list so we are guaranteed to have a first element
            let head_tx = txs.remove(0);
            heads.push(HeadTransaction {
                // We already ran this method when filtering the transactions from the mempool so it shouldn't fail
                tip: head_tx
                    .effective_gas_tip(base_fee)
                    .ok_or(ChainError::InvalidBlock(
                        InvalidBlockError::InvalidTransaction("Attempted to add an invalid transaction to the block. The transaction filter must have failed.".to_owned()),
                    ))?,
                tx: head_tx,
            });
        }
        // Sort heads by higest tip (and lowest timestamp if tip is equal)
        heads.sort();
        Ok(TransactionQueue {
            heads,
            txs,
            base_fee,
        })
    }

    /// Remove all transactions from the queue
    pub fn clear(&mut self) {
        self.heads.clear();
        self.txs.clear();
    }

    /// Returns true if there are no more transactions in the queue
    pub fn is_empty(&self) -> bool {
        self.heads.is_empty()
    }

    /// Returns the head transaction with the highest tip
    /// If there is more than one transaction with the highest tip, return the one with the lowest timestamp
    pub fn peek(&self) -> Option<HeadTransaction> {
        self.heads.first().cloned()
    }

    /// Removes current head transaction and all transactions from the given sender
    pub fn pop(&mut self) {
        if !self.is_empty() {
            let sender = self.heads.remove(0).tx.sender();
            self.txs.remove(&sender);
        }
    }

    /// Remove the top transaction
    /// Add a tx from the same sender to the head transactions
    pub fn shift(&mut self) -> Result<(), ChainError> {
        let tx = self.heads.remove(0);
        if let Some(txs) = self.txs.get_mut(&tx.tx.sender()) {
            // Fetch next head
            if !txs.is_empty() {
                let head_tx = txs.remove(0);
                let head = HeadTransaction {
                    // We already ran this method when filtering the transactions from the mempool so it shouldn't fail
                    tip: head_tx.effective_gas_tip(self.base_fee).ok_or(
                        ChainError::InvalidBlock(
                            InvalidBlockError::InvalidTransaction("Attempted to add an invalid transaction to the block. The transaction filter must have failed.".to_owned()),
                        ),
                    )?,
                    tx: head_tx,
                };
                // Insert head into heads list while maintaing order
                let index = match self.heads.binary_search(&head) {
                    Ok(index) => index, // Same ordering shouldn't be possible when adding timestamps
                    Err(index) => index,
                };
                self.heads.insert(index, head);
            }
        }
        Ok(())
    }
}

// Orders transactions by highest tip, if tip is equal, orders by lowest timestamp
impl Ord for HeadTransaction {
    fn cmp(&self, other: &Self) -> Ordering {
        match (self.tx_type(), other.tx_type()) {
            (TxType::Privileged, TxType::Privileged) => return self.nonce().cmp(&other.nonce()),
            (TxType::Privileged, _) => return Ordering::Less,
            (_, TxType::Privileged) => return Ordering::Greater,
            _ => (),
        };
        match other.tip.cmp(&self.tip) {
            Ordering::Equal => self.tx.time().cmp(&other.tx.time()),
            ordering => ordering,
        }
    }
}

impl PartialOrd for HeadTransaction {
    fn partial_cmp(&self, other: &Self) -> Option<Ordering> {
        Some(self.cmp(other))
    }
}<|MERGE_RESOLUTION|>--- conflicted
+++ resolved
@@ -410,14 +410,7 @@
 
             // Check if we have enough gas to run the transaction
             if context.remaining_gas < head_tx.tx.gas_limit() {
-<<<<<<< HEAD
-                debug!(
-                    "Skipping transaction: {}, no gas left",
-                    head_tx.tx.hash()
-                );
-=======
                 debug!("Skipping transaction: {}, no gas left", head_tx.tx.hash());
->>>>>>> d85e6d4d
                 // We don't have enough gas left for the transaction, so we skip all txs from this account
                 txs.pop();
                 continue;
@@ -432,11 +425,7 @@
                 // Pull transaction from the mempool
                 debug!("Ignoring replay-protected transaction: {}", tx_hash);
                 txs.pop();
-<<<<<<< HEAD
-                self.remove_transaction_from_pool(&head_tx.tx.hash())?;
-=======
                 self.remove_transaction_from_pool(&tx_hash)?;
->>>>>>> d85e6d4d
                 continue;
             }
 
@@ -445,11 +434,7 @@
                 Ok(receipt) => {
                     txs.shift()?;
                     // Pull transaction from the mempool
-<<<<<<< HEAD
-                    self.remove_transaction_from_pool(&head_tx.tx.hash())?;
-=======
                     self.remove_transaction_from_pool(&tx_hash)?;
->>>>>>> d85e6d4d
 
                     metrics!(METRICS_TX.inc_tx_with_type(MetricsTxType(head_tx.tx_type())));
                     receipt
