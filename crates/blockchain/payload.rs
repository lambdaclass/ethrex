--- conflicted
+++ resolved
@@ -529,21 +529,14 @@
     ) -> Result<(), ChainError> {
         let account_updates = context.vm.get_state_transitions()?;
 
-<<<<<<< HEAD
-        let (state_root, _, _) = self
-=======
         let ret_acount_updates_list = self
->>>>>>> 2ca9ac46
             .storage
             .apply_account_updates_batch(context.parent_hash(), &account_updates)
             .await?
             .ok_or(ChainError::ParentStateNotFound)?;
 
-<<<<<<< HEAD
-=======
         let state_root = ret_acount_updates_list.state_trie_hash;
 
->>>>>>> 2ca9ac46
         context.payload.header.state_root = state_root;
         context.payload.header.transactions_root =
             compute_transactions_root(&context.payload.body.transactions);
