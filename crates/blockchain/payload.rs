--- conflicted
+++ resolved
@@ -19,12 +19,7 @@
 };
 
 use ethrex_vm::{
-<<<<<<< HEAD
-    backends::{levm::CacheDB, EVM},
-    db::{evm_state, EvmState},
-=======
     backends::{Evm, EvmEngine},
->>>>>>> b63c5fe4
     EvmError,
 };
 
@@ -232,17 +227,15 @@
     pub block_value: U256,
     pub receipts: Vec<Receipt>,
     pub requests: Vec<EncodedRequests>,
-    block_cache: CacheDB,
-    state: EvmState,
+    vm: Evm
 }
 
 impl PayloadBuildResult {
     pub fn get_state_transitions(
         &mut self,
         parent_hash: H256,
-        vm: EVM,
     ) -> Result<Vec<AccountUpdate>, EvmError> {
-        vm.get_state_transitions(&mut self.state, parent_hash, &self.block_cache)
+        self.vm.get_state_transitions(parent_hash)
     }
 }
 
@@ -253,13 +246,8 @@
         let gas_limit = payload.header.gas_limit;
 
         debug!("Building payload");
-<<<<<<< HEAD
-        let mut state = evm_state(self.storage.clone(), payload.header.parent_hash);
-        let mut context = PayloadBuildContext::new(payload, &mut state)?;
-=======
         let mut context = PayloadBuildContext::new(payload, self.evm_engine, &self.storage)?;
 
->>>>>>> b63c5fe4
         self.apply_system_operations(&mut context)?;
         self.apply_withdrawals(&mut context)?;
         self.fill_transactions(&mut context)?;
@@ -282,18 +270,18 @@
         let PayloadBuildContext {
             blobs_bundle,
             block_value,
-            block_cache,
+            requests,
             receipts,
+            vm,
             ..
         } = context;
 
         Ok(PayloadBuildResult {
             blobs_bundle,
             block_value,
-            block_cache,
-            requests: context.requests,
+            requests,
             receipts,
-            state,
+            vm
         })
     }
 
