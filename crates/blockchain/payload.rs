use std::{
    cmp::{max, Ordering},
    collections::HashMap,
    ops::Div,
    time::Instant,
};

use ethrex_common::{
    constants::GAS_PER_BLOB,
    types::{
<<<<<<< HEAD
        calculate_base_fee_per_blob_gas, calculate_base_fee_per_gas, compute_receipts_root,
        compute_transactions_root, compute_withdrawals_root,
        requests::{compute_requests_hash, EncodedRequests},
=======
        calc_excess_blob_gas, calculate_base_fee_per_blob_gas, calculate_base_fee_per_gas,
        compute_receipts_root, compute_transactions_root, compute_withdrawals_root,
        requests::{compute_requests_hash, EncodedRequests, Requests},
>>>>>>> be05a0c5
        BlobsBundle, Block, BlockBody, BlockHash, BlockHeader, BlockNumber, ChainConfig,
        MempoolTransaction, Receipt, Transaction, Withdrawal, DEFAULT_OMMERS_HASH,
        DEFAULT_REQUESTS_HASH,
    },
    Address, Bloom, Bytes, H256, U256,
};

use ethrex_vm::{
    backends::levm::CacheDB,
    db::{evm_state, EvmState},
    EvmError,
};

use ethrex_rlp::encode::RLPEncode;
use ethrex_storage::{error::StoreError, Store};

use sha3::{Digest, Keccak256};

use ethrex_metrics::metrics;

#[cfg(feature = "metrics")]
use ethrex_metrics::metrics_transactions::{MetricsTxStatus, MetricsTxType, METRICS_TX};

use crate::{
    constants::{GAS_LIMIT_BOUND_DIVISOR, MIN_GAS_LIMIT, TX_GAS_COST},
    error::{ChainError, InvalidBlockError},
    mempool::PendingTxFilter,
    Blockchain,
};

use tracing::debug;

pub struct BuildPayloadArgs {
    pub parent: BlockHash,
    pub timestamp: u64,
    pub fee_recipient: Address,
    pub random: H256,
    pub withdrawals: Option<Vec<Withdrawal>>,
    pub beacon_root: Option<H256>,
    pub version: u8,
}

impl BuildPayloadArgs {
    /// Computes an 8-byte identifier by hashing the components of the payload arguments.
    pub fn id(&self) -> u64 {
        let mut hasher = Keccak256::new();
        hasher.update(self.parent);
        hasher.update(self.timestamp.to_be_bytes());
        hasher.update(self.random);
        hasher.update(self.fee_recipient);
        if let Some(withdrawals) = &self.withdrawals {
            hasher.update(withdrawals.encode_to_vec());
        }
        if let Some(beacon_root) = self.beacon_root {
            hasher.update(beacon_root);
        }
        let res = &mut hasher.finalize()[..8];
        res[0] = self.version;
        u64::from_be_bytes(res.try_into().unwrap())
    }
}

/// Creates a new payload based on the payload arguments
// Basic payload block building, can and should be improved
pub fn create_payload(args: &BuildPayloadArgs, storage: &Store) -> Result<Block, ChainError> {
    let parent_block = storage
        .get_block_header_by_hash(args.parent)?
        .ok_or_else(|| ChainError::ParentNotFound)?;
    let chain_config = storage.get_chain_config()?;
    let gas_limit = calc_gas_limit(parent_block.gas_limit);
    let excess_blob_gas = chain_config
        .get_fork_blob_schedule(args.timestamp)
        .map(|schedule| {
            calc_excess_blob_gas(
                parent_block.excess_blob_gas.unwrap_or_default(),
                parent_block.blob_gas_used.unwrap_or_default(),
                schedule.target,
            )
        });

    let header = BlockHeader {
        parent_hash: args.parent,
        ommers_hash: *DEFAULT_OMMERS_HASH,
        coinbase: args.fee_recipient,
        state_root: parent_block.state_root,
        transactions_root: compute_transactions_root(&[]),
        receipts_root: compute_receipts_root(&[]),
        logs_bloom: Bloom::default(),
        difficulty: U256::zero(),
        number: parent_block.number.saturating_add(1),
        gas_limit,
        gas_used: 0,
        timestamp: args.timestamp,
        // TODO: should use builder config's extra_data
        extra_data: Bytes::new(),
        prev_randao: args.random,
        nonce: 0,
        base_fee_per_gas: calculate_base_fee_per_gas(
            gas_limit,
            parent_block.gas_limit,
            parent_block.gas_used,
            parent_block.base_fee_per_gas.unwrap_or_default(),
        ),
        withdrawals_root: chain_config
            .is_shanghai_activated(args.timestamp)
            .then_some(compute_withdrawals_root(
                args.withdrawals.as_ref().unwrap_or(&Vec::new()),
            )),
        blob_gas_used: chain_config
            .is_cancun_activated(args.timestamp)
            .then_some(0),
        excess_blob_gas,
        parent_beacon_block_root: args.beacon_root,
        requests_hash: chain_config
            .is_prague_activated(args.timestamp)
            .then_some(*DEFAULT_REQUESTS_HASH),
    };

    let body = BlockBody {
        transactions: Vec::new(),
        ommers: Vec::new(),
        withdrawals: args.withdrawals.clone(),
    };

    // Delay applying withdrawals until the payload is requested and built
    Ok(Block::new(header, body))
}

pub fn calc_gas_limit(parent_gas_limit: u64) -> u64 {
    // TODO: check where we should get builder values from
    const DEFAULT_BUILDER_GAS_CEIL: u64 = 30_000_000;
    let delta = parent_gas_limit / GAS_LIMIT_BOUND_DIVISOR - 1;
    let mut limit = parent_gas_limit;
    let desired_limit = max(DEFAULT_BUILDER_GAS_CEIL, MIN_GAS_LIMIT);
    if limit < desired_limit {
        limit = parent_gas_limit + delta;
        if limit > desired_limit {
            limit = desired_limit
        }
        return limit;
    }
    if limit > desired_limit {
        limit = parent_gas_limit - delta;
        if limit < desired_limit {
            limit = desired_limit
        }
    }
    limit
}

pub struct PayloadBuildContext<'a> {
    pub payload: &'a mut Block,
    pub evm_state: &'a mut EvmState,
    pub block_cache: CacheDB,
    pub remaining_gas: u64,
    pub receipts: Vec<Receipt>,
    pub requests: Vec<EncodedRequests>,
    pub requests_hash: Option<H256>,
    pub block_value: U256,
    base_fee_per_blob_gas: U256,
    pub blobs_bundle: BlobsBundle,
}

impl<'a> PayloadBuildContext<'a> {
    fn new(payload: &'a mut Block, evm_state: &'a mut EvmState) -> Result<Self, EvmError> {
        let config = evm_state.chain_config()?;
        let base_fee_per_blob_gas = calculate_base_fee_per_blob_gas(
            payload.header.excess_blob_gas.unwrap_or_default(),
            config
                .get_fork_blob_schedule(payload.header.timestamp)
                .map(|schedule| schedule.base_fee_update_fraction)
                .unwrap_or_default(),
        );

        Ok(PayloadBuildContext {
            remaining_gas: payload.header.gas_limit,
            receipts: vec![],
            requests: vec![],
            requests_hash: None,
            block_value: U256::zero(),
            base_fee_per_blob_gas: U256::from(base_fee_per_blob_gas),
            payload,
            evm_state,
            blobs_bundle: BlobsBundle::default(),
            block_cache: CacheDB::new(),
        })
    }
}

impl<'a> PayloadBuildContext<'a> {
    fn parent_hash(&self) -> BlockHash {
        self.payload.header.parent_hash
    }

    fn block_number(&self) -> BlockNumber {
        self.payload.header.number
    }

    fn store(&self) -> Option<&Store> {
        self.evm_state.database()
    }

    fn chain_config(&self) -> Result<ChainConfig, EvmError> {
        self.evm_state.chain_config()
    }

    fn base_fee_per_gas(&self) -> Option<u64> {
        self.payload.header.base_fee_per_gas
    }
}

<<<<<<< HEAD
/// Completes the payload building process, return the block value
pub fn build_payload(
    payload: &mut Block,
    store: &Store,
) -> Result<(BlobsBundle, Vec<EncodedRequests>, U256), ChainError> {
    debug!("Building payload");
    let mut evm_state = evm_state(store.clone(), payload.header.parent_hash);
    let mut context = PayloadBuildContext::new(payload, &mut evm_state)?;
    apply_system_operations(&mut context)?;
    apply_withdrawals(&mut context)?;
    fill_transactions(&mut context)?;
    extract_requests(&mut context)?;
    finalize_payload(&mut context)?;
    Ok((context.blobs_bundle, context.requests, context.block_value))
}
=======
impl Blockchain {
    /// Completes the payload building process, return the block value
    pub fn build_payload(&self, payload: &mut Block) -> Result<(BlobsBundle, U256), ChainError> {
        let since = Instant::now();
        let gas_limit = payload.header.gas_limit;

        debug!("Building payload");
        let mut evm_state = evm_state(self.storage.clone(), payload.header.parent_hash);
        let mut context = PayloadBuildContext::new(payload, &mut evm_state)?;
        self.apply_system_operations(&mut context)?;
        self.apply_withdrawals(&mut context)?;
        self.fill_transactions(&mut context)?;
        self.extract_requests(&mut context)?;
        self.finalize_payload(&mut context)?;

        let interval = Instant::now().duration_since(since).as_millis();
        tracing::info!("[METRIC] BUILDING PAYLOAD TOOK: {interval} ms");
        if let Some(gas_used) = gas_limit.checked_sub(context.remaining_gas) {
            let as_gigas = (gas_used as f64).div(10_f64.powf(9_f64));

            if interval != 0 {
                let throughput = (as_gigas) / (interval as f64) * 1000_f64;
                tracing::info!(
                "[METRIC] BLOCK BUILDING THROUGHPUT: {throughput} Gigagas/s TIME SPENT: {interval} msecs"
            );
            }
        }
>>>>>>> be05a0c5

        Ok((context.blobs_bundle, context.block_value))
    }

    pub fn apply_withdrawals(&self, context: &mut PayloadBuildContext) -> Result<(), EvmError> {
        let binding = Vec::new();
        let withdrawals = context
            .payload
            .body
            .withdrawals
            .as_ref()
            .unwrap_or(&binding);
        self.vm
            .process_withdrawals(
                withdrawals,
                context.evm_state,
                &context.payload.header,
                &mut context.block_cache,
            )
            .map_err(EvmError::from)
    }

    // This function applies system level operations:
    // - Call beacon root contract, and obtain the new state root
    // - Call block hash process contract, and store parent block hash
    pub fn apply_system_operations(
        &self,
        context: &mut PayloadBuildContext,
    ) -> Result<(), EvmError> {
        let chain_config = context.chain_config()?;
        self.vm.apply_system_calls(
            context.evm_state,
            &context.payload.header,
            &mut context.block_cache,
            &chain_config,
        )
    }

    /// Fetches suitable transactions from the mempool
    /// Returns two transaction queues, one for plain and one for blob txs
    fn fetch_mempool_transactions(
        &self,
        context: &mut PayloadBuildContext,
    ) -> Result<(TransactionQueue, TransactionQueue), ChainError> {
        let tx_filter = PendingTxFilter {
            /*TODO(https://github.com/lambdaclass/ethrex/issues/680): add tip filter */
            base_fee: context.base_fee_per_gas(),
            blob_fee: Some(context.base_fee_per_blob_gas),
            ..Default::default()
        };
        let plain_tx_filter = PendingTxFilter {
            only_plain_txs: true,
            ..tx_filter
        };
        let blob_tx_filter = PendingTxFilter {
            only_blob_txs: true,
            ..tx_filter
        };
        Ok((
            // Plain txs
            TransactionQueue::new(
                self.mempool.filter_transactions(&plain_tx_filter)?,
                context.base_fee_per_gas(),
            )?,
            // Blob txs
            TransactionQueue::new(
                self.mempool.filter_transactions(&blob_tx_filter)?,
                context.base_fee_per_gas(),
            )?,
        ))
    }

    /// Fills the payload with transactions taken from the mempool
    /// Returns the block value
    pub fn fill_transactions(&self, context: &mut PayloadBuildContext) -> Result<(), ChainError> {
        let chain_config = context.chain_config()?;
        let max_blob_number_per_block = chain_config
            .get_fork_blob_schedule(context.payload.header.timestamp)
            .map(|schedule| schedule.max)
            .unwrap_or_default() as usize;

        debug!("Fetching transactions from mempool");
        // Fetch mempool transactions
        let (mut plain_txs, mut blob_txs) = self.fetch_mempool_transactions(context)?;
        // Execute and add transactions to payload (if suitable)
        loop {
            // Check if we have enough gas to run more transactions
            if context.remaining_gas < TX_GAS_COST {
                debug!("No more gas to run transactions");
                break;
            };
            if !blob_txs.is_empty() && context.blobs_bundle.blobs.len() >= max_blob_number_per_block
            {
                debug!("No more blob gas to run blob transactions");
                blob_txs.clear();
            }
            // Fetch the next transactions
            let (head_tx, is_blob) = match (plain_txs.peek(), blob_txs.peek()) {
                (None, None) => break,
                (None, Some(tx)) => (tx, true),
                (Some(tx), None) => (tx, false),
                (Some(a), Some(b)) if b < a => (b, true),
                (Some(tx), _) => (tx, false),
            };

            let txs = if is_blob {
                &mut blob_txs
            } else {
                &mut plain_txs
            };

            // Check if we have enough gas to run the transaction
            if context.remaining_gas < head_tx.tx.gas_limit() {
                debug!(
                    "Skipping transaction: {}, no gas left",
                    head_tx.tx.compute_hash()
                );
                // We don't have enough gas left for the transaction, so we skip all txs from this account
                txs.pop();
                continue;
            }

            // TODO: maybe fetch hash too when filtering mempool so we don't have to compute it here (we can do this in the same refactor as adding timestamp)
            let tx_hash = head_tx.tx.compute_hash();

            // Check wether the tx is replay-protected
            if head_tx.tx.protected() && !chain_config.is_eip155_activated(context.block_number()) {
                // Ignore replay protected tx & all txs from the sender
                // Pull transaction from the mempool
                debug!("Ignoring replay-protected transaction: {}", tx_hash);
                txs.pop();
                self.remove_transaction_from_pool(&head_tx.tx.compute_hash())?;
                continue;
            }

            // Increment the total transaction counter
            // CHECK: do we want it here to count every processed transaction
            // or we want it before the return?
            metrics!(METRICS_TX.inc_tx());

            // Execute tx
            let receipt = match self.apply_transaction(&head_tx, context) {
                Ok(receipt) => {
                    txs.shift()?;
                    // Pull transaction from the mempool
                    self.remove_transaction_from_pool(&head_tx.tx.compute_hash())?;

                    metrics!(METRICS_TX.inc_tx_with_status_and_type(
                        MetricsTxStatus::Succeeded,
                        MetricsTxType(head_tx.tx_type())
                    ));
                    receipt
                }
                // Ignore following txs from sender
                Err(e) => {
                    debug!("Failed to execute transaction: {}, {e}", tx_hash);
                    metrics!(METRICS_TX.inc_tx_with_status_and_type(
                        MetricsTxStatus::Failed,
                        MetricsTxType(head_tx.tx_type())
                    ));
                    txs.pop();
                    continue;
                }
            };
            // Add transaction to block
            debug!("Adding transaction: {} to payload", tx_hash);
            context.payload.body.transactions.push(head_tx.into());
            // Save receipt for hash calculation
            context.receipts.push(receipt);
        }
        Ok(())
    }

    /// Executes the transaction, updates gas-related context values & return the receipt
    /// The payload build context should have enough remaining gas to cover the transaction's gas_limit
    fn apply_transaction(
        &self,
        head: &HeadTransaction,
        context: &mut PayloadBuildContext,
    ) -> Result<Receipt, ChainError> {
        match **head {
            Transaction::EIP4844Transaction(_) => self.apply_blob_transaction(head, context),
            _ => self.apply_plain_transaction(head, context),
        }
    }

    /// Runs a blob transaction, updates the gas count & blob data and returns the receipt
    fn apply_blob_transaction(
        &self,
        head: &HeadTransaction,
        context: &mut PayloadBuildContext,
    ) -> Result<Receipt, ChainError> {
        // Fetch blobs bundle
        let tx_hash = head.tx.compute_hash();
        let chain_config = context.chain_config()?;
        let max_blob_number_per_block = chain_config
            .get_fork_blob_schedule(context.payload.header.timestamp)
            .map(|schedule| schedule.max)
            .unwrap_or_default() as usize;
        let Some(blobs_bundle) = self.mempool.get_blobs_bundle(tx_hash)? else {
            // No blob tx should enter the mempool without its blobs bundle so this is an internal error
            return Err(
                StoreError::Custom(format!("No blobs bundle found for blob tx {tx_hash}")).into(),
            );
        };
        if context.blobs_bundle.blobs.len() + blobs_bundle.blobs.len() > max_blob_number_per_block {
            // This error will only be used for debug tracing
            return Err(EvmError::Custom("max data blobs reached".to_string()).into());
        };
        // Apply transaction
        let receipt = self.apply_plain_transaction(head, context)?;
        // Update context with blob data
        let prev_blob_gas = context.payload.header.blob_gas_used.unwrap_or_default();
        context.payload.header.blob_gas_used =
            Some(prev_blob_gas + blobs_bundle.blobs.len() as u64 * GAS_PER_BLOB);
        context.blobs_bundle += blobs_bundle;
        Ok(receipt)
    }

    /// Runs a plain (non blob) transaction, updates the gas count and returns the receipt
    fn apply_plain_transaction(
        &self,
        head: &HeadTransaction,
        context: &mut PayloadBuildContext,
    ) -> Result<Receipt, ChainError> {
        let chain_config = context.chain_config()?;
        let (report, gas_used) = self.vm.execute_tx(
            context.evm_state,
            &head.tx,
            &context.payload.header,
            &mut context.block_cache,
            &chain_config,
            &mut context.remaining_gas,
            head.tx.sender(),
        )?;
        context.block_value += U256::from(gas_used) * head.tip;
        Ok(report)
    }

    pub fn extract_requests(&self, context: &mut PayloadBuildContext) -> Result<(), EvmError> {
        if !context
            .chain_config()?
            .is_prague_activated(context.payload.header.timestamp)
        {
            return Ok(());
        };

<<<<<<< HEAD
    let requests = get_evm_backend_or_default().extract_requests(
        &context.receipts,
        context.evm_state,
        &context.payload.header,
        &mut context.block_cache,
    )?;
    context.requests = requests.iter().map(|r| r.encode()).collect();
    context.requests_hash = Some(compute_requests_hash(&context.requests));

    Ok(())
}
=======
        let requests = self.vm.extract_requests(
            &context.receipts,
            context.evm_state,
            &context.payload.header,
            &mut context.block_cache,
        );
        context.requests = requests?;
        let encoded_requests: Vec<EncodedRequests> =
            context.requests.iter().map(|r| r.encode()).collect();
        context.requests_hash = Some(compute_requests_hash(&encoded_requests));

        Ok(())
    }
>>>>>>> be05a0c5

    fn finalize_payload(&self, context: &mut PayloadBuildContext) -> Result<(), ChainError> {
        let account_updates = self.vm.get_state_transitions(
            context.evm_state,
            context.parent_hash(),
            &context.block_cache,
        )?;

        context.payload.header.state_root = context
            .store()
            .ok_or(StoreError::MissingStore)?
            .apply_account_updates(context.parent_hash(), &account_updates)?
            .unwrap_or_default();
        context.payload.header.transactions_root =
            compute_transactions_root(&context.payload.body.transactions);
        context.payload.header.receipts_root = compute_receipts_root(&context.receipts);
        context.payload.header.requests_hash = context.requests_hash;
        context.payload.header.gas_used = context.payload.header.gas_limit - context.remaining_gas;
        Ok(())
    }
}

/// A struct representing suitable mempool transactions waiting to be included in a block
// TODO: Consider using VecDequeue instead of Vec
struct TransactionQueue {
    // The first transaction for each account along with its tip, sorted by highest tip
    heads: Vec<HeadTransaction>,
    // The remaining txs grouped by account and sorted by nonce
    txs: HashMap<Address, Vec<MempoolTransaction>>,
    // Base Fee stored for tip calculations
    base_fee: Option<u64>,
}

#[derive(Clone, Debug, Eq, PartialEq)]
struct HeadTransaction {
    tx: MempoolTransaction,
    tip: u64,
}

impl std::ops::Deref for HeadTransaction {
    type Target = Transaction;

    fn deref(&self) -> &Self::Target {
        &self.tx
    }
}

impl From<HeadTransaction> for Transaction {
    fn from(val: HeadTransaction) -> Self {
        val.tx.into()
    }
}

impl TransactionQueue {
    /// Creates a new TransactionQueue from a set of transactions grouped by sender and sorted by nonce
    fn new(
        mut txs: HashMap<Address, Vec<MempoolTransaction>>,
        base_fee: Option<u64>,
    ) -> Result<Self, ChainError> {
        let mut heads = Vec::new();
        for (_, txs) in txs.iter_mut() {
            // Pull the first tx from each list and add it to the heads list
            // This should be a newly filtered tx list so we are guaranteed to have a first element
            let head_tx = txs.remove(0);
            heads.push(HeadTransaction {
                // We already ran this method when filtering the transactions from the mempool so it shouldn't fail
                tip: head_tx
                    .effective_gas_tip(base_fee)
                    .ok_or(ChainError::InvalidBlock(
                        InvalidBlockError::InvalidTransaction("Attempted to add an invalid transaction to the block. The transaction filter must have failed.".to_owned()),
                    ))?,
                tx: head_tx,
            });
        }
        // Sort heads by higest tip (and lowest timestamp if tip is equal)
        heads.sort();
        Ok(TransactionQueue {
            heads,
            txs,
            base_fee,
        })
    }

    /// Remove all transactions from the queue
    fn clear(&mut self) {
        self.heads.clear();
        self.txs.clear();
    }

    /// Returns true if there are no more transactions in the queue
    fn is_empty(&self) -> bool {
        self.heads.is_empty()
    }

    /// Returns the head transaction with the highest tip
    /// If there is more than one transaction with the highest tip, return the one with the lowest timestamp
    fn peek(&self) -> Option<HeadTransaction> {
        self.heads.first().cloned()
    }

    /// Removes current head transaction and all transactions from the given sender
    fn pop(&mut self) {
        if !self.is_empty() {
            let sender = self.heads.remove(0).tx.sender();
            self.txs.remove(&sender);
        }
    }

    /// Remove the top transaction
    /// Add a tx from the same sender to the head transactions
    fn shift(&mut self) -> Result<(), ChainError> {
        let tx = self.heads.remove(0);
        if let Some(txs) = self.txs.get_mut(&tx.tx.sender()) {
            // Fetch next head
            if !txs.is_empty() {
                let head_tx = txs.remove(0);
                let head = HeadTransaction {
                    // We already ran this method when filtering the transactions from the mempool so it shouldn't fail
                    tip: head_tx.effective_gas_tip(self.base_fee).ok_or(
                        ChainError::InvalidBlock(
                            InvalidBlockError::InvalidTransaction("Attempted to add an invalid transaction to the block. The transaction filter must have failed.".to_owned()),
                        ),
                    )?,
                    tx: head_tx,
                };
                // Insert head into heads list while maintaing order
                let index = match self.heads.binary_search(&head) {
                    Ok(index) => index, // Same ordering shouldn't be possible when adding timestamps
                    Err(index) => index,
                };
                self.heads.insert(index, head);
            }
        }
        Ok(())
    }
}

// Orders transactions by highest tip, if tip is equal, orders by lowest timestamp
impl Ord for HeadTransaction {
    fn cmp(&self, other: &Self) -> Ordering {
        match other.tip.cmp(&self.tip) {
            Ordering::Equal => self.tx.time().cmp(&other.tx.time()),
            ordering => ordering,
        }
    }
}

impl PartialOrd for HeadTransaction {
    fn partial_cmp(&self, other: &Self) -> Option<Ordering> {
        Some(self.cmp(other))
    }
}<|MERGE_RESOLUTION|>--- conflicted
+++ resolved
@@ -8,15 +8,9 @@
 use ethrex_common::{
     constants::GAS_PER_BLOB,
     types::{
-<<<<<<< HEAD
-        calculate_base_fee_per_blob_gas, calculate_base_fee_per_gas, compute_receipts_root,
-        compute_transactions_root, compute_withdrawals_root,
-        requests::{compute_requests_hash, EncodedRequests},
-=======
         calc_excess_blob_gas, calculate_base_fee_per_blob_gas, calculate_base_fee_per_gas,
         compute_receipts_root, compute_transactions_root, compute_withdrawals_root,
-        requests::{compute_requests_hash, EncodedRequests, Requests},
->>>>>>> be05a0c5
+        requests::{compute_requests_hash, EncodedRequests},
         BlobsBundle, Block, BlockBody, BlockHash, BlockHeader, BlockNumber, ChainConfig,
         MempoolTransaction, Receipt, Transaction, Withdrawal, DEFAULT_OMMERS_HASH,
         DEFAULT_REQUESTS_HASH,
@@ -228,26 +222,12 @@
     }
 }
 
-<<<<<<< HEAD
-/// Completes the payload building process, return the block value
-pub fn build_payload(
-    payload: &mut Block,
-    store: &Store,
-) -> Result<(BlobsBundle, Vec<EncodedRequests>, U256), ChainError> {
-    debug!("Building payload");
-    let mut evm_state = evm_state(store.clone(), payload.header.parent_hash);
-    let mut context = PayloadBuildContext::new(payload, &mut evm_state)?;
-    apply_system_operations(&mut context)?;
-    apply_withdrawals(&mut context)?;
-    fill_transactions(&mut context)?;
-    extract_requests(&mut context)?;
-    finalize_payload(&mut context)?;
-    Ok((context.blobs_bundle, context.requests, context.block_value))
-}
-=======
 impl Blockchain {
     /// Completes the payload building process, return the block value
-    pub fn build_payload(&self, payload: &mut Block) -> Result<(BlobsBundle, U256), ChainError> {
+    pub fn build_payload(
+        &self,
+        payload: &mut Block,
+    ) -> Result<(BlobsBundle, Vec<EncodedRequests>, U256), ChainError> {
         let since = Instant::now();
         let gas_limit = payload.header.gas_limit;
 
@@ -272,9 +252,8 @@
             );
             }
         }
->>>>>>> be05a0c5
-
-        Ok((context.blobs_bundle, context.block_value))
+
+        Ok((context.blobs_bundle, context.requests, context.block_value))
     }
 
     pub fn apply_withdrawals(&self, context: &mut PayloadBuildContext) -> Result<(), EvmError> {
@@ -520,33 +499,18 @@
             return Ok(());
         };
 
-<<<<<<< HEAD
-    let requests = get_evm_backend_or_default().extract_requests(
-        &context.receipts,
-        context.evm_state,
-        &context.payload.header,
-        &mut context.block_cache,
-    )?;
-    context.requests = requests.iter().map(|r| r.encode()).collect();
-    context.requests_hash = Some(compute_requests_hash(&context.requests));
-
-    Ok(())
-}
-=======
         let requests = self.vm.extract_requests(
             &context.receipts,
             context.evm_state,
             &context.payload.header,
             &mut context.block_cache,
-        );
-        context.requests = requests?;
-        let encoded_requests: Vec<EncodedRequests> =
-            context.requests.iter().map(|r| r.encode()).collect();
-        context.requests_hash = Some(compute_requests_hash(&encoded_requests));
+        )?;
+
+        context.requests = requests.iter().map(|r| r.encode()).collect();
+        context.requests_hash = Some(compute_requests_hash(&context.requests));
 
         Ok(())
     }
->>>>>>> be05a0c5
 
     fn finalize_payload(&self, context: &mut PayloadBuildContext) -> Result<(), ChainError> {
         let account_updates = self.vm.get_state_transitions(
