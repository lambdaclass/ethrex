--- conflicted
+++ resolved
@@ -394,12 +394,7 @@
 
         debug!("Building payload");
         let base_fee = payload.header.base_fee_per_gas.unwrap_or_default();
-<<<<<<< HEAD
         let mut context = PayloadBuildContext::new_for_l1(payload, &self.storage)?;
-=======
-        let mut context =
-            PayloadBuildContext::new(payload, &self.storage, self.options.r#type.clone())?;
->>>>>>> 24da00b9
 
         if let BlockchainType::L1 = self.options.r#type {
             self.apply_system_operations(&mut context)?;
