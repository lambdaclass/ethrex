use std::{
    cmp::{max, Ordering},
    collections::HashMap,
    ops::Div,
    time::Instant,
};

use ethrex_common::{
    constants::GAS_PER_BLOB,
    types::{
        calc_excess_blob_gas, calculate_base_fee_per_blob_gas, calculate_base_fee_per_gas,
        compute_receipts_root, compute_transactions_root, compute_withdrawals_root,
        requests::{compute_requests_hash, EncodedRequests},
        BlobsBundle, Block, BlockBody, BlockHash, BlockHeader, BlockNumber, ChainConfig,
        MempoolTransaction, Receipt, Transaction, Withdrawal, DEFAULT_OMMERS_HASH,
        DEFAULT_REQUESTS_HASH,
    },
    Address, Bloom, Bytes, H256, U256,
};

use ethrex_vm::{
    backends::{Evm, EvmEngine},
    EvmError,
};

use ethrex_rlp::encode::RLPEncode;
use ethrex_storage::{error::StoreError, Store};

use sha3::{Digest, Keccak256};

use ethrex_metrics::metrics;

#[cfg(feature = "metrics")]
use ethrex_metrics::metrics_transactions::{MetricsTxStatus, MetricsTxType, METRICS_TX};

use crate::{
    constants::{GAS_LIMIT_BOUND_DIVISOR, MIN_GAS_LIMIT, TX_GAS_COST},
    error::{ChainError, InvalidBlockError},
    mempool::PendingTxFilter,
    Blockchain,
};

use tracing::debug;

pub struct BuildPayloadArgs {
    pub parent: BlockHash,
    pub timestamp: u64,
    pub fee_recipient: Address,
    pub random: H256,
    pub withdrawals: Option<Vec<Withdrawal>>,
    pub beacon_root: Option<H256>,
    pub version: u8,
}

impl BuildPayloadArgs {
    /// Computes an 8-byte identifier by hashing the components of the payload arguments.
    pub fn id(&self) -> u64 {
        let mut hasher = Keccak256::new();
        hasher.update(self.parent);
        hasher.update(self.timestamp.to_be_bytes());
        hasher.update(self.random);
        hasher.update(self.fee_recipient);
        if let Some(withdrawals) = &self.withdrawals {
            hasher.update(withdrawals.encode_to_vec());
        }
        if let Some(beacon_root) = self.beacon_root {
            hasher.update(beacon_root);
        }
        let res = &mut hasher.finalize()[..8];
        res[0] = self.version;
        u64::from_be_bytes(res.try_into().unwrap())
    }
}

/// Creates a new payload based on the payload arguments
// Basic payload block building, can and should be improved
pub fn create_payload(args: &BuildPayloadArgs, storage: &Store) -> Result<Block, ChainError> {
    let parent_block = storage
        .get_block_header_by_hash(args.parent)?
        .ok_or_else(|| ChainError::ParentNotFound)?;
    let chain_config = storage.get_chain_config()?;
    let gas_limit = calc_gas_limit(parent_block.gas_limit);
    let excess_blob_gas = chain_config
        .get_fork_blob_schedule(args.timestamp)
        .map(|schedule| {
            calc_excess_blob_gas(
                parent_block.excess_blob_gas.unwrap_or_default(),
                parent_block.blob_gas_used.unwrap_or_default(),
                schedule.target,
            )
        });

    let header = BlockHeader {
        parent_hash: args.parent,
        ommers_hash: *DEFAULT_OMMERS_HASH,
        coinbase: args.fee_recipient,
        state_root: parent_block.state_root,
        transactions_root: compute_transactions_root(&[]),
        receipts_root: compute_receipts_root(&[]),
        logs_bloom: Bloom::default(),
        difficulty: U256::zero(),
        number: parent_block.number.saturating_add(1),
        gas_limit,
        gas_used: 0,
        timestamp: args.timestamp,
        // TODO: should use builder config's extra_data
        extra_data: Bytes::new(),
        prev_randao: args.random,
        nonce: 0,
        base_fee_per_gas: calculate_base_fee_per_gas(
            gas_limit,
            parent_block.gas_limit,
            parent_block.gas_used,
            parent_block.base_fee_per_gas.unwrap_or_default(),
        ),
        withdrawals_root: chain_config
            .is_shanghai_activated(args.timestamp)
            .then_some(compute_withdrawals_root(
                args.withdrawals.as_ref().unwrap_or(&Vec::new()),
            )),
        blob_gas_used: chain_config
            .is_cancun_activated(args.timestamp)
            .then_some(0),
        excess_blob_gas,
        parent_beacon_block_root: args.beacon_root,
        requests_hash: chain_config
            .is_prague_activated(args.timestamp)
            .then_some(*DEFAULT_REQUESTS_HASH),
    };

    let body = BlockBody {
        transactions: Vec::new(),
        ommers: Vec::new(),
        withdrawals: args.withdrawals.clone(),
    };

    // Delay applying withdrawals until the payload is requested and built
    Ok(Block::new(header, body))
}

pub fn calc_gas_limit(parent_gas_limit: u64) -> u64 {
    // TODO: check where we should get builder values from
    const DEFAULT_BUILDER_GAS_CEIL: u64 = 30_000_000;
    let delta = parent_gas_limit / GAS_LIMIT_BOUND_DIVISOR - 1;
    let mut limit = parent_gas_limit;
    let desired_limit = max(DEFAULT_BUILDER_GAS_CEIL, MIN_GAS_LIMIT);
    if limit < desired_limit {
        limit = parent_gas_limit + delta;
        if limit > desired_limit {
            limit = desired_limit
        }
        return limit;
    }
    if limit > desired_limit {
        limit = parent_gas_limit - delta;
        if limit < desired_limit {
            limit = desired_limit
        }
    }
    limit
}

pub struct PayloadBuildContext<'a> {
    pub payload: &'a mut Block,
    pub remaining_gas: u64,
    pub receipts: Vec<Receipt>,
    pub requests: Vec<EncodedRequests>,
    pub requests_hash: Option<H256>,
    pub block_value: U256,
    base_fee_per_blob_gas: U256,
    pub blobs_bundle: BlobsBundle,
    pub store: Store,
    pub vm: Evm,
}

impl<'a> PayloadBuildContext<'a> {
    fn new(
        payload: &'a mut Block,
        evm_engine: EvmEngine,
        storage: &Store,
    ) -> Result<Self, EvmError> {
        let config = storage.get_chain_config()?;
        let base_fee_per_blob_gas = calculate_base_fee_per_blob_gas(
            payload.header.excess_blob_gas.unwrap_or_default(),
            config
                .get_fork_blob_schedule(payload.header.timestamp)
                .map(|schedule| schedule.base_fee_update_fraction)
                .unwrap_or_default(),
        );
        let vm = Evm::new(evm_engine, storage.clone(), payload.header.parent_hash);

        Ok(PayloadBuildContext {
            remaining_gas: payload.header.gas_limit,
            receipts: vec![],
            requests: vec![],
            requests_hash: None,
            block_value: U256::zero(),
            base_fee_per_blob_gas: U256::from(base_fee_per_blob_gas),
            payload,
            blobs_bundle: BlobsBundle::default(),
            store: storage.clone(),
            vm,
        })
    }
}

impl<'a> PayloadBuildContext<'a> {
    fn parent_hash(&self) -> BlockHash {
        self.payload.header.parent_hash
    }

    fn block_number(&self) -> BlockNumber {
        self.payload.header.number
    }

    fn chain_config(&self) -> Result<ChainConfig, EvmError> {
        Ok(self.store.get_chain_config()?)
    }

    fn base_fee_per_gas(&self) -> Option<u64> {
        self.payload.header.base_fee_per_gas
    }
}

impl Blockchain {
    /// Completes the payload building process, return the block value
    pub fn build_payload(
        &self,
        payload: &mut Block,
    ) -> Result<(BlobsBundle, Vec<EncodedRequests>, U256), ChainError> {
        let since = Instant::now();
        let gas_limit = payload.header.gas_limit;

        debug!("Building payload");
        let mut context = PayloadBuildContext::new(payload, self.evm_engine, &self.storage)?;

        self.apply_system_operations(&mut context)?;
        self.apply_withdrawals(&mut context)?;
        self.fill_transactions(&mut context)?;
        self.extract_requests(&mut context)?;
        self.finalize_payload(&mut context)?;

        let interval = Instant::now().duration_since(since).as_millis();
        tracing::info!("[METRIC] BUILDING PAYLOAD TOOK: {interval} ms");
        if let Some(gas_used) = gas_limit.checked_sub(context.remaining_gas) {
            let as_gigas = (gas_used as f64).div(10_f64.powf(9_f64));

            if interval != 0 {
                let throughput = (as_gigas) / (interval as f64) * 1000_f64;
                tracing::info!(
                "[METRIC] BLOCK BUILDING THROUGHPUT: {throughput} Gigagas/s TIME SPENT: {interval} msecs"
            );
            }
        }

        Ok((context.blobs_bundle, context.requests, context.block_value))
    }

    fn apply_withdrawals(&self, context: &mut PayloadBuildContext) -> Result<(), EvmError> {
        let binding = Vec::new();
        let withdrawals = context
            .payload
            .body
            .withdrawals
            .as_ref()
            .unwrap_or(&binding);
        context
            .vm
            .process_withdrawals(withdrawals, &context.payload.header)
            .map_err(EvmError::from)
    }

    // This function applies system level operations:
    // - Call beacon root contract, and obtain the new state root
    // - Call block hash process contract, and store parent block hash
    pub fn apply_system_operations(
        &self,
        context: &mut PayloadBuildContext,
    ) -> Result<(), EvmError> {
        context.vm.apply_system_calls(&context.payload.header)
    }

    /// Fetches suitable transactions from the mempool
    /// Returns two transaction queues, one for plain and one for blob txs
    fn fetch_mempool_transactions(
        &self,
        context: &mut PayloadBuildContext,
    ) -> Result<(TransactionQueue, TransactionQueue), ChainError> {
        let tx_filter = PendingTxFilter {
            /*TODO(https://github.com/lambdaclass/ethrex/issues/680): add tip filter */
            base_fee: context.base_fee_per_gas(),
            blob_fee: Some(context.base_fee_per_blob_gas),
            ..Default::default()
        };
        let plain_tx_filter = PendingTxFilter {
            only_plain_txs: true,
            ..tx_filter
        };
        let blob_tx_filter = PendingTxFilter {
            only_blob_txs: true,
            ..tx_filter
        };
        Ok((
            // Plain txs
            TransactionQueue::new(
                self.mempool.filter_transactions(&plain_tx_filter)?,
                context.base_fee_per_gas(),
            )?,
            // Blob txs
            TransactionQueue::new(
                self.mempool.filter_transactions(&blob_tx_filter)?,
                context.base_fee_per_gas(),
            )?,
        ))
    }

    /// Fills the payload with transactions taken from the mempool
    /// Returns the block value
    pub fn fill_transactions(&self, context: &mut PayloadBuildContext) -> Result<(), ChainError> {
        let chain_config = context.chain_config()?;
        let max_blob_number_per_block = chain_config
            .get_fork_blob_schedule(context.payload.header.timestamp)
            .map(|schedule| schedule.max)
            .unwrap_or_default() as usize;

        debug!("Fetching transactions from mempool");
        // Fetch mempool transactions
        let (mut plain_txs, mut blob_txs) = self.fetch_mempool_transactions(context)?;
        // Execute and add transactions to payload (if suitable)
        loop {
            // Check if we have enough gas to run more transactions
            if context.remaining_gas < TX_GAS_COST {
                debug!("No more gas to run transactions");
                break;
            };
            if !blob_txs.is_empty() && context.blobs_bundle.blobs.len() >= max_blob_number_per_block
            {
                debug!("No more blob gas to run blob transactions");
                blob_txs.clear();
            }
            // Fetch the next transactions
            let (head_tx, is_blob) = match (plain_txs.peek(), blob_txs.peek()) {
                (None, None) => break,
                (None, Some(tx)) => (tx, true),
                (Some(tx), None) => (tx, false),
                (Some(a), Some(b)) if b < a => (b, true),
                (Some(tx), _) => (tx, false),
            };

            let txs = if is_blob {
                &mut blob_txs
            } else {
                &mut plain_txs
            };

            // Check if we have enough gas to run the transaction
            if context.remaining_gas < head_tx.tx.gas_limit() {
                debug!(
                    "Skipping transaction: {}, no gas left",
                    head_tx.tx.compute_hash()
                );
                // We don't have enough gas left for the transaction, so we skip all txs from this account
                txs.pop();
                continue;
            }

            // TODO: maybe fetch hash too when filtering mempool so we don't have to compute it here (we can do this in the same refactor as adding timestamp)
            let tx_hash = head_tx.tx.compute_hash();

            // Check wether the tx is replay-protected
            if head_tx.tx.protected() && !chain_config.is_eip155_activated(context.block_number()) {
                // Ignore replay protected tx & all txs from the sender
                // Pull transaction from the mempool
                debug!("Ignoring replay-protected transaction: {}", tx_hash);
                txs.pop();
                self.remove_transaction_from_pool(&head_tx.tx.compute_hash())?;
                continue;
            }

            // Increment the total transaction counter
            // CHECK: do we want it here to count every processed transaction
            // or we want it before the return?
            metrics!(METRICS_TX.inc_tx());

            // Execute tx
            let receipt = match self.apply_transaction(&head_tx, context) {
                Ok(receipt) => {
                    txs.shift()?;
                    // Pull transaction from the mempool
                    self.remove_transaction_from_pool(&head_tx.tx.compute_hash())?;

                    metrics!(METRICS_TX.inc_tx_with_status_and_type(
                        MetricsTxStatus::Succeeded,
                        MetricsTxType(head_tx.tx_type())
                    ));
                    receipt
                }
                // Ignore following txs from sender
                Err(e) => {
                    debug!("Failed to execute transaction: {}, {e}", tx_hash);
                    metrics!(METRICS_TX.inc_tx_with_status_and_type(
                        MetricsTxStatus::Failed,
                        MetricsTxType(head_tx.tx_type())
                    ));
                    txs.pop();
                    continue;
                }
            };
            // Add transaction to block
            debug!("Adding transaction: {} to payload", tx_hash);
            context.payload.body.transactions.push(head_tx.into());
            // Save receipt for hash calculation
            context.receipts.push(receipt);
        }
        Ok(())
    }

    /// Executes the transaction, updates gas-related context values & return the receipt
    /// The payload build context should have enough remaining gas to cover the transaction's gas_limit
    fn apply_transaction(
        &self,
        head: &HeadTransaction,
        context: &mut PayloadBuildContext,
    ) -> Result<Receipt, ChainError> {
        match **head {
            Transaction::EIP4844Transaction(_) => self.apply_blob_transaction(head, context),
            _ => self.apply_plain_transaction(head, context),
        }
    }

    /// Runs a blob transaction, updates the gas count & blob data and returns the receipt
    fn apply_blob_transaction(
        &self,
        head: &HeadTransaction,
        context: &mut PayloadBuildContext,
    ) -> Result<Receipt, ChainError> {
        // Fetch blobs bundle
        let tx_hash = head.tx.compute_hash();
        let chain_config = context.chain_config()?;
        let max_blob_number_per_block = chain_config
            .get_fork_blob_schedule(context.payload.header.timestamp)
            .map(|schedule| schedule.max)
            .unwrap_or_default() as usize;
        let Some(blobs_bundle) = self.mempool.get_blobs_bundle(tx_hash)? else {
            // No blob tx should enter the mempool without its blobs bundle so this is an internal error
            return Err(
                StoreError::Custom(format!("No blobs bundle found for blob tx {tx_hash}")).into(),
            );
        };
        if context.blobs_bundle.blobs.len() + blobs_bundle.blobs.len() > max_blob_number_per_block {
            // This error will only be used for debug tracing
            return Err(EvmError::Custom("max data blobs reached".to_string()).into());
        };
        // Apply transaction
        let receipt = self.apply_plain_transaction(head, context)?;
        // Update context with blob data
        let prev_blob_gas = context.payload.header.blob_gas_used.unwrap_or_default();
        context.payload.header.blob_gas_used =
            Some(prev_blob_gas + blobs_bundle.blobs.len() as u64 * GAS_PER_BLOB);
        context.blobs_bundle += blobs_bundle;
        Ok(receipt)
    }

    /// Runs a plain (non blob) transaction, updates the gas count and returns the receipt
    fn apply_plain_transaction(
        &self,
        head: &HeadTransaction,
        context: &mut PayloadBuildContext,
    ) -> Result<Receipt, ChainError> {
        let (report, gas_used) = context.vm.execute_tx(
            &head.tx,
            &context.payload.header,
            &mut context.remaining_gas,
            head.tx.sender(),
        )?;
        context.block_value += U256::from(gas_used) * head.tip;
        Ok(report)
    }

    pub fn extract_requests(&self, context: &mut PayloadBuildContext) -> Result<(), EvmError> {
        if !context
            .chain_config()?
            .is_prague_activated(context.payload.header.timestamp)
        {
            return Ok(());
        };

<<<<<<< HEAD
        let requests = context
            .vm
            .extract_requests(&context.receipts, &context.payload.header);
        context.requests = requests?;
        let encoded_requests: Vec<EncodedRequests> =
            context.requests.iter().map(|r| r.encode()).collect();
        context.requests_hash = Some(compute_requests_hash(&encoded_requests));
=======
        let requests = self.vm.extract_requests(
            &context.receipts,
            context.evm_state,
            &context.payload.header,
            &mut context.block_cache,
        )?;

        context.requests = requests.iter().map(|r| r.encode()).collect();
        context.requests_hash = Some(compute_requests_hash(&context.requests));
>>>>>>> 4be2f418

        Ok(())
    }

    fn finalize_payload(&self, context: &mut PayloadBuildContext) -> Result<(), ChainError> {
        let parent_hash = context.payload.header.parent_hash;
        let account_updates = context.vm.get_state_transitions(parent_hash)?;

        context.payload.header.state_root = context
            .store
            .apply_account_updates(context.parent_hash(), &account_updates)?
            .unwrap_or_default();
        context.payload.header.transactions_root =
            compute_transactions_root(&context.payload.body.transactions);
        context.payload.header.receipts_root = compute_receipts_root(&context.receipts);
        context.payload.header.requests_hash = context.requests_hash;
        context.payload.header.gas_used = context.payload.header.gas_limit - context.remaining_gas;
        Ok(())
    }
}

/// A struct representing suitable mempool transactions waiting to be included in a block
// TODO: Consider using VecDequeue instead of Vec
struct TransactionQueue {
    // The first transaction for each account along with its tip, sorted by highest tip
    heads: Vec<HeadTransaction>,
    // The remaining txs grouped by account and sorted by nonce
    txs: HashMap<Address, Vec<MempoolTransaction>>,
    // Base Fee stored for tip calculations
    base_fee: Option<u64>,
}

#[derive(Clone, Debug, Eq, PartialEq)]
struct HeadTransaction {
    tx: MempoolTransaction,
    tip: u64,
}

impl std::ops::Deref for HeadTransaction {
    type Target = Transaction;

    fn deref(&self) -> &Self::Target {
        &self.tx
    }
}

impl From<HeadTransaction> for Transaction {
    fn from(val: HeadTransaction) -> Self {
        val.tx.into()
    }
}

impl TransactionQueue {
    /// Creates a new TransactionQueue from a set of transactions grouped by sender and sorted by nonce
    fn new(
        mut txs: HashMap<Address, Vec<MempoolTransaction>>,
        base_fee: Option<u64>,
    ) -> Result<Self, ChainError> {
        let mut heads = Vec::new();
        for (_, txs) in txs.iter_mut() {
            // Pull the first tx from each list and add it to the heads list
            // This should be a newly filtered tx list so we are guaranteed to have a first element
            let head_tx = txs.remove(0);
            heads.push(HeadTransaction {
                // We already ran this method when filtering the transactions from the mempool so it shouldn't fail
                tip: head_tx
                    .effective_gas_tip(base_fee)
                    .ok_or(ChainError::InvalidBlock(
                        InvalidBlockError::InvalidTransaction("Attempted to add an invalid transaction to the block. The transaction filter must have failed.".to_owned()),
                    ))?,
                tx: head_tx,
            });
        }
        // Sort heads by higest tip (and lowest timestamp if tip is equal)
        heads.sort();
        Ok(TransactionQueue {
            heads,
            txs,
            base_fee,
        })
    }

    /// Remove all transactions from the queue
    fn clear(&mut self) {
        self.heads.clear();
        self.txs.clear();
    }

    /// Returns true if there are no more transactions in the queue
    fn is_empty(&self) -> bool {
        self.heads.is_empty()
    }

    /// Returns the head transaction with the highest tip
    /// If there is more than one transaction with the highest tip, return the one with the lowest timestamp
    fn peek(&self) -> Option<HeadTransaction> {
        self.heads.first().cloned()
    }

    /// Removes current head transaction and all transactions from the given sender
    fn pop(&mut self) {
        if !self.is_empty() {
            let sender = self.heads.remove(0).tx.sender();
            self.txs.remove(&sender);
        }
    }

    /// Remove the top transaction
    /// Add a tx from the same sender to the head transactions
    fn shift(&mut self) -> Result<(), ChainError> {
        let tx = self.heads.remove(0);
        if let Some(txs) = self.txs.get_mut(&tx.tx.sender()) {
            // Fetch next head
            if !txs.is_empty() {
                let head_tx = txs.remove(0);
                let head = HeadTransaction {
                    // We already ran this method when filtering the transactions from the mempool so it shouldn't fail
                    tip: head_tx.effective_gas_tip(self.base_fee).ok_or(
                        ChainError::InvalidBlock(
                            InvalidBlockError::InvalidTransaction("Attempted to add an invalid transaction to the block. The transaction filter must have failed.".to_owned()),
                        ),
                    )?,
                    tx: head_tx,
                };
                // Insert head into heads list while maintaing order
                let index = match self.heads.binary_search(&head) {
                    Ok(index) => index, // Same ordering shouldn't be possible when adding timestamps
                    Err(index) => index,
                };
                self.heads.insert(index, head);
            }
        }
        Ok(())
    }
}

// Orders transactions by highest tip, if tip is equal, orders by lowest timestamp
impl Ord for HeadTransaction {
    fn cmp(&self, other: &Self) -> Ordering {
        match other.tip.cmp(&self.tip) {
            Ordering::Equal => self.tx.time().cmp(&other.tx.time()),
            ordering => ordering,
        }
    }
}

impl PartialOrd for HeadTransaction {
    fn partial_cmp(&self, other: &Self) -> Option<Ordering> {
        Some(self.cmp(other))
    }
}<|MERGE_RESOLUTION|>--- conflicted
+++ resolved
@@ -485,25 +485,12 @@
             return Ok(());
         };
 
-<<<<<<< HEAD
         let requests = context
             .vm
-            .extract_requests(&context.receipts, &context.payload.header);
-        context.requests = requests?;
-        let encoded_requests: Vec<EncodedRequests> =
-            context.requests.iter().map(|r| r.encode()).collect();
-        context.requests_hash = Some(compute_requests_hash(&encoded_requests));
-=======
-        let requests = self.vm.extract_requests(
-            &context.receipts,
-            context.evm_state,
-            &context.payload.header,
-            &mut context.block_cache,
-        )?;
+            .extract_requests(&context.receipts, &context.payload.header)?;
 
         context.requests = requests.iter().map(|r| r.encode()).collect();
         context.requests_hash = Some(compute_requests_hash(&context.requests));
->>>>>>> 4be2f418
 
         Ok(())
     }
