use std::{
    cmp::{max, Ordering},
    collections::HashMap,
};

use ethrex_common::{
    constants::GAS_PER_BLOB,
    types::{
<<<<<<< HEAD
        calculate_base_fee_per_blob_gas, calculate_base_fee_per_gas, calculate_requests_hash,
        compute_receipts_root, compute_transactions_root, compute_withdrawals_root, BlobsBundle,
        Block, BlockBody, BlockHash, BlockHeader, BlockNumber, ChainConfig, Fork,
        MempoolTransaction, Receipt, Transaction, Withdrawal, DEFAULT_OMMERS_HASH,
        DEFAULT_REQUESTS_HASH,
=======
        calculate_base_fee_per_blob_gas, calculate_base_fee_per_gas, compute_receipts_root,
        compute_transactions_root, compute_withdrawals_root, BlobsBundle, Block, BlockBody,
        BlockHash, BlockHeader, BlockNumber, ChainConfig, MempoolTransaction, Receipt, Transaction,
        Withdrawal, DEFAULT_OMMERS_HASH, DEFAULT_REQUESTS_HASH,
>>>>>>> 68a7ba4e
    },
    Address, Bloom, Bytes, H256, U256,
};

use ethrex_common::types::{Fork, GWEI_TO_WEI};
use ethrex_levm::{db::CacheDB, vm::EVMConfig, Account, AccountInfo};
use ethrex_vm::{
    backends,
    backends::EVM,
    db::{evm_state, EvmState, StoreWrapper},
    get_state_transitions, spec_id, EvmError, SpecId, EVM_BACKEND,
};
use std::sync::Arc;

use ethrex_rlp::encode::RLPEncode;
use ethrex_storage::{error::StoreError, Store};

use sha3::{Digest, Keccak256};

use ethrex_metrics::metrics;

#[cfg(feature = "metrics")]
use ethrex_metrics::metrics_transactions::{MetricsTxStatus, MetricsTxType, METRICS_TX};

use crate::{
    constants::{GAS_LIMIT_BOUND_DIVISOR, MIN_GAS_LIMIT, TX_GAS_COST},
    error::{ChainError, InvalidBlockError},
    mempool::{self, PendingTxFilter},
};

use tracing::debug;

pub struct BuildPayloadArgs {
    pub parent: BlockHash,
    pub timestamp: u64,
    pub fee_recipient: Address,
    pub random: H256,
    pub withdrawals: Option<Vec<Withdrawal>>,
    pub beacon_root: Option<H256>,
    pub version: u8,
}

impl BuildPayloadArgs {
    /// Computes an 8-byte identifier by hashing the components of the payload arguments.
    pub fn id(&self) -> u64 {
        let mut hasher = Keccak256::new();
        hasher.update(self.parent);
        hasher.update(self.timestamp.to_be_bytes());
        hasher.update(self.random);
        hasher.update(self.fee_recipient);
        if let Some(withdrawals) = &self.withdrawals {
            hasher.update(withdrawals.encode_to_vec());
        }
        if let Some(beacon_root) = self.beacon_root {
            hasher.update(beacon_root);
        }
        let res = &mut hasher.finalize()[..8];
        res[0] = self.version;
        u64::from_be_bytes(res.try_into().unwrap())
    }
}

/// Creates a new payload based on the payload arguments
// Basic payload block building, can and should be improved
pub fn create_payload(args: &BuildPayloadArgs, storage: &Store) -> Result<Block, ChainError> {
    // TODO: check where we should get builder values from
    const DEFAULT_BUILDER_GAS_CEIL: u64 = 30_000_000;
    let parent_block = storage
        .get_block_header_by_hash(args.parent)?
        .ok_or_else(|| ChainError::ParentNotFound)?;
    let chain_config = storage.get_chain_config()?;
    let gas_limit = calc_gas_limit(parent_block.gas_limit, DEFAULT_BUILDER_GAS_CEIL);
    let excess_blob_gas = chain_config
        .get_fork_blob_schedule(args.timestamp)
        .map(|schedule| {
            calc_excess_blob_gas(
                parent_block.excess_blob_gas.unwrap_or_default(),
                parent_block.blob_gas_used.unwrap_or_default(),
                schedule.target,
            )
        });

    let header = BlockHeader {
        parent_hash: args.parent,
        ommers_hash: *DEFAULT_OMMERS_HASH,
        coinbase: args.fee_recipient,
        state_root: parent_block.state_root,
        transactions_root: compute_transactions_root(&[]),
        receipts_root: compute_receipts_root(&[]),
        logs_bloom: Bloom::default(),
        difficulty: U256::zero(),
        number: parent_block.number.saturating_add(1),
        gas_limit,
        gas_used: 0,
        timestamp: args.timestamp,
        // TODO: should use builder config's extra_data
        extra_data: Bytes::new(),
        prev_randao: args.random,
        nonce: 0,
        base_fee_per_gas: calculate_base_fee_per_gas(
            gas_limit,
            parent_block.gas_limit,
            parent_block.gas_used,
            parent_block.base_fee_per_gas.unwrap_or_default(),
        ),
        withdrawals_root: chain_config
            .is_shanghai_activated(args.timestamp)
            .then_some(compute_withdrawals_root(
                args.withdrawals.as_ref().unwrap_or(&Vec::new()),
            )),
        blob_gas_used: chain_config
            .is_cancun_activated(args.timestamp)
            .then_some(0),
        excess_blob_gas,
        parent_beacon_block_root: args.beacon_root,
        requests_hash: chain_config
            .is_prague_activated(args.timestamp)
            .then_some(*DEFAULT_REQUESTS_HASH),
    };

    let body = BlockBody {
        transactions: Vec::new(),
        ommers: Vec::new(),
        withdrawals: args.withdrawals.clone(),
    };

    // Delay applying withdrawals until the payload is requested and built
    Ok(Block::new(header, body))
}

fn calc_gas_limit(parent_gas_limit: u64, desired_limit: u64) -> u64 {
    let delta = parent_gas_limit / GAS_LIMIT_BOUND_DIVISOR - 1;
    let mut limit = parent_gas_limit;
    let desired_limit = max(desired_limit, MIN_GAS_LIMIT);
    if limit < desired_limit {
        limit = parent_gas_limit + delta;
        if limit > desired_limit {
            limit = desired_limit
        }
        return limit;
    }
    if limit > desired_limit {
        limit = parent_gas_limit - delta;
        if limit < desired_limit {
            limit = desired_limit
        }
    }
    limit
}

fn calc_excess_blob_gas(
    parent_excess_blob_gas: u64,
    parent_blob_gas_used: u64,
    target: u64,
) -> u64 {
    let excess_blob_gas = parent_excess_blob_gas + parent_blob_gas_used;
    let target_blob_gas_per_block = target * GAS_PER_BLOB;
    if excess_blob_gas < target_blob_gas_per_block {
        0
    } else {
        excess_blob_gas - target_blob_gas_per_block
    }
}

pub struct PayloadBuildContext<'a> {
    pub payload: &'a mut Block,
    pub evm_state: &'a mut EvmState,
    pub block_cache: CacheDB,
    pub remaining_gas: u64,
    pub receipts: Vec<Receipt>,
    pub block_value: U256,
    base_fee_per_blob_gas: U256,
    pub blobs_bundle: BlobsBundle,
}

impl<'a> PayloadBuildContext<'a> {
    fn new(payload: &'a mut Block, evm_state: &'a mut EvmState) -> Result<Self, EvmError> {
        let config = evm_state.chain_config()?;
        let base_fee_per_blob_gas = calculate_base_fee_per_blob_gas(
            payload.header.excess_blob_gas.unwrap_or_default(),
            config
                .get_fork_blob_schedule(payload.header.timestamp)
                .map(|schedule| schedule.base_fee_update_fraction)
                .unwrap_or_default(),
        );

        Ok(PayloadBuildContext {
            remaining_gas: payload.header.gas_limit,
            receipts: vec![],
            block_value: U256::zero(),
            base_fee_per_blob_gas: U256::from(base_fee_per_blob_gas),
            payload,
            evm_state,
            blobs_bundle: BlobsBundle::default(),
            block_cache: CacheDB::new(),
        })
    }
}

impl<'a> PayloadBuildContext<'a> {
    fn parent_hash(&self) -> BlockHash {
        self.payload.header.parent_hash
    }

    fn block_number(&self) -> BlockNumber {
        self.payload.header.number
    }

    fn store(&self) -> Option<&Store> {
        self.evm_state.database()
    }

    fn chain_config(&self) -> Result<ChainConfig, EvmError> {
        self.evm_state.chain_config()
    }

    fn base_fee_per_gas(&self) -> Option<u64> {
        self.payload.header.base_fee_per_gas
    }
}

/// Completes the payload building process, return the block value
pub fn build_payload(
    payload: &mut Block,
    store: &Store,
) -> Result<(BlobsBundle, U256), ChainError> {
    debug!("Building payload");
    let mut evm_state = evm_state(store.clone(), payload.header.parent_hash);
    let mut context = PayloadBuildContext::new(payload, &mut evm_state)?;
    apply_system_operations(&mut context)?;
    apply_withdrawals(&mut context)?;
    fill_transactions(&mut context)?;
    finalize_payload(&mut context)?;
    Ok((context.blobs_bundle, context.block_value))
}

pub fn apply_withdrawals(context: &mut PayloadBuildContext) -> Result<(), EvmError> {
    match EVM_BACKEND.get() {
        Some(EVM::LEVM) => {
            if let Some(withdrawals) = &context.payload.body.withdrawals {
                // For every withdrawal we increment the target account's balance
                for (address, increment) in withdrawals
                    .iter()
                    .filter(|withdrawal| withdrawal.amount > 0)
                    .map(|w| (w.address, u128::from(w.amount) * u128::from(GWEI_TO_WEI)))
                {
                    // We check if it was in block_cache, if not, we get it from DB.
                    let mut account = context.block_cache.get(&address).cloned().unwrap_or({
                        let acc_info = context
                            .store()
                            .ok_or(StoreError::MissingStore)?
                            .get_account_info_by_hash(context.parent_hash(), address)?
                            .unwrap_or_default();
                        let acc_code = context
                            .store()
                            .ok_or(StoreError::MissingStore)?
                            .get_account_code(acc_info.code_hash)?
                            .unwrap_or_default();

                        Account {
                            info: AccountInfo {
                                balance: acc_info.balance,
                                bytecode: acc_code,
                                nonce: acc_info.nonce,
                            },
                            // This is the added_storage for the withdrawal.
                            // If not involved in the TX, there won't be any updates in the storage
                            storage: HashMap::new(),
                        }
                    });

                    account.info.balance += increment.into();
                    context.block_cache.insert(address, account);
                }
            }
        }
        Some(EVM::REVM) | None => {
            backends::revm::process_withdrawals(
                context.evm_state,
                context
                    .payload
                    .body
                    .withdrawals
                    .as_ref()
                    .unwrap_or(&Vec::new()),
            )?;
        }
    }
    Ok(())
}

// This function applies system level operations:
// - Call beacon root contract, and obtain the new state root
// - Call block hash process contract, and store parent block hash
pub fn apply_system_operations(context: &mut PayloadBuildContext) -> Result<(), EvmError> {
    match EVM_BACKEND.get() {
        Some(EVM::LEVM) => {
            let fork = context
                .chain_config()?
                .fork(context.payload.header.timestamp);
            let blob_schedule = context
                .chain_config()?
                .get_fork_blob_schedule(context.payload.header.timestamp)
                .unwrap_or(EVMConfig::canonical_values(fork));
            let config = EVMConfig::new(fork, blob_schedule);
            let mut new_state = HashMap::new();

            if context.payload.header.parent_beacon_block_root.is_some() && fork >= Fork::Cancun {
                let store_wrapper = Arc::new(StoreWrapper {
                    store: context.evm_state.database().unwrap().clone(),
                    block_hash: context.payload.header.parent_hash,
                });
                let report = backends::levm::beacon_root_contract_call_levm(
                    store_wrapper,
                    &context.payload.header,
                    config,
                )?;

                new_state.extend(report.new_state);
            }

            if fork >= Fork::Prague {
                let store_wrapper = Arc::new(StoreWrapper {
                    store: context.evm_state.database().unwrap().clone(),
                    block_hash: context.payload.header.parent_hash,
                });
                let report = backends::levm::process_block_hash_history(
                    store_wrapper,
                    &context.payload.header,
                    config,
                )?;

                new_state.extend(report.new_state);
            }

            // Now original_value is going to be the same as the current_value, for the next transaction.
            // It should have only one value but it is convenient to keep on using our CacheDB structure
            for account in new_state.values_mut() {
                for storage_slot in account.storage.values_mut() {
                    storage_slot.original_value = storage_slot.current_value;
                }
            }

            context.block_cache.extend(new_state);
        }
        // This means we are using REVM as default for tests
        Some(EVM::REVM) | None => {
            // Apply withdrawals & call beacon root contract, and obtain the new state root
            let spec_id = spec_id(&context.chain_config()?, context.payload.header.timestamp);
            if context.payload.header.parent_beacon_block_root.is_some()
                && spec_id >= SpecId::CANCUN
            {
                backends::revm::beacon_root_contract_call(
                    context.evm_state,
                    &context.payload.header,
                    spec_id,
                )?;
            }

            if spec_id >= SpecId::PRAGUE {
                backends::revm::process_block_hash_history(
                    context.evm_state,
                    &context.payload.header,
                    spec_id,
                )?;
            }
        }
    }
    Ok(())
}

/// Fetches suitable transactions from the mempool
/// Returns two transaction queues, one for plain and one for blob txs
fn fetch_mempool_transactions(
    context: &mut PayloadBuildContext,
) -> Result<(TransactionQueue, TransactionQueue), ChainError> {
    let tx_filter = PendingTxFilter {
        /*TODO(https://github.com/lambdaclass/ethrex/issues/680): add tip filter */
        base_fee: context.base_fee_per_gas(),
        blob_fee: Some(context.base_fee_per_blob_gas),
        ..Default::default()
    };
    let plain_tx_filter = PendingTxFilter {
        only_plain_txs: true,
        ..tx_filter
    };
    let blob_tx_filter = PendingTxFilter {
        only_blob_txs: true,
        ..tx_filter
    };
    let store = context.store().ok_or(StoreError::Custom(
        "no store in the context (is an ExecutionDB being used?)".to_string(),
    ))?;
    Ok((
        // Plain txs
        TransactionQueue::new(
            mempool::filter_transactions(&plain_tx_filter, store)?,
            context.base_fee_per_gas(),
        )?,
        // Blob txs
        TransactionQueue::new(
            mempool::filter_transactions(&blob_tx_filter, store)?,
            context.base_fee_per_gas(),
        )?,
    ))
}

/// Fills the payload with transactions taken from the mempool
/// Returns the block value
pub fn fill_transactions(context: &mut PayloadBuildContext) -> Result<(), ChainError> {
    let chain_config = context.chain_config()?;
    let max_blob_number_per_block = chain_config
        .get_fork_blob_schedule(context.payload.header.timestamp)
        .map(|schedule| schedule.max)
        .unwrap_or_default() as usize;

    debug!("Fetching transactions from mempool");
    // Fetch mempool transactions
    let (mut plain_txs, mut blob_txs) = fetch_mempool_transactions(context)?;
    // Execute and add transactions to payload (if suitable)
    loop {
        // Check if we have enough gas to run more transactions
        if context.remaining_gas < TX_GAS_COST {
            debug!("No more gas to run transactions");
            break;
        };
        if !blob_txs.is_empty() && context.blobs_bundle.blobs.len() >= max_blob_number_per_block {
            debug!("No more blob gas to run blob transactions");
            blob_txs.clear();
        }
        // Fetch the next transactions
        let (head_tx, is_blob) = match (plain_txs.peek(), blob_txs.peek()) {
            (None, None) => break,
            (None, Some(tx)) => (tx, true),
            (Some(tx), None) => (tx, false),
            (Some(a), Some(b)) if b < a => (b, true),
            (Some(tx), _) => (tx, false),
        };

        let txs = if is_blob {
            &mut blob_txs
        } else {
            &mut plain_txs
        };

        // Check if we have enough gas to run the transaction
        if context.remaining_gas < head_tx.tx.gas_limit() {
            debug!(
                "Skipping transaction: {}, no gas left",
                head_tx.tx.compute_hash()
            );
            // We don't have enough gas left for the transaction, so we skip all txs from this account
            txs.pop();
            continue;
        }

        // TODO: maybe fetch hash too when filtering mempool so we don't have to compute it here (we can do this in the same refactor as adding timestamp)
        let tx_hash = head_tx.tx.compute_hash();

        // Check wether the tx is replay-protected
        if head_tx.tx.protected() && !chain_config.is_eip155_activated(context.block_number()) {
            // Ignore replay protected tx & all txs from the sender
            // Pull transaction from the mempool
            debug!("Ignoring replay-protected transaction: {}", tx_hash);
            txs.pop();
            mempool::remove_transaction(
                &head_tx.tx.compute_hash(),
                context
                    .store()
                    .ok_or(ChainError::StoreError(StoreError::MissingStore))?,
            )?;
            continue;
        }

        // Increment the total transaction counter
        // CHECK: do we want it here to count every processed transaction
        // or we want it before the return?
        metrics!(METRICS_TX.inc_tx());

        // Execute tx
        let receipt = match apply_transaction(&head_tx, context) {
            Ok(receipt) => {
                txs.shift()?;
                // Pull transaction from the mempool
                mempool::remove_transaction(
                    &head_tx.tx.compute_hash(),
                    context
                        .store()
                        .ok_or(ChainError::StoreError(StoreError::MissingStore))?,
                )?;

                metrics!(METRICS_TX.inc_tx_with_status_and_type(
                    MetricsTxStatus::Succeeded,
                    MetricsTxType(head_tx.tx_type())
                ));
                receipt
            }
            // Ignore following txs from sender
            Err(e) => {
                debug!("Failed to execute transaction: {}, {e}", tx_hash);
                metrics!(METRICS_TX.inc_tx_with_status_and_type(
                    MetricsTxStatus::Failed,
                    MetricsTxType(head_tx.tx_type())
                ));
                txs.pop();
                continue;
            }
        };
        // Add transaction to block
        debug!("Adding transaction: {} to payload", tx_hash);
        context.payload.body.transactions.push(head_tx.into());
        // Save receipt for hash calculation
        context.receipts.push(receipt);
    }
    Ok(())
}

/// Executes the transaction, updates gas-related context values & return the receipt
/// The payload build context should have enough remaining gas to cover the transaction's gas_limit
fn apply_transaction(
    head: &HeadTransaction,
    context: &mut PayloadBuildContext,
) -> Result<Receipt, ChainError> {
    match **head {
        Transaction::EIP4844Transaction(_) => apply_blob_transaction(head, context),
        _ => apply_plain_transaction(head, context),
    }
}

/// Runs a blob transaction, updates the gas count & blob data and returns the receipt
fn apply_blob_transaction(
    head: &HeadTransaction,
    context: &mut PayloadBuildContext,
) -> Result<Receipt, ChainError> {
    // Fetch blobs bundle
    let tx_hash = head.tx.compute_hash();
    let chain_config = context.chain_config()?;
    let max_blob_number_per_block = chain_config
        .get_fork_blob_schedule(context.payload.header.timestamp)
        .map(|schedule| schedule.max)
        .unwrap_or_default() as usize;

    let Some(blobs_bundle) = context
        .store()
        .ok_or(ChainError::StoreError(StoreError::MissingStore))?
        .get_blobs_bundle_from_pool(tx_hash)?
    else {
        // No blob tx should enter the mempool without its blobs bundle so this is an internal error
        return Err(
            StoreError::Custom(format!("No blobs bundle found for blob tx {tx_hash}")).into(),
        );
    };
    if context.blobs_bundle.blobs.len() + blobs_bundle.blobs.len() > max_blob_number_per_block {
        // This error will only be used for debug tracing
        return Err(EvmError::Custom("max data blobs reached".to_string()).into());
    };
    // Apply transaction
    let receipt = apply_plain_transaction(head, context)?;
    // Update context with blob data
    let prev_blob_gas = context.payload.header.blob_gas_used.unwrap_or_default();
    context.payload.header.blob_gas_used =
        Some(prev_blob_gas + blobs_bundle.blobs.len() as u64 * GAS_PER_BLOB);
    context.blobs_bundle += blobs_bundle;
    Ok(receipt)
}

/// Runs a plain (non blob) transaction, updates the gas count and returns the receipt
fn apply_plain_transaction(
    head: &HeadTransaction,
    context: &mut PayloadBuildContext,
) -> Result<Receipt, ChainError> {
    match EVM_BACKEND.get() {
        Some(EVM::LEVM) => {
            let store_wrapper = Arc::new(StoreWrapper {
                store: context.evm_state.database().unwrap().clone(),
                block_hash: context.payload.header.parent_hash,
            });

            let fork = context
                .chain_config()?
                .fork(context.payload.header.timestamp);
            let blob_schedule = context
                .chain_config()?
                .get_fork_blob_schedule(context.payload.header.timestamp)
                .unwrap_or(EVMConfig::canonical_values(fork));
            let config = EVMConfig::new(fork, blob_schedule);

            let report = backends::levm::execute_tx_levm(
                &head.tx,
                &context.payload.header,
                store_wrapper.clone(),
                context.block_cache.clone(),
                config,
            )
            .map_err(|e| EvmError::Transaction(format!("Invalid Transaction: {e:?}")))?;
            context.remaining_gas = context.remaining_gas.saturating_sub(report.gas_used);
            context.block_value += U256::from(report.gas_used) * head.tip;

            let mut new_state = report.new_state.clone();

            // Now original_value is going to be the same as the current_value, for the next transaction.
            // It should have only one value but it is convenient to keep on using our CacheDB structure
            for account in new_state.values_mut() {
                for storage_slot in account.storage.values_mut() {
                    storage_slot.original_value = storage_slot.current_value;
                }
            }

            context.block_cache.extend(new_state);

            let receipt = Receipt::new(
                head.tx.tx_type(),
                report.is_success(),
                context.payload.header.gas_limit - context.remaining_gas,
                report.logs.clone(),
            );
            Ok(receipt)
        }
        // This means we are using REVM as default for tests
        Some(EVM::REVM) | None => {
            let report = backends::revm::execute_tx(
                &head.tx,
                &context.payload.header,
                context.evm_state,
                spec_id(
                    &context.chain_config().map_err(ChainError::from)?,
                    context.payload.header.timestamp,
                ),
            )?;
            context.remaining_gas = context.remaining_gas.saturating_sub(report.gas_used());
            context.block_value += U256::from(report.gas_used()) * head.tip;
            let receipt = Receipt::new(
                head.tx.tx_type(),
                report.is_success(),
                context.payload.header.gas_limit - context.remaining_gas,
                report.logs(),
            );
            Ok(receipt)
        }
    }
}

<<<<<<< HEAD
fn finalize_payload(context: &mut PayloadBuildContext) -> Result<(), ChainError> {
    let is_prague_activated = context
        .chain_config()?
        .is_prague_activated(context.payload.header.timestamp);
    #[cfg(feature = "levm")]
    {
        if let Some(withdrawals) = &context.payload.body.withdrawals {
            // For every withdrawal we increment the target account's balance
            for (address, increment) in withdrawals
                .iter()
                .filter(|withdrawal| withdrawal.amount > 0)
                .map(|w| (w.address, u128::from(w.amount) * u128::from(GWEI_TO_WEI)))
            {
                // We check if it was in block_cache, if not, we get it from DB.
                let mut account = context.block_cache.get(&address).cloned().unwrap_or({
                    let acc_info = context
                        .store()
                        .unwrap()
                        .get_account_info_by_hash(context.parent_hash(), address)?
                        .unwrap_or_default();
                    let acc_code = context
                        .store()
                        .unwrap()
                        .get_account_code(acc_info.code_hash)?
                        .unwrap_or_default();

                    Account {
                        info: AccountInfo {
                            balance: acc_info.balance,
                            bytecode: acc_code,
                            nonce: acc_info.nonce,
                        },
                        // This is the added_storage for the withdrawal.
                        // If not involved in the TX, there won't be any updates in the storage
                        storage: HashMap::new(),
                    }
                });

                account.info.balance += increment.into();
                context.block_cache.insert(address, account);
            }
        }

        let account_updates = get_state_transitions_levm(
=======
fn finalize_payload(context: &mut PayloadBuildContext) -> Result<(), StoreError> {
    let account_updates = match EVM_BACKEND.get() {
        Some(EVM::LEVM) => backends::levm::get_state_transitions_levm(
>>>>>>> 68a7ba4e
            context.evm_state,
            context.parent_hash(),
            &context.block_cache.clone(),
        ),
        // This means we are using REVM as default for tests
        Some(EVM::REVM) | None => get_state_transitions(context.evm_state),
    };

<<<<<<< HEAD
        context.payload.header.state_root = context
            .store()
            .ok_or(StoreError::MissingStore)?
            .apply_account_updates(context.parent_hash(), &account_updates)?
            .unwrap_or_default();
        context.payload.header.transactions_root =
            compute_transactions_root(&context.payload.body.transactions);
        context.payload.header.receipts_root = compute_receipts_root(&context.receipts);
        context.payload.header.requests_hash =
            is_prague_activated.then_some(calculate_requests_hash(&context.receipts));
        context.payload.header.gas_used = context.payload.header.gas_limit - context.remaining_gas;
        Ok(())
    }
    #[cfg(not(feature = "levm"))]
    {
        let account_updates = get_state_transitions(context.evm_state);
        context.payload.header.state_root = context
            .store()
            .ok_or(StoreError::MissingStore)?
            .apply_account_updates(context.parent_hash(), &account_updates)?
            .unwrap_or_default();
        context.payload.header.transactions_root =
            compute_transactions_root(&context.payload.body.transactions);
        context.payload.header.receipts_root = compute_receipts_root(&context.receipts);
        context.payload.header.gas_used = context.payload.header.gas_limit - context.remaining_gas;
        Ok(())
    }
=======
    context.payload.header.state_root = context
        .store()
        .ok_or(StoreError::MissingStore)?
        .apply_account_updates(context.parent_hash(), &account_updates)?
        .unwrap_or_default();
    context.payload.header.transactions_root =
        compute_transactions_root(&context.payload.body.transactions);
    context.payload.header.receipts_root = compute_receipts_root(&context.receipts);
    context.payload.header.gas_used = context.payload.header.gas_limit - context.remaining_gas;
    Ok(())
>>>>>>> 68a7ba4e
}

/// A struct representing suitable mempool transactions waiting to be included in a block
// TODO: Consider using VecDequeue instead of Vec
struct TransactionQueue {
    // The first transaction for each account along with its tip, sorted by highest tip
    heads: Vec<HeadTransaction>,
    // The remaining txs grouped by account and sorted by nonce
    txs: HashMap<Address, Vec<MempoolTransaction>>,
    // Base Fee stored for tip calculations
    base_fee: Option<u64>,
}

#[derive(Clone, Debug, Eq, PartialEq)]
struct HeadTransaction {
    tx: MempoolTransaction,
    sender: Address,
    tip: u64,
}

impl std::ops::Deref for HeadTransaction {
    type Target = Transaction;

    fn deref(&self) -> &Self::Target {
        &self.tx
    }
}

impl From<HeadTransaction> for Transaction {
    fn from(val: HeadTransaction) -> Self {
        val.tx.into()
    }
}

impl TransactionQueue {
    /// Creates a new TransactionQueue from a set of transactions grouped by sender and sorted by nonce
    fn new(
        mut txs: HashMap<Address, Vec<MempoolTransaction>>,
        base_fee: Option<u64>,
    ) -> Result<Self, ChainError> {
        let mut heads = Vec::new();
        for (address, txs) in txs.iter_mut() {
            // Pull the first tx from each list and add it to the heads list
            // This should be a newly filtered tx list so we are guaranteed to have a first element
            let head_tx = txs.remove(0);
            heads.push(HeadTransaction {
                // We already ran this method when filtering the transactions from the mempool so it shouldn't fail
                tip: head_tx
                    .effective_gas_tip(base_fee)
                    .ok_or(ChainError::InvalidBlock(
                        InvalidBlockError::InvalidTransaction("Attempted to add an invalid transaction to the block. The transaction filter must have failed.".to_owned()),
                    ))?,
                tx: head_tx,
                sender: *address,
            });
        }
        // Sort heads by higest tip (and lowest timestamp if tip is equal)
        heads.sort();
        Ok(TransactionQueue {
            heads,
            txs,
            base_fee,
        })
    }

    /// Remove all transactions from the queue
    fn clear(&mut self) {
        self.heads.clear();
        self.txs.clear();
    }

    /// Returns true if there are no more transactions in the queue
    fn is_empty(&self) -> bool {
        self.heads.is_empty()
    }

    /// Returns the head transaction with the highest tip
    /// If there is more than one transaction with the highest tip, return the one with the lowest timestamp
    fn peek(&self) -> Option<HeadTransaction> {
        self.heads.first().cloned()
    }

    /// Removes current head transaction and all transactions from the given sender
    fn pop(&mut self) {
        if !self.is_empty() {
            let sender = self.heads.remove(0).sender;
            self.txs.remove(&sender);
        }
    }

    /// Remove the top transaction
    /// Add a tx from the same sender to the head transactions
    fn shift(&mut self) -> Result<(), ChainError> {
        let tx = self.heads.remove(0);
        if let Some(txs) = self.txs.get_mut(&tx.sender) {
            // Fetch next head
            if !txs.is_empty() {
                let head_tx = txs.remove(0);
                let head = HeadTransaction {
                    // We already ran this method when filtering the transactions from the mempool so it shouldn't fail
                    tip: head_tx.effective_gas_tip(self.base_fee).ok_or(
                        ChainError::InvalidBlock(
                            InvalidBlockError::InvalidTransaction("Attempted to add an invalid transaction to the block. The transaction filter must have failed.".to_owned()),
                        ),
                    )?,
                    tx: head_tx,
                    sender: tx.sender,
                };
                // Insert head into heads list while maintaing order
                let index = match self.heads.binary_search(&head) {
                    Ok(index) => index, // Same ordering shouldn't be possible when adding timestamps
                    Err(index) => index,
                };
                self.heads.insert(index, head);
            }
        }
        Ok(())
    }
}

// Orders transactions by highest tip, if tip is equal, orders by lowest timestamp
impl Ord for HeadTransaction {
    fn cmp(&self, other: &Self) -> Ordering {
        match other.tip.cmp(&self.tip) {
            Ordering::Equal => self.tx.time().cmp(&other.tx.time()),
            ordering => ordering,
        }
    }
}

impl PartialOrd for HeadTransaction {
    fn partial_cmp(&self, other: &Self) -> Option<Ordering> {
        Some(self.cmp(other))
    }
}<|MERGE_RESOLUTION|>--- conflicted
+++ resolved
@@ -6,18 +6,11 @@
 use ethrex_common::{
     constants::GAS_PER_BLOB,
     types::{
-<<<<<<< HEAD
         calculate_base_fee_per_blob_gas, calculate_base_fee_per_gas, calculate_requests_hash,
         compute_receipts_root, compute_transactions_root, compute_withdrawals_root, BlobsBundle,
         Block, BlockBody, BlockHash, BlockHeader, BlockNumber, ChainConfig, Fork,
         MempoolTransaction, Receipt, Transaction, Withdrawal, DEFAULT_OMMERS_HASH,
         DEFAULT_REQUESTS_HASH,
-=======
-        calculate_base_fee_per_blob_gas, calculate_base_fee_per_gas, compute_receipts_root,
-        compute_transactions_root, compute_withdrawals_root, BlobsBundle, Block, BlockBody,
-        BlockHash, BlockHeader, BlockNumber, ChainConfig, MempoolTransaction, Receipt, Transaction,
-        Withdrawal, DEFAULT_OMMERS_HASH, DEFAULT_REQUESTS_HASH,
->>>>>>> 68a7ba4e
     },
     Address, Bloom, Bytes, H256, U256,
 };
@@ -660,56 +653,12 @@
     }
 }
 
-<<<<<<< HEAD
 fn finalize_payload(context: &mut PayloadBuildContext) -> Result<(), ChainError> {
     let is_prague_activated = context
         .chain_config()?
         .is_prague_activated(context.payload.header.timestamp);
-    #[cfg(feature = "levm")]
-    {
-        if let Some(withdrawals) = &context.payload.body.withdrawals {
-            // For every withdrawal we increment the target account's balance
-            for (address, increment) in withdrawals
-                .iter()
-                .filter(|withdrawal| withdrawal.amount > 0)
-                .map(|w| (w.address, u128::from(w.amount) * u128::from(GWEI_TO_WEI)))
-            {
-                // We check if it was in block_cache, if not, we get it from DB.
-                let mut account = context.block_cache.get(&address).cloned().unwrap_or({
-                    let acc_info = context
-                        .store()
-                        .unwrap()
-                        .get_account_info_by_hash(context.parent_hash(), address)?
-                        .unwrap_or_default();
-                    let acc_code = context
-                        .store()
-                        .unwrap()
-                        .get_account_code(acc_info.code_hash)?
-                        .unwrap_or_default();
-
-                    Account {
-                        info: AccountInfo {
-                            balance: acc_info.balance,
-                            bytecode: acc_code,
-                            nonce: acc_info.nonce,
-                        },
-                        // This is the added_storage for the withdrawal.
-                        // If not involved in the TX, there won't be any updates in the storage
-                        storage: HashMap::new(),
-                    }
-                });
-
-                account.info.balance += increment.into();
-                context.block_cache.insert(address, account);
-            }
-        }
-
-        let account_updates = get_state_transitions_levm(
-=======
-fn finalize_payload(context: &mut PayloadBuildContext) -> Result<(), StoreError> {
     let account_updates = match EVM_BACKEND.get() {
         Some(EVM::LEVM) => backends::levm::get_state_transitions_levm(
->>>>>>> 68a7ba4e
             context.evm_state,
             context.parent_hash(),
             &context.block_cache.clone(),
@@ -718,35 +667,6 @@
         Some(EVM::REVM) | None => get_state_transitions(context.evm_state),
     };
 
-<<<<<<< HEAD
-        context.payload.header.state_root = context
-            .store()
-            .ok_or(StoreError::MissingStore)?
-            .apply_account_updates(context.parent_hash(), &account_updates)?
-            .unwrap_or_default();
-        context.payload.header.transactions_root =
-            compute_transactions_root(&context.payload.body.transactions);
-        context.payload.header.receipts_root = compute_receipts_root(&context.receipts);
-        context.payload.header.requests_hash =
-            is_prague_activated.then_some(calculate_requests_hash(&context.receipts));
-        context.payload.header.gas_used = context.payload.header.gas_limit - context.remaining_gas;
-        Ok(())
-    }
-    #[cfg(not(feature = "levm"))]
-    {
-        let account_updates = get_state_transitions(context.evm_state);
-        context.payload.header.state_root = context
-            .store()
-            .ok_or(StoreError::MissingStore)?
-            .apply_account_updates(context.parent_hash(), &account_updates)?
-            .unwrap_or_default();
-        context.payload.header.transactions_root =
-            compute_transactions_root(&context.payload.body.transactions);
-        context.payload.header.receipts_root = compute_receipts_root(&context.receipts);
-        context.payload.header.gas_used = context.payload.header.gas_limit - context.remaining_gas;
-        Ok(())
-    }
-=======
     context.payload.header.state_root = context
         .store()
         .ok_or(StoreError::MissingStore)?
@@ -755,9 +675,10 @@
     context.payload.header.transactions_root =
         compute_transactions_root(&context.payload.body.transactions);
     context.payload.header.receipts_root = compute_receipts_root(&context.receipts);
+    context.payload.header.requests_hash =
+        is_prague_activated.then_some(calculate_requests_hash(&context.receipts));
     context.payload.header.gas_used = context.payload.header.gas_limit - context.remaining_gas;
     Ok(())
->>>>>>> 68a7ba4e
 }
 
 /// A struct representing suitable mempool transactions waiting to be included in a block
