use std::{
    cmp::{max, Ordering},
    collections::HashMap,
};

use ethrex_core::{
    constants::GAS_PER_BLOB,
    types::{
        calculate_base_fee_per_blob_gas, calculate_base_fee_per_gas, compute_receipts_root,
        compute_transactions_root, compute_withdrawals_root, BlobsBundle, Block, BlockBody,
        BlockHash, BlockHeader, BlockNumber, ChainConfig, Fork, MempoolTransaction, Receipt,
        Transaction, Withdrawal, DEFAULT_OMMERS_HASH,
    },
    Address, Bloom, Bytes, H256, U256,
};
#[cfg(feature = "levm")]
use ethrex_levm::AccountInfo;

use ethrex_rlp::encode::RLPEncode;
use ethrex_storage::{error::StoreError, Store};
#[cfg(feature = "levm")]
use ethrex_vm::{
    beacon_root_contract_call_levm, db::StoreWrapper, execute_tx_levm, get_state_transitions_levm,
};

#[cfg(feature = "levm")]
use ethrex_levm::Account;

#[cfg(feature = "levm")]
use ethrex_core::types::GWEI_TO_WEI;

#[cfg(feature = "levm")]
use std::sync::Arc;

#[cfg(not(feature = "levm"))]
use ethrex_vm::{
    beacon_root_contract_call, execute_tx, get_state_transitions, process_withdrawals, spec_id,
    SpecId,
};

#[cfg(not(feature = "levm"))]
use ethrex_core::types::Account;

use ethrex_vm::{evm_state, EvmError, EvmState};

use sha3::{Digest, Keccak256};

use ethrex_metrics::metrics;

#[cfg(feature = "metrics")]
use ethrex_metrics::metrics_transactions::{MetricsTxStatus, MetricsTxType, METRICS_TX};

use crate::{
    constants::{GAS_LIMIT_BOUND_DIVISOR, MIN_GAS_LIMIT, TX_GAS_COST},
    error::{ChainError, InvalidBlockError},
    mempool::{self, PendingTxFilter},
};

use tracing::debug;

pub struct BuildPayloadArgs {
    pub parent: BlockHash,
    pub timestamp: u64,
    pub fee_recipient: Address,
    pub random: H256,
    pub withdrawals: Option<Vec<Withdrawal>>,
    pub beacon_root: Option<H256>,
    pub version: u8,
}

impl BuildPayloadArgs {
    /// Computes an 8-byte identifier by hashing the components of the payload arguments.
    pub fn id(&self) -> u64 {
        let mut hasher = Keccak256::new();
        hasher.update(self.parent);
        hasher.update(self.timestamp.to_be_bytes());
        hasher.update(self.random);
        hasher.update(self.fee_recipient);
        if let Some(withdrawals) = &self.withdrawals {
            hasher.update(withdrawals.encode_to_vec());
        }
        if let Some(beacon_root) = self.beacon_root {
            hasher.update(beacon_root);
        }
        let res = &mut hasher.finalize()[..8];
        res[0] = self.version;
        u64::from_be_bytes(res.try_into().unwrap())
    }
}

/// Creates a new payload based on the payload arguments
// Basic payload block building, can and should be improved
pub fn create_payload(args: &BuildPayloadArgs, storage: &Store) -> Result<Block, ChainError> {
    // TODO: check where we should get builder values from
    const DEFAULT_BUILDER_GAS_CEIL: u64 = 30_000_000;
    let parent_block = storage
        .get_block_header_by_hash(args.parent)?
        .ok_or_else(|| ChainError::ParentNotFound)?;
    let chain_config = storage.get_chain_config()?;
    let gas_limit = calc_gas_limit(parent_block.gas_limit, DEFAULT_BUILDER_GAS_CEIL);
    let excess_blob_gas = chain_config
        .get_fork_blob_schedule(args.timestamp)
        .map(|schedule| {
            calc_excess_blob_gas(
                parent_block.excess_blob_gas.unwrap_or_default(),
                parent_block.blob_gas_used.unwrap_or_default(),
                schedule.target,
            )
        });

    let header = BlockHeader {
        parent_hash: args.parent,
        ommers_hash: *DEFAULT_OMMERS_HASH,
        coinbase: args.fee_recipient,
        state_root: parent_block.state_root,
        transactions_root: compute_transactions_root(&[]),
        receipts_root: compute_receipts_root(&[]),
        logs_bloom: Bloom::default(),
        difficulty: U256::zero(),
        number: parent_block.number.saturating_add(1),
        gas_limit,
        gas_used: 0,
        timestamp: args.timestamp,
        // TODO: should use builder config's extra_data
        extra_data: Bytes::new(),
        prev_randao: args.random,
        nonce: 0,
        base_fee_per_gas: calculate_base_fee_per_gas(
            gas_limit,
            parent_block.gas_limit,
            parent_block.gas_used,
            parent_block.base_fee_per_gas.unwrap_or_default(),
        ),
        withdrawals_root: chain_config
            .is_shanghai_activated(args.timestamp)
            .then_some(compute_withdrawals_root(
                args.withdrawals.as_ref().unwrap_or(&Vec::new()),
            )),
        blob_gas_used: chain_config
            .is_cancun_activated(args.timestamp)
            .then_some(0),
        excess_blob_gas,
        parent_beacon_block_root: args.beacon_root,
        // TODO: set the value properly
        requests_hash: None,
    };

    let body = BlockBody {
        transactions: Vec::new(),
        ommers: Vec::new(),
        withdrawals: args.withdrawals.clone(),
    };

    // Delay applying withdrawals until the payload is requested and built
    Ok(Block::new(header, body))
}

fn calc_gas_limit(parent_gas_limit: u64, desired_limit: u64) -> u64 {
    let delta = parent_gas_limit / GAS_LIMIT_BOUND_DIVISOR - 1;
    let mut limit = parent_gas_limit;
    let desired_limit = max(desired_limit, MIN_GAS_LIMIT);
    if limit < desired_limit {
        limit = parent_gas_limit + delta;
        if limit > desired_limit {
            limit = desired_limit
        }
        return limit;
    }
    if limit > desired_limit {
        limit = parent_gas_limit - delta;
        if limit < desired_limit {
            limit = desired_limit
        }
    }
    limit
}

fn calc_excess_blob_gas(
    parent_excess_blob_gas: u64,
    parent_blob_gas_used: u64,
    target: u64,
) -> u64 {
    let excess_blob_gas = parent_excess_blob_gas + parent_blob_gas_used;
    let target_blob_gas_per_block = target * GAS_PER_BLOB;
    if excess_blob_gas < target_blob_gas_per_block {
        0
    } else {
        excess_blob_gas - target_blob_gas_per_block
    }
}

pub struct PayloadBuildContext<'a> {
    pub payload: &'a mut Block,
    pub evm_state: &'a mut EvmState,
    pub remaining_gas: u64,
    pub receipts: Vec<Receipt>,
    pub block_value: U256,
    base_fee_per_blob_gas: U256,
    pub blobs_bundle: BlobsBundle,
}

impl<'a> PayloadBuildContext<'a> {
    fn new(payload: &'a mut Block, evm_state: &'a mut EvmState) -> Result<Self, EvmError> {
        let config = evm_state.chain_config()?;
        let base_fee_per_blob_gas = calculate_base_fee_per_blob_gas(
            payload.header.excess_blob_gas.unwrap_or_default(),
            config
                .get_fork_blob_schedule(payload.header.timestamp)
                .map(|schedule| schedule.base_fee_update_fraction)
                .unwrap_or_default(),
        );

        Ok(PayloadBuildContext {
            remaining_gas: payload.header.gas_limit,
            receipts: vec![],
            block_value: U256::zero(),
            base_fee_per_blob_gas: U256::from(base_fee_per_blob_gas),
            payload,
            evm_state,
            blobs_bundle: BlobsBundle::default(),
        })
    }
}

impl<'a> PayloadBuildContext<'a> {
    fn parent_hash(&self) -> BlockHash {
        self.payload.header.parent_hash
    }

    fn block_number(&self) -> BlockNumber {
        self.payload.header.number
    }

    fn store(&self) -> Option<&Store> {
        self.evm_state.database()
    }

    fn chain_config(&self) -> Result<ChainConfig, EvmError> {
        self.evm_state.chain_config()
    }

    fn base_fee_per_gas(&self) -> Option<u64> {
        self.payload.header.base_fee_per_gas
    }
}

/// Completes the payload building process, return the block value
pub fn build_payload(
    payload: &mut Block,
    store: &Store,
) -> Result<(BlobsBundle, U256), ChainError> {
    debug!("Building payload");
    let mut evm_state = evm_state(store.clone(), payload.header.parent_hash);
<<<<<<< HEAD
    let mut context = PayloadBuildContext::new(payload, &mut evm_state);
    let mut block_cache = apply_withdrawals(&mut context)?;
    fill_transactions(&mut context, &mut block_cache)?;
    finalize_payload(&mut context, &mut block_cache)?;

=======
    let mut context = PayloadBuildContext::new(payload, &mut evm_state)?;
    apply_withdrawals(&mut context)?;
    fill_transactions(&mut context)?;
    finalize_payload(&mut context)?;
>>>>>>> 8610b4cc
    Ok((context.blobs_bundle, context.block_value))
}

pub fn apply_withdrawals(
    context: &mut PayloadBuildContext,
) -> Result<HashMap<Address, Account>, EvmError> {
    #[cfg(feature = "levm")]
    {
        let mut block_cache = HashMap::new();
        // Apply withdrawals & call beacon root contract, and obtain the new state root
        let fork = context
            .chain_config()?
            .fork(context.payload.header.timestamp);
        if context.payload.header.parent_beacon_block_root.is_some() && fork >= Fork::Cancun {
            let store_wrapper = Arc::new(StoreWrapper {
                store: context.evm_state.database().unwrap().clone(),
                block_hash: context.payload.header.parent_hash,
            });
            let report = beacon_root_contract_call_levm(
                store_wrapper.clone(),
                &context.payload.header,
                fork,
            )?;

            let mut new_state = report.new_state.clone();

            // Now original_value is going to be the same as the current_value, for the next transaction.
            // It should have only one value but it is convenient to keep on using our CacheDB structure
            for account in new_state.values_mut() {
                for storage_slot in account.storage.values_mut() {
                    storage_slot.original_value = storage_slot.current_value;
                }
            }

            block_cache.extend(new_state);
        }
        Ok(block_cache)
    }
    #[cfg(not(feature = "levm"))]
    {
        // Apply withdrawals & call beacon root contract, and obtain the new state root
        let spec_id = spec_id(&context.chain_config()?, context.payload.header.timestamp);
        if context.payload.header.parent_beacon_block_root.is_some() && spec_id >= SpecId::CANCUN {
            beacon_root_contract_call(context.evm_state, &context.payload.header, spec_id)?;
        }
        let withdrawals = context.payload.body.withdrawals.clone().unwrap_or_default();
        process_withdrawals(context.evm_state, &withdrawals)?;
        Ok(HashMap::new())
    }
}

/// Fetches suitable transactions from the mempool
/// Returns two transaction queues, one for plain and one for blob txs
fn fetch_mempool_transactions(
    context: &mut PayloadBuildContext,
) -> Result<(TransactionQueue, TransactionQueue), ChainError> {
    let tx_filter = PendingTxFilter {
        /*TODO(https://github.com/lambdaclass/ethrex/issues/680): add tip filter */
        base_fee: context.base_fee_per_gas(),
        blob_fee: Some(context.base_fee_per_blob_gas),
        ..Default::default()
    };
    let plain_tx_filter = PendingTxFilter {
        only_plain_txs: true,
        ..tx_filter
    };
    let blob_tx_filter = PendingTxFilter {
        only_blob_txs: true,
        ..tx_filter
    };
    let store = context.store().ok_or(StoreError::Custom(
        "no store in the context (is an ExecutionDB being used?)".to_string(),
    ))?;
    Ok((
        // Plain txs
        TransactionQueue::new(
            mempool::filter_transactions(&plain_tx_filter, store)?,
            context.base_fee_per_gas(),
        )?,
        // Blob txs
        TransactionQueue::new(
            mempool::filter_transactions(&blob_tx_filter, store)?,
            context.base_fee_per_gas(),
        )?,
    ))
}

/// Fills the payload with transactions taken from the mempool
/// Returns the block value
pub fn fill_transactions(
    context: &mut PayloadBuildContext,
    block_cache: &mut HashMap<Address, Account>,
) -> Result<(), ChainError> {
    let chain_config = context.chain_config()?;
    let max_blob_number_per_block = chain_config
        .get_fork_blob_schedule(context.payload.header.timestamp)
        .map(|schedule| schedule.max)
        .unwrap_or_default() as usize;

    debug!("Fetching transactions from mempool");
    // Fetch mempool transactions
    let (mut plain_txs, mut blob_txs) = fetch_mempool_transactions(context)?;
    // Execute and add transactions to payload (if suitable)
    loop {
        // Check if we have enough gas to run more transactions
        if context.remaining_gas < TX_GAS_COST {
            debug!("No more gas to run transactions");
            break;
        };
        if !blob_txs.is_empty() && context.blobs_bundle.blobs.len() >= max_blob_number_per_block {
            debug!("No more blob gas to run blob transactions");
            blob_txs.clear();
        }
        // Fetch the next transactions
        let (head_tx, is_blob) = match (plain_txs.peek(), blob_txs.peek()) {
            (None, None) => break,
            (None, Some(tx)) => (tx, true),
            (Some(tx), None) => (tx, false),
            (Some(a), Some(b)) if b < a => (b, true),
            (Some(tx), _) => (tx, false),
        };

        let txs = if is_blob {
            &mut blob_txs
        } else {
            &mut plain_txs
        };

        // Check if we have enough gas to run the transaction
        if context.remaining_gas < head_tx.tx.gas_limit() {
            debug!(
                "Skipping transaction: {}, no gas left",
                head_tx.tx.compute_hash()
            );
            // We don't have enough gas left for the transaction, so we skip all txs from this account
            txs.pop();
            continue;
        }

        // TODO: maybe fetch hash too when filtering mempool so we don't have to compute it here (we can do this in the same refactor as adding timestamp)
        let tx_hash = head_tx.tx.compute_hash();

        // Check wether the tx is replay-protected
        if head_tx.tx.protected() && !chain_config.is_eip155_activated(context.block_number()) {
            // Ignore replay protected tx & all txs from the sender
            // Pull transaction from the mempool
            debug!("Ignoring replay-protected transaction: {}", tx_hash);
            txs.pop();
            mempool::remove_transaction(
                &head_tx.tx.compute_hash(),
                context
                    .store()
                    .ok_or(ChainError::StoreError(StoreError::MissingStore))?,
            )?;
            continue;
        }

        // Increment the total transaction counter
        // CHECK: do we want it here to count every processed transaction
        // or we want it before the return?
        metrics!(METRICS_TX.inc_tx());

        // Execute tx
        let receipt = match apply_transaction(&head_tx, context, block_cache) {
            Ok(receipt) => {
                txs.shift()?;
                // Pull transaction from the mempool
                mempool::remove_transaction(
                    &head_tx.tx.compute_hash(),
                    context
                        .store()
                        .ok_or(ChainError::StoreError(StoreError::MissingStore))?,
                )?;

                metrics!(METRICS_TX.inc_tx_with_status_and_type(
                    MetricsTxStatus::Succeeded,
                    MetricsTxType(head_tx.tx_type())
                ));
                receipt
            }
            // Ignore following txs from sender
            Err(e) => {
                debug!("Failed to execute transaction: {}, {e}", tx_hash);
                metrics!(METRICS_TX.inc_tx_with_status_and_type(
                    MetricsTxStatus::Failed,
                    MetricsTxType(head_tx.tx_type())
                ));
                txs.pop();
                continue;
            }
        };
        // Add transaction to block
        debug!("Adding transaction: {} to payload", tx_hash);
        context.payload.body.transactions.push(head_tx.into());
        // Save receipt for hash calculation
        context.receipts.push(receipt);
    }
    Ok(())
}

/// Executes the transaction, updates gas-related context values & return the receipt
/// The payload build context should have enough remaining gas to cover the transaction's gas_limit
fn apply_transaction(
    head: &HeadTransaction,
    context: &mut PayloadBuildContext,
    block_cache: &mut HashMap<Address, Account>,
) -> Result<Receipt, ChainError> {
    match **head {
        Transaction::EIP4844Transaction(_) => apply_blob_transaction(head, context, block_cache),
        _ => apply_plain_transaction(head, context, block_cache),
    }
}

/// Runs a blob transaction, updates the gas count & blob data and returns the receipt
fn apply_blob_transaction(
    head: &HeadTransaction,
    context: &mut PayloadBuildContext,
    block_cache: &mut HashMap<Address, Account>,
) -> Result<Receipt, ChainError> {
    // Fetch blobs bundle
    let tx_hash = head.tx.compute_hash();
    let chain_config = context.chain_config()?;
    let max_blob_number_per_block = chain_config
        .get_fork_blob_schedule(context.payload.header.timestamp)
        .map(|schedule| schedule.max)
        .unwrap_or_default() as usize;

    let Some(blobs_bundle) = context
        .store()
        .ok_or(ChainError::StoreError(StoreError::MissingStore))?
        .get_blobs_bundle_from_pool(tx_hash)?
    else {
        // No blob tx should enter the mempool without its blobs bundle so this is an internal error
        return Err(
            StoreError::Custom(format!("No blobs bundle found for blob tx {tx_hash}")).into(),
        );
    };
    if context.blobs_bundle.blobs.len() + blobs_bundle.blobs.len() > max_blob_number_per_block {
        // This error will only be used for debug tracing
        return Err(EvmError::Custom("max data blobs reached".to_string()).into());
    };
    // Apply transaction
    let receipt = apply_plain_transaction(head, context, block_cache)?;
    // Update context with blob data
    let prev_blob_gas = context.payload.header.blob_gas_used.unwrap_or_default();
    context.payload.header.blob_gas_used =
        Some(prev_blob_gas + blobs_bundle.blobs.len() as u64 * GAS_PER_BLOB);
    context.blobs_bundle += blobs_bundle;
    Ok(receipt)
}

/// Runs a plain (non blob) transaction, updates the gas count and returns the receipt
fn apply_plain_transaction(
    head: &HeadTransaction,
    context: &mut PayloadBuildContext,
    block_cache: &mut HashMap<Address, Account>,
) -> Result<Receipt, ChainError> {
    #[cfg(feature = "levm")]
    {
        let store_wrapper = Arc::new(StoreWrapper {
            store: context.evm_state.database().unwrap().clone(),
            block_hash: context.payload.header.parent_hash,
        });

        let report = execute_tx_levm(
            &head.tx,
            &context.payload.header,
            store_wrapper.clone(),
            block_cache.clone(),
            context
                .chain_config()
                .map_err(ChainError::from)?
                .fork(context.payload.header.timestamp),
        )
        .map_err(|e| EvmError::Transaction(format!("Invalid Transaction: {:?}", e)))?;
        context.remaining_gas = context.remaining_gas.saturating_sub(report.gas_used);
        context.block_value += U256::from(report.gas_used) * head.tip;

        let mut new_state = report.new_state.clone();

        // Now original_value is going to be the same as the current_value, for the next transaction.
        // It should have only one value but it is convenient to keep on using our CacheDB structure
        for account in new_state.values_mut() {
            for storage_slot in account.storage.values_mut() {
                storage_slot.original_value = storage_slot.current_value;
            }
        }

        block_cache.extend(new_state);

        let receipt = Receipt::new(
            head.tx.tx_type(),
            report.is_success(),
            context.payload.header.gas_limit - context.remaining_gas,
            report.logs.clone(),
        );
        Ok(receipt)
    }

    // REVM Implementation
    #[cfg(not(feature = "levm"))]
    {
        let report = execute_tx(
            &head.tx,
            &context.payload.header,
            context.evm_state,
            spec_id(
                &context.chain_config().map_err(ChainError::from)?,
                context.payload.header.timestamp,
            ),
        )?;
        context.remaining_gas = context.remaining_gas.saturating_sub(report.gas_used());
        context.block_value += U256::from(report.gas_used()) * head.tip;
        let receipt = Receipt::new(
            head.tx.tx_type(),
            report.is_success(),
            context.payload.header.gas_limit - context.remaining_gas,
            report.logs(),
        );
        Ok(receipt)
    }
}

fn finalize_payload(
    context: &mut PayloadBuildContext,
    block_cache: &mut HashMap<Address, Account>,
) -> Result<(), StoreError> {
    #[cfg(feature = "levm")]
    {
        if let Some(withdrawals) = &context.payload.body.withdrawals {
            // For every withdrawal we increment the target account's balance
            for (address, increment) in withdrawals
                .iter()
                .filter(|withdrawal| withdrawal.amount > 0)
                .map(|w| (w.address, u128::from(w.amount) * u128::from(GWEI_TO_WEI)))
            {
                // We check if it was in block_cache, if not, we get it from DB.
                let mut account = block_cache.get(&address).cloned().unwrap_or({
                    let acc_info = context
                        .store()
                        .unwrap()
                        .get_account_info_by_hash(context.parent_hash(), address)?
                        .unwrap_or_default();
                    let acc_code = context
                        .store()
                        .unwrap()
                        .get_account_code(acc_info.code_hash)?
                        .unwrap_or_default();

                    Account {
                        info: AccountInfo {
                            balance: acc_info.balance,
                            bytecode: acc_code,
                            nonce: acc_info.nonce,
                        },
                        storage: HashMap::new(), // this must be changed, get the storage from the DB
                    }
                });

                account.info.balance += increment.into();
                block_cache.insert(address, account);
            }
        }

        let account_updates = get_state_transitions_levm(
            context.evm_state,
            context.parent_hash(),
            &block_cache.clone(),
        );

        context.payload.header.state_root = context
            .store()
            .ok_or(StoreError::MissingStore)?
            .apply_account_updates(context.parent_hash(), &account_updates)?
            .unwrap_or_default();
        context.payload.header.transactions_root =
            compute_transactions_root(&context.payload.body.transactions);
        context.payload.header.receipts_root = compute_receipts_root(&context.receipts);
        context.payload.header.gas_used = context.payload.header.gas_limit - context.remaining_gas;
        Ok(())
    }
    #[cfg(not(feature = "levm"))]
    {
        let account_updates = get_state_transitions(context.evm_state);
        // Note: This is commented because it is still being used in development.
        // dbg!(&account_updates);
        context.payload.header.state_root = context
            .store()
            .ok_or(StoreError::MissingStore)?
            .apply_account_updates(context.parent_hash(), &account_updates)?
            .unwrap_or_default();
        context.payload.header.transactions_root =
            compute_transactions_root(&context.payload.body.transactions);
        context.payload.header.receipts_root = compute_receipts_root(&context.receipts);
        context.payload.header.gas_used = context.payload.header.gas_limit - context.remaining_gas;
        Ok(())
    }
}

/// A struct representing suitable mempool transactions waiting to be included in a block
// TODO: Consider using VecDequeue instead of Vec
struct TransactionQueue {
    // The first transaction for each account along with its tip, sorted by highest tip
    heads: Vec<HeadTransaction>,
    // The remaining txs grouped by account and sorted by nonce
    txs: HashMap<Address, Vec<MempoolTransaction>>,
    // Base Fee stored for tip calculations
    base_fee: Option<u64>,
}

#[derive(Clone, Debug, Eq, PartialEq)]
struct HeadTransaction {
    tx: MempoolTransaction,
    sender: Address,
    tip: u64,
}

impl std::ops::Deref for HeadTransaction {
    type Target = Transaction;

    fn deref(&self) -> &Self::Target {
        &self.tx
    }
}

impl From<HeadTransaction> for Transaction {
    fn from(val: HeadTransaction) -> Self {
        val.tx.into()
    }
}

impl TransactionQueue {
    /// Creates a new TransactionQueue from a set of transactions grouped by sender and sorted by nonce
    fn new(
        mut txs: HashMap<Address, Vec<MempoolTransaction>>,
        base_fee: Option<u64>,
    ) -> Result<Self, ChainError> {
        let mut heads = Vec::new();
        for (address, txs) in txs.iter_mut() {
            // Pull the first tx from each list and add it to the heads list
            // This should be a newly filtered tx list so we are guaranteed to have a first element
            let head_tx = txs.remove(0);
            heads.push(HeadTransaction {
                // We already ran this method when filtering the transactions from the mempool so it shouldn't fail
                tip: head_tx
                    .effective_gas_tip(base_fee)
                    .ok_or(ChainError::InvalidBlock(
                        InvalidBlockError::InvalidTransaction("Attempted to add an invalid transaction to the block. The transaction filter must have failed.".to_owned()),
                    ))?,
                tx: head_tx,
                sender: *address,
            });
        }
        // Sort heads by higest tip (and lowest timestamp if tip is equal)
        heads.sort();
        Ok(TransactionQueue {
            heads,
            txs,
            base_fee,
        })
    }

    /// Remove all transactions from the queue
    fn clear(&mut self) {
        self.heads.clear();
        self.txs.clear();
    }

    /// Returns true if there are no more transactions in the queue
    fn is_empty(&self) -> bool {
        self.heads.is_empty()
    }

    /// Returns the head transaction with the highest tip
    /// If there is more than one transaction with the highest tip, return the one with the lowest timestamp
    fn peek(&self) -> Option<HeadTransaction> {
        self.heads.first().cloned()
    }

    /// Removes current head transaction and all transactions from the given sender
    fn pop(&mut self) {
        if !self.is_empty() {
            let sender = self.heads.remove(0).sender;
            self.txs.remove(&sender);
        }
    }

    /// Remove the top transaction
    /// Add a tx from the same sender to the head transactions
    fn shift(&mut self) -> Result<(), ChainError> {
        let tx = self.heads.remove(0);
        if let Some(txs) = self.txs.get_mut(&tx.sender) {
            // Fetch next head
            if !txs.is_empty() {
                let head_tx = txs.remove(0);
                let head = HeadTransaction {
                    // We already ran this method when filtering the transactions from the mempool so it shouldn't fail
                    tip: head_tx.effective_gas_tip(self.base_fee).ok_or(
                        ChainError::InvalidBlock(
                            InvalidBlockError::InvalidTransaction("Attempted to add an invalid transaction to the block. The transaction filter must have failed.".to_owned()),
                        ),
                    )?,
                    tx: head_tx,
                    sender: tx.sender,
                };
                // Insert head into heads list while maintaing order
                let index = match self.heads.binary_search(&head) {
                    Ok(index) => index, // Same ordering shouldn't be possible when adding timestamps
                    Err(index) => index,
                };
                self.heads.insert(index, head);
            }
        }
        Ok(())
    }
}

// Orders transactions by highest tip, if tip is equal, orders by lowest timestamp
impl Ord for HeadTransaction {
    fn cmp(&self, other: &Self) -> Ordering {
        match other.tip.cmp(&self.tip) {
            Ordering::Equal => self.tx.time().cmp(&other.tx.time()),
            ordering => ordering,
        }
    }
}

impl PartialOrd for HeadTransaction {
    fn partial_cmp(&self, other: &Self) -> Option<Ordering> {
        Some(self.cmp(other))
    }
}<|MERGE_RESOLUTION|>--- conflicted
+++ resolved
@@ -251,18 +251,10 @@
 ) -> Result<(BlobsBundle, U256), ChainError> {
     debug!("Building payload");
     let mut evm_state = evm_state(store.clone(), payload.header.parent_hash);
-<<<<<<< HEAD
     let mut context = PayloadBuildContext::new(payload, &mut evm_state);
     let mut block_cache = apply_withdrawals(&mut context)?;
     fill_transactions(&mut context, &mut block_cache)?;
     finalize_payload(&mut context, &mut block_cache)?;
-
-=======
-    let mut context = PayloadBuildContext::new(payload, &mut evm_state)?;
-    apply_withdrawals(&mut context)?;
-    fill_transactions(&mut context)?;
-    finalize_payload(&mut context)?;
->>>>>>> 8610b4cc
     Ok((context.blobs_bundle, context.block_value))
 }
 
