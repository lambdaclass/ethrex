--- conflicted
+++ resolved
@@ -21,18 +21,9 @@
 
 #[cfg(feature = "levm")]
 use {
-<<<<<<< HEAD
     ethrex_core::types::{Fork, GWEI_TO_WEI},
-    ethrex_levm::{db::CacheDB, Account, AccountInfo},
+    ethrex_levm::{db::CacheDB, vm::EVMConfig, Account, AccountInfo},
     ethrex_vm::{db::StoreWrapper, evm_backends::levm::*},
-=======
-    ethrex_core::types::GWEI_TO_WEI,
-    ethrex_levm::{db::CacheDB, vm::EVMConfig, Account, AccountInfo},
-    ethrex_vm::{
-        beacon_root_contract_call_levm, db::StoreWrapper, execute_tx_levm,
-        get_state_transitions_levm,
-    },
->>>>>>> dec01199
     std::sync::Arc,
 };
 
