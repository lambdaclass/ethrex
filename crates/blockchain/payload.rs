use std::{
    cmp::{max, Ordering},
    collections::HashMap,
};

use ethrex_common::{
    constants::GAS_PER_BLOB,
    types::{
        calculate_base_fee_per_blob_gas, calculate_base_fee_per_gas, compute_receipts_root,
        compute_transactions_root, compute_withdrawals_root, BlobsBundle, Block, BlockBody,
        BlockHash, BlockHeader, BlockNumber, ChainConfig, Fork, MempoolTransaction, Receipt,
        Transaction, Withdrawal, DEFAULT_OMMERS_HASH, DEFAULT_REQUESTS_HASH,
    },
    Address, Bloom, Bytes, H256, U256,
};

use ethrex_levm::{db::CacheDB, vm::EVMConfig};
use ethrex_vm::{
    backends::{
        self,
        levm::{
            LevmGetStateTransitionsIn, LevmProcessWithdrawalsIn, LevmSystemCallIn,
            LevmTransactionExecutionIn,
        },
        revm::{
            RevmGetStateTransitionsIn, RevmProcessWithdrawalsIn, RevmSystemCallIn,
            RevmTransactionExecutionIn,
        },
        SystemContracts, EVM, IEVM,
    },
    db::{evm_state, EvmState, StoreWrapper},
    spec_id, EvmError, SpecId, EVM_BACKEND,
};
use std::sync::Arc;

use ethrex_rlp::encode::RLPEncode;
use ethrex_storage::{error::StoreError, Store};

use sha3::{Digest, Keccak256};

use ethrex_metrics::metrics;

#[cfg(feature = "metrics")]
use ethrex_metrics::metrics_transactions::{MetricsTxStatus, MetricsTxType, METRICS_TX};

use crate::{
    constants::{GAS_LIMIT_BOUND_DIVISOR, MIN_GAS_LIMIT, TX_GAS_COST},
    error::{ChainError, InvalidBlockError},
    mempool::{self, PendingTxFilter},
};

use tracing::debug;

pub struct BuildPayloadArgs {
    pub parent: BlockHash,
    pub timestamp: u64,
    pub fee_recipient: Address,
    pub random: H256,
    pub withdrawals: Option<Vec<Withdrawal>>,
    pub beacon_root: Option<H256>,
    pub version: u8,
}

impl BuildPayloadArgs {
    /// Computes an 8-byte identifier by hashing the components of the payload arguments.
    pub fn id(&self) -> u64 {
        let mut hasher = Keccak256::new();
        hasher.update(self.parent);
        hasher.update(self.timestamp.to_be_bytes());
        hasher.update(self.random);
        hasher.update(self.fee_recipient);
        if let Some(withdrawals) = &self.withdrawals {
            hasher.update(withdrawals.encode_to_vec());
        }
        if let Some(beacon_root) = self.beacon_root {
            hasher.update(beacon_root);
        }
        let res = &mut hasher.finalize()[..8];
        res[0] = self.version;
        u64::from_be_bytes(res.try_into().unwrap())
    }
}

/// Creates a new payload based on the payload arguments
// Basic payload block building, can and should be improved
pub fn create_payload(args: &BuildPayloadArgs, storage: &Store) -> Result<Block, ChainError> {
    // TODO: check where we should get builder values from
    const DEFAULT_BUILDER_GAS_CEIL: u64 = 30_000_000;
    let parent_block = storage
        .get_block_header_by_hash(args.parent)?
        .ok_or_else(|| ChainError::ParentNotFound)?;
    let chain_config = storage.get_chain_config()?;
    let gas_limit = calc_gas_limit(parent_block.gas_limit, DEFAULT_BUILDER_GAS_CEIL);
    let excess_blob_gas = chain_config
        .get_fork_blob_schedule(args.timestamp)
        .map(|schedule| {
            calc_excess_blob_gas(
                parent_block.excess_blob_gas.unwrap_or_default(),
                parent_block.blob_gas_used.unwrap_or_default(),
                schedule.target,
            )
        });

    let header = BlockHeader {
        parent_hash: args.parent,
        ommers_hash: *DEFAULT_OMMERS_HASH,
        coinbase: args.fee_recipient,
        state_root: parent_block.state_root,
        transactions_root: compute_transactions_root(&[]),
        receipts_root: compute_receipts_root(&[]),
        logs_bloom: Bloom::default(),
        difficulty: U256::zero(),
        number: parent_block.number.saturating_add(1),
        gas_limit,
        gas_used: 0,
        timestamp: args.timestamp,
        // TODO: should use builder config's extra_data
        extra_data: Bytes::new(),
        prev_randao: args.random,
        nonce: 0,
        base_fee_per_gas: calculate_base_fee_per_gas(
            gas_limit,
            parent_block.gas_limit,
            parent_block.gas_used,
            parent_block.base_fee_per_gas.unwrap_or_default(),
        ),
        withdrawals_root: chain_config
            .is_shanghai_activated(args.timestamp)
            .then_some(compute_withdrawals_root(
                args.withdrawals.as_ref().unwrap_or(&Vec::new()),
            )),
        blob_gas_used: chain_config
            .is_cancun_activated(args.timestamp)
            .then_some(0),
        excess_blob_gas,
        parent_beacon_block_root: args.beacon_root,
        requests_hash: chain_config
            .is_prague_activated(args.timestamp)
            .then_some(*DEFAULT_REQUESTS_HASH),
    };

    let body = BlockBody {
        transactions: Vec::new(),
        ommers: Vec::new(),
        withdrawals: args.withdrawals.clone(),
    };

    // Delay applying withdrawals until the payload is requested and built
    Ok(Block::new(header, body))
}

fn calc_gas_limit(parent_gas_limit: u64, desired_limit: u64) -> u64 {
    let delta = parent_gas_limit / GAS_LIMIT_BOUND_DIVISOR - 1;
    let mut limit = parent_gas_limit;
    let desired_limit = max(desired_limit, MIN_GAS_LIMIT);
    if limit < desired_limit {
        limit = parent_gas_limit + delta;
        if limit > desired_limit {
            limit = desired_limit
        }
        return limit;
    }
    if limit > desired_limit {
        limit = parent_gas_limit - delta;
        if limit < desired_limit {
            limit = desired_limit
        }
    }
    limit
}

fn calc_excess_blob_gas(
    parent_excess_blob_gas: u64,
    parent_blob_gas_used: u64,
    target: u64,
) -> u64 {
    let excess_blob_gas = parent_excess_blob_gas + parent_blob_gas_used;
    let target_blob_gas_per_block = target * GAS_PER_BLOB;
    if excess_blob_gas < target_blob_gas_per_block {
        0
    } else {
        excess_blob_gas - target_blob_gas_per_block
    }
}

pub struct PayloadBuildContext<'a> {
    pub payload: &'a mut Block,
    pub evm_state: &'a mut EvmState,
    pub block_cache: CacheDB,
    pub remaining_gas: u64,
    pub receipts: Vec<Receipt>,
    pub block_value: U256,
    base_fee_per_blob_gas: U256,
    pub blobs_bundle: BlobsBundle,
}

impl<'a> PayloadBuildContext<'a> {
    fn new(payload: &'a mut Block, evm_state: &'a mut EvmState) -> Result<Self, EvmError> {
        let config = evm_state.chain_config()?;
        let base_fee_per_blob_gas = calculate_base_fee_per_blob_gas(
            payload.header.excess_blob_gas.unwrap_or_default(),
            config
                .get_fork_blob_schedule(payload.header.timestamp)
                .map(|schedule| schedule.base_fee_update_fraction)
                .unwrap_or_default(),
        );

        Ok(PayloadBuildContext {
            remaining_gas: payload.header.gas_limit,
            receipts: vec![],
            block_value: U256::zero(),
            base_fee_per_blob_gas: U256::from(base_fee_per_blob_gas),
            payload,
            evm_state,
            blobs_bundle: BlobsBundle::default(),
            block_cache: CacheDB::new(),
        })
    }
}

impl<'a> PayloadBuildContext<'a> {
    fn parent_hash(&self) -> BlockHash {
        self.payload.header.parent_hash
    }

    fn block_number(&self) -> BlockNumber {
        self.payload.header.number
    }

    fn store(&self) -> Option<&Store> {
        self.evm_state.database()
    }

    fn chain_config(&self) -> Result<ChainConfig, EvmError> {
        self.evm_state.chain_config()
    }

    fn base_fee_per_gas(&self) -> Option<u64> {
        self.payload.header.base_fee_per_gas
    }
}

/// Completes the payload building process, return the block value
pub fn build_payload(
    payload: &mut Block,
    store: &Store,
) -> Result<(BlobsBundle, U256), ChainError> {
    debug!("Building payload");
    let mut evm_state = evm_state(store.clone(), payload.header.parent_hash);
    let mut context = PayloadBuildContext::new(payload, &mut evm_state)?;
    apply_system_operations(&mut context)?;
    apply_withdrawals(&mut context)?;
    fill_transactions(&mut context)?;
    finalize_payload(&mut context)?;
    Ok((context.blobs_bundle, context.block_value))
}

pub fn apply_withdrawals(context: &mut PayloadBuildContext) -> Result<(), EvmError> {
    let binding = Vec::new();
    let withdrawals = context
        .payload
        .body
        .withdrawals
        .as_ref()
        .unwrap_or(&binding);
    match EVM_BACKEND.get() {
        Some(EVM::LEVM) => {
            let parent_hash = context.parent_hash();
            let mut temp_block_cache = CacheDB::new();
            backends::levm::LEVM::process_withdrawals(LevmProcessWithdrawalsIn::new(
                &mut temp_block_cache,
                withdrawals,
                context.store(),
                parent_hash,
            ))?;
            context.block_cache.extend(temp_block_cache);
        }
        Some(EVM::REVM) | None => {
            backends::revm::REVM::process_withdrawals(RevmProcessWithdrawalsIn::new(
                context.evm_state,
                withdrawals,
            ))?;
        }
    }
    Ok(())
}

// This function applies system level operations:
// - Call beacon root contract, and obtain the new state root
// - Call block hash process contract, and store parent block hash
pub fn apply_system_operations(context: &mut PayloadBuildContext) -> Result<(), EvmError> {
    match EVM_BACKEND.get() {
        Some(EVM::LEVM) => {
            let fork = context
                .chain_config()?
                .fork(context.payload.header.timestamp);
            let blob_schedule = context
                .chain_config()?
                .get_fork_blob_schedule(context.payload.header.timestamp)
                .unwrap_or(EVMConfig::canonical_values(fork));
            let config = EVMConfig::new(fork, blob_schedule);
            let mut new_state = HashMap::new();

            if context.payload.header.parent_beacon_block_root.is_some() && fork >= Fork::Cancun {
                let store_wrapper = Arc::new(StoreWrapper {
                    store: context.evm_state.database().unwrap().clone(),
                    block_hash: context.payload.header.parent_hash,
                });
<<<<<<< HEAD
                let report = backends::levm::LEVM::beacon_root_contract_call(
=======
                let report = backends::levm::beacon_root_contract_call_levm(
                    store_wrapper,
>>>>>>> 887cb6fb
                    &context.payload.header,
                    LevmSystemCallIn::new(store_wrapper.clone(), config),
                )?;

                new_state.extend(report.new_state);
            }

            if fork >= Fork::Prague {
                let store_wrapper = Arc::new(StoreWrapper {
                    store: context.evm_state.database().unwrap().clone(),
                    block_hash: context.payload.header.parent_hash,
                });
                let report = backends::levm::process_block_hash_history(
                    store_wrapper,
                    &context.payload.header,
                    config,
                )?;

                new_state.extend(report.new_state);
            }

            // Now original_value is going to be the same as the current_value, for the next transaction.
            // It should have only one value but it is convenient to keep on using our CacheDB structure
            for account in new_state.values_mut() {
                for storage_slot in account.storage.values_mut() {
                    storage_slot.original_value = storage_slot.current_value;
                }
            }

            context.block_cache.extend(new_state);
        }
        // This means we are using REVM as default for tests
        Some(EVM::REVM) | None => {
            // Apply withdrawals & call beacon root contract, and obtain the new state root
            let spec_id = spec_id(&context.chain_config()?, context.payload.header.timestamp);
            if context.payload.header.parent_beacon_block_root.is_some()
                && spec_id >= SpecId::CANCUN
            {
                backends::revm::REVM::beacon_root_contract_call(
                    &context.payload.header,
                    RevmSystemCallIn::new(context.evm_state, spec_id),
                )?;
            }

            if spec_id >= SpecId::PRAGUE {
                backends::revm::process_block_hash_history(
                    context.evm_state,
                    &context.payload.header,
                    spec_id,
                )?;
            }
        }
    }
    Ok(())
}

/// Fetches suitable transactions from the mempool
/// Returns two transaction queues, one for plain and one for blob txs
fn fetch_mempool_transactions(
    context: &mut PayloadBuildContext,
) -> Result<(TransactionQueue, TransactionQueue), ChainError> {
    let tx_filter = PendingTxFilter {
        /*TODO(https://github.com/lambdaclass/ethrex/issues/680): add tip filter */
        base_fee: context.base_fee_per_gas(),
        blob_fee: Some(context.base_fee_per_blob_gas),
        ..Default::default()
    };
    let plain_tx_filter = PendingTxFilter {
        only_plain_txs: true,
        ..tx_filter
    };
    let blob_tx_filter = PendingTxFilter {
        only_blob_txs: true,
        ..tx_filter
    };
    let store = context.store().ok_or(StoreError::Custom(
        "no store in the context (is an ExecutionDB being used?)".to_string(),
    ))?;
    Ok((
        // Plain txs
        TransactionQueue::new(
            mempool::filter_transactions(&plain_tx_filter, store)?,
            context.base_fee_per_gas(),
        )?,
        // Blob txs
        TransactionQueue::new(
            mempool::filter_transactions(&blob_tx_filter, store)?,
            context.base_fee_per_gas(),
        )?,
    ))
}

/// Fills the payload with transactions taken from the mempool
/// Returns the block value
pub fn fill_transactions(context: &mut PayloadBuildContext) -> Result<(), ChainError> {
    let chain_config = context.chain_config()?;
    let max_blob_number_per_block = chain_config
        .get_fork_blob_schedule(context.payload.header.timestamp)
        .map(|schedule| schedule.max)
        .unwrap_or_default() as usize;

    debug!("Fetching transactions from mempool");
    // Fetch mempool transactions
    let (mut plain_txs, mut blob_txs) = fetch_mempool_transactions(context)?;
    // Execute and add transactions to payload (if suitable)
    loop {
        // Check if we have enough gas to run more transactions
        if context.remaining_gas < TX_GAS_COST {
            debug!("No more gas to run transactions");
            break;
        };
        if !blob_txs.is_empty() && context.blobs_bundle.blobs.len() >= max_blob_number_per_block {
            debug!("No more blob gas to run blob transactions");
            blob_txs.clear();
        }
        // Fetch the next transactions
        let (head_tx, is_blob) = match (plain_txs.peek(), blob_txs.peek()) {
            (None, None) => break,
            (None, Some(tx)) => (tx, true),
            (Some(tx), None) => (tx, false),
            (Some(a), Some(b)) if b < a => (b, true),
            (Some(tx), _) => (tx, false),
        };

        let txs = if is_blob {
            &mut blob_txs
        } else {
            &mut plain_txs
        };

        // Check if we have enough gas to run the transaction
        if context.remaining_gas < head_tx.tx.gas_limit() {
            debug!(
                "Skipping transaction: {}, no gas left",
                head_tx.tx.compute_hash()
            );
            // We don't have enough gas left for the transaction, so we skip all txs from this account
            txs.pop();
            continue;
        }

        // TODO: maybe fetch hash too when filtering mempool so we don't have to compute it here (we can do this in the same refactor as adding timestamp)
        let tx_hash = head_tx.tx.compute_hash();

        // Check wether the tx is replay-protected
        if head_tx.tx.protected() && !chain_config.is_eip155_activated(context.block_number()) {
            // Ignore replay protected tx & all txs from the sender
            // Pull transaction from the mempool
            debug!("Ignoring replay-protected transaction: {}", tx_hash);
            txs.pop();
            mempool::remove_transaction(
                &head_tx.tx.compute_hash(),
                context
                    .store()
                    .ok_or(ChainError::StoreError(StoreError::MissingStore))?,
            )?;
            continue;
        }

        // Increment the total transaction counter
        // CHECK: do we want it here to count every processed transaction
        // or we want it before the return?
        metrics!(METRICS_TX.inc_tx());

        // Execute tx
        let receipt = match apply_transaction(&head_tx, context) {
            Ok(receipt) => {
                txs.shift()?;
                // Pull transaction from the mempool
                mempool::remove_transaction(
                    &head_tx.tx.compute_hash(),
                    context
                        .store()
                        .ok_or(ChainError::StoreError(StoreError::MissingStore))?,
                )?;

                metrics!(METRICS_TX.inc_tx_with_status_and_type(
                    MetricsTxStatus::Succeeded,
                    MetricsTxType(head_tx.tx_type())
                ));
                receipt
            }
            // Ignore following txs from sender
            Err(e) => {
                debug!("Failed to execute transaction: {}, {e}", tx_hash);
                metrics!(METRICS_TX.inc_tx_with_status_and_type(
                    MetricsTxStatus::Failed,
                    MetricsTxType(head_tx.tx_type())
                ));
                txs.pop();
                continue;
            }
        };
        // Add transaction to block
        debug!("Adding transaction: {} to payload", tx_hash);
        context.payload.body.transactions.push(head_tx.into());
        // Save receipt for hash calculation
        context.receipts.push(receipt);
    }
    Ok(())
}

/// Executes the transaction, updates gas-related context values & return the receipt
/// The payload build context should have enough remaining gas to cover the transaction's gas_limit
fn apply_transaction(
    head: &HeadTransaction,
    context: &mut PayloadBuildContext,
) -> Result<Receipt, ChainError> {
    match **head {
        Transaction::EIP4844Transaction(_) => apply_blob_transaction(head, context),
        _ => apply_plain_transaction(head, context),
    }
}

/// Runs a blob transaction, updates the gas count & blob data and returns the receipt
fn apply_blob_transaction(
    head: &HeadTransaction,
    context: &mut PayloadBuildContext,
) -> Result<Receipt, ChainError> {
    // Fetch blobs bundle
    let tx_hash = head.tx.compute_hash();
    let chain_config = context.chain_config()?;
    let max_blob_number_per_block = chain_config
        .get_fork_blob_schedule(context.payload.header.timestamp)
        .map(|schedule| schedule.max)
        .unwrap_or_default() as usize;

    let Some(blobs_bundle) = context
        .store()
        .ok_or(ChainError::StoreError(StoreError::MissingStore))?
        .get_blobs_bundle_from_pool(tx_hash)?
    else {
        // No blob tx should enter the mempool without its blobs bundle so this is an internal error
        return Err(
            StoreError::Custom(format!("No blobs bundle found for blob tx {tx_hash}")).into(),
        );
    };
    if context.blobs_bundle.blobs.len() + blobs_bundle.blobs.len() > max_blob_number_per_block {
        // This error will only be used for debug tracing
        return Err(EvmError::Custom("max data blobs reached".to_string()).into());
    };
    // Apply transaction
    let receipt = apply_plain_transaction(head, context)?;
    // Update context with blob data
    let prev_blob_gas = context.payload.header.blob_gas_used.unwrap_or_default();
    context.payload.header.blob_gas_used =
        Some(prev_blob_gas + blobs_bundle.blobs.len() as u64 * GAS_PER_BLOB);
    context.blobs_bundle += blobs_bundle;
    Ok(receipt)
}

/// Runs a plain (non blob) transaction, updates the gas count and returns the receipt
fn apply_plain_transaction(
    head: &HeadTransaction,
    context: &mut PayloadBuildContext,
) -> Result<Receipt, ChainError> {
    match EVM_BACKEND.get() {
        Some(EVM::LEVM) => {
            let store_wrapper = Arc::new(StoreWrapper {
                store: context.evm_state.database().unwrap().clone(),
                block_hash: context.payload.header.parent_hash,
            });

            let fork = context
                .chain_config()?
                .fork(context.payload.header.timestamp);
            let blob_schedule = context
                .chain_config()?
                .get_fork_blob_schedule(context.payload.header.timestamp)
                .unwrap_or(EVMConfig::canonical_values(fork));
            let config = EVMConfig::new(fork, blob_schedule);

            let report = backends::levm::LEVM::execute_tx(LevmTransactionExecutionIn::new(
                &head.tx,
                &context.payload.header,
                store_wrapper.clone(),
                context.block_cache.clone(),
                config,
            ))
            .map_err(|e| EvmError::Transaction(format!("Invalid Transaction: {e:?}")))?;
            context.remaining_gas = context.remaining_gas.saturating_sub(report.gas_used);
            context.block_value += U256::from(report.gas_used) * head.tip;

            let mut new_state = report.new_state.clone();

            // Now original_value is going to be the same as the current_value, for the next transaction.
            // It should have only one value but it is convenient to keep on using our CacheDB structure
            for account in new_state.values_mut() {
                for storage_slot in account.storage.values_mut() {
                    storage_slot.original_value = storage_slot.current_value;
                }
            }

            context.block_cache.extend(new_state);

            let receipt = Receipt::new(
                head.tx.tx_type(),
                report.is_success(),
                context.payload.header.gas_limit - context.remaining_gas,
                report.logs.clone(),
            );
            Ok(receipt)
        }
        // This means we are using REVM as default for tests
        Some(EVM::REVM) | None => {
            let report = backends::revm::REVM::execute_tx(RevmTransactionExecutionIn::new(
                &head.tx,
                &context.payload.header,
                context.evm_state,
                spec_id(
                    &context.chain_config().map_err(ChainError::from)?,
                    context.payload.header.timestamp,
                ),
            ))?;
            context.remaining_gas = context.remaining_gas.saturating_sub(report.gas_used());
            context.block_value += U256::from(report.gas_used()) * head.tip;
            let receipt = Receipt::new(
                head.tx.tx_type(),
                report.is_success(),
                context.payload.header.gas_limit - context.remaining_gas,
                report.logs(),
            );
            Ok(receipt)
        }
    }
}

fn finalize_payload(context: &mut PayloadBuildContext) -> Result<(), StoreError> {
    let account_updates = match EVM_BACKEND.get() {
        Some(EVM::LEVM) => {
            backends::levm::LEVM::get_state_transitions(LevmGetStateTransitionsIn::new(
                context.evm_state,
                context.parent_hash(),
                &context.block_cache.clone(),
            ))
        }
        // This means we are using REVM as default for tests
        Some(EVM::REVM) | None => backends::revm::REVM::get_state_transitions(
            RevmGetStateTransitionsIn::new(context.evm_state),
        ),
    };

    context.payload.header.state_root = context
        .store()
        .ok_or(StoreError::MissingStore)?
        .apply_account_updates(context.parent_hash(), &account_updates)?
        .unwrap_or_default();
    context.payload.header.transactions_root =
        compute_transactions_root(&context.payload.body.transactions);
    context.payload.header.receipts_root = compute_receipts_root(&context.receipts);
    context.payload.header.gas_used = context.payload.header.gas_limit - context.remaining_gas;
    Ok(())
}

/// A struct representing suitable mempool transactions waiting to be included in a block
// TODO: Consider using VecDequeue instead of Vec
struct TransactionQueue {
    // The first transaction for each account along with its tip, sorted by highest tip
    heads: Vec<HeadTransaction>,
    // The remaining txs grouped by account and sorted by nonce
    txs: HashMap<Address, Vec<MempoolTransaction>>,
    // Base Fee stored for tip calculations
    base_fee: Option<u64>,
}

#[derive(Clone, Debug, Eq, PartialEq)]
struct HeadTransaction {
    tx: MempoolTransaction,
    sender: Address,
    tip: u64,
}

impl std::ops::Deref for HeadTransaction {
    type Target = Transaction;

    fn deref(&self) -> &Self::Target {
        &self.tx
    }
}

impl From<HeadTransaction> for Transaction {
    fn from(val: HeadTransaction) -> Self {
        val.tx.into()
    }
}

impl TransactionQueue {
    /// Creates a new TransactionQueue from a set of transactions grouped by sender and sorted by nonce
    fn new(
        mut txs: HashMap<Address, Vec<MempoolTransaction>>,
        base_fee: Option<u64>,
    ) -> Result<Self, ChainError> {
        let mut heads = Vec::new();
        for (address, txs) in txs.iter_mut() {
            // Pull the first tx from each list and add it to the heads list
            // This should be a newly filtered tx list so we are guaranteed to have a first element
            let head_tx = txs.remove(0);
            heads.push(HeadTransaction {
                // We already ran this method when filtering the transactions from the mempool so it shouldn't fail
                tip: head_tx
                    .effective_gas_tip(base_fee)
                    .ok_or(ChainError::InvalidBlock(
                        InvalidBlockError::InvalidTransaction("Attempted to add an invalid transaction to the block. The transaction filter must have failed.".to_owned()),
                    ))?,
                tx: head_tx,
                sender: *address,
            });
        }
        // Sort heads by higest tip (and lowest timestamp if tip is equal)
        heads.sort();
        Ok(TransactionQueue {
            heads,
            txs,
            base_fee,
        })
    }

    /// Remove all transactions from the queue
    fn clear(&mut self) {
        self.heads.clear();
        self.txs.clear();
    }

    /// Returns true if there are no more transactions in the queue
    fn is_empty(&self) -> bool {
        self.heads.is_empty()
    }

    /// Returns the head transaction with the highest tip
    /// If there is more than one transaction with the highest tip, return the one with the lowest timestamp
    fn peek(&self) -> Option<HeadTransaction> {
        self.heads.first().cloned()
    }

    /// Removes current head transaction and all transactions from the given sender
    fn pop(&mut self) {
        if !self.is_empty() {
            let sender = self.heads.remove(0).sender;
            self.txs.remove(&sender);
        }
    }

    /// Remove the top transaction
    /// Add a tx from the same sender to the head transactions
    fn shift(&mut self) -> Result<(), ChainError> {
        let tx = self.heads.remove(0);
        if let Some(txs) = self.txs.get_mut(&tx.sender) {
            // Fetch next head
            if !txs.is_empty() {
                let head_tx = txs.remove(0);
                let head = HeadTransaction {
                    // We already ran this method when filtering the transactions from the mempool so it shouldn't fail
                    tip: head_tx.effective_gas_tip(self.base_fee).ok_or(
                        ChainError::InvalidBlock(
                            InvalidBlockError::InvalidTransaction("Attempted to add an invalid transaction to the block. The transaction filter must have failed.".to_owned()),
                        ),
                    )?,
                    tx: head_tx,
                    sender: tx.sender,
                };
                // Insert head into heads list while maintaing order
                let index = match self.heads.binary_search(&head) {
                    Ok(index) => index, // Same ordering shouldn't be possible when adding timestamps
                    Err(index) => index,
                };
                self.heads.insert(index, head);
            }
        }
        Ok(())
    }
}

// Orders transactions by highest tip, if tip is equal, orders by lowest timestamp
impl Ord for HeadTransaction {
    fn cmp(&self, other: &Self) -> Ordering {
        match other.tip.cmp(&self.tip) {
            Ordering::Equal => self.tx.time().cmp(&other.tx.time()),
            ordering => ordering,
        }
    }
}

impl PartialOrd for HeadTransaction {
    fn partial_cmp(&self, other: &Self) -> Option<Ordering> {
        Some(self.cmp(other))
    }
}<|MERGE_RESOLUTION|>--- conflicted
+++ resolved
@@ -301,17 +301,13 @@
             let config = EVMConfig::new(fork, blob_schedule);
             let mut new_state = HashMap::new();
 
+            let store_wrapper = Arc::new(StoreWrapper {
+                store: context.evm_state.database().unwrap().clone(),
+                block_hash: context.payload.header.parent_hash,
+            });
+
             if context.payload.header.parent_beacon_block_root.is_some() && fork >= Fork::Cancun {
-                let store_wrapper = Arc::new(StoreWrapper {
-                    store: context.evm_state.database().unwrap().clone(),
-                    block_hash: context.payload.header.parent_hash,
-                });
-<<<<<<< HEAD
                 let report = backends::levm::LEVM::beacon_root_contract_call(
-=======
-                let report = backends::levm::beacon_root_contract_call_levm(
-                    store_wrapper,
->>>>>>> 887cb6fb
                     &context.payload.header,
                     LevmSystemCallIn::new(store_wrapper.clone(), config),
                 )?;
@@ -320,14 +316,9 @@
             }
 
             if fork >= Fork::Prague {
-                let store_wrapper = Arc::new(StoreWrapper {
-                    store: context.evm_state.database().unwrap().clone(),
-                    block_hash: context.payload.header.parent_hash,
-                });
-                let report = backends::levm::process_block_hash_history(
-                    store_wrapper,
+                let report = backends::levm::LEVM::process_block_hash_history(
                     &context.payload.header,
-                    config,
+                    LevmSystemCallIn::new(store_wrapper.clone(), config),
                 )?;
 
                 new_state.extend(report.new_state);
@@ -357,10 +348,9 @@
             }
 
             if spec_id >= SpecId::PRAGUE {
-                backends::revm::process_block_hash_history(
-                    context.evm_state,
+                backends::revm::REVM::process_block_hash_history(
                     &context.payload.header,
-                    spec_id,
+                    RevmSystemCallIn::new(context.evm_state, spec_id),
                 )?;
             }
         }
