--- conflicted
+++ resolved
@@ -28,11 +28,7 @@
     mempool::{self, PendingTxFilter},
 };
 
-<<<<<<< HEAD
-use tracing::info;
-=======
 use tracing::debug;
->>>>>>> fc517901
 
 pub struct BuildPayloadArgs {
     pub parent: BlockHash,
@@ -72,7 +68,7 @@
         .ok_or_else(|| ChainError::ParentNotFound)?;
     let chain_config = storage.get_chain_config()?;
     let gas_limit = calc_gas_limit(parent_block.gas_limit, DEFAULT_BUILDER_GAS_CEIL);
-    let payload = Block {
+    let mut payload = Block {
         header: BlockHeader {
             parent_hash: args.parent,
             ommers_hash: *DEFAULT_OMMERS_HASH,
@@ -115,7 +111,17 @@
             withdrawals: Some(args.withdrawals.clone()),
         },
     };
-    // Delay applying withdrawals until the payload is requested and built
+    // Apply withdrawals & call beacon root contract, and obtain the new state root
+    let spec_id = spec_id(storage, args.timestamp)?;
+    let mut evm_state = evm_state(storage.clone(), args.parent);
+    if args.beacon_root.is_some() && spec_id == SpecId::CANCUN {
+        beacon_root_contract_call(&mut evm_state, &payload.header, spec_id)?;
+    }
+    process_withdrawals(&mut evm_state, &args.withdrawals)?;
+    let account_updates = get_state_transitions(&mut evm_state);
+    payload.header.state_root = storage
+        .apply_account_updates(args.parent, &account_updates)?
+        .unwrap_or_default();
     Ok(payload)
 }
 
@@ -189,29 +195,6 @@
 
     fn base_fee_per_gas(&self) -> Option<u64> {
         self.payload.header.base_fee_per_gas
-<<<<<<< HEAD
-    }
-}
-
-/// Completes the payload building process, return the block value
-pub fn build_payload(payload: &mut Block, store: &Store) -> Result<U256, ChainError> {
-    info!("Building payload");
-    let parent_hash = payload.header.parent_hash;
-    let mut evm_state = evm_state(store.clone(), parent_hash);
-    let mut context = PayloadBuildContext::new(payload, &mut evm_state);
-    apply_withdrawals(&mut context)?;
-    fill_transactions(&mut context)?;
-    finalize_payload(&mut context)?;
-    Ok(context.block_value)
-}
-
-pub fn apply_withdrawals(context: &mut PayloadBuildContext) -> Result<(), EvmError> {
-    // Apply withdrawals & call beacon root contract, and obtain the new state root
-    let spec_id = spec_id(context.store(), context.payload.header.timestamp)?;
-    if context.payload.header.parent_beacon_block_root.is_some() && spec_id == SpecId::CANCUN {
-        beacon_root_contract_call(context.evm_state, &context.payload.header, spec_id)?;
-    }
-=======
     }
 }
 
@@ -232,7 +215,6 @@
     if context.payload.header.parent_beacon_block_root.is_some() && spec_id == SpecId::CANCUN {
         beacon_root_contract_call(context.evm_state, &context.payload.header, spec_id)?;
     }
->>>>>>> fc517901
     let withdrawals = context.payload.body.withdrawals.clone().unwrap_or_default();
     process_withdrawals(context.evm_state, &withdrawals)?;
     Ok(())
@@ -244,11 +226,7 @@
     context: &mut PayloadBuildContext,
 ) -> Result<(TransactionQueue, TransactionQueue), StoreError> {
     let tx_filter = PendingTxFilter {
-<<<<<<< HEAD
-        /*TODO: add tip filter */
-=======
         /*TODO(https://github.com/lambdaclass/ethereum_rust/issues/680): add tip filter */
->>>>>>> fc517901
         base_fee: context.base_fee_per_gas(),
         blob_fee: Some(context.base_fee_per_blob_gas),
         ..Default::default()
@@ -279,33 +257,21 @@
 /// Returns the block value
 pub fn fill_transactions(context: &mut PayloadBuildContext) -> Result<(), ChainError> {
     let chain_config = context.store().get_chain_config()?;
-<<<<<<< HEAD
-    info!("Fetching transactions from mempool");
-=======
     debug!("Fetching transactions from mempool");
->>>>>>> fc517901
     // Fetch mempool transactions
     let (mut plain_txs, mut blob_txs) = fetch_mempool_transactions(context)?;
     // Execute and add transactions to payload (if suitable)
     loop {
         // Check if we have enough gas to run more transactions
         if context.remaining_gas < TX_GAS_COST {
-<<<<<<< HEAD
-            info!("No more gas to run transactions");
-=======
             debug!("No more gas to run transactions");
->>>>>>> fc517901
             break;
         };
         if !blob_txs.is_empty()
             && context.base_fee_per_blob_gas * context.blob_count
                 > U256::from(MAX_BLOB_GAS_PER_BLOCK)
         {
-<<<<<<< HEAD
-            info!("No more blob gas to run blob transactions");
-=======
             debug!("No more blob gas to run blob transactions");
->>>>>>> fc517901
             blob_txs.clear();
         }
         // Fetch the next transactions
@@ -325,11 +291,7 @@
 
         // Check if we have enough gas to run the transaction
         if context.remaining_gas < head_tx.tx.gas_limit() {
-<<<<<<< HEAD
-            info!(
-=======
             debug!(
->>>>>>> fc517901
                 "Skipping transaction: {}, no gas left",
                 head_tx.tx.compute_hash()
             );
@@ -345,11 +307,7 @@
         // Check wether the tx is replay-protected
         if head_tx.tx.protected() && !chain_config.is_eip155_activated(context.block_number()) {
             // Ignore replay protected tx & all txs from the sender
-<<<<<<< HEAD
-            info!("Ignoring replay-protected transaction: {}", tx_hash);
-=======
             debug!("Ignoring replay-protected transaction: {}", tx_hash);
->>>>>>> fc517901
             txs.pop();
             continue;
         }
@@ -361,21 +319,13 @@
             }
             // Ignore following txs from sender
             Err(_) => {
-<<<<<<< HEAD
-                info!("Failed to execute transaction: {}", tx_hash);
-=======
                 debug!("Failed to execute transaction: {}", tx_hash);
->>>>>>> fc517901
                 txs.pop();
                 continue;
             }
         };
         // Add transaction to block
-<<<<<<< HEAD
-        info!("Adding transaction: {} to payload", tx_hash);
-=======
         debug!("Adding transaction: {} to payload", tx_hash);
->>>>>>> fc517901
         context.payload.body.transactions.push(head_tx.tx);
         // Save receipt for hash calculation
         context.receipts.push(receipt);
@@ -384,12 +334,8 @@
 }
 
 /// Executes the transaction, updates gas-related context values & return the receipt
-<<<<<<< HEAD
-// TODO: Handle blobs in blob txs
-=======
 /// The payload build context should have enough remaining gas to cover the transaction's gas_limit
 // TODO(https://github.com/lambdaclass/ethereum_rust/issues/678): Handle blobs in blob txs
->>>>>>> fc517901
 fn apply_transaction(
     head: &HeadTransaction,
     context: &mut PayloadBuildContext,
@@ -400,11 +346,7 @@
         context.evm_state,
         spec_id(context.store(), context.payload.header.timestamp)?,
     )?;
-<<<<<<< HEAD
-    context.remaining_gas -= result.gas_used();
-=======
     context.remaining_gas = context.remaining_gas.saturating_sub(result.gas_used());
->>>>>>> fc517901
     context.block_value += U256::from(result.gas_used()) * head.tip;
     let receipt = Receipt::new(
         head.tx.tx_type(),
@@ -531,15 +473,8 @@
 /// The transaction with the highest tip should go first,
 ///  if both have the same tip then the one with the lowest timestamp should go first
 /// This function will not return Ordering::Equal (TODO: make this true with timestamp)
-<<<<<<< HEAD
-/// TODO: add timestamp
-fn compare_heads(a: &HeadTransaction, b: &HeadTransaction) -> Ordering {
-    b.tip.cmp(&a.tip)
-    // TODO: Add timestamp field to mempool txs so we can compare by it
-=======
 /// TODO(https://github.com/lambdaclass/ethereum_rust/issues/681): add timestamp
 fn compare_heads(a: &HeadTransaction, b: &HeadTransaction) -> Ordering {
     b.tip.cmp(&a.tip)
     // compare by timestamp if tips are equal
->>>>>>> fc517901
 }