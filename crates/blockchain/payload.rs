use std::{
    cmp::{Ordering, max},
    collections::HashMap,
    ops::Div,
    time::Instant,
};

use ethrex_common::{
<<<<<<< HEAD
    constants::{DEFAULT_OMMERS_HASH, DEFAULT_REQUESTS_HASH, GAS_PER_BLOB},
=======
    Address, Bloom, Bytes, H256, U256,
    constants::GAS_PER_BLOB,
>>>>>>> a9cb97fa
    types::{
        AccountUpdate, BlobsBundle, Block, BlockBody, BlockHash, BlockHeader, BlockNumber,
<<<<<<< HEAD
        ChainConfig, MempoolTransaction, Receipt, Transaction, Withdrawal,
=======
        ChainConfig, DEFAULT_OMMERS_HASH, DEFAULT_REQUESTS_HASH, MempoolTransaction, Receipt,
        Transaction, Withdrawal, calc_excess_blob_gas, calculate_base_fee_per_blob_gas,
        calculate_base_fee_per_gas, compute_receipts_root, compute_transactions_root,
        compute_withdrawals_root,
        requests::{EncodedRequests, compute_requests_hash},
>>>>>>> a9cb97fa
    },
};

use ethrex_vm::{Evm, EvmEngine, EvmError};

use ethrex_rlp::encode::RLPEncode;
use ethrex_storage::{Store, error::StoreError};

use sha3::{Digest, Keccak256};

use ethrex_metrics::metrics;

#[cfg(feature = "metrics")]
use ethrex_metrics::metrics_transactions::{METRICS_TX, MetricsTxStatus, MetricsTxType};

use crate::{
    Blockchain,
    constants::{GAS_LIMIT_BOUND_DIVISOR, MIN_GAS_LIMIT, TX_GAS_COST},
    error::{ChainError, InvalidBlockError},
    mempool::PendingTxFilter,
    vm::StoreVmDatabase,
};

use thiserror::Error;
use tracing::{debug, error};

pub struct BuildPayloadArgs {
    pub parent: BlockHash,
    pub timestamp: u64,
    pub fee_recipient: Address,
    pub random: H256,
    pub withdrawals: Option<Vec<Withdrawal>>,
    pub beacon_root: Option<H256>,
    pub version: u8,
    pub elasticity_multiplier: u64,
}

#[derive(Debug, Error)]
pub enum BuildPayloadArgsError {
    #[error("Payload hashed has wrong size")]
    FailedToConvertPayload,
}

impl BuildPayloadArgs {
    /// Computes an 8-byte identifier by hashing the components of the payload arguments.
    pub fn id(&self) -> Result<u64, BuildPayloadArgsError> {
        let mut hasher = Keccak256::new();
        hasher.update(self.parent);
        hasher.update(self.timestamp.to_be_bytes());
        hasher.update(self.random);
        hasher.update(self.fee_recipient);
        if let Some(withdrawals) = &self.withdrawals {
            hasher.update(withdrawals.encode_to_vec());
        }
        if let Some(beacon_root) = self.beacon_root {
            hasher.update(beacon_root);
        }
        let res = &mut hasher.finalize()[..8];
        res[0] = self.version;
        Ok(u64::from_be_bytes(res.try_into().map_err(|_| {
            BuildPayloadArgsError::FailedToConvertPayload
        })?))
    }
}

/// Creates a new payload based on the payload arguments
// Basic payload block building, can and should be improved
pub fn create_payload(args: &BuildPayloadArgs, storage: &Store) -> Result<Block, ChainError> {
    let parent_block = storage
        .get_block_header_by_hash(args.parent)?
        .ok_or_else(|| ChainError::ParentNotFound)?;
    let chain_config = storage.get_chain_config()?;
    let gas_limit = calc_gas_limit(parent_block.gas_limit);
    let excess_blob_gas = chain_config
        .get_fork_blob_schedule(args.timestamp)
        .map(|schedule| {
            calc_excess_blob_gas(
                parent_block.excess_blob_gas.unwrap_or_default(),
                parent_block.blob_gas_used.unwrap_or_default(),
                schedule.target,
            )
        });

    let header = BlockHeader {
        parent_hash: args.parent,
        ommers_hash: *DEFAULT_OMMERS_HASH,
        coinbase: args.fee_recipient,
        state_root: parent_block.state_root,
        transactions_root: compute_transactions_root(&[]),
        receipts_root: compute_receipts_root(&[]),
        logs_bloom: Bloom::default(),
        difficulty: U256::zero(),
        number: parent_block.number.saturating_add(1),
        gas_limit,
        gas_used: 0,
        timestamp: args.timestamp,
        // TODO: should use builder config's extra_data
        extra_data: Bytes::new(),
        prev_randao: args.random,
        nonce: 0,
        base_fee_per_gas: calculate_base_fee_per_gas(
            gas_limit,
            parent_block.gas_limit,
            parent_block.gas_used,
            parent_block.base_fee_per_gas.unwrap_or_default(),
            args.elasticity_multiplier,
        ),
        withdrawals_root: chain_config
            .is_shanghai_activated(args.timestamp)
            .then_some(compute_withdrawals_root(
                args.withdrawals.as_ref().unwrap_or(&Vec::new()),
            )),
        blob_gas_used: chain_config
            .is_cancun_activated(args.timestamp)
            .then_some(0),
        excess_blob_gas,
        parent_beacon_block_root: args.beacon_root,
        requests_hash: chain_config
            .is_prague_activated(args.timestamp)
            .then_some(*DEFAULT_REQUESTS_HASH),
        ..Default::default()
    };

    let body = BlockBody {
        transactions: Vec::new(),
        ommers: Vec::new(),
        withdrawals: args.withdrawals.clone(),
    };

    // Delay applying withdrawals until the payload is requested and built
    Ok(Block::new(header, body))
}

pub fn calc_gas_limit(parent_gas_limit: u64) -> u64 {
    // TODO: check where we should get builder values from
    const DEFAULT_BUILDER_GAS_CEIL: u64 = 30_000_000;
    let delta = parent_gas_limit / GAS_LIMIT_BOUND_DIVISOR - 1;
    let mut limit = parent_gas_limit;
    let desired_limit = max(DEFAULT_BUILDER_GAS_CEIL, MIN_GAS_LIMIT);
    if limit < desired_limit {
        limit = parent_gas_limit + delta;
        if limit > desired_limit {
            limit = desired_limit
        }
        return limit;
    }
    if limit > desired_limit {
        limit = parent_gas_limit - delta;
        if limit < desired_limit {
            limit = desired_limit
        }
    }
    limit
}

#[derive(Clone)]
pub struct PayloadBuildContext {
    pub payload: Block,
    pub remaining_gas: u64,
    pub receipts: Vec<Receipt>,
    pub requests: Vec<EncodedRequests>,
    pub requests_hash: Option<H256>,
    pub block_value: U256,
    base_fee_per_blob_gas: U256,
    pub blobs_bundle: BlobsBundle,
    pub store: Store,
    pub vm: Evm,
    pub account_updates: Vec<AccountUpdate>,
}

impl PayloadBuildContext {
    pub fn new(payload: Block, evm_engine: EvmEngine, storage: &Store) -> Result<Self, EvmError> {
        let config = storage
            .get_chain_config()
            .map_err(|e| EvmError::DB(e.to_string()))?;
        let base_fee_per_blob_gas = calculate_base_fee_per_blob_gas(
            payload.header.excess_blob_gas.unwrap_or_default(),
            config
                .get_fork_blob_schedule(payload.header.timestamp)
                .map(|schedule| schedule.base_fee_update_fraction)
                .unwrap_or_default(),
        );

        let vm_db = StoreVmDatabase::new(storage.clone(), payload.header.parent_hash);
        let vm = Evm::new(evm_engine, vm_db);

        Ok(PayloadBuildContext {
            remaining_gas: payload.header.gas_limit,
            receipts: vec![],
            requests: vec![],
            requests_hash: None,
            block_value: U256::zero(),
            base_fee_per_blob_gas: U256::from(base_fee_per_blob_gas),
            payload,
            blobs_bundle: BlobsBundle::default(),
            store: storage.clone(),
            vm,
            account_updates: Vec::new(),
        })
    }
}

impl PayloadBuildContext {
    fn parent_hash(&self) -> BlockHash {
        self.payload.header.parent_hash
    }

    pub fn block_number(&self) -> BlockNumber {
        self.payload.header.number
    }

    fn chain_config(&self) -> Result<ChainConfig, EvmError> {
        self.store
            .get_chain_config()
            .map_err(|e| EvmError::DB(e.to_string()))
    }

    fn base_fee_per_gas(&self) -> Option<u64> {
        self.payload.header.base_fee_per_gas
    }
}

pub struct PayloadBuildResult {
    pub blobs_bundle: BlobsBundle,
    pub block_value: U256,
    pub receipts: Vec<Receipt>,
    pub requests: Vec<EncodedRequests>,
    pub account_updates: Vec<AccountUpdate>,
    pub payload: Block,
}

impl From<PayloadBuildContext> for PayloadBuildResult {
    fn from(value: PayloadBuildContext) -> Self {
        let PayloadBuildContext {
            blobs_bundle,
            block_value,
            requests,
            receipts,
            account_updates,
            payload,
            ..
        } = value;

        Self {
            blobs_bundle,
            block_value,
            requests,
            receipts,
            account_updates,
            payload,
        }
    }
}

impl Blockchain {
    /// Completes the payload building process, return the block value
    pub async fn build_payload(&self, payload: Block) -> Result<PayloadBuildResult, ChainError> {
        let since = Instant::now();
        let gas_limit = payload.header.gas_limit;

        debug!("Building payload");
        let base_fee = payload.header.base_fee_per_gas.unwrap_or_default();
        let mut context = PayloadBuildContext::new(payload, self.evm_engine, &self.storage)?;

        #[cfg(not(feature = "l2"))]
        self.apply_system_operations(&mut context)?;
        self.apply_withdrawals(&mut context)?;
        self.fill_transactions(&mut context)?;
        self.extract_requests(&mut context)?;
        self.finalize_payload(&mut context).await?;

        let interval = Instant::now().duration_since(since).as_millis();
        tracing::info!(
            "[METRIC] BUILDING PAYLOAD TOOK: {interval} ms, base fee {}",
            base_fee
        );
        if let Some(gas_used) = gas_limit.checked_sub(context.remaining_gas) {
            let as_gigas = (gas_used as f64).div(10_f64.powf(9_f64));

            if interval != 0 {
                let throughput = (as_gigas) / (interval as f64) * 1000_f64;
                tracing::info!(
                    "[METRIC] BLOCK BUILDING THROUGHPUT: {throughput} Gigagas/s TIME SPENT: {interval} msecs"
                );
            }
        }

        Ok(context.into())
    }

    pub fn apply_withdrawals(&self, context: &mut PayloadBuildContext) -> Result<(), EvmError> {
        let binding = Vec::new();
        let withdrawals = context
            .payload
            .body
            .withdrawals
            .as_ref()
            .unwrap_or(&binding);
        context.vm.process_withdrawals(withdrawals)
    }

    // This function applies system level operations:
    // - Call beacon root contract, and obtain the new state root
    // - Call block hash process contract, and store parent block hash
    pub fn apply_system_operations(
        &self,
        context: &mut PayloadBuildContext,
    ) -> Result<(), EvmError> {
        context.vm.apply_system_calls(&context.payload.header)
    }

    /// Fetches suitable transactions from the mempool
    /// Returns two transaction queues, one for plain and one for blob txs
    pub fn fetch_mempool_transactions(
        &self,
        context: &mut PayloadBuildContext,
    ) -> Result<(TransactionQueue, TransactionQueue), ChainError> {
        let tx_filter = PendingTxFilter {
            /*TODO(https://github.com/lambdaclass/ethrex/issues/680): add tip filter */
            base_fee: context.base_fee_per_gas(),
            blob_fee: Some(context.base_fee_per_blob_gas),
            ..Default::default()
        };
        let plain_tx_filter = PendingTxFilter {
            only_plain_txs: true,
            ..tx_filter
        };
        let blob_tx_filter = PendingTxFilter {
            only_blob_txs: true,
            ..tx_filter
        };
        Ok((
            // Plain txs
            TransactionQueue::new(
                self.mempool.filter_transactions(&plain_tx_filter)?,
                context.base_fee_per_gas(),
            )?,
            // Blob txs
            TransactionQueue::new(
                self.mempool.filter_transactions(&blob_tx_filter)?,
                context.base_fee_per_gas(),
            )?,
        ))
    }

    /// Fills the payload with transactions taken from the mempool
    /// Returns the block value
    pub fn fill_transactions(&self, context: &mut PayloadBuildContext) -> Result<(), ChainError> {
        let chain_config = context.chain_config()?;
        let max_blob_number_per_block = chain_config
            .get_fork_blob_schedule(context.payload.header.timestamp)
            .map(|schedule| schedule.max)
            .unwrap_or_default() as usize;

        debug!("Fetching transactions from mempool");
        // Fetch mempool transactions
        let (mut plain_txs, mut blob_txs) = self.fetch_mempool_transactions(context)?;
        // Execute and add transactions to payload (if suitable)
        loop {
            // Check if we have enough gas to run more transactions
            if context.remaining_gas < TX_GAS_COST {
                debug!("No more gas to run transactions");
                break;
            };
            if !blob_txs.is_empty() && context.blobs_bundle.blobs.len() >= max_blob_number_per_block
            {
                debug!("No more blob gas to run blob transactions");
                blob_txs.clear();
            }
            // Fetch the next transactions
            let (head_tx, is_blob) = match (plain_txs.peek(), blob_txs.peek()) {
                (None, None) => break,
                (None, Some(tx)) => (tx, true),
                (Some(tx), None) => (tx, false),
                (Some(a), Some(b)) if b < a => (b, true),
                (Some(tx), _) => (tx, false),
            };

            let txs = if is_blob {
                &mut blob_txs
            } else {
                &mut plain_txs
            };

            // Check if we have enough gas to run the transaction
            if context.remaining_gas < head_tx.tx.gas_limit() {
                debug!(
                    "Skipping transaction: {}, no gas left",
                    head_tx.tx.compute_hash()
                );
                // We don't have enough gas left for the transaction, so we skip all txs from this account
                txs.pop();
                continue;
            }

            // TODO: maybe fetch hash too when filtering mempool so we don't have to compute it here (we can do this in the same refactor as adding timestamp)
            let tx_hash = head_tx.tx.compute_hash();

            // Check whether the tx is replay-protected
            if head_tx.tx.protected() && !chain_config.is_eip155_activated(context.block_number()) {
                // Ignore replay protected tx & all txs from the sender
                // Pull transaction from the mempool
                debug!("Ignoring replay-protected transaction: {}", tx_hash);
                txs.pop();
                self.remove_transaction_from_pool(&head_tx.tx.compute_hash())?;
                continue;
            }

            // Execute tx
            let receipt = match self.apply_transaction(&head_tx, context) {
                Ok(receipt) => {
                    txs.shift()?;
                    // Pull transaction from the mempool
                    self.remove_transaction_from_pool(&head_tx.tx.compute_hash())?;

                    metrics!(METRICS_TX.inc_tx_with_status_and_type(
                        MetricsTxStatus::Succeeded,
                        MetricsTxType(head_tx.tx_type())
                    ));
                    receipt
                }
                // Ignore following txs from sender
                Err(e) => {
                    error!("Failed to execute transaction: {tx_hash:x}, {e}");
                    metrics!(METRICS_TX.inc_tx_with_status_and_type(
                        MetricsTxStatus::Failed,
                        MetricsTxType(head_tx.tx_type())
                    ));
                    txs.pop();
                    continue;
                }
            };
            // Add transaction to block
            debug!("Adding transaction: {} to payload", tx_hash);
            context.payload.body.transactions.push(head_tx.into());
            // Save receipt for hash calculation
            context.receipts.push(receipt);
        }
        Ok(())
    }

    /// Executes the transaction, updates gas-related context values & return the receipt
    /// The payload build context should have enough remaining gas to cover the transaction's gas_limit
    fn apply_transaction(
        &self,
        head: &HeadTransaction,
        context: &mut PayloadBuildContext,
    ) -> Result<Receipt, ChainError> {
        match **head {
            Transaction::EIP4844Transaction(_) => self.apply_blob_transaction(head, context),
            _ => apply_plain_transaction(head, context),
        }
    }

    /// Runs a blob transaction, updates the gas count & blob data and returns the receipt
    fn apply_blob_transaction(
        &self,
        head: &HeadTransaction,
        context: &mut PayloadBuildContext,
    ) -> Result<Receipt, ChainError> {
        // Fetch blobs bundle
        let tx_hash = head.tx.compute_hash();
        let chain_config = context.chain_config()?;
        let max_blob_number_per_block = chain_config
            .get_fork_blob_schedule(context.payload.header.timestamp)
            .map(|schedule| schedule.max)
            .unwrap_or_default() as usize;
        let Some(blobs_bundle) = self.mempool.get_blobs_bundle(tx_hash)? else {
            // No blob tx should enter the mempool without its blobs bundle so this is an internal error
            return Err(
                StoreError::Custom(format!("No blobs bundle found for blob tx {tx_hash}")).into(),
            );
        };
        if context.blobs_bundle.blobs.len() + blobs_bundle.blobs.len() > max_blob_number_per_block {
            // This error will only be used for debug tracing
            return Err(EvmError::Custom("max data blobs reached".to_string()).into());
        };
        // Apply transaction
        let receipt = apply_plain_transaction(head, context)?;
        // Update context with blob data
        let prev_blob_gas = context.payload.header.blob_gas_used.unwrap_or_default();
        context.payload.header.blob_gas_used =
            Some(prev_blob_gas + blobs_bundle.blobs.len() as u64 * GAS_PER_BLOB);
        context.blobs_bundle += blobs_bundle;
        Ok(receipt)
    }

    pub fn extract_requests(&self, context: &mut PayloadBuildContext) -> Result<(), EvmError> {
        if !context
            .chain_config()?
            .is_prague_activated(context.payload.header.timestamp)
        {
            return Ok(());
        };

        let requests = context
            .vm
            .extract_requests(&context.receipts, &context.payload.header)?;

        context.requests = requests.iter().map(|r| r.encode()).collect();
        context.requests_hash = Some(compute_requests_hash(&context.requests));

        Ok(())
    }

    pub async fn finalize_payload(
        &self,
        context: &mut PayloadBuildContext,
    ) -> Result<(), ChainError> {
        let account_updates = context.vm.get_state_transitions()?;

        let ret_acount_updates_list = self
            .storage
            .apply_account_updates_batch(context.parent_hash(), &account_updates)
            .await?
            .ok_or(ChainError::ParentStateNotFound)?;

        let state_root = ret_acount_updates_list.state_trie_hash;

        context.payload.header.state_root = state_root;
        context.payload.header.transactions_root =
            compute_transactions_root(&context.payload.body.transactions);
        context.payload.header.receipts_root = compute_receipts_root(&context.receipts);
        context.payload.header.requests_hash = context.requests_hash;
        context.payload.header.gas_used = context.payload.header.gas_limit - context.remaining_gas;
        context.account_updates = account_updates;
        Ok(())
    }
}

/// Runs a plain (non blob) transaction, updates the gas count and returns the receipt
pub fn apply_plain_transaction(
    head: &HeadTransaction,
    context: &mut PayloadBuildContext,
) -> Result<Receipt, ChainError> {
    let (report, gas_used) = context.vm.execute_tx(
        &head.tx,
        &context.payload.header,
        &mut context.remaining_gas,
        head.tx.sender(),
    )?;
    context.block_value += U256::from(gas_used) * head.tip;
    Ok(report)
}

/// A struct representing suitable mempool transactions waiting to be included in a block
// TODO: Consider using VecDequeue instead of Vec
pub struct TransactionQueue {
    // The first transaction for each account along with its tip, sorted by highest tip
    heads: Vec<HeadTransaction>,
    // The remaining txs grouped by account and sorted by nonce
    txs: HashMap<Address, Vec<MempoolTransaction>>,
    // Base Fee stored for tip calculations
    base_fee: Option<u64>,
}

#[derive(Clone, Debug, Eq, PartialEq)]
pub struct HeadTransaction {
    pub tx: MempoolTransaction,
    pub tip: u64,
}

impl std::ops::Deref for HeadTransaction {
    type Target = Transaction;

    fn deref(&self) -> &Self::Target {
        &self.tx
    }
}

impl From<HeadTransaction> for Transaction {
    fn from(val: HeadTransaction) -> Self {
        val.tx.transaction().clone()
    }
}

impl TransactionQueue {
    /// Creates a new TransactionQueue from a set of transactions grouped by sender and sorted by nonce
    fn new(
        mut txs: HashMap<Address, Vec<MempoolTransaction>>,
        base_fee: Option<u64>,
    ) -> Result<Self, ChainError> {
        let mut heads = Vec::with_capacity(100);
        for (_, txs) in txs.iter_mut() {
            // Pull the first tx from each list and add it to the heads list
            // This should be a newly filtered tx list so we are guaranteed to have a first element
            let head_tx = txs.remove(0);
            heads.push(HeadTransaction {
                // We already ran this method when filtering the transactions from the mempool so it shouldn't fail
                tip: head_tx
                    .effective_gas_tip(base_fee)
                    .ok_or(ChainError::InvalidBlock(
                        InvalidBlockError::InvalidTransaction("Attempted to add an invalid transaction to the block. The transaction filter must have failed.".to_owned()),
                    ))?,
                tx: head_tx,
            });
        }
        // Sort heads by higest tip (and lowest timestamp if tip is equal)
        heads.sort();
        Ok(TransactionQueue {
            heads,
            txs,
            base_fee,
        })
    }

    /// Remove all transactions from the queue
    pub fn clear(&mut self) {
        self.heads.clear();
        self.txs.clear();
    }

    /// Returns true if there are no more transactions in the queue
    pub fn is_empty(&self) -> bool {
        self.heads.is_empty()
    }

    /// Returns the head transaction with the highest tip
    /// If there is more than one transaction with the highest tip, return the one with the lowest timestamp
    pub fn peek(&self) -> Option<HeadTransaction> {
        self.heads.first().cloned()
    }

    /// Removes current head transaction and all transactions from the given sender
    pub fn pop(&mut self) {
        if !self.is_empty() {
            let sender = self.heads.remove(0).tx.sender();
            self.txs.remove(&sender);
        }
    }

    /// Remove the top transaction
    /// Add a tx from the same sender to the head transactions
    pub fn shift(&mut self) -> Result<(), ChainError> {
        let tx = self.heads.remove(0);
        if let Some(txs) = self.txs.get_mut(&tx.tx.sender()) {
            // Fetch next head
            if !txs.is_empty() {
                let head_tx = txs.remove(0);
                let head = HeadTransaction {
                    // We already ran this method when filtering the transactions from the mempool so it shouldn't fail
                    tip: head_tx.effective_gas_tip(self.base_fee).ok_or(
                        ChainError::InvalidBlock(
                            InvalidBlockError::InvalidTransaction("Attempted to add an invalid transaction to the block. The transaction filter must have failed.".to_owned()),
                        ),
                    )?,
                    tx: head_tx,
                };
                // Insert head into heads list while maintaing order
                let index = match self.heads.binary_search(&head) {
                    Ok(index) => index, // Same ordering shouldn't be possible when adding timestamps
                    Err(index) => index,
                };
                self.heads.insert(index, head);
            }
        }
        Ok(())
    }
}

// Orders transactions by highest tip, if tip is equal, orders by lowest timestamp
impl Ord for HeadTransaction {
    fn cmp(&self, other: &Self) -> Ordering {
        match other.tip.cmp(&self.tip) {
            Ordering::Equal => self.tx.time().cmp(&other.tx.time()),
            ordering => ordering,
        }
    }
}

impl PartialOrd for HeadTransaction {
    fn partial_cmp(&self, other: &Self) -> Option<Ordering> {
        Some(self.cmp(other))
    }
}<|MERGE_RESOLUTION|>--- conflicted
+++ resolved
@@ -6,23 +6,14 @@
 };
 
 use ethrex_common::{
-<<<<<<< HEAD
+    Address, Bloom, Bytes, H256, U256,
     constants::{DEFAULT_OMMERS_HASH, DEFAULT_REQUESTS_HASH, GAS_PER_BLOB},
-=======
-    Address, Bloom, Bytes, H256, U256,
-    constants::GAS_PER_BLOB,
->>>>>>> a9cb97fa
     types::{
         AccountUpdate, BlobsBundle, Block, BlockBody, BlockHash, BlockHeader, BlockNumber,
-<<<<<<< HEAD
-        ChainConfig, MempoolTransaction, Receipt, Transaction, Withdrawal,
-=======
-        ChainConfig, DEFAULT_OMMERS_HASH, DEFAULT_REQUESTS_HASH, MempoolTransaction, Receipt,
-        Transaction, Withdrawal, calc_excess_blob_gas, calculate_base_fee_per_blob_gas,
-        calculate_base_fee_per_gas, compute_receipts_root, compute_transactions_root,
-        compute_withdrawals_root,
+        ChainConfig, MempoolTransaction, Receipt, Transaction, Withdrawal, calc_excess_blob_gas,
+        calculate_base_fee_per_blob_gas, calculate_base_fee_per_gas, compute_receipts_root,
+        compute_transactions_root, compute_withdrawals_root,
         requests::{EncodedRequests, compute_requests_hash},
->>>>>>> a9cb97fa
     },
 };
 
