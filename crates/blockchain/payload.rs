--- conflicted
+++ resolved
@@ -18,11 +18,7 @@
     Address, Bloom, Bytes, H256, U256,
 };
 
-<<<<<<< HEAD
-use ethrex_vm::{Evm, EvmEngine, EvmError};
-=======
 use ethrex_vm::{Evm, EvmEngine, EvmError, StoreVmDatabase};
->>>>>>> a9adf9c6
 
 use ethrex_rlp::encode::RLPEncode;
 use ethrex_storage::{error::StoreError, AccountUpdate, Store};
