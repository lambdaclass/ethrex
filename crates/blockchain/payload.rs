use std::{
    cmp::{max, Ordering},
    collections::HashMap,
};

use ethrex_core::{
    constants::GAS_PER_BLOB,
    types::{
        calculate_base_fee_per_blob_gas, calculate_base_fee_per_gas, compute_receipts_root,
        compute_transactions_root, compute_withdrawals_root, BlobsBundle, Block, BlockBody,
<<<<<<< HEAD
        BlockHash, BlockHeader, BlockNumber, ChainConfig, MempoolTransaction, Receipt, Transaction,
        Withdrawal, DEFAULT_OMMERS_HASH, EMPTY_KECCACK_HASH,
=======
        BlockHash, BlockHeader, BlockNumber, ChainConfig, Fork, MempoolTransaction, Receipt,
        Transaction, Withdrawal, DEFAULT_OMMERS_HASH, DEFAULT_REQUESTS_HASH,
>>>>>>> a980c6e1
    },
    Address, Bloom, Bytes, H256, U256,
};

use ethrex_core::types::{Fork, GWEI_TO_WEI};
use ethrex_levm::{db::CacheDB, vm::EVMConfig, Account, AccountInfo};
use ethrex_vm::{
    db::{evm_state, EvmState, StoreWrapper},
    evm_backends,
    evm_backends::EVM,
    get_state_transitions, spec_id, EvmError, SpecId, EVM_BACKEND,
};
use std::sync::Arc;

use ethrex_rlp::encode::RLPEncode;
use ethrex_storage::{error::StoreError, Store};

use sha3::{Digest, Keccak256};

use ethrex_metrics::metrics;

#[cfg(feature = "metrics")]
use ethrex_metrics::metrics_transactions::{MetricsTxStatus, MetricsTxType, METRICS_TX};

use crate::{
    constants::{GAS_LIMIT_BOUND_DIVISOR, MIN_GAS_LIMIT, TX_GAS_COST},
    error::{ChainError, InvalidBlockError},
    mempool::{self, PendingTxFilter},
};

use tracing::debug;

pub struct BuildPayloadArgs {
    pub parent: BlockHash,
    pub timestamp: u64,
    pub fee_recipient: Address,
    pub random: H256,
    pub withdrawals: Option<Vec<Withdrawal>>,
    pub beacon_root: Option<H256>,
    pub version: u8,
}

impl BuildPayloadArgs {
    /// Computes an 8-byte identifier by hashing the components of the payload arguments.
    pub fn id(&self) -> u64 {
        let mut hasher = Keccak256::new();
        hasher.update(self.parent);
        hasher.update(self.timestamp.to_be_bytes());
        hasher.update(self.random);
        hasher.update(self.fee_recipient);
        if let Some(withdrawals) = &self.withdrawals {
            hasher.update(withdrawals.encode_to_vec());
        }
        if let Some(beacon_root) = self.beacon_root {
            hasher.update(beacon_root);
        }
        let res = &mut hasher.finalize()[..8];
        res[0] = self.version;
        u64::from_be_bytes(res.try_into().unwrap())
    }
}

/// Creates a new payload based on the payload arguments
// Basic payload block building, can and should be improved
pub fn create_payload(args: &BuildPayloadArgs, storage: &Store) -> Result<Block, ChainError> {
    // TODO: check where we should get builder values from
    const DEFAULT_BUILDER_GAS_CEIL: u64 = 30_000_000;
    let parent_block = storage
        .get_block_header_by_hash(args.parent)?
        .ok_or_else(|| ChainError::ParentNotFound)?;
    let chain_config = storage.get_chain_config()?;
    let gas_limit = calc_gas_limit(parent_block.gas_limit, DEFAULT_BUILDER_GAS_CEIL);
    let excess_blob_gas = chain_config
        .get_fork_blob_schedule(args.timestamp)
        .map(|schedule| {
            calc_excess_blob_gas(
                parent_block.excess_blob_gas.unwrap_or_default(),
                parent_block.blob_gas_used.unwrap_or_default(),
                schedule.target,
            )
        });

    let header = BlockHeader {
        parent_hash: args.parent,
        ommers_hash: *DEFAULT_OMMERS_HASH,
        coinbase: args.fee_recipient,
        state_root: parent_block.state_root,
        transactions_root: compute_transactions_root(&[]),
        receipts_root: compute_receipts_root(&[]),
        logs_bloom: Bloom::default(),
        difficulty: U256::zero(),
        number: parent_block.number.saturating_add(1),
        gas_limit,
        gas_used: 0,
        timestamp: args.timestamp,
        // TODO: should use builder config's extra_data
        extra_data: Bytes::new(),
        prev_randao: args.random,
        nonce: 0,
        base_fee_per_gas: calculate_base_fee_per_gas(
            gas_limit,
            parent_block.gas_limit,
            parent_block.gas_used,
            parent_block.base_fee_per_gas.unwrap_or_default(),
        ),
        withdrawals_root: chain_config
            .is_shanghai_activated(args.timestamp)
            .then_some(compute_withdrawals_root(
                args.withdrawals.as_ref().unwrap_or(&Vec::new()),
            )),
        blob_gas_used: chain_config
            .is_cancun_activated(args.timestamp)
            .then_some(0),
        excess_blob_gas,
        parent_beacon_block_root: args.beacon_root,
        requests_hash: chain_config
            .is_prague_activated(args.timestamp)
            .then_some(*DEFAULT_REQUESTS_HASH),
    };

    let body = BlockBody {
        transactions: Vec::new(),
        ommers: Vec::new(),
        withdrawals: args.withdrawals.clone(),
    };

    // Delay applying withdrawals until the payload is requested and built
    Ok(Block::new(header, body))
}

fn calc_gas_limit(parent_gas_limit: u64, desired_limit: u64) -> u64 {
    let delta = parent_gas_limit / GAS_LIMIT_BOUND_DIVISOR - 1;
    let mut limit = parent_gas_limit;
    let desired_limit = max(desired_limit, MIN_GAS_LIMIT);
    if limit < desired_limit {
        limit = parent_gas_limit + delta;
        if limit > desired_limit {
            limit = desired_limit
        }
        return limit;
    }
    if limit > desired_limit {
        limit = parent_gas_limit - delta;
        if limit < desired_limit {
            limit = desired_limit
        }
    }
    limit
}

fn calc_excess_blob_gas(
    parent_excess_blob_gas: u64,
    parent_blob_gas_used: u64,
    target: u64,
) -> u64 {
    let excess_blob_gas = parent_excess_blob_gas + parent_blob_gas_used;
    let target_blob_gas_per_block = target * GAS_PER_BLOB;
    if excess_blob_gas < target_blob_gas_per_block {
        0
    } else {
        excess_blob_gas - target_blob_gas_per_block
    }
}

pub struct PayloadBuildContext<'a> {
    pub payload: &'a mut Block,
    pub evm_state: &'a mut EvmState,
    pub block_cache: CacheDB,
    pub remaining_gas: u64,
    pub receipts: Vec<Receipt>,
    pub block_value: U256,
    base_fee_per_blob_gas: U256,
    pub blobs_bundle: BlobsBundle,
}

impl<'a> PayloadBuildContext<'a> {
    fn new(payload: &'a mut Block, evm_state: &'a mut EvmState) -> Result<Self, EvmError> {
        let config = evm_state.chain_config()?;
        let base_fee_per_blob_gas = calculate_base_fee_per_blob_gas(
            payload.header.excess_blob_gas.unwrap_or_default(),
            config
                .get_fork_blob_schedule(payload.header.timestamp)
                .map(|schedule| schedule.base_fee_update_fraction)
                .unwrap_or_default(),
        );

        Ok(PayloadBuildContext {
            remaining_gas: payload.header.gas_limit,
            receipts: vec![],
            block_value: U256::zero(),
            base_fee_per_blob_gas: U256::from(base_fee_per_blob_gas),
            payload,
            evm_state,
            blobs_bundle: BlobsBundle::default(),
            block_cache: CacheDB::new(),
        })
    }
}

impl<'a> PayloadBuildContext<'a> {
    fn parent_hash(&self) -> BlockHash {
        self.payload.header.parent_hash
    }

    fn block_number(&self) -> BlockNumber {
        self.payload.header.number
    }

    fn store(&self) -> Option<&Store> {
        self.evm_state.database()
    }

    fn chain_config(&self) -> Result<ChainConfig, EvmError> {
        self.evm_state.chain_config()
    }

    fn base_fee_per_gas(&self) -> Option<u64> {
        self.payload.header.base_fee_per_gas
    }
}

/// Completes the payload building process, return the block value
pub fn build_payload(
    payload: &mut Block,
    store: &Store,
) -> Result<(BlobsBundle, U256), ChainError> {
    debug!("Building payload");
    let mut evm_state = evm_state(store.clone(), payload.header.parent_hash);
    let mut context = PayloadBuildContext::new(payload, &mut evm_state)?;
    apply_withdrawals(&mut context)?;
    fill_transactions(&mut context)?;
    finalize_payload(&mut context)?;
    Ok((context.blobs_bundle, context.block_value))
}

pub fn apply_withdrawals(context: &mut PayloadBuildContext) -> Result<(), EvmError> {
    match EVM_BACKEND.get() {
        Some(EVM::LEVM) => {
            // Apply withdrawals & call beacon root contract, and obtain the new state root
            let fork = context
                .chain_config()?
                .fork(context.payload.header.timestamp);
            let blob_schedule = context
                .chain_config()?
                .get_fork_blob_schedule(context.payload.header.timestamp)
                .unwrap_or(EVMConfig::canonical_values(fork));
            let config = EVMConfig::new(fork, blob_schedule);

            if context.payload.header.parent_beacon_block_root.is_some() && fork >= Fork::Cancun {
                let store_wrapper = Arc::new(StoreWrapper {
                    store: context.evm_state.database().unwrap().clone(),
                    block_hash: context.payload.header.parent_hash,
                });
                let report = evm_backends::levm::beacon_root_contract_call_levm(
                    store_wrapper.clone(),
                    &context.payload.header,
                    config,
                )?;

                let mut new_state = report.new_state.clone();

                // Now original_value is going to be the same as the current_value, for the next transaction.
                // It should have only one value but it is convenient to keep on using our CacheDB structure
                for account in new_state.values_mut() {
                    for storage_slot in account.storage.values_mut() {
                        storage_slot.original_value = storage_slot.current_value;
                    }
                }

                context.block_cache.extend(new_state);
            }
            Ok(())
        }
        // This means we are using REVM as default for tests
        Some(EVM::REVM) | None => {
            // Apply withdrawals & call beacon root contract, and obtain the new state root
            let spec_id = spec_id(&context.chain_config()?, context.payload.header.timestamp);
            if context.payload.header.parent_beacon_block_root.is_some()
                && spec_id >= SpecId::CANCUN
            {
                evm_backends::revm::beacon_root_contract_call(
                    context.evm_state,
                    &context.payload.header,
                    spec_id,
                )?;
            }
            let withdrawals = context.payload.body.withdrawals.clone().unwrap_or_default();
            evm_backends::revm::process_withdrawals(context.evm_state, &withdrawals)?;
            Ok(())
        }
    }
}

/// Fetches suitable transactions from the mempool
/// Returns two transaction queues, one for plain and one for blob txs
fn fetch_mempool_transactions(
    context: &mut PayloadBuildContext,
) -> Result<(TransactionQueue, TransactionQueue), ChainError> {
    let tx_filter = PendingTxFilter {
        /*TODO(https://github.com/lambdaclass/ethrex/issues/680): add tip filter */
        base_fee: context.base_fee_per_gas(),
        blob_fee: Some(context.base_fee_per_blob_gas),
        ..Default::default()
    };
    let plain_tx_filter = PendingTxFilter {
        only_plain_txs: true,
        ..tx_filter
    };
    let blob_tx_filter = PendingTxFilter {
        only_blob_txs: true,
        ..tx_filter
    };
    let store = context.store().ok_or(StoreError::Custom(
        "no store in the context (is an ExecutionDB being used?)".to_string(),
    ))?;
    Ok((
        // Plain txs
        TransactionQueue::new(
            mempool::filter_transactions(&plain_tx_filter, store)?,
            context.base_fee_per_gas(),
        )?,
        // Blob txs
        TransactionQueue::new(
            mempool::filter_transactions(&blob_tx_filter, store)?,
            context.base_fee_per_gas(),
        )?,
    ))
}

/// Fills the payload with transactions taken from the mempool
/// Returns the block value
pub fn fill_transactions(context: &mut PayloadBuildContext) -> Result<(), ChainError> {
    let chain_config = context.chain_config()?;
    let max_blob_number_per_block = chain_config
        .get_fork_blob_schedule(context.payload.header.timestamp)
        .map(|schedule| schedule.max)
        .unwrap_or_default() as usize;

    debug!("Fetching transactions from mempool");
    // Fetch mempool transactions
    let (mut plain_txs, mut blob_txs) = fetch_mempool_transactions(context)?;
    // Execute and add transactions to payload (if suitable)
    loop {
        // Check if we have enough gas to run more transactions
        if context.remaining_gas < TX_GAS_COST {
            debug!("No more gas to run transactions");
            break;
        };
        if !blob_txs.is_empty() && context.blobs_bundle.blobs.len() >= max_blob_number_per_block {
            debug!("No more blob gas to run blob transactions");
            blob_txs.clear();
        }
        // Fetch the next transactions
        let (head_tx, is_blob) = match (plain_txs.peek(), blob_txs.peek()) {
            (None, None) => break,
            (None, Some(tx)) => (tx, true),
            (Some(tx), None) => (tx, false),
            (Some(a), Some(b)) if b < a => (b, true),
            (Some(tx), _) => (tx, false),
        };

        let txs = if is_blob {
            &mut blob_txs
        } else {
            &mut plain_txs
        };

        // Check if we have enough gas to run the transaction
        if context.remaining_gas < head_tx.tx.gas_limit() {
            debug!(
                "Skipping transaction: {}, no gas left",
                head_tx.tx.compute_hash()
            );
            // We don't have enough gas left for the transaction, so we skip all txs from this account
            txs.pop();
            continue;
        }

        // TODO: maybe fetch hash too when filtering mempool so we don't have to compute it here (we can do this in the same refactor as adding timestamp)
        let tx_hash = head_tx.tx.compute_hash();

        // Check wether the tx is replay-protected
        if head_tx.tx.protected() && !chain_config.is_eip155_activated(context.block_number()) {
            // Ignore replay protected tx & all txs from the sender
            // Pull transaction from the mempool
            debug!("Ignoring replay-protected transaction: {}", tx_hash);
            txs.pop();
            mempool::remove_transaction(
                &head_tx.tx.compute_hash(),
                context
                    .store()
                    .ok_or(ChainError::StoreError(StoreError::MissingStore))?,
            )?;
            continue;
        }

        // Increment the total transaction counter
        // CHECK: do we want it here to count every processed transaction
        // or we want it before the return?
        metrics!(METRICS_TX.inc_tx());

        // Execute tx
        let receipt = match apply_transaction(&head_tx, context) {
            Ok(receipt) => {
                txs.shift()?;
                // Pull transaction from the mempool
                mempool::remove_transaction(
                    &head_tx.tx.compute_hash(),
                    context
                        .store()
                        .ok_or(ChainError::StoreError(StoreError::MissingStore))?,
                )?;

                metrics!(METRICS_TX.inc_tx_with_status_and_type(
                    MetricsTxStatus::Succeeded,
                    MetricsTxType(head_tx.tx_type())
                ));
                receipt
            }
            // Ignore following txs from sender
            Err(e) => {
                debug!("Failed to execute transaction: {}, {e}", tx_hash);
                metrics!(METRICS_TX.inc_tx_with_status_and_type(
                    MetricsTxStatus::Failed,
                    MetricsTxType(head_tx.tx_type())
                ));
                txs.pop();
                continue;
            }
        };
        // Add transaction to block
        debug!("Adding transaction: {} to payload", tx_hash);
        context.payload.body.transactions.push(head_tx.into());
        // Save receipt for hash calculation
        context.receipts.push(receipt);
    }
    Ok(())
}

/// Executes the transaction, updates gas-related context values & return the receipt
/// The payload build context should have enough remaining gas to cover the transaction's gas_limit
fn apply_transaction(
    head: &HeadTransaction,
    context: &mut PayloadBuildContext,
) -> Result<Receipt, ChainError> {
    match **head {
        Transaction::EIP4844Transaction(_) => apply_blob_transaction(head, context),
        _ => apply_plain_transaction(head, context),
    }
}

/// Runs a blob transaction, updates the gas count & blob data and returns the receipt
fn apply_blob_transaction(
    head: &HeadTransaction,
    context: &mut PayloadBuildContext,
) -> Result<Receipt, ChainError> {
    // Fetch blobs bundle
    let tx_hash = head.tx.compute_hash();
    let chain_config = context.chain_config()?;
    let max_blob_number_per_block = chain_config
        .get_fork_blob_schedule(context.payload.header.timestamp)
        .map(|schedule| schedule.max)
        .unwrap_or_default() as usize;

    let Some(blobs_bundle) = context
        .store()
        .ok_or(ChainError::StoreError(StoreError::MissingStore))?
        .get_blobs_bundle_from_pool(tx_hash)?
    else {
        // No blob tx should enter the mempool without its blobs bundle so this is an internal error
        return Err(
            StoreError::Custom(format!("No blobs bundle found for blob tx {tx_hash}")).into(),
        );
    };
    if context.blobs_bundle.blobs.len() + blobs_bundle.blobs.len() > max_blob_number_per_block {
        // This error will only be used for debug tracing
        return Err(EvmError::Custom("max data blobs reached".to_string()).into());
    };
    // Apply transaction
    let receipt = apply_plain_transaction(head, context)?;
    // Update context with blob data
    let prev_blob_gas = context.payload.header.blob_gas_used.unwrap_or_default();
    context.payload.header.blob_gas_used =
        Some(prev_blob_gas + blobs_bundle.blobs.len() as u64 * GAS_PER_BLOB);
    context.blobs_bundle += blobs_bundle;
    Ok(receipt)
}

/// Runs a plain (non blob) transaction, updates the gas count and returns the receipt
fn apply_plain_transaction(
    head: &HeadTransaction,
    context: &mut PayloadBuildContext,
) -> Result<Receipt, ChainError> {
    match EVM_BACKEND.get() {
        Some(EVM::LEVM) => {
            let store_wrapper = Arc::new(StoreWrapper {
                store: context.evm_state.database().unwrap().clone(),
                block_hash: context.payload.header.parent_hash,
            });

            let fork = context
                .chain_config()?
                .fork(context.payload.header.timestamp);
            let blob_schedule = context
                .chain_config()?
                .get_fork_blob_schedule(context.payload.header.timestamp)
                .unwrap_or(EVMConfig::canonical_values(fork));
            let config = EVMConfig::new(fork, blob_schedule);

            let report = evm_backends::levm::execute_tx_levm(
                &head.tx,
                &context.payload.header,
                store_wrapper.clone(),
                context.block_cache.clone(),
                config,
            )
            .map_err(|e| EvmError::Transaction(format!("Invalid Transaction: {e:?}")))?;
            context.remaining_gas = context.remaining_gas.saturating_sub(report.gas_used);
            context.block_value += U256::from(report.gas_used) * head.tip;

            let mut new_state = report.new_state.clone();

            // Now original_value is going to be the same as the current_value, for the next transaction.
            // It should have only one value but it is convenient to keep on using our CacheDB structure
            for account in new_state.values_mut() {
                for storage_slot in account.storage.values_mut() {
                    storage_slot.original_value = storage_slot.current_value;
                }
            }

            context.block_cache.extend(new_state);

            let receipt = Receipt::new(
                head.tx.tx_type(),
                report.is_success(),
                context.payload.header.gas_limit - context.remaining_gas,
                report.logs.clone(),
            );
            Ok(receipt)
        }
        // This means we are using REVM as default for tests
        Some(EVM::REVM) | None => {
            let report = evm_backends::revm::execute_tx(
                &head.tx,
                &context.payload.header,
                context.evm_state,
                spec_id(
                    &context.chain_config().map_err(ChainError::from)?,
                    context.payload.header.timestamp,
                ),
            )?;
            context.remaining_gas = context.remaining_gas.saturating_sub(report.gas_used());
            context.block_value += U256::from(report.gas_used()) * head.tip;
            let receipt = Receipt::new(
                head.tx.tx_type(),
                report.is_success(),
                context.payload.header.gas_limit - context.remaining_gas,
                report.logs(),
            );
            Ok(receipt)
        }
    }
}

fn finalize_payload(context: &mut PayloadBuildContext) -> Result<(), StoreError> {
    match EVM_BACKEND.get() {
        Some(EVM::LEVM) => {
            if let Some(withdrawals) = &context.payload.body.withdrawals {
                // For every withdrawal we increment the target account's balance
                for (address, increment) in withdrawals
                    .iter()
                    .filter(|withdrawal| withdrawal.amount > 0)
                    .map(|w| (w.address, u128::from(w.amount) * u128::from(GWEI_TO_WEI)))
                {
                    // We check if it was in block_cache, if not, we get it from DB.
                    let mut account = context.block_cache.get(&address).cloned().unwrap_or({
                        let acc_info = context
                            .store()
                            .unwrap()
                            .get_account_info_by_hash(context.parent_hash(), address)?
                            .unwrap_or_default();
                        let acc_code = context
                            .store()
                            .unwrap()
                            .get_account_code(acc_info.code_hash)?
                            .unwrap_or_default();

                        Account {
                            info: AccountInfo {
                                balance: acc_info.balance,
                                bytecode: acc_code,
                                nonce: acc_info.nonce,
                            },
                            // This is the added_storage for the withdrawal.
                            // If not involved in the TX, there won't be any updates in the storage
                            storage: HashMap::new(),
                        }
                    });

                    account.info.balance += increment.into();
                    context.block_cache.insert(address, account);
                }
            }

            let account_updates = evm_backends::levm::get_state_transitions_levm(
                context.evm_state,
                context.parent_hash(),
                &context.block_cache.clone(),
            );

            context.payload.header.state_root = context
                .store()
                .ok_or(StoreError::MissingStore)?
                .apply_account_updates(context.parent_hash(), &account_updates)?
                .unwrap_or_default();
            context.payload.header.transactions_root =
                compute_transactions_root(&context.payload.body.transactions);
            context.payload.header.receipts_root = compute_receipts_root(&context.receipts);
            context.payload.header.gas_used =
                context.payload.header.gas_limit - context.remaining_gas;
            Ok(())
        }
        // This means we are using REVM as default for tests
        Some(EVM::REVM) | None => {
            let account_updates = get_state_transitions(context.evm_state);
            context.payload.header.state_root = context
                .store()
                .ok_or(StoreError::MissingStore)?
                .apply_account_updates(context.parent_hash(), &account_updates)?
                .unwrap_or_default();
            context.payload.header.transactions_root =
                compute_transactions_root(&context.payload.body.transactions);
            context.payload.header.receipts_root = compute_receipts_root(&context.receipts);
            context.payload.header.gas_used =
                context.payload.header.gas_limit - context.remaining_gas;
            Ok(())
        }
    }
}

/// A struct representing suitable mempool transactions waiting to be included in a block
// TODO: Consider using VecDequeue instead of Vec
struct TransactionQueue {
    // The first transaction for each account along with its tip, sorted by highest tip
    heads: Vec<HeadTransaction>,
    // The remaining txs grouped by account and sorted by nonce
    txs: HashMap<Address, Vec<MempoolTransaction>>,
    // Base Fee stored for tip calculations
    base_fee: Option<u64>,
}

#[derive(Clone, Debug, Eq, PartialEq)]
struct HeadTransaction {
    tx: MempoolTransaction,
    sender: Address,
    tip: u64,
}

impl std::ops::Deref for HeadTransaction {
    type Target = Transaction;

    fn deref(&self) -> &Self::Target {
        &self.tx
    }
}

impl From<HeadTransaction> for Transaction {
    fn from(val: HeadTransaction) -> Self {
        val.tx.into()
    }
}

impl TransactionQueue {
    /// Creates a new TransactionQueue from a set of transactions grouped by sender and sorted by nonce
    fn new(
        mut txs: HashMap<Address, Vec<MempoolTransaction>>,
        base_fee: Option<u64>,
    ) -> Result<Self, ChainError> {
        let mut heads = Vec::new();
        for (address, txs) in txs.iter_mut() {
            // Pull the first tx from each list and add it to the heads list
            // This should be a newly filtered tx list so we are guaranteed to have a first element
            let head_tx = txs.remove(0);
            heads.push(HeadTransaction {
                // We already ran this method when filtering the transactions from the mempool so it shouldn't fail
                tip: head_tx
                    .effective_gas_tip(base_fee)
                    .ok_or(ChainError::InvalidBlock(
                        InvalidBlockError::InvalidTransaction("Attempted to add an invalid transaction to the block. The transaction filter must have failed.".to_owned()),
                    ))?,
                tx: head_tx,
                sender: *address,
            });
        }
        // Sort heads by higest tip (and lowest timestamp if tip is equal)
        heads.sort();
        Ok(TransactionQueue {
            heads,
            txs,
            base_fee,
        })
    }

    /// Remove all transactions from the queue
    fn clear(&mut self) {
        self.heads.clear();
        self.txs.clear();
    }

    /// Returns true if there are no more transactions in the queue
    fn is_empty(&self) -> bool {
        self.heads.is_empty()
    }

    /// Returns the head transaction with the highest tip
    /// If there is more than one transaction with the highest tip, return the one with the lowest timestamp
    fn peek(&self) -> Option<HeadTransaction> {
        self.heads.first().cloned()
    }

    /// Removes current head transaction and all transactions from the given sender
    fn pop(&mut self) {
        if !self.is_empty() {
            let sender = self.heads.remove(0).sender;
            self.txs.remove(&sender);
        }
    }

    /// Remove the top transaction
    /// Add a tx from the same sender to the head transactions
    fn shift(&mut self) -> Result<(), ChainError> {
        let tx = self.heads.remove(0);
        if let Some(txs) = self.txs.get_mut(&tx.sender) {
            // Fetch next head
            if !txs.is_empty() {
                let head_tx = txs.remove(0);
                let head = HeadTransaction {
                    // We already ran this method when filtering the transactions from the mempool so it shouldn't fail
                    tip: head_tx.effective_gas_tip(self.base_fee).ok_or(
                        ChainError::InvalidBlock(
                            InvalidBlockError::InvalidTransaction("Attempted to add an invalid transaction to the block. The transaction filter must have failed.".to_owned()),
                        ),
                    )?,
                    tx: head_tx,
                    sender: tx.sender,
                };
                // Insert head into heads list while maintaing order
                let index = match self.heads.binary_search(&head) {
                    Ok(index) => index, // Same ordering shouldn't be possible when adding timestamps
                    Err(index) => index,
                };
                self.heads.insert(index, head);
            }
        }
        Ok(())
    }
}

// Orders transactions by highest tip, if tip is equal, orders by lowest timestamp
impl Ord for HeadTransaction {
    fn cmp(&self, other: &Self) -> Ordering {
        match other.tip.cmp(&self.tip) {
            Ordering::Equal => self.tx.time().cmp(&other.tx.time()),
            ordering => ordering,
        }
    }
}

impl PartialOrd for HeadTransaction {
    fn partial_cmp(&self, other: &Self) -> Option<Ordering> {
        Some(self.cmp(other))
    }
}<|MERGE_RESOLUTION|>--- conflicted
+++ resolved
@@ -8,13 +8,8 @@
     types::{
         calculate_base_fee_per_blob_gas, calculate_base_fee_per_gas, compute_receipts_root,
         compute_transactions_root, compute_withdrawals_root, BlobsBundle, Block, BlockBody,
-<<<<<<< HEAD
         BlockHash, BlockHeader, BlockNumber, ChainConfig, MempoolTransaction, Receipt, Transaction,
-        Withdrawal, DEFAULT_OMMERS_HASH, EMPTY_KECCACK_HASH,
-=======
-        BlockHash, BlockHeader, BlockNumber, ChainConfig, Fork, MempoolTransaction, Receipt,
-        Transaction, Withdrawal, DEFAULT_OMMERS_HASH, DEFAULT_REQUESTS_HASH,
->>>>>>> a980c6e1
+        Withdrawal, DEFAULT_OMMERS_HASH, DEFAULT_REQUESTS_HASH,
     },
     Address, Bloom, Bytes, H256, U256,
 };
