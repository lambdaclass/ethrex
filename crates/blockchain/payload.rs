use std::{
    cmp::{max, Ordering},
    collections::HashMap,
    ops::Div,
    time::Instant,
};

use ethrex_common::{
    constants::GAS_PER_BLOB,
    types::{
        calc_excess_blob_gas, calculate_base_fee_per_blob_gas, calculate_base_fee_per_gas,
        compute_receipts_root, compute_transactions_root, compute_withdrawals_root,
        requests::{compute_requests_hash, EncodedRequests},
        BlobsBundle, Block, BlockBody, BlockHash, BlockHeader, BlockNumber, ChainConfig,
        MempoolTransaction, Receipt, Transaction, Withdrawal, DEFAULT_OMMERS_HASH,
        DEFAULT_REQUESTS_HASH,
    },
    Address, Bloom, Bytes, H256, U256,
};

use ethrex_vm::{
    EvmError, {Evm, EvmEngine},
};

use ethrex_rlp::encode::RLPEncode;
use ethrex_storage::{error::StoreError, AccountUpdate, Store};

use sha3::{Digest, Keccak256};

use ethrex_metrics::metrics;

#[cfg(feature = "metrics")]
use ethrex_metrics::metrics_transactions::{MetricsTxStatus, MetricsTxType, METRICS_TX};

use crate::{
    constants::{GAS_LIMIT_BOUND_DIVISOR, MIN_GAS_LIMIT, TX_GAS_COST},
    error::{ChainError, InvalidBlockError},
    mempool::PendingTxFilter,
    Blockchain,
};

use tracing::{debug, error};

pub struct BuildPayloadArgs {
    pub parent: BlockHash,
    pub timestamp: u64,
    pub fee_recipient: Address,
    pub random: H256,
    pub withdrawals: Option<Vec<Withdrawal>>,
    pub beacon_root: Option<H256>,
    pub version: u8,
}

impl BuildPayloadArgs {
    /// Computes an 8-byte identifier by hashing the components of the payload arguments.
    pub fn id(&self) -> u64 {
        let mut hasher = Keccak256::new();
        hasher.update(self.parent);
        hasher.update(self.timestamp.to_be_bytes());
        hasher.update(self.random);
        hasher.update(self.fee_recipient);
        if let Some(withdrawals) = &self.withdrawals {
            hasher.update(withdrawals.encode_to_vec());
        }
        if let Some(beacon_root) = self.beacon_root {
            hasher.update(beacon_root);
        }
        let res = &mut hasher.finalize()[..8];
        res[0] = self.version;
        u64::from_be_bytes(res.try_into().unwrap())
    }
}

/// Creates a new payload based on the payload arguments
// Basic payload block building, can and should be improved
pub fn create_payload(args: &BuildPayloadArgs, storage: &Store) -> Result<Block, ChainError> {
    let parent_block = storage
        .get_block_header_by_hash(args.parent)?
        .ok_or_else(|| ChainError::ParentNotFound)?;
    let chain_config = storage.get_chain_config()?;
    let gas_limit = calc_gas_limit(parent_block.gas_limit);
    let excess_blob_gas = chain_config
        .get_fork_blob_schedule(args.timestamp)
        .map(|schedule| {
            calc_excess_blob_gas(
                parent_block.excess_blob_gas.unwrap_or_default(),
                parent_block.blob_gas_used.unwrap_or_default(),
                schedule.target,
            )
        });

    let header = BlockHeader {
        parent_hash: args.parent,
        ommers_hash: *DEFAULT_OMMERS_HASH,
        coinbase: args.fee_recipient,
        state_root: parent_block.state_root,
        transactions_root: compute_transactions_root(&[]),
        receipts_root: compute_receipts_root(&[]),
        logs_bloom: Bloom::default(),
        difficulty: U256::zero(),
        number: parent_block.number.saturating_add(1),
        gas_limit,
        gas_used: 0,
        timestamp: args.timestamp,
        // TODO: should use builder config's extra_data
        extra_data: Bytes::new(),
        prev_randao: args.random,
        nonce: 0,
        base_fee_per_gas: calculate_base_fee_per_gas(
            gas_limit,
            parent_block.gas_limit,
            parent_block.gas_used,
            parent_block.base_fee_per_gas.unwrap_or_default(),
        ),
        withdrawals_root: chain_config
            .is_shanghai_activated(args.timestamp)
            .then_some(compute_withdrawals_root(
                args.withdrawals.as_ref().unwrap_or(&Vec::new()),
            )),
        blob_gas_used: chain_config
            .is_cancun_activated(args.timestamp)
            .then_some(0),
        excess_blob_gas,
        parent_beacon_block_root: args.beacon_root,
        requests_hash: chain_config
            .is_prague_activated(args.timestamp)
            .then_some(*DEFAULT_REQUESTS_HASH),
    };

    let body = BlockBody {
        transactions: Vec::new(),
        ommers: Vec::new(),
        withdrawals: args.withdrawals.clone(),
    };

    // Delay applying withdrawals until the payload is requested and built
    Ok(Block::new(header, body))
}

pub fn calc_gas_limit(parent_gas_limit: u64) -> u64 {
    // TODO: check where we should get builder values from
    const DEFAULT_BUILDER_GAS_CEIL: u64 = 30_000_000;
    let delta = parent_gas_limit / GAS_LIMIT_BOUND_DIVISOR - 1;
    let mut limit = parent_gas_limit;
    let desired_limit = max(DEFAULT_BUILDER_GAS_CEIL, MIN_GAS_LIMIT);
    if limit < desired_limit {
        limit = parent_gas_limit + delta;
        if limit > desired_limit {
            limit = desired_limit
        }
        return limit;
    }
    if limit > desired_limit {
        limit = parent_gas_limit - delta;
        if limit < desired_limit {
            limit = desired_limit
        }
    }
    limit
}

#[derive(Clone)]
pub struct PayloadBuildContext {
    pub payload: Block,
    pub remaining_gas: u64,
    pub receipts: Vec<Receipt>,
    pub requests: Vec<EncodedRequests>,
    pub requests_hash: Option<H256>,
    pub block_value: U256,
    base_fee_per_blob_gas: U256,
    pub blobs_bundle: BlobsBundle,
    pub store: Store,
    pub vm: Evm,
    pub account_updates: Vec<AccountUpdate>,
}

impl PayloadBuildContext {
    pub fn new(payload: Block, evm_engine: EvmEngine, storage: &Store) -> Result<Self, EvmError> {
        let config = storage.get_chain_config()?;
        let base_fee_per_blob_gas = calculate_base_fee_per_blob_gas(
            payload.header.excess_blob_gas.unwrap_or_default(),
            config
                .get_fork_blob_schedule(payload.header.timestamp)
                .map(|schedule| schedule.base_fee_update_fraction)
                .unwrap_or_default(),
        );
        let vm = Evm::new(evm_engine, storage.clone(), payload.header.parent_hash);

        Ok(PayloadBuildContext {
            remaining_gas: payload.header.gas_limit,
            receipts: vec![],
            requests: vec![],
            requests_hash: None,
            block_value: U256::zero(),
            base_fee_per_blob_gas: U256::from(base_fee_per_blob_gas),
            payload,
            blobs_bundle: BlobsBundle::default(),
            store: storage.clone(),
            vm,
            account_updates: Vec::new(),
        })
    }
}

impl PayloadBuildContext {
    fn parent_hash(&self) -> BlockHash {
        self.payload.header.parent_hash
    }

    pub fn block_number(&self) -> BlockNumber {
        self.payload.header.number
    }

    fn chain_config(&self) -> Result<ChainConfig, EvmError> {
        Ok(self.store.get_chain_config()?)
    }

    fn base_fee_per_gas(&self) -> Option<u64> {
        self.payload.header.base_fee_per_gas
    }
}

pub struct PayloadBuildResult {
    pub blobs_bundle: BlobsBundle,
    pub block_value: U256,
    pub receipts: Vec<Receipt>,
    pub requests: Vec<EncodedRequests>,
    pub account_updates: Vec<AccountUpdate>,
    pub payload: Block,
}

impl From<PayloadBuildContext> for PayloadBuildResult {
    fn from(value: PayloadBuildContext) -> Self {
        let PayloadBuildContext {
            blobs_bundle,
            block_value,
            requests,
            receipts,
            account_updates,
            payload,
            ..
        } = value;

        Self {
            blobs_bundle,
            block_value,
            requests,
            receipts,
            account_updates,
            payload,
        }
    }
}

impl Blockchain {
    /// Completes the payload building process, return the block value
<<<<<<< HEAD
    pub fn build_payload(&self, payload: Block) -> Result<PayloadBuildResult, ChainError> {
=======
    pub async fn build_payload(
        &self,
        payload: &mut Block,
    ) -> Result<PayloadBuildResult, ChainError> {
>>>>>>> c58d3b2a
        let since = Instant::now();
        let gas_limit = payload.header.gas_limit;

        debug!("Building payload");
        let mut context = PayloadBuildContext::new(payload, self.evm_engine, &self.storage)?;

        #[cfg(not(feature = "l2"))]
        self.apply_system_operations(&mut context)?;
        self.apply_withdrawals(&mut context)?;
        self.fill_transactions(&mut context)?;
        self.extract_requests(&mut context)?;
        self.finalize_payload(&mut context).await?;

        let interval = Instant::now().duration_since(since).as_millis();
        tracing::info!("[METRIC] BUILDING PAYLOAD TOOK: {interval} ms");
        if let Some(gas_used) = gas_limit.checked_sub(context.remaining_gas) {
            let as_gigas = (gas_used as f64).div(10_f64.powf(9_f64));

            if interval != 0 {
                let throughput = (as_gigas) / (interval as f64) * 1000_f64;
                tracing::info!(
                "[METRIC] BLOCK BUILDING THROUGHPUT: {throughput} Gigagas/s TIME SPENT: {interval} msecs"
            );
            }
        }

        Ok(context.into())
    }

    pub fn apply_withdrawals(&self, context: &mut PayloadBuildContext) -> Result<(), EvmError> {
        let binding = Vec::new();
        let withdrawals = context
            .payload
            .body
            .withdrawals
            .as_ref()
            .unwrap_or(&binding);
        context
            .vm
            .process_withdrawals(withdrawals, &context.payload.header)
            .map_err(EvmError::from)
    }

    // This function applies system level operations:
    // - Call beacon root contract, and obtain the new state root
    // - Call block hash process contract, and store parent block hash
    pub fn apply_system_operations(
        &self,
        context: &mut PayloadBuildContext,
    ) -> Result<(), EvmError> {
        context.vm.apply_system_calls(&context.payload.header)
    }

    /// Fetches suitable transactions from the mempool
    /// Returns two transaction queues, one for plain and one for blob txs
    pub fn fetch_mempool_transactions(
        &self,
        context: &mut PayloadBuildContext,
    ) -> Result<(TransactionQueue, TransactionQueue), ChainError> {
        let tx_filter = PendingTxFilter {
            /*TODO(https://github.com/lambdaclass/ethrex/issues/680): add tip filter */
            base_fee: context.base_fee_per_gas(),
            blob_fee: Some(context.base_fee_per_blob_gas),
            ..Default::default()
        };
        let plain_tx_filter = PendingTxFilter {
            only_plain_txs: true,
            ..tx_filter
        };
        let blob_tx_filter = PendingTxFilter {
            only_blob_txs: true,
            ..tx_filter
        };
        Ok((
            // Plain txs
            TransactionQueue::new(
                self.mempool.filter_transactions(&plain_tx_filter)?,
                context.base_fee_per_gas(),
            )?,
            // Blob txs
            TransactionQueue::new(
                self.mempool.filter_transactions(&blob_tx_filter)?,
                context.base_fee_per_gas(),
            )?,
        ))
    }

    /// Fills the payload with transactions taken from the mempool
    /// Returns the block value
    pub fn fill_transactions(&self, context: &mut PayloadBuildContext) -> Result<(), ChainError> {
        let chain_config = context.chain_config()?;
        let max_blob_number_per_block = chain_config
            .get_fork_blob_schedule(context.payload.header.timestamp)
            .map(|schedule| schedule.max)
            .unwrap_or_default() as usize;

        debug!("Fetching transactions from mempool");
        // Fetch mempool transactions
        let (mut plain_txs, mut blob_txs) = self.fetch_mempool_transactions(context)?;
        // Execute and add transactions to payload (if suitable)
        loop {
            // Check if we have enough gas to run more transactions
            if context.remaining_gas < TX_GAS_COST {
                debug!("No more gas to run transactions");
                break;
            };
            if !blob_txs.is_empty() && context.blobs_bundle.blobs.len() >= max_blob_number_per_block
            {
                debug!("No more blob gas to run blob transactions");
                blob_txs.clear();
            }
            // Fetch the next transactions
            let (head_tx, is_blob) = match (plain_txs.peek(), blob_txs.peek()) {
                (None, None) => break,
                (None, Some(tx)) => (tx, true),
                (Some(tx), None) => (tx, false),
                (Some(a), Some(b)) if b < a => (b, true),
                (Some(tx), _) => (tx, false),
            };

            let txs = if is_blob {
                &mut blob_txs
            } else {
                &mut plain_txs
            };

            // Check if we have enough gas to run the transaction
            if context.remaining_gas < head_tx.tx.gas_limit() {
                debug!(
                    "Skipping transaction: {}, no gas left",
                    head_tx.tx.compute_hash()
                );
                // We don't have enough gas left for the transaction, so we skip all txs from this account
                txs.pop();
                continue;
            }

            // TODO: maybe fetch hash too when filtering mempool so we don't have to compute it here (we can do this in the same refactor as adding timestamp)
            let tx_hash = head_tx.tx.compute_hash();

            // Check wether the tx is replay-protected
            if head_tx.tx.protected() && !chain_config.is_eip155_activated(context.block_number()) {
                // Ignore replay protected tx & all txs from the sender
                // Pull transaction from the mempool
                debug!("Ignoring replay-protected transaction: {}", tx_hash);
                txs.pop();
                self.remove_transaction_from_pool(&head_tx.tx.compute_hash())?;
                continue;
            }

            // Increment the total transaction counter
            // CHECK: do we want it here to count every processed transaction
            // or we want it before the return?
            metrics!(METRICS_TX.inc_tx());

            // Execute tx
            let receipt = match self.apply_transaction(&head_tx, context) {
                Ok(receipt) => {
                    txs.shift()?;
                    // Pull transaction from the mempool
                    self.remove_transaction_from_pool(&head_tx.tx.compute_hash())?;

                    metrics!(METRICS_TX.inc_tx_with_status_and_type(
                        MetricsTxStatus::Succeeded,
                        MetricsTxType(head_tx.tx_type())
                    ));
                    receipt
                }
                // Ignore following txs from sender
                Err(e) => {
                    error!("Failed to execute transaction: {tx_hash:x}, {e}");
                    metrics!(METRICS_TX.inc_tx_with_status_and_type(
                        MetricsTxStatus::Failed,
                        MetricsTxType(head_tx.tx_type())
                    ));
                    txs.pop();
                    continue;
                }
            };
            // Add transaction to block
            debug!("Adding transaction: {} to payload", tx_hash);
            context.payload.body.transactions.push(head_tx.into());
            // Save receipt for hash calculation
            context.receipts.push(receipt);
        }
        Ok(())
    }

    /// Executes the transaction, updates gas-related context values & return the receipt
    /// The payload build context should have enough remaining gas to cover the transaction's gas_limit
    pub fn apply_transaction(
        &self,
        head: &HeadTransaction,
        context: &mut PayloadBuildContext,
    ) -> Result<Receipt, ChainError> {
        match **head {
            Transaction::EIP4844Transaction(_) => self.apply_blob_transaction(head, context),
            _ => self.apply_plain_transaction(head, context),
        }
    }

    /// Runs a blob transaction, updates the gas count & blob data and returns the receipt
    fn apply_blob_transaction(
        &self,
        head: &HeadTransaction,
        context: &mut PayloadBuildContext,
    ) -> Result<Receipt, ChainError> {
        // Fetch blobs bundle
        let tx_hash = head.tx.compute_hash();
        let chain_config = context.chain_config()?;
        let max_blob_number_per_block = chain_config
            .get_fork_blob_schedule(context.payload.header.timestamp)
            .map(|schedule| schedule.max)
            .unwrap_or_default() as usize;
        let Some(blobs_bundle) = self.mempool.get_blobs_bundle(tx_hash)? else {
            // No blob tx should enter the mempool without its blobs bundle so this is an internal error
            return Err(
                StoreError::Custom(format!("No blobs bundle found for blob tx {tx_hash}")).into(),
            );
        };
        if context.blobs_bundle.blobs.len() + blobs_bundle.blobs.len() > max_blob_number_per_block {
            // This error will only be used for debug tracing
            return Err(EvmError::Custom("max data blobs reached".to_string()).into());
        };
        // Apply transaction
        let receipt = self.apply_plain_transaction(head, context)?;
        // Update context with blob data
        let prev_blob_gas = context.payload.header.blob_gas_used.unwrap_or_default();
        context.payload.header.blob_gas_used =
            Some(prev_blob_gas + blobs_bundle.blobs.len() as u64 * GAS_PER_BLOB);
        context.blobs_bundle += blobs_bundle;
        Ok(receipt)
    }

    /// Runs a plain (non blob) transaction, updates the gas count and returns the receipt
    fn apply_plain_transaction(
        &self,
        head: &HeadTransaction,
        context: &mut PayloadBuildContext,
    ) -> Result<Receipt, ChainError> {
        let (report, gas_used) = context.vm.execute_tx(
            &head.tx,
            &context.payload.header,
            &mut context.remaining_gas,
            head.tx.sender(),
        )?;
        context.block_value += U256::from(gas_used) * head.tip;
        Ok(report)
    }

    pub fn extract_requests(&self, context: &mut PayloadBuildContext) -> Result<(), EvmError> {
        if !context
            .chain_config()?
            .is_prague_activated(context.payload.header.timestamp)
        {
            return Ok(());
        };

        let requests = context
            .vm
            .extract_requests(&context.receipts, &context.payload.header)?;

        context.requests = requests.iter().map(|r| r.encode()).collect();
        context.requests_hash = Some(compute_requests_hash(&context.requests));

        Ok(())
    }

<<<<<<< HEAD
    pub fn finalize_payload(&self, context: &mut PayloadBuildContext) -> Result<(), ChainError> {
=======
    async fn finalize_payload(
        &self,
        context: &mut PayloadBuildContext<'_>,
    ) -> Result<(), ChainError> {
>>>>>>> c58d3b2a
        let chain_config = &context.store.get_chain_config()?;
        let fork = chain_config.fork(context.payload.header.timestamp);
        let account_updates = context.vm.get_state_transitions(fork)?;

        context.payload.header.state_root = context
            .store
            .apply_account_updates(context.parent_hash(), &account_updates)
            .await?
            .unwrap_or_default();
        context.payload.header.transactions_root =
            compute_transactions_root(&context.payload.body.transactions);
        context.payload.header.receipts_root = compute_receipts_root(&context.receipts);
        context.payload.header.requests_hash = context.requests_hash;
        context.payload.header.gas_used = context.payload.header.gas_limit - context.remaining_gas;
        context.account_updates = account_updates;
        Ok(())
    }
}

/// A struct representing suitable mempool transactions waiting to be included in a block
// TODO: Consider using VecDequeue instead of Vec
pub struct TransactionQueue {
    // The first transaction for each account along with its tip, sorted by highest tip
    heads: Vec<HeadTransaction>,
    // The remaining txs grouped by account and sorted by nonce
    txs: HashMap<Address, Vec<MempoolTransaction>>,
    // Base Fee stored for tip calculations
    base_fee: Option<u64>,
}

#[derive(Clone, Debug, Eq, PartialEq)]
pub struct HeadTransaction {
    pub tx: MempoolTransaction,
    tip: u64,
}

impl std::ops::Deref for HeadTransaction {
    type Target = Transaction;

    fn deref(&self) -> &Self::Target {
        &self.tx
    }
}

impl From<HeadTransaction> for Transaction {
    fn from(val: HeadTransaction) -> Self {
        val.tx.into()
    }
}

impl TransactionQueue {
    /// Creates a new TransactionQueue from a set of transactions grouped by sender and sorted by nonce
    fn new(
        mut txs: HashMap<Address, Vec<MempoolTransaction>>,
        base_fee: Option<u64>,
    ) -> Result<Self, ChainError> {
        let mut heads = Vec::new();
        for (_, txs) in txs.iter_mut() {
            // Pull the first tx from each list and add it to the heads list
            // This should be a newly filtered tx list so we are guaranteed to have a first element
            let head_tx = txs.remove(0);
            heads.push(HeadTransaction {
                // We already ran this method when filtering the transactions from the mempool so it shouldn't fail
                tip: head_tx
                    .effective_gas_tip(base_fee)
                    .ok_or(ChainError::InvalidBlock(
                        InvalidBlockError::InvalidTransaction("Attempted to add an invalid transaction to the block. The transaction filter must have failed.".to_owned()),
                    ))?,
                tx: head_tx,
            });
        }
        // Sort heads by higest tip (and lowest timestamp if tip is equal)
        heads.sort();
        Ok(TransactionQueue {
            heads,
            txs,
            base_fee,
        })
    }

    /// Remove all transactions from the queue
    pub fn clear(&mut self) {
        self.heads.clear();
        self.txs.clear();
    }

    /// Returns true if there are no more transactions in the queue
    pub fn is_empty(&self) -> bool {
        self.heads.is_empty()
    }

    /// Returns the head transaction with the highest tip
    /// If there is more than one transaction with the highest tip, return the one with the lowest timestamp
    pub fn peek(&self) -> Option<HeadTransaction> {
        self.heads.first().cloned()
    }

    /// Removes current head transaction and all transactions from the given sender
    pub fn pop(&mut self) {
        if !self.is_empty() {
            let sender = self.heads.remove(0).tx.sender();
            self.txs.remove(&sender);
        }
    }

    /// Remove the top transaction
    /// Add a tx from the same sender to the head transactions
    pub fn shift(&mut self) -> Result<(), ChainError> {
        let tx = self.heads.remove(0);
        if let Some(txs) = self.txs.get_mut(&tx.tx.sender()) {
            // Fetch next head
            if !txs.is_empty() {
                let head_tx = txs.remove(0);
                let head = HeadTransaction {
                    // We already ran this method when filtering the transactions from the mempool so it shouldn't fail
                    tip: head_tx.effective_gas_tip(self.base_fee).ok_or(
                        ChainError::InvalidBlock(
                            InvalidBlockError::InvalidTransaction("Attempted to add an invalid transaction to the block. The transaction filter must have failed.".to_owned()),
                        ),
                    )?,
                    tx: head_tx,
                };
                // Insert head into heads list while maintaing order
                let index = match self.heads.binary_search(&head) {
                    Ok(index) => index, // Same ordering shouldn't be possible when adding timestamps
                    Err(index) => index,
                };
                self.heads.insert(index, head);
            }
        }
        Ok(())
    }
}

// Orders transactions by highest tip, if tip is equal, orders by lowest timestamp
impl Ord for HeadTransaction {
    fn cmp(&self, other: &Self) -> Ordering {
        match other.tip.cmp(&self.tip) {
            Ordering::Equal => self.tx.time().cmp(&other.tx.time()),
            ordering => ordering,
        }
    }
}

impl PartialOrd for HeadTransaction {
    fn partial_cmp(&self, other: &Self) -> Option<Ordering> {
        Some(self.cmp(other))
    }
}<|MERGE_RESOLUTION|>--- conflicted
+++ resolved
@@ -254,14 +254,7 @@
 
 impl Blockchain {
     /// Completes the payload building process, return the block value
-<<<<<<< HEAD
-    pub fn build_payload(&self, payload: Block) -> Result<PayloadBuildResult, ChainError> {
-=======
-    pub async fn build_payload(
-        &self,
-        payload: &mut Block,
-    ) -> Result<PayloadBuildResult, ChainError> {
->>>>>>> c58d3b2a
+    pub async fn build_payload(&self, payload: Block) -> Result<PayloadBuildResult, ChainError> {
         let since = Instant::now();
         let gas_limit = payload.header.gas_limit;
 
@@ -530,14 +523,10 @@
         Ok(())
     }
 
-<<<<<<< HEAD
-    pub fn finalize_payload(&self, context: &mut PayloadBuildContext) -> Result<(), ChainError> {
-=======
-    async fn finalize_payload(
+    pub async fn finalize_payload(
         &self,
         context: &mut PayloadBuildContext<'_>,
     ) -> Result<(), ChainError> {
->>>>>>> c58d3b2a
         let chain_config = &context.store.get_chain_config()?;
         let fork = chain_config.fork(context.payload.header.timestamp);
         let account_updates = context.vm.get_state_transitions(fork)?;
