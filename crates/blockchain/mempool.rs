use std::collections::HashMap;

use crate::{
    constants::{
        MAX_INITCODE_SIZE, MIN_BASE_FEE_PER_BLOB_GAS, TX_ACCESS_LIST_ADDRESS_GAS,
        TX_ACCESS_LIST_STORAGE_KEY_GAS, TX_CREATE_GAS_COST, TX_DATA_NON_ZERO_GAS,
        TX_DATA_NON_ZERO_GAS_EIP2028, TX_DATA_ZERO_GAS_COST, TX_GAS_COST,
        TX_INIT_CODE_WORD_GAS_COST, VERSIONED_HASH_VERSION_KZG,
    },
    error::MempoolError,
};
use ethereum_rust_core::{
    types::{
        BlobsBundle, BlockHeader, ChainConfig, EIP4844Transaction, MempoolTransaction, Transaction,
    },
    Address, H256, U256,
};
use ethereum_rust_storage::{error::StoreError, Store};

/// Add a blob transaction and its blobs bundle to the mempool
pub fn add_blob_transaction(
    transaction: EIP4844Transaction,
    blobs_bundle: BlobsBundle,
    store: Store,
) -> Result<H256, MempoolError> {
    // Validate blobs bundle
    validate_blobs_bundle(&transaction, &blobs_bundle)?;

    // Validate transaction
    let transaction = Transaction::EIP4844Transaction(transaction);
    validate_transaction(&transaction, store.clone())?;

    // Add transaction and blobs bundle to storage
    let hash = transaction.compute_hash();
    store.add_transaction_to_pool(hash, MempoolTransaction::new(transaction))?;
    store.add_blobs_bundle_to_pool(hash, blobs_bundle)?;
    Ok(hash)
}

/// Add a transaction to the mempool
pub fn add_transaction(transaction: Transaction, store: Store) -> Result<H256, MempoolError> {
    // Blob transactions should be submitted via add_blob_transaction along with the corresponding blobs bundle
    if matches!(transaction, Transaction::EIP4844Transaction(_)) {
        return Err(MempoolError::BlobTxNoBlobsBundle);
    }
    // Validate transaction
    validate_transaction(&transaction, store.clone())?;

    let hash = transaction.compute_hash();

    // Add transaction to storage
    store.add_transaction_to_pool(hash, MempoolTransaction::new(transaction))?;

    Ok(hash)
}

/// Fetch a blobs bundle from the mempool given its blob transaction hash
pub fn get_blobs_bundle(tx_hash: H256, store: Store) -> Result<Option<BlobsBundle>, MempoolError> {
    Ok(store.get_blobs_bundle_from_pool(tx_hash)?)
}

/// Applies the filter and returns a set of suitable transactions from the mempool.
/// These transactions will be grouped by sender and sorted by nonce
pub fn filter_transactions(
    filter: &PendingTxFilter,
    store: &Store,
) -> Result<HashMap<Address, Vec<MempoolTransaction>>, StoreError> {
    let filter_tx = |tx: &Transaction| -> bool {
        // Filter by tx type
        let is_blob_tx = matches!(tx, Transaction::EIP4844Transaction(_));
        if filter.only_plain_txs && is_blob_tx || filter.only_blob_txs && !is_blob_tx {
            return false;
        }

        // Filter by tip & base_fee
        if let Some(min_tip) = filter.min_tip {
            if !tx
                .effective_gas_tip(filter.base_fee)
                .is_some_and(|tip| tip >= min_tip)
            {
                return false;
            }
        // This is a temporary fix to avoid invalid transactions to be included.
        // This should be removed once https://github.com/lambdaclass/ethereum_rust/issues/680
        // is addressed.
        } else if tx.effective_gas_tip(filter.base_fee).is_none() {
            return false;
        }

        // Filter by blob gas fee
        if let (true, Some(blob_fee)) = (is_blob_tx, filter.blob_fee) {
            if !tx.max_fee_per_blob_gas().is_some_and(|fee| fee >= blob_fee) {
                return false;
            }
        }
        true
    };
    store.filter_pool_transactions(&filter_tx)
}

/// Remove a transaction from the mempool
pub fn remove_transaction(hash: &H256, store: &Store) -> Result<(), StoreError> {
    store.remove_transaction_from_pool(hash)
}

pub fn get_nonce(address: &Address, store: &Store) -> Result<Option<u64>, MempoolError> {
    let pending_filter = PendingTxFilter {
        min_tip: None,
        base_fee: None,
        blob_fee: None,
        only_plain_txs: false,
        only_blob_txs: false,
    };

    let pending_txs = filter_transactions(&pending_filter, store)?;
    let nonce = match pending_txs.get(address) {
        Some(txs) => txs.last().map(|tx| tx.nonce() + 1),
        None => None,
    };

    Ok(nonce)
}

#[derive(Debug, Default)]
pub struct PendingTxFilter {
    pub min_tip: Option<u64>,
    pub base_fee: Option<u64>,
    pub blob_fee: Option<U256>,
    pub only_plain_txs: bool,
    pub only_blob_txs: bool,
}

/*

SOME VALIDATIONS THAT WE COULD INCLUDE
Stateless validations
1. This transaction is valid on current mempool
    -> Depends on mempool transaction filtering logic
2. Ensure the maxPriorityFeePerGas is high enough to cover the requirement of the calling pool (the minimum to be included in)
    -> Depends on mempool transaction filtering logic
3. Transaction's encoded size is smaller than maximum allowed
    -> I think that this is not in the spec, but it may be a good idea
4. Make sure the transaction is signed properly
5. Ensure a Blob Transaction comes with its sidecar (Done!):
  1. Validate number of BlobHashes is positive
  2. Validate number of BlobHashes is less than the maximum allowed per block,
     which may be computed as `maxBlobGasPerBlock / blobTxBlobGasPerBlob`
  3. Ensure number of BlobHashes is equal to:
    - The number of blobs (Done!)
    - The number of commitments (Done!)
    - The number of proofs (Done!)
  4. Validate that the hashes matches with the commitments, performing a `kzg4844` hash.
  5. Verify the blob proofs with the `kzg4844`
Stateful validations
1. Ensure transaction nonce is higher than the `from` address stored nonce
2. Certain pools do not allow for nonce gaps. Ensure a gap is not produced (that is, the transaction nonce is exactly the following of the stored one)
3. Ensure the transactor has enough funds to cover transaction cost:
    - Transaction cost is calculated as `(gas * gasPrice) + (blobGas * blobGasPrice) + value`
4. In case of transaction reorg, ensure the transactor has enough funds to cover for transaction replacements without overdrafts.
- This is done by comparing the total spent gas of the transactor from all pooled transactions, and accounting for the necessary gas spenditure if any of those transactions is replaced.
5. Ensure the transactor is able to add a new transaction. The number of transactions sent by an account may be limited by a certain configured value

*/

fn validate_transaction(tx: &Transaction, store: Store) -> Result<(), MempoolError> {
    // TODO: Add validations here

    let header_no = store
        .get_latest_block_number()?
        .ok_or(MempoolError::NoBlockHeaderError)?;
    let header = store
        .get_block_header(header_no)?
        .ok_or(MempoolError::NoBlockHeaderError)?;
    let config = store.get_chain_config()?;

    // NOTE: We could add a tx size limit here, but it's not in the actual spec

    // Check init code size
    if config.is_shanghai_activated(header.timestamp)
        && tx.is_contract_creation()
        && tx.data().len() > MAX_INITCODE_SIZE
    {
        return Err(MempoolError::TxMaxInitCodeSizeError);
    }

    // Check gas limit is less than header's gas limit
    if header.gas_limit < tx.gas_limit() {
        return Err(MempoolError::TxGasLimitExceededError);
    }

    // Check priority fee is less or equal than gas fee gap
    if tx.max_priority_fee().unwrap_or(0) > tx.max_fee_per_gas().unwrap_or(0) {
        return Err(MempoolError::TxTipAboveFeeCapError);
    }

    // Check that the gas limit is covers the gas needs for transaction metadata.
    if tx.gas_limit() < transaction_intrinsic_gas(tx, &header, &config)? {
        return Err(MempoolError::TxIntrinsicGasCostAboveLimitError);
    }

    // Check that the specified blob gas fee is above the minimum value
    if let Some(fee) = tx.max_fee_per_blob_gas() {
        // Blob tx
        if fee < MIN_BASE_FEE_PER_BLOB_GAS.into() {
            return Err(MempoolError::TxBlobBaseFeeTooLowError);
        }
    }

    Ok(())
}

fn validate_blobs_bundle(
    tx: &EIP4844Transaction,
    blobs_bundle: &BlobsBundle,
) -> Result<(), MempoolError> {
    let tx_blob_count = tx.blob_versioned_hashes.len();

    if tx_blob_count != blobs_bundle.blobs.len()
        || tx_blob_count != blobs_bundle.commitments.len()
        || tx_blob_count != blobs_bundle.proofs.len()
    {
        return Err(MempoolError::BlobsBundleWrongLen);
    };

    // return error early if any commitment doesn't match it's blob versioned hash
    for (commitment, blob_versioned_hash) in blobs_bundle
        .commitments
        .iter()
        .zip(tx.blob_versioned_hashes.iter())
    {
        if *blob_versioned_hash != kzg_to_versioned_hash(commitment) {
            return Err(MempoolError::BlobVersionedHashesIncorrectError);
        }
    }

    Ok(())
}

pub fn kzg_to_versioned_hash(data: &[u8]) -> H256 {
    use k256::sha2::Digest;
    let mut versioned_hash: [u8; 32] = k256::sha2::Sha256::digest(data).into();
    versioned_hash[0] = VERSIONED_HASH_VERSION_KZG;
    versioned_hash.into()
}

fn transaction_intrinsic_gas(
    tx: &Transaction,
    header: &BlockHeader,
    config: &ChainConfig,
) -> Result<u64, MempoolError> {
    let is_contract_creation = tx.is_contract_creation();

    let mut gas = if is_contract_creation {
        TX_CREATE_GAS_COST
    } else {
        TX_GAS_COST
    };

    let data_len = tx.data().len() as u64;

    if data_len > 0 {
        let non_zero_gas_cost = if config.is_istanbul_activated(header.number) {
            TX_DATA_NON_ZERO_GAS_EIP2028
        } else {
            TX_DATA_NON_ZERO_GAS
        };

        let non_zero_count = tx.data().iter().filter(|&&x| x != 0u8).count() as u64;

        gas = gas
            .checked_add(non_zero_count * non_zero_gas_cost)
            .ok_or(MempoolError::TxGasOverflowError)?;

        let zero_count = data_len - non_zero_count;

        gas = gas
            .checked_add(zero_count * TX_DATA_ZERO_GAS_COST)
            .ok_or(MempoolError::TxGasOverflowError)?;

        if is_contract_creation && config.is_shanghai_activated(header.timestamp) {
            // Len in 32 bytes sized words
            let len_in_words = data_len.saturating_add(31) / 32;

            gas = gas
                .checked_add(len_in_words * TX_INIT_CODE_WORD_GAS_COST)
                .ok_or(MempoolError::TxGasOverflowError)?;
        }
    }

    let storage_keys_count: u64 = tx
        .access_list()
        .iter()
        .map(|(_, keys)| keys.len() as u64)
        .sum();

    gas = gas
        .checked_add(tx.access_list().len() as u64 * TX_ACCESS_LIST_ADDRESS_GAS)
        .ok_or(MempoolError::TxGasOverflowError)?;

    gas = gas
        .checked_add(storage_keys_count * TX_ACCESS_LIST_STORAGE_KEY_GAS)
        .ok_or(MempoolError::TxGasOverflowError)?;

    Ok(gas)
}
#[cfg(test)]
mod tests {
    use crate::error::MempoolError;
    use crate::mempool::{
        MAX_INITCODE_SIZE, TX_ACCESS_LIST_ADDRESS_GAS, TX_ACCESS_LIST_STORAGE_KEY_GAS,
        TX_CREATE_GAS_COST, TX_DATA_NON_ZERO_GAS, TX_DATA_NON_ZERO_GAS_EIP2028,
        TX_DATA_ZERO_GAS_COST, TX_GAS_COST, TX_INIT_CODE_WORD_GAS_COST,
    };

<<<<<<< HEAD
    use super::{
        add_transaction, get_transaction, transaction_intrinsic_gas, validate_blobs_bundle,
        validate_transaction,
    };
=======
    use super::{transaction_intrinsic_gas, validate_transaction};
>>>>>>> 46967182
    use ethereum_rust_core::types::{
        BlobsBundle, BlockHeader, ChainConfig, EIP1559Transaction, EIP4844Transaction, Transaction,
        TxKind, BYTES_PER_BLOB,
    };
    use ethereum_rust_core::{Address, Bytes, H256, U256};
    use ethereum_rust_storage::EngineType;
    use ethereum_rust_storage::{error::StoreError, Store};
    use hex;

    fn setup_storage(config: ChainConfig, header: BlockHeader) -> Result<Store, StoreError> {
        let store = Store::new("test", EngineType::InMemory)?;
        let block_number = header.number;
        let block_hash = header.compute_block_hash();
        store.add_block_header(block_hash, header)?;
        store.set_canonical_block(block_number, block_hash)?;
        store.update_latest_block_number(block_number)?;
        store.set_chain_config(&config)?;

        Ok(store)
    }

    fn build_basic_config_and_header(
        istanbul_active: bool,
        shanghai_active: bool,
    ) -> (ChainConfig, BlockHeader) {
        let config = ChainConfig {
            shanghai_time: Some(if shanghai_active { 1 } else { 10 }),
            istanbul_block: Some(if istanbul_active { 1 } else { 10 }),
            ..Default::default()
        };

        let header = BlockHeader {
            number: 5,
            timestamp: 5,
            gas_limit: 100_000_000,
            gas_used: 0,
            ..Default::default()
        };

        (config, header)
    }

    #[test]
    fn normal_transaction_intrinsic_gas() {
        let (config, header) = build_basic_config_and_header(false, false);

        let tx = EIP1559Transaction {
            nonce: 3,
            max_priority_fee_per_gas: 0,
            max_fee_per_gas: 0,
            gas_limit: 100_000,
            to: TxKind::Call(Address::from_low_u64_be(1)), // Normal tx
            value: U256::zero(),                           // Value zero
            data: Bytes::default(),                        // No data
            access_list: Default::default(),               // No access list
            ..Default::default()
        };

        let tx = Transaction::EIP1559Transaction(tx);
        let expected_gas_cost = TX_GAS_COST;
        let intrinsic_gas =
            transaction_intrinsic_gas(&tx, &header, &config).expect("Intrinsic gas");
        assert_eq!(intrinsic_gas, expected_gas_cost);
    }

    #[test]
    fn create_transaction_intrinsic_gas() {
        let (config, header) = build_basic_config_and_header(false, false);

        let tx = EIP1559Transaction {
            nonce: 3,
            max_priority_fee_per_gas: 0,
            max_fee_per_gas: 0,
            gas_limit: 100_000,
            to: TxKind::Create,              // Create tx
            value: U256::zero(),             // Value zero
            data: Bytes::default(),          // No data
            access_list: Default::default(), // No access list
            ..Default::default()
        };

        let tx = Transaction::EIP1559Transaction(tx);
        let expected_gas_cost = TX_CREATE_GAS_COST;
        let intrinsic_gas =
            transaction_intrinsic_gas(&tx, &header, &config).expect("Intrinsic gas");
        assert_eq!(intrinsic_gas, expected_gas_cost);
    }

    #[test]
    fn transaction_intrinsic_data_gas_pre_istanbul() {
        let (config, header) = build_basic_config_and_header(false, false);

        let tx = EIP1559Transaction {
            nonce: 3,
            max_priority_fee_per_gas: 0,
            max_fee_per_gas: 0,
            gas_limit: 100_000,
            to: TxKind::Call(Address::from_low_u64_be(1)), // Normal tx
            value: U256::zero(),                           // Value zero
            data: Bytes::from(vec![0x0, 0x1, 0x1, 0x0, 0x1, 0x1]), // 6 bytes of data
            access_list: Default::default(),               // No access list
            ..Default::default()
        };

        let tx = Transaction::EIP1559Transaction(tx);
        let expected_gas_cost = TX_GAS_COST + 2 * TX_DATA_ZERO_GAS_COST + 4 * TX_DATA_NON_ZERO_GAS;
        let intrinsic_gas =
            transaction_intrinsic_gas(&tx, &header, &config).expect("Intrinsic gas");
        assert_eq!(intrinsic_gas, expected_gas_cost);
    }

    #[test]
    fn transaction_intrinsic_data_gas_post_istanbul() {
        let (config, header) = build_basic_config_and_header(true, false);

        let tx = EIP1559Transaction {
            nonce: 3,
            max_priority_fee_per_gas: 0,
            max_fee_per_gas: 0,
            gas_limit: 100_000,
            to: TxKind::Call(Address::from_low_u64_be(1)), // Normal tx
            value: U256::zero(),                           // Value zero
            data: Bytes::from(vec![0x0, 0x1, 0x1, 0x0, 0x1, 0x1]), // 6 bytes of data
            access_list: Default::default(),               // No access list
            ..Default::default()
        };

        let tx = Transaction::EIP1559Transaction(tx);
        let expected_gas_cost =
            TX_GAS_COST + 2 * TX_DATA_ZERO_GAS_COST + 4 * TX_DATA_NON_ZERO_GAS_EIP2028;
        let intrinsic_gas =
            transaction_intrinsic_gas(&tx, &header, &config).expect("Intrinsic gas");
        assert_eq!(intrinsic_gas, expected_gas_cost);
    }

    #[test]
    fn transaction_create_intrinsic_gas_pre_shanghai() {
        let (config, header) = build_basic_config_and_header(false, false);

        let n_words: u64 = 10;
        let n_bytes: u64 = 32 * n_words - 3; // Test word rounding

        let tx = EIP1559Transaction {
            nonce: 3,
            max_priority_fee_per_gas: 0,
            max_fee_per_gas: 0,
            gas_limit: 100_000,
            to: TxKind::Create,                                // Create tx
            value: U256::zero(),                               // Value zero
            data: Bytes::from(vec![0x1_u8; n_bytes as usize]), // Bytecode data
            access_list: Default::default(),                   // No access list
            ..Default::default()
        };

        let tx = Transaction::EIP1559Transaction(tx);
        let expected_gas_cost = TX_CREATE_GAS_COST + n_bytes * TX_DATA_NON_ZERO_GAS;
        let intrinsic_gas =
            transaction_intrinsic_gas(&tx, &header, &config).expect("Intrinsic gas");
        assert_eq!(intrinsic_gas, expected_gas_cost);
    }

    #[test]
    fn transaction_create_intrinsic_gas_post_shanghai() {
        let (config, header) = build_basic_config_and_header(false, true);

        let n_words: u64 = 10;
        let n_bytes: u64 = 32 * n_words - 3; // Test word rounding

        let tx = EIP1559Transaction {
            nonce: 3,
            max_priority_fee_per_gas: 0,
            max_fee_per_gas: 0,
            gas_limit: 100_000,
            to: TxKind::Create,                                // Create tx
            value: U256::zero(),                               // Value zero
            data: Bytes::from(vec![0x1_u8; n_bytes as usize]), // Bytecode data
            access_list: Default::default(),                   // No access list
            ..Default::default()
        };

        let tx = Transaction::EIP1559Transaction(tx);
        let expected_gas_cost = TX_CREATE_GAS_COST
            + n_bytes * TX_DATA_NON_ZERO_GAS
            + n_words * TX_INIT_CODE_WORD_GAS_COST;
        let intrinsic_gas =
            transaction_intrinsic_gas(&tx, &header, &config).expect("Intrinsic gas");
        assert_eq!(intrinsic_gas, expected_gas_cost);
    }

    #[test]
    fn transaction_intrinsic_gas_access_list() {
        let (config, header) = build_basic_config_and_header(false, false);

        let access_list = vec![
            (Address::zero(), vec![H256::default(); 10]),
            (Address::zero(), vec![]),
            (Address::zero(), vec![H256::default(); 5]),
        ];

        let tx = EIP1559Transaction {
            nonce: 3,
            max_priority_fee_per_gas: 0,
            max_fee_per_gas: 0,
            gas_limit: 100_000,
            to: TxKind::Call(Address::from_low_u64_be(1)), // Normal tx
            value: U256::zero(),                           // Value zero
            data: Bytes::default(),                        // No data
            access_list,
            ..Default::default()
        };

        let tx = Transaction::EIP1559Transaction(tx);
        let expected_gas_cost =
            TX_GAS_COST + 3 * TX_ACCESS_LIST_ADDRESS_GAS + 15 * TX_ACCESS_LIST_STORAGE_KEY_GAS;
        let intrinsic_gas =
            transaction_intrinsic_gas(&tx, &header, &config).expect("Intrinsic gas");
        assert_eq!(intrinsic_gas, expected_gas_cost);
    }

    #[test]
    fn transaction_with_big_init_code_in_shanghai_fails() {
        let (config, header) = build_basic_config_and_header(false, true);

        let store = setup_storage(config, header).expect("Storage setup");

        let tx = EIP1559Transaction {
            nonce: 3,
            max_priority_fee_per_gas: 0,
            max_fee_per_gas: 0,
            gas_limit: 99_000_000,
            to: TxKind::Create,                                  // Create tx
            value: U256::zero(),                                 // Value zero
            data: Bytes::from(vec![0x1; MAX_INITCODE_SIZE + 1]), // Large init code
            access_list: Default::default(),                     // No access list
            ..Default::default()
        };

        let tx = Transaction::EIP1559Transaction(tx);
        let validation = validate_transaction(&tx, store);
        assert!(matches!(
            validation,
            Err(MempoolError::TxMaxInitCodeSizeError)
        ));
    }

    #[test]
    fn transaction_with_gas_limit_higher_than_of_the_block_should_fail() {
        let (config, header) = build_basic_config_and_header(false, false);

        let store = setup_storage(config, header).expect("Storage setup");

        let tx = EIP1559Transaction {
            nonce: 3,
            max_priority_fee_per_gas: 0,
            max_fee_per_gas: 0,
            gas_limit: 100_000_001,
            to: TxKind::Call(Address::from_low_u64_be(1)), // Normal tx
            value: U256::zero(),                           // Value zero
            data: Bytes::default(),                        // No data
            access_list: Default::default(),               // No access list
            ..Default::default()
        };

        let tx = Transaction::EIP1559Transaction(tx);
        let validation = validate_transaction(&tx, store);
        assert!(matches!(
            validation,
            Err(MempoolError::TxGasLimitExceededError)
        ));
    }

    #[test]
    fn transaction_with_priority_fee_higher_than_gas_fee_should_fail() {
        let (config, header) = build_basic_config_and_header(false, false);

        let store = setup_storage(config, header).expect("Storage setup");

        let tx = EIP1559Transaction {
            nonce: 3,
            max_priority_fee_per_gas: 101,
            max_fee_per_gas: 100,
            gas_limit: 50_000_000,
            to: TxKind::Call(Address::from_low_u64_be(1)), // Normal tx
            value: U256::zero(),                           // Value zero
            data: Bytes::default(),                        // No data
            access_list: Default::default(),               // No access list
            ..Default::default()
        };

        let tx = Transaction::EIP1559Transaction(tx);
        let validation = validate_transaction(&tx, store);
        assert!(matches!(
            validation,
            Err(MempoolError::TxTipAboveFeeCapError)
        ));
    }

    #[test]
    fn transaction_with_gas_limit_lower_than_intrinsic_gas_should_fail() {
        let (config, header) = build_basic_config_and_header(false, false);
        let store = setup_storage(config, header).expect("Storage setup");

        let intrinsic_gas_cost = TX_GAS_COST;

        let tx = EIP1559Transaction {
            nonce: 3,
            max_priority_fee_per_gas: 0,
            max_fee_per_gas: 0,
            gas_limit: intrinsic_gas_cost - 1,
            to: TxKind::Call(Address::from_low_u64_be(1)), // Normal tx
            value: U256::zero(),                           // Value zero
            data: Bytes::default(),                        // No data
            access_list: Default::default(),               // No access list
            ..Default::default()
        };

        let tx = Transaction::EIP1559Transaction(tx);
        let validation = validate_transaction(&tx, store);
        assert!(matches!(
            validation,
            Err(MempoolError::TxIntrinsicGasCostAboveLimitError)
        ));
    }

    #[test]
    fn transaction_with_blob_base_fee_below_min_should_fail() {
        let (config, header) = build_basic_config_and_header(false, false);
        let store = setup_storage(config, header).expect("Storage setup");

        let tx = EIP4844Transaction {
            nonce: 3,
            max_priority_fee_per_gas: 0,
            max_fee_per_gas: 0,
            max_fee_per_blob_gas: 0.into(),
            gas: 15_000_000,
            to: Address::from_low_u64_be(1), // Normal tx
            value: U256::zero(),             // Value zero
            data: Bytes::default(),          // No data
            access_list: Default::default(), // No access list
            ..Default::default()
        };

        let tx = Transaction::EIP4844Transaction(tx);
        let validation = validate_transaction(&tx, store);
        assert!(matches!(
            validation,
            Err(MempoolError::TxBlobBaseFeeTooLowError)
        ));
    }

    #[test]
    fn transaction_with_correct_blobs_should_pass() {
        let convert_str_to_bytes48 = |s| {
            let bytes = hex::decode(s).expect("Invalid hex string");
            let mut array = [0u8; 48];
            array.copy_from_slice(&bytes[..48]);
            array
        };

        // blob data taken from: https://etherscan.io/tx/0x02a623925c05c540a7633ffa4eb78474df826497faa81035c4168695656801a2#blobs

        let blobs_bundle = BlobsBundle {
            blobs: vec![[0; BYTES_PER_BLOB], [0; BYTES_PER_BLOB]],
            commitments: vec!["b90289aabe0fcfb8db20a76b863ba90912d1d4d040cb7a156427d1c8cd5825b4d95eaeb221124782cc216960a3d01ec5",
                              "91189a03ce1fe1225fc5de41d502c3911c2b19596f9011ea5fca4bf311424e5f853c9c46fe026038036c766197af96a0"]
                              .into_iter()
                              .map(|s| {
                                  convert_str_to_bytes48(s)
                              })
                              .collect(),
            proofs: vec!["b502263fc5e75b3587f4fb418e61c5d0f0c18980b4e00179326a65d082539a50c063507a0b028e2db10c55814acbe4e9",
                         "a29c43f6d05b7f15ab6f3e5004bd5f6b190165dc17e3d51fd06179b1e42c7aef50c145750d7c1cd1cd28357593bc7658"]
                         .into_iter()
                              .map(|s| {
                                  convert_str_to_bytes48(s)
                              })
                              .collect()
        };

        let tx = EIP4844Transaction {
            nonce: 3,
            max_priority_fee_per_gas: 0,
            max_fee_per_gas: 0,
            max_fee_per_blob_gas: 0.into(),
            gas: 15_000_000,
            to: Address::from_low_u64_be(1), // Normal tx
            value: U256::zero(),             // Value zero
            data: Bytes::default(),          // No data
            access_list: Default::default(), // No access list
            blob_versioned_hashes: vec![
                "01ec8054d05bfec80f49231c6e90528bbb826ccd1464c255f38004099c8918d9",
                "0180cb2dee9e6e016fabb5da4fb208555f5145c32895ccd13b26266d558cd77d",
            ]
            .into_iter()
            .map(|b| {
                let bytes = hex::decode(b).expect("Invalid hex string");
                H256::from_slice(&bytes)
            })
            .collect::<Vec<H256>>(),
            ..Default::default()
        };

        assert!(matches!(validate_blobs_bundle(&tx, &blobs_bundle), Ok(())));
    }

    #[test]
    fn transaction_with_incorrect_blobs_should_fail() {
        let convert_str_to_bytes48 = |s| {
            let bytes = hex::decode(s).expect("Invalid hex string");
            let mut array = [0u8; 48];
            array.copy_from_slice(&bytes[..48]);
            array
        };

        // blob data taken from: https://etherscan.io/tx/0x02a623925c05c540a7633ffa4eb78474df826497faa81035c4168695656801a2#blobs
        let blobs_bundle = BlobsBundle {
            blobs: vec![[0; BYTES_PER_BLOB], [0; BYTES_PER_BLOB]],
            commitments: vec!["dead89aabe0fcfb8db20a76b863ba90912d1d4d040cb7a156427d1c8cd5825b4d95eaeb221124782cc216960a3d01ec5",
                              "91189a03ce1fe1225fc5de41d502c3911c2b19596f9011ea5fca4bf311424e5f853c9c46fe026038036c766197af96a0"]
                              .into_iter()
                              .map(|s| {
                                  convert_str_to_bytes48(s)
                              })
                              .collect(),
            proofs: vec!["b502263fc5e75b3587f4fb418e61c5d0f0c18980b4e00179326a65d082539a50c063507a0b028e2db10c55814acbe4e9",
                         "a29c43f6d05b7f15ab6f3e5004bd5f6b190165dc17e3d51fd06179b1e42c7aef50c145750d7c1cd1cd28357593bc7658"]
                         .into_iter()
                              .map(|s| {
                                  convert_str_to_bytes48(s)
                              })
                              .collect()
        };

        let tx = EIP4844Transaction {
            nonce: 3,
            max_priority_fee_per_gas: 0,
            max_fee_per_gas: 0,
            max_fee_per_blob_gas: 0.into(),
            gas: 15_000_000,
            to: Address::from_low_u64_be(1), // Normal tx
            value: U256::zero(),             // Value zero
            data: Bytes::default(),          // No data
            access_list: Default::default(), // No access list
            blob_versioned_hashes: vec![
                "01ec8054d05bfec80f49231c6e90528bbb826ccd1464c255f38004099c8918d9",
                "0180cb2dee9e6e016fabb5da4fb208555f5145c32895ccd13b26266d558cd77d",
            ]
            .into_iter()
            .map(|b| {
                let bytes = hex::decode(b).expect("Invalid hex string");
                H256::from_slice(&bytes)
            })
            .collect::<Vec<H256>>(),
            ..Default::default()
        };

        assert!(matches!(
            validate_blobs_bundle(&tx, &blobs_bundle),
            Err(MempoolError::BlobVersionedHashesIncorrectError)
        ));
    }
}<|MERGE_RESOLUTION|>--- conflicted
+++ resolved
@@ -312,14 +312,10 @@
         TX_DATA_ZERO_GAS_COST, TX_GAS_COST, TX_INIT_CODE_WORD_GAS_COST,
     };
 
-<<<<<<< HEAD
     use super::{
         add_transaction, get_transaction, transaction_intrinsic_gas, validate_blobs_bundle,
         validate_transaction,
     };
-=======
-    use super::{transaction_intrinsic_gas, validate_transaction};
->>>>>>> 46967182
     use ethereum_rust_core::types::{
         BlobsBundle, BlockHeader, ChainConfig, EIP1559Transaction, EIP4844Transaction, Transaction,
         TxKind, BYTES_PER_BLOB,
