--- conflicted
+++ resolved
@@ -19,29 +19,6 @@
 use std::collections::HashSet;
 use tracing::warn;
 
-<<<<<<< HEAD
-#[derive(Debug, Default)]
-pub struct Mempool {
-    broadcast_pool: RwLock<HashSet<H256>>,
-    transaction_pool: RwLock<HashMap<H256, MempoolTransaction>>,
-    blobs_bundle_pool: Mutex<HashMap<H256, BlobsBundle>>,
-    txs_by_sender_nonce: RwLock<BTreeMap<(H160, u64), H256>>,
-    txs_order: RwLock<Vec<H256>>,
-    max_mempool_size: usize,
-}
-impl Mempool {
-    pub fn new(max_mempool_size: usize) -> Self {
-        Mempool {
-            txs_order: RwLock::new(Vec::with_capacity(max_mempool_size)),
-            transaction_pool: RwLock::new(HashMap::with_capacity(max_mempool_size)),
-            max_mempool_size,
-=======
-// Max number of transactions in the mempool
-const MEMPOOL_MAX_SIZE: usize = 10000; //TODO: Define
-
-// Max number of transactions to let the mempool order queue grow before pruning it
-const MEMPOOL_PRUNE_THRESHOLD: usize = MEMPOOL_MAX_SIZE + MEMPOOL_MAX_SIZE / 2;
-
 #[derive(Debug, Default)]
 struct MempoolInner {
     broadcast_pool: HashSet<H256>,
@@ -49,13 +26,18 @@
     blobs_bundle_pool: HashMap<H256, BlobsBundle>,
     txs_by_sender_nonce: BTreeMap<(H160, u64), H256>,
     txs_order: VecDeque<H256>,
+    max_mempool_size: usize,
+    // Max number of transactions to let the mempool order queue grow before pruning it
+    mempool_prune_threshold: usize,
 }
 
 impl MempoolInner {
-    fn new() -> Self {
+    fn new(max_mempool_size: usize) -> Self {
         MempoolInner {
-            txs_order: VecDeque::with_capacity(MEMPOOL_MAX_SIZE * 2),
->>>>>>> ff49e35a
+            txs_order: VecDeque::with_capacity(max_mempool_size * 2),
+            transaction_pool: HashMap::with_capacity(max_mempool_size),
+            max_mempool_size,
+            mempool_prune_threshold: max_mempool_size + max_mempool_size / 2,
             ..Default::default()
         }
     }
@@ -78,7 +60,7 @@
     /// Remove the oldest transaction in the pool
     fn remove_oldest_transaction(&mut self) -> Result<(), StoreError> {
         // Remove elements from the order queue until one is present in the pool
-        while self.transaction_pool.len() >= MEMPOOL_MAX_SIZE {
+        while self.transaction_pool.len() >= self.max_mempool_size {
             if let Some(oldest_hash) = self.txs_order.pop_front() {
                 self.remove_transaction_with_lock(&oldest_hash)?;
             } else {
@@ -99,9 +81,9 @@
 }
 
 impl Mempool {
-    pub fn new() -> Self {
+    pub fn new(max_mempool_size: usize) -> Self {
         Mempool {
-            inner: RwLock::new(MempoolInner::new()),
+            inner: RwLock::new(MempoolInner::new(max_mempool_size)),
         }
     }
 
@@ -123,24 +105,15 @@
         hash: H256,
         transaction: MempoolTransaction,
     ) -> Result<(), StoreError> {
-<<<<<<< HEAD
-        let mut transaction_pool = self
-            .transaction_pool
-            .write()
-            .map_err(|error| StoreError::MempoolWriteLock(error.to_string()))?;
-        if transaction_pool.len() >= self.max_mempool_size {
-            self.remove_oldest_transaction(&mut transaction_pool)?;
-=======
         let mut inner = self.write()?;
         // Prune the order queue if it has grown too much
-        if inner.txs_order.len() > MEMPOOL_PRUNE_THRESHOLD {
+        if inner.txs_order.len() > inner.mempool_prune_threshold {
             // NOTE: we do this to avoid borrow checker errors
             let txpool = core::mem::take(&mut inner.transaction_pool);
             inner.txs_order.retain(|tx| txpool.contains_key(tx));
             inner.transaction_pool = txpool;
->>>>>>> ff49e35a
-        }
-        if inner.transaction_pool.len() >= MEMPOOL_MAX_SIZE {
+        }
+        if inner.transaction_pool.len() >= inner.max_mempool_size {
             inner.remove_oldest_transaction()?;
         }
         inner.txs_order.push_back(hash);
