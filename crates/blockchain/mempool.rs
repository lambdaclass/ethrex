use std::collections::HashMap;

use crate::{
    constants::{
        MAX_INITCODE_SIZE, MIN_BASE_FEE_PER_BLOB_GAS, TX_ACCESS_LIST_ADDRESS_GAS,
        TX_ACCESS_LIST_STORAGE_KEY_GAS, TX_CREATE_GAS_COST, TX_DATA_NON_ZERO_GAS,
        TX_DATA_NON_ZERO_GAS_EIP2028, TX_DATA_ZERO_GAS_COST, TX_GAS_COST,
        TX_INIT_CODE_WORD_GAS_COST,
    },
    error::MempoolError,
};
use ethrex_core::{
    types::{
        BlobsBundle, BlockHeader, ChainConfig, EIP4844Transaction, MempoolTransaction, Transaction,
    },
    Address, H256, U256,
};
use ethrex_storage::{error::StoreError, Store};

/// Add a blob transaction and its blobs bundle to the mempool
<<<<<<< HEAD
#[cfg(feature = "c-kzg")] // WARN: if c-kzg is disabled, then there's no blob bundle validation
=======
#[cfg(feature = "c-kzg")]
>>>>>>> aefb1307
pub fn add_blob_transaction(
    transaction: EIP4844Transaction,
    blobs_bundle: BlobsBundle,
    store: Store,
) -> Result<H256, MempoolError> {
    // Validate blobs bundle
    blobs_bundle.validate(&transaction)?;

    // Validate transaction
    let transaction = Transaction::EIP4844Transaction(transaction);
    validate_transaction(&transaction, store.clone())?;

    // Add transaction and blobs bundle to storage
    let hash = transaction.compute_hash();
    store.add_transaction_to_pool(hash, MempoolTransaction::new(transaction))?;
    store.add_blobs_bundle_to_pool(hash, blobs_bundle)?;
    Ok(hash)
}

/// Add a transaction to the mempool
pub fn add_transaction(transaction: Transaction, store: Store) -> Result<H256, MempoolError> {
    // Blob transactions should be submitted via add_blob_transaction along with the corresponding blobs bundle
    if matches!(transaction, Transaction::EIP4844Transaction(_)) {
        return Err(MempoolError::BlobTxNoBlobsBundle);
    }
    // Validate transaction
    validate_transaction(&transaction, store.clone())?;

    let hash = transaction.compute_hash();

    // Add transaction to storage
    store.add_transaction_to_pool(hash, MempoolTransaction::new(transaction))?;

    Ok(hash)
}

/// Fetch a blobs bundle from the mempool given its blob transaction hash
pub fn get_blobs_bundle(tx_hash: H256, store: Store) -> Result<Option<BlobsBundle>, MempoolError> {
    Ok(store.get_blobs_bundle_from_pool(tx_hash)?)
}

/// Applies the filter and returns a set of suitable transactions from the mempool.
/// These transactions will be grouped by sender and sorted by nonce
pub fn filter_transactions(
    filter: &PendingTxFilter,
    store: &Store,
) -> Result<HashMap<Address, Vec<MempoolTransaction>>, StoreError> {
    let filter_tx = |tx: &Transaction| -> bool {
        // Filter by tx type
        let is_blob_tx = matches!(tx, Transaction::EIP4844Transaction(_));
        if filter.only_plain_txs && is_blob_tx || filter.only_blob_txs && !is_blob_tx {
            return false;
        }

        // Filter by tip & base_fee
        if let Some(min_tip) = filter.min_tip {
            if !tx
                .effective_gas_tip(filter.base_fee)
                .is_some_and(|tip| tip >= min_tip)
            {
                return false;
            }
        // This is a temporary fix to avoid invalid transactions to be included.
        // This should be removed once https://github.com/lambdaclass/ethrex/issues/680
        // is addressed.
        } else if tx.effective_gas_tip(filter.base_fee).is_none() {
            return false;
        }

        // Filter by blob gas fee
        if let (true, Some(blob_fee)) = (is_blob_tx, filter.blob_fee) {
            if !tx.max_fee_per_blob_gas().is_some_and(|fee| fee >= blob_fee) {
                return false;
            }
        }
        true
    };
    store.filter_pool_transactions(&filter_tx)
}

/// Remove a transaction from the mempool
pub fn remove_transaction(hash: &H256, store: &Store) -> Result<(), StoreError> {
    store.remove_transaction_from_pool(hash)
}

pub fn get_nonce(address: &Address, store: &Store) -> Result<Option<u64>, MempoolError> {
    let pending_filter = PendingTxFilter {
        min_tip: None,
        base_fee: None,
        blob_fee: None,
        only_plain_txs: false,
        only_blob_txs: false,
    };

    let pending_txs = filter_transactions(&pending_filter, store)?;
    let nonce = match pending_txs.get(address) {
        Some(txs) => txs.last().map(|tx| tx.nonce() + 1),
        None => None,
    };

    Ok(nonce)
}

#[derive(Debug, Default)]
pub struct PendingTxFilter {
    pub min_tip: Option<u64>,
    pub base_fee: Option<u64>,
    pub blob_fee: Option<U256>,
    pub only_plain_txs: bool,
    pub only_blob_txs: bool,
}

/*

SOME VALIDATIONS THAT WE COULD INCLUDE
Stateless validations
1. This transaction is valid on current mempool
    -> Depends on mempool transaction filtering logic
2. Ensure the maxPriorityFeePerGas is high enough to cover the requirement of the calling pool (the minimum to be included in)
    -> Depends on mempool transaction filtering logic
3. Transaction's encoded size is smaller than maximum allowed
    -> I think that this is not in the spec, but it may be a good idea
4. Make sure the transaction is signed properly
5. Ensure a Blob Transaction comes with its sidecar (Done! - All blob validations have been moved to `common/types/blobs_bundle.rs`):
  1. Validate number of BlobHashes is positive (Done!)
  2. Validate number of BlobHashes is less than the maximum allowed per block,
     which may be computed as `maxBlobGasPerBlock / blobTxBlobGasPerBlob`
  3. Ensure number of BlobHashes is equal to:
    - The number of blobs (Done!)
    - The number of commitments (Done!)
    - The number of proofs (Done!)
  4. Validate that the hashes matches with the commitments, performing a `kzg4844` hash. (Done!)
  5. Verify the blob proofs with the `kzg4844` (Done!)
Stateful validations
1. Ensure transaction nonce is higher than the `from` address stored nonce
2. Certain pools do not allow for nonce gaps. Ensure a gap is not produced (that is, the transaction nonce is exactly the following of the stored one)
3. Ensure the transactor has enough funds to cover transaction cost:
    - Transaction cost is calculated as `(gas * gasPrice) + (blobGas * blobGasPrice) + value`
4. In case of transaction reorg, ensure the transactor has enough funds to cover for transaction replacements without overdrafts.
- This is done by comparing the total spent gas of the transactor from all pooled transactions, and accounting for the necessary gas spenditure if any of those transactions is replaced.
5. Ensure the transactor is able to add a new transaction. The number of transactions sent by an account may be limited by a certain configured value

*/

fn validate_transaction(tx: &Transaction, store: Store) -> Result<(), MempoolError> {
    // TODO: Add validations here

    let header_no = store
        .get_latest_block_number()?
        .ok_or(MempoolError::NoBlockHeaderError)?;
    let header = store
        .get_block_header(header_no)?
        .ok_or(MempoolError::NoBlockHeaderError)?;
    let config = store.get_chain_config()?;

    // NOTE: We could add a tx size limit here, but it's not in the actual spec

    // Check init code size
    if config.is_shanghai_activated(header.timestamp)
        && tx.is_contract_creation()
        && tx.data().len() > MAX_INITCODE_SIZE
    {
        return Err(MempoolError::TxMaxInitCodeSizeError);
    }

    // Check gas limit is less than header's gas limit
    if header.gas_limit < tx.gas_limit() {
        return Err(MempoolError::TxGasLimitExceededError);
    }

    // Check priority fee is less or equal than gas fee gap
    if tx.max_priority_fee().unwrap_or(0) > tx.max_fee_per_gas().unwrap_or(0) {
        return Err(MempoolError::TxTipAboveFeeCapError);
    }

    // Check that the gas limit is covers the gas needs for transaction metadata.
    if tx.gas_limit() < transaction_intrinsic_gas(tx, &header, &config)? {
        return Err(MempoolError::TxIntrinsicGasCostAboveLimitError);
    }

    // Check that the specified blob gas fee is above the minimum value
    if let Some(fee) = tx.max_fee_per_blob_gas() {
        // Blob tx fee checks
        if fee < MIN_BASE_FEE_PER_BLOB_GAS.into() {
            return Err(MempoolError::TxBlobBaseFeeTooLowError);
        }
    };

    let maybe_sender_acc_info = store.get_account_info(header_no, tx.sender())?;

    if let Some(sender_acc_info) = maybe_sender_acc_info {
        if tx.nonce() < sender_acc_info.nonce {
            return Err(MempoolError::InvalidNonce);
        }

        let tx_cost = tx
            .cost_without_base_fee()
            .ok_or(MempoolError::InvalidTxGasvalues)?;

        if tx_cost > sender_acc_info.balance {
            return Err(MempoolError::NotEnoughBalance);
        }
    } else {
        // An account that is not in the database cannot possibly have enough balance to cover the transaction cost
        return Err(MempoolError::NotEnoughBalance);
    }

    if let Some(chain_id) = tx.chain_id() {
        if chain_id != config.chain_id {
            return Err(MempoolError::InvalidChainId(config.chain_id));
        }
    }

    Ok(())
}

fn transaction_intrinsic_gas(
    tx: &Transaction,
    header: &BlockHeader,
    config: &ChainConfig,
) -> Result<u64, MempoolError> {
    let is_contract_creation = tx.is_contract_creation();

    let mut gas = if is_contract_creation {
        TX_CREATE_GAS_COST
    } else {
        TX_GAS_COST
    };

    let data_len = tx.data().len() as u64;

    if data_len > 0 {
        let non_zero_gas_cost = if config.is_istanbul_activated(header.number) {
            TX_DATA_NON_ZERO_GAS_EIP2028
        } else {
            TX_DATA_NON_ZERO_GAS
        };

        let non_zero_count = tx.data().iter().filter(|&&x| x != 0u8).count() as u64;

        gas = gas
            .checked_add(non_zero_count * non_zero_gas_cost)
            .ok_or(MempoolError::TxGasOverflowError)?;

        let zero_count = data_len - non_zero_count;

        gas = gas
            .checked_add(zero_count * TX_DATA_ZERO_GAS_COST)
            .ok_or(MempoolError::TxGasOverflowError)?;

        if is_contract_creation && config.is_shanghai_activated(header.timestamp) {
            // Len in 32 bytes sized words
            let len_in_words = data_len.saturating_add(31) / 32;

            gas = gas
                .checked_add(len_in_words * TX_INIT_CODE_WORD_GAS_COST)
                .ok_or(MempoolError::TxGasOverflowError)?;
        }
    }

    let storage_keys_count: u64 = tx
        .access_list()
        .iter()
        .map(|(_, keys)| keys.len() as u64)
        .sum();

    gas = gas
        .checked_add(tx.access_list().len() as u64 * TX_ACCESS_LIST_ADDRESS_GAS)
        .ok_or(MempoolError::TxGasOverflowError)?;

    gas = gas
        .checked_add(storage_keys_count * TX_ACCESS_LIST_STORAGE_KEY_GAS)
        .ok_or(MempoolError::TxGasOverflowError)?;

    Ok(gas)
}
#[cfg(test)]
mod tests {
    use crate::error::MempoolError;
    use crate::mempool::{
        MAX_INITCODE_SIZE, TX_ACCESS_LIST_ADDRESS_GAS, TX_ACCESS_LIST_STORAGE_KEY_GAS,
        TX_CREATE_GAS_COST, TX_DATA_NON_ZERO_GAS, TX_DATA_NON_ZERO_GAS_EIP2028,
        TX_DATA_ZERO_GAS_COST, TX_GAS_COST, TX_INIT_CODE_WORD_GAS_COST,
    };

    use super::{transaction_intrinsic_gas, validate_transaction};
    use ethrex_core::types::{
        BlockHeader, ChainConfig, EIP1559Transaction, EIP4844Transaction, Transaction, TxKind,
    };
    use ethrex_core::{Address, Bytes, H256, U256};
    use ethrex_storage::EngineType;
    use ethrex_storage::{error::StoreError, Store};

    fn setup_storage(config: ChainConfig, header: BlockHeader) -> Result<Store, StoreError> {
        let store = Store::new("test", EngineType::InMemory)?;
        let block_number = header.number;
        let block_hash = header.compute_block_hash();
        store.add_block_header(block_hash, header)?;
        store.set_canonical_block(block_number, block_hash)?;
        store.update_latest_block_number(block_number)?;
        store.set_chain_config(&config)?;

        Ok(store)
    }

    fn build_basic_config_and_header(
        istanbul_active: bool,
        shanghai_active: bool,
    ) -> (ChainConfig, BlockHeader) {
        let config = ChainConfig {
            shanghai_time: Some(if shanghai_active { 1 } else { 10 }),
            istanbul_block: Some(if istanbul_active { 1 } else { 10 }),
            ..Default::default()
        };

        let header = BlockHeader {
            number: 5,
            timestamp: 5,
            gas_limit: 100_000_000,
            gas_used: 0,
            ..Default::default()
        };

        (config, header)
    }

    #[test]
    fn normal_transaction_intrinsic_gas() {
        let (config, header) = build_basic_config_and_header(false, false);

        let tx = EIP1559Transaction {
            nonce: 3,
            max_priority_fee_per_gas: 0,
            max_fee_per_gas: 0,
            gas_limit: 100_000,
            to: TxKind::Call(Address::from_low_u64_be(1)), // Normal tx
            value: U256::zero(),                           // Value zero
            data: Bytes::default(),                        // No data
            access_list: Default::default(),               // No access list
            ..Default::default()
        };

        let tx = Transaction::EIP1559Transaction(tx);
        let expected_gas_cost = TX_GAS_COST;
        let intrinsic_gas =
            transaction_intrinsic_gas(&tx, &header, &config).expect("Intrinsic gas");
        assert_eq!(intrinsic_gas, expected_gas_cost);
    }

    #[test]
    fn create_transaction_intrinsic_gas() {
        let (config, header) = build_basic_config_and_header(false, false);

        let tx = EIP1559Transaction {
            nonce: 3,
            max_priority_fee_per_gas: 0,
            max_fee_per_gas: 0,
            gas_limit: 100_000,
            to: TxKind::Create,              // Create tx
            value: U256::zero(),             // Value zero
            data: Bytes::default(),          // No data
            access_list: Default::default(), // No access list
            ..Default::default()
        };

        let tx = Transaction::EIP1559Transaction(tx);
        let expected_gas_cost = TX_CREATE_GAS_COST;
        let intrinsic_gas =
            transaction_intrinsic_gas(&tx, &header, &config).expect("Intrinsic gas");
        assert_eq!(intrinsic_gas, expected_gas_cost);
    }

    #[test]
    fn transaction_intrinsic_data_gas_pre_istanbul() {
        let (config, header) = build_basic_config_and_header(false, false);

        let tx = EIP1559Transaction {
            nonce: 3,
            max_priority_fee_per_gas: 0,
            max_fee_per_gas: 0,
            gas_limit: 100_000,
            to: TxKind::Call(Address::from_low_u64_be(1)), // Normal tx
            value: U256::zero(),                           // Value zero
            data: Bytes::from(vec![0x0, 0x1, 0x1, 0x0, 0x1, 0x1]), // 6 bytes of data
            access_list: Default::default(),               // No access list
            ..Default::default()
        };

        let tx = Transaction::EIP1559Transaction(tx);
        let expected_gas_cost = TX_GAS_COST + 2 * TX_DATA_ZERO_GAS_COST + 4 * TX_DATA_NON_ZERO_GAS;
        let intrinsic_gas =
            transaction_intrinsic_gas(&tx, &header, &config).expect("Intrinsic gas");
        assert_eq!(intrinsic_gas, expected_gas_cost);
    }

    #[test]
    fn transaction_intrinsic_data_gas_post_istanbul() {
        let (config, header) = build_basic_config_and_header(true, false);

        let tx = EIP1559Transaction {
            nonce: 3,
            max_priority_fee_per_gas: 0,
            max_fee_per_gas: 0,
            gas_limit: 100_000,
            to: TxKind::Call(Address::from_low_u64_be(1)), // Normal tx
            value: U256::zero(),                           // Value zero
            data: Bytes::from(vec![0x0, 0x1, 0x1, 0x0, 0x1, 0x1]), // 6 bytes of data
            access_list: Default::default(),               // No access list
            ..Default::default()
        };

        let tx = Transaction::EIP1559Transaction(tx);
        let expected_gas_cost =
            TX_GAS_COST + 2 * TX_DATA_ZERO_GAS_COST + 4 * TX_DATA_NON_ZERO_GAS_EIP2028;
        let intrinsic_gas =
            transaction_intrinsic_gas(&tx, &header, &config).expect("Intrinsic gas");
        assert_eq!(intrinsic_gas, expected_gas_cost);
    }

    #[test]
    fn transaction_create_intrinsic_gas_pre_shanghai() {
        let (config, header) = build_basic_config_and_header(false, false);

        let n_words: u64 = 10;
        let n_bytes: u64 = 32 * n_words - 3; // Test word rounding

        let tx = EIP1559Transaction {
            nonce: 3,
            max_priority_fee_per_gas: 0,
            max_fee_per_gas: 0,
            gas_limit: 100_000,
            to: TxKind::Create,                                // Create tx
            value: U256::zero(),                               // Value zero
            data: Bytes::from(vec![0x1_u8; n_bytes as usize]), // Bytecode data
            access_list: Default::default(),                   // No access list
            ..Default::default()
        };

        let tx = Transaction::EIP1559Transaction(tx);
        let expected_gas_cost = TX_CREATE_GAS_COST + n_bytes * TX_DATA_NON_ZERO_GAS;
        let intrinsic_gas =
            transaction_intrinsic_gas(&tx, &header, &config).expect("Intrinsic gas");
        assert_eq!(intrinsic_gas, expected_gas_cost);
    }

    #[test]
    fn transaction_create_intrinsic_gas_post_shanghai() {
        let (config, header) = build_basic_config_and_header(false, true);

        let n_words: u64 = 10;
        let n_bytes: u64 = 32 * n_words - 3; // Test word rounding

        let tx = EIP1559Transaction {
            nonce: 3,
            max_priority_fee_per_gas: 0,
            max_fee_per_gas: 0,
            gas_limit: 100_000,
            to: TxKind::Create,                                // Create tx
            value: U256::zero(),                               // Value zero
            data: Bytes::from(vec![0x1_u8; n_bytes as usize]), // Bytecode data
            access_list: Default::default(),                   // No access list
            ..Default::default()
        };

        let tx = Transaction::EIP1559Transaction(tx);
        let expected_gas_cost = TX_CREATE_GAS_COST
            + n_bytes * TX_DATA_NON_ZERO_GAS
            + n_words * TX_INIT_CODE_WORD_GAS_COST;
        let intrinsic_gas =
            transaction_intrinsic_gas(&tx, &header, &config).expect("Intrinsic gas");
        assert_eq!(intrinsic_gas, expected_gas_cost);
    }

    #[test]
    fn transaction_intrinsic_gas_access_list() {
        let (config, header) = build_basic_config_and_header(false, false);

        let access_list = vec![
            (Address::zero(), vec![H256::default(); 10]),
            (Address::zero(), vec![]),
            (Address::zero(), vec![H256::default(); 5]),
        ];

        let tx = EIP1559Transaction {
            nonce: 3,
            max_priority_fee_per_gas: 0,
            max_fee_per_gas: 0,
            gas_limit: 100_000,
            to: TxKind::Call(Address::from_low_u64_be(1)), // Normal tx
            value: U256::zero(),                           // Value zero
            data: Bytes::default(),                        // No data
            access_list,
            ..Default::default()
        };

        let tx = Transaction::EIP1559Transaction(tx);
        let expected_gas_cost =
            TX_GAS_COST + 3 * TX_ACCESS_LIST_ADDRESS_GAS + 15 * TX_ACCESS_LIST_STORAGE_KEY_GAS;
        let intrinsic_gas =
            transaction_intrinsic_gas(&tx, &header, &config).expect("Intrinsic gas");
        assert_eq!(intrinsic_gas, expected_gas_cost);
    }

    #[test]
    fn transaction_with_big_init_code_in_shanghai_fails() {
        let (config, header) = build_basic_config_and_header(false, true);

        let store = setup_storage(config, header).expect("Storage setup");

        let tx = EIP1559Transaction {
            nonce: 3,
            max_priority_fee_per_gas: 0,
            max_fee_per_gas: 0,
            gas_limit: 99_000_000,
            to: TxKind::Create,                                  // Create tx
            value: U256::zero(),                                 // Value zero
            data: Bytes::from(vec![0x1; MAX_INITCODE_SIZE + 1]), // Large init code
            access_list: Default::default(),                     // No access list
            ..Default::default()
        };

        let tx = Transaction::EIP1559Transaction(tx);
        let validation = validate_transaction(&tx, store);
        assert!(matches!(
            validation,
            Err(MempoolError::TxMaxInitCodeSizeError)
        ));
    }

    #[test]
    fn transaction_with_gas_limit_higher_than_of_the_block_should_fail() {
        let (config, header) = build_basic_config_and_header(false, false);

        let store = setup_storage(config, header).expect("Storage setup");

        let tx = EIP1559Transaction {
            nonce: 3,
            max_priority_fee_per_gas: 0,
            max_fee_per_gas: 0,
            gas_limit: 100_000_001,
            to: TxKind::Call(Address::from_low_u64_be(1)), // Normal tx
            value: U256::zero(),                           // Value zero
            data: Bytes::default(),                        // No data
            access_list: Default::default(),               // No access list
            ..Default::default()
        };

        let tx = Transaction::EIP1559Transaction(tx);
        let validation = validate_transaction(&tx, store);
        assert!(matches!(
            validation,
            Err(MempoolError::TxGasLimitExceededError)
        ));
    }

    #[test]
    fn transaction_with_priority_fee_higher_than_gas_fee_should_fail() {
        let (config, header) = build_basic_config_and_header(false, false);

        let store = setup_storage(config, header).expect("Storage setup");

        let tx = EIP1559Transaction {
            nonce: 3,
            max_priority_fee_per_gas: 101,
            max_fee_per_gas: 100,
            gas_limit: 50_000_000,
            to: TxKind::Call(Address::from_low_u64_be(1)), // Normal tx
            value: U256::zero(),                           // Value zero
            data: Bytes::default(),                        // No data
            access_list: Default::default(),               // No access list
            ..Default::default()
        };

        let tx = Transaction::EIP1559Transaction(tx);
        let validation = validate_transaction(&tx, store);
        assert!(matches!(
            validation,
            Err(MempoolError::TxTipAboveFeeCapError)
        ));
    }

    #[test]
    fn transaction_with_gas_limit_lower_than_intrinsic_gas_should_fail() {
        let (config, header) = build_basic_config_and_header(false, false);
        let store = setup_storage(config, header).expect("Storage setup");

        let intrinsic_gas_cost = TX_GAS_COST;

        let tx = EIP1559Transaction {
            nonce: 3,
            max_priority_fee_per_gas: 0,
            max_fee_per_gas: 0,
            gas_limit: intrinsic_gas_cost - 1,
            to: TxKind::Call(Address::from_low_u64_be(1)), // Normal tx
            value: U256::zero(),                           // Value zero
            data: Bytes::default(),                        // No data
            access_list: Default::default(),               // No access list
            ..Default::default()
        };

        let tx = Transaction::EIP1559Transaction(tx);
        let validation = validate_transaction(&tx, store);
        assert!(matches!(
            validation,
            Err(MempoolError::TxIntrinsicGasCostAboveLimitError)
        ));
    }

    #[test]
    fn transaction_with_blob_base_fee_below_min_should_fail() {
        let (config, header) = build_basic_config_and_header(false, false);
        let store = setup_storage(config, header).expect("Storage setup");

        let tx = EIP4844Transaction {
            nonce: 3,
            max_priority_fee_per_gas: 0,
            max_fee_per_gas: 0,
            max_fee_per_blob_gas: 0.into(),
            gas: 15_000_000,
            to: Address::from_low_u64_be(1), // Normal tx
            value: U256::zero(),             // Value zero
            data: Bytes::default(),          // No data
            access_list: Default::default(), // No access list
            ..Default::default()
        };

        let tx = Transaction::EIP4844Transaction(tx);
        let validation = validate_transaction(&tx, store);
        assert!(matches!(
            validation,
            Err(MempoolError::TxBlobBaseFeeTooLowError)
        ));
    }
}<|MERGE_RESOLUTION|>--- conflicted
+++ resolved
@@ -18,11 +18,7 @@
 use ethrex_storage::{error::StoreError, Store};
 
 /// Add a blob transaction and its blobs bundle to the mempool
-<<<<<<< HEAD
-#[cfg(feature = "c-kzg")] // WARN: if c-kzg is disabled, then there's no blob bundle validation
-=======
 #[cfg(feature = "c-kzg")]
->>>>>>> aefb1307
 pub fn add_blob_transaction(
     transaction: EIP4844Transaction,
     blobs_bundle: BlobsBundle,
