--- conflicted
+++ resolved
@@ -232,7 +232,6 @@
             .collect())
     }
 
-<<<<<<< HEAD
     /// Returns the status of the mempool, which is the number of transactions currently in
     /// the pool. Until we add "queue" transactions.
     pub fn status(&self) -> Result<usize, MempoolError> {
@@ -244,15 +243,12 @@
         Ok(pool_lock.len())
     }
 
-    pub fn contains_sender_nonce(&self, sender: Address, nonce: u64) -> Result<bool, MempoolError> {
-=======
     pub fn contains_sender_nonce(
         &self,
         sender: Address,
         nonce: u64,
         received_hash: H256,
     ) -> Result<bool, MempoolError> {
->>>>>>> dfb0efe1
         let pooled_transactions = self
             .transaction_pool
             .read()
