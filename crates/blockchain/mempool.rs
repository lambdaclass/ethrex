--- conflicted
+++ resolved
@@ -75,49 +75,14 @@
     }
 }
 
-// Max number of transactions in the mempool
-const MEMPOOL_MAX_SIZE: usize = 10000; //TODO: Define
-
 #[derive(Debug, Default)]
 pub struct Mempool {
-<<<<<<< HEAD
-    broadcast_pool: RwLock<HashSet<H256>>,
-    transaction_pool: RwLock<HashMap<H256, MempoolTransaction>>,
-    blobs_bundle_pool: Mutex<HashMap<H256, BlobsBundle>>,
-    txs_by_sender_nonce: RwLock<BTreeMap<(H160, u64), H256>>,
-    txs_order: RwLock<Vec<H256>>,
-=======
     inner: RwLock<MempoolInner>,
->>>>>>> e05aa433
 }
 
 impl Mempool {
     pub fn new() -> Self {
         Mempool {
-<<<<<<< HEAD
-            txs_order: RwLock::new(Vec::with_capacity(MEMPOOL_MAX_SIZE)),
-            ..Default::default()
-        }
-    }
-
-    /// Remove the oldest transaction in the pool
-    pub fn remove_oldest_transaction(
-        &self,
-        tx_pool: &mut std::sync::RwLockWriteGuard<'_, HashMap<H256, MempoolTransaction>>,
-    ) -> Result<(), StoreError> {
-        let oldest_entry = self
-            .txs_order
-            .read()
-            .map_err(|error| StoreError::MempoolWriteLock(error.to_string()))?
-            .first()
-            .cloned();
-
-        if let Some(oldest_hash) = oldest_entry {
-            self.remove_transaction_with_lock(&oldest_hash, tx_pool)?;
-        }
-
-        Ok(())
-=======
             inner: RwLock::new(MempoolInner::new()),
         }
     }
@@ -132,7 +97,6 @@
         self.inner
             .read()
             .map_err(|error| StoreError::MempoolReadLock(error.to_string()))
->>>>>>> e05aa433
     }
 
     /// Add transaction to the pool without doing validity checks
@@ -141,28 +105,6 @@
         hash: H256,
         transaction: MempoolTransaction,
     ) -> Result<(), StoreError> {
-<<<<<<< HEAD
-        let mut transaction_pool = self
-            .transaction_pool
-            .write()
-            .map_err(|error| StoreError::MempoolWriteLock(error.to_string()))?;
-        if transaction_pool.len() >= MEMPOOL_MAX_SIZE {
-            self.remove_oldest_transaction(&mut transaction_pool)?;
-        }
-        self.txs_order
-            .write()
-            .map_err(|error| StoreError::MempoolWriteLock(error.to_string()))?
-            .push(hash);
-        self.txs_by_sender_nonce
-            .write()
-            .map_err(|error| StoreError::MempoolWriteLock(error.to_string()))?
-            .insert((transaction.sender(), transaction.nonce()), hash);
-        transaction_pool.insert(hash, transaction);
-        self.broadcast_pool
-            .write()
-            .map_err(|error| StoreError::MempoolWriteLock(error.to_string()))?
-            .insert(hash);
-=======
         let mut inner = self.write()?;
         // Prune the order queue if it has grown too much
         if inner.txs_order.len() > MEMPOOL_PRUNE_THRESHOLD {
@@ -180,7 +122,6 @@
             .insert((transaction.sender(), transaction.nonce()), hash);
         inner.transaction_pool.insert(hash, transaction);
         inner.broadcast_pool.insert(hash);
->>>>>>> e05aa433
 
         Ok(())
     }
@@ -225,50 +166,8 @@
 
     /// Remove a transaction from the pool
     pub fn remove_transaction(&self, hash: &H256) -> Result<(), StoreError> {
-<<<<<<< HEAD
-        let mut tx_pool = self
-            .transaction_pool
-            .write()
-            .map_err(|error| StoreError::MempoolWriteLock(error.to_string()))?;
-        self.remove_transaction_with_lock(hash, &mut tx_pool)?;
-        Ok(())
-    }
-
-    /// Remove a transaction from the pool with the transaction pool lock already taken
-    fn remove_transaction_with_lock(
-        &self,
-        hash: &H256,
-        tx_pool: &mut HashMap<H256, MempoolTransaction>,
-    ) -> Result<(), StoreError> {
-        let mut broadcast_pool = self
-            .broadcast_pool
-            .write()
-            .map_err(|error| StoreError::MempoolWriteLock(error.to_string()))?;
-        let mut txs_order = self
-            .txs_order
-            .write()
-            .map_err(|error| StoreError::MempoolWriteLock(error.to_string()))?;
-        if let Some(tx) = tx_pool.get(hash) {
-            if matches!(tx.tx_type(), TxType::EIP4844) {
-                self.blobs_bundle_pool
-                    .lock()
-                    .map_err(|error| StoreError::Custom(error.to_string()))?
-                    .remove(hash);
-            }
-
-            self.txs_by_sender_nonce
-                .write()
-                .map_err(|error| StoreError::MempoolWriteLock(error.to_string()))?
-                .remove(&(tx.sender(), tx.nonce()));
-            tx_pool.remove(hash);
-            broadcast_pool.remove(hash);
-            txs_order.retain(|h| h != hash);
-        };
-
-=======
         let mut inner = self.write()?;
         inner.remove_transaction_with_lock(hash)?;
->>>>>>> e05aa433
         Ok(())
     }
 
