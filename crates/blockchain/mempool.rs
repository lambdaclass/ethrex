--- conflicted
+++ resolved
@@ -80,11 +80,7 @@
                 self.blobs_bundle_pool
                     .lock()
                     .map_err(|error| StoreError::Custom(error.to_string()))?
-<<<<<<< HEAD
-                    .remove(&tx.hash());
-=======
                     .remove(hash);
->>>>>>> d85e6d4d
             }
 
             self.txs_by_sender_nonce
