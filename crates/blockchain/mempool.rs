use std::{
<<<<<<< HEAD
    collections::{BTreeMap, HashMap, VecDeque},
=======
    collections::{BTreeMap, HashMap},
>>>>>>> 1554492b
    sync::RwLock,
};

use crate::{
    constants::{
        TX_ACCESS_LIST_ADDRESS_GAS, TX_ACCESS_LIST_STORAGE_KEY_GAS, TX_CREATE_GAS_COST,
        TX_DATA_NON_ZERO_GAS, TX_DATA_NON_ZERO_GAS_EIP2028, TX_DATA_ZERO_GAS_COST, TX_GAS_COST,
        TX_INIT_CODE_WORD_GAS_COST,
    },
    error::MempoolError,
};
use ethrex_common::{
    Address, H160, H256, U256,
    types::{BlobsBundle, BlockHeader, ChainConfig, MempoolTransaction, Transaction, TxType},
};
use ethrex_storage::error::StoreError;
use std::collections::HashSet;
use tracing::warn;

// Max number of transactions in the mempool
const MEMPOOL_MAX_SIZE: usize = 10000; //TODO: Define

// Max number of transactions to let the mempool order queue grow before pruning it
const MEMPOOL_PRUNE_THRESHOLD: usize = MEMPOOL_MAX_SIZE + MEMPOOL_MAX_SIZE / 2;

#[derive(Debug, Default)]
struct MempoolInner {
    broadcast_pool: HashSet<H256>,
    transaction_pool: HashMap<H256, MempoolTransaction>,
    blobs_bundle_pool: HashMap<H256, BlobsBundle>,
    txs_by_sender_nonce: BTreeMap<(H160, u64), H256>,
    txs_order: VecDeque<H256>,
}

impl MempoolInner {
    fn new() -> Self {
        MempoolInner {
            txs_order: VecDeque::with_capacity(MEMPOOL_MAX_SIZE * 2),
            ..Default::default()
        }
    }
}

#[derive(Debug, Default)]
<<<<<<< HEAD
pub struct Mempool {
    inner: RwLock<MempoolInner>,
}

impl Mempool {
    pub fn new() -> Self {
        Mempool {
            inner: RwLock::new(MempoolInner::new()),
        }
    }

    /// Remove the oldest transaction in the pool
    fn remove_oldest_transaction(&self, inner: &mut MempoolInner) -> Result<(), StoreError> {
        // Remove elements from the order queue until one is present in the pool
        while inner.transaction_pool.len() >= MEMPOOL_MAX_SIZE {
            if let Some(oldest_hash) = inner.txs_order.pop_front() {
                self.remove_transaction_with_lock(&oldest_hash, inner)?;
            } else {
                warn!(
                    "Mempool is full but there are no transactions to remove, this should not happen and will make the mempool grow indefinitely"
                );
                break;
            }
=======
struct MempoolInner {
    broadcast_pool: HashSet<H256>,
    transaction_pool: HashMap<H256, MempoolTransaction>,
    blobs_bundle_pool: HashMap<H256, BlobsBundle>,
    txs_by_sender_nonce: BTreeMap<(H160, u64), H256>,
    txs_order: Vec<H256>,
}

impl MempoolInner {
    fn new() -> Self {
        MempoolInner {
            txs_order: Vec::with_capacity(MEMPOOL_MAX_SIZE),
            ..Default::default()
        }
    }

    /// Remove a transaction from the pool with the transaction pool lock already taken
    fn remove_transaction_with_lock(&mut self, hash: &H256) -> Result<(), StoreError> {
        if let Some(tx) = self.transaction_pool.get(hash) {
            if matches!(tx.tx_type(), TxType::EIP4844) {
                self.blobs_bundle_pool.remove(hash);
            }

            self.txs_by_sender_nonce.remove(&(tx.sender(), tx.nonce()));
            self.transaction_pool.remove(hash);
            self.broadcast_pool.remove(hash);
            self.txs_order.retain(|h| h != hash);
        };

        Ok(())
    }

    /// Remove the oldest transaction in the pool
    fn remove_oldest_transaction(&mut self) -> Result<(), StoreError> {
        if let Some(&oldest_hash) = self.txs_order.first() {
            self.remove_transaction_with_lock(&oldest_hash)?;
>>>>>>> 1554492b
        }

        Ok(())
    }
}

#[derive(Debug, Default)]
pub struct Mempool {
    inner: RwLock<MempoolInner>,
}

impl Mempool {
    pub fn new() -> Self {
        Mempool {
            inner: RwLock::new(MempoolInner::new()),
        }
    }

    fn write(&self) -> Result<std::sync::RwLockWriteGuard<'_, MempoolInner>, StoreError> {
        self.inner
            .write()
            .map_err(|error| StoreError::MempoolWriteLock(error.to_string()))
    }

    fn read(&self) -> Result<std::sync::RwLockReadGuard<'_, MempoolInner>, StoreError> {
        self.inner
            .read()
            .map_err(|error| StoreError::MempoolReadLock(error.to_string()))
    }

    /// Add transaction to the pool without doing validity checks
    pub fn add_transaction(
        &self,
        hash: H256,
        transaction: MempoolTransaction,
    ) -> Result<(), StoreError> {
<<<<<<< HEAD
        let mut inner = self
            .inner
            .write()
            .map_err(|error| StoreError::MempoolWriteLock(error.to_string()))?;

        // Prune the order queue if it has grown too much
        if inner.txs_order.len() > MEMPOOL_PRUNE_THRESHOLD {
            // NOTE: we do this to avoid borrow checker errors
            let txpool = core::mem::take(&mut inner.transaction_pool);
            inner.txs_order.retain(|tx| txpool.contains_key(tx));
            inner.transaction_pool = txpool;
        }

        if inner.transaction_pool.len() >= MEMPOOL_MAX_SIZE {
            self.remove_oldest_transaction(&mut inner)?;
        }

        inner.txs_order.push_back(hash);
=======
        let mut inner = self.write()?;
        if inner.transaction_pool.len() >= MEMPOOL_MAX_SIZE {
            inner.remove_oldest_transaction()?;
        }
        inner.txs_order.push(hash);
>>>>>>> 1554492b
        inner
            .txs_by_sender_nonce
            .insert((transaction.sender(), transaction.nonce()), hash);
        inner.transaction_pool.insert(hash, transaction);
        inner.broadcast_pool.insert(hash);

        Ok(())
    }

    pub fn get_txs_for_broadcast(&self) -> Result<Vec<MempoolTransaction>, StoreError> {
<<<<<<< HEAD
        let inner = self
            .inner
            .read()
            .map_err(|error| StoreError::MempoolReadLock(error.to_string()))?;
=======
        let inner = self.read()?;
>>>>>>> 1554492b
        let txs = inner
            .transaction_pool
            .iter()
            .filter_map(|(hash, tx)| {
                if !inner.broadcast_pool.contains(hash) {
                    None
                } else {
                    Some(tx.clone())
                }
            })
            .collect::<Vec<_>>();
        Ok(txs)
    }

    pub fn clear_broadcasted_txs(&self) -> Result<(), StoreError> {
<<<<<<< HEAD
        self.inner
            .write()
            .map_err(|error| StoreError::MempoolWriteLock(error.to_string()))?
            .broadcast_pool
            .clear();
=======
        self.write()?.broadcast_pool.clear();
>>>>>>> 1554492b
        Ok(())
    }

    /// Add a blobs bundle to the pool by its blob transaction hash
    pub fn add_blobs_bundle(
        &self,
        tx_hash: H256,
        blobs_bundle: BlobsBundle,
    ) -> Result<(), StoreError> {
<<<<<<< HEAD
        self.inner
            .write()
            .map_err(|error| StoreError::Custom(error.to_string()))?
=======
        self.write()?
>>>>>>> 1554492b
            .blobs_bundle_pool
            .insert(tx_hash, blobs_bundle);
        Ok(())
    }

    /// Get a blobs bundle to the pool given its blob transaction hash
    pub fn get_blobs_bundle(&self, tx_hash: H256) -> Result<Option<BlobsBundle>, StoreError> {
<<<<<<< HEAD
        Ok(self
            .inner
            .read()
            .map_err(|error| StoreError::Custom(error.to_string()))?
            .blobs_bundle_pool
            .get(&tx_hash)
            .cloned())
=======
        Ok(self.read()?.blobs_bundle_pool.get(&tx_hash).cloned())
>>>>>>> 1554492b
    }

    /// Remove a transaction from the pool
    pub fn remove_transaction(&self, hash: &H256) -> Result<(), StoreError> {
<<<<<<< HEAD
        let mut inner = self
            .inner
            .write()
            .map_err(|error| StoreError::MempoolWriteLock(error.to_string()))?;
        self.remove_transaction_with_lock(hash, &mut inner)?;
        Ok(())
    }

    /// Remove a transaction from the pool with the transaction pool lock already taken
    fn remove_transaction_with_lock(
        &self,
        hash: &H256,
        inner: &mut MempoolInner,
    ) -> Result<(), StoreError> {
        if let Some(tx) = inner.transaction_pool.get(hash) {
            if matches!(tx.tx_type(), TxType::EIP4844) {
                inner.blobs_bundle_pool.remove(hash);
            }

            inner.txs_by_sender_nonce.remove(&(tx.sender(), tx.nonce()));
            inner.transaction_pool.remove(hash);
            inner.broadcast_pool.remove(hash);
        };

=======
        let mut inner = self.write()?;
        inner.remove_transaction_with_lock(hash)?;
>>>>>>> 1554492b
        Ok(())
    }

    /// Applies the filter and returns a set of suitable transactions from the mempool.
    /// These transactions will be grouped by sender and sorted by nonce
    pub fn filter_transactions(
        &self,
        filter: &PendingTxFilter,
    ) -> Result<HashMap<Address, Vec<MempoolTransaction>>, StoreError> {
        let filter_tx = |tx: &Transaction| -> bool {
            // Filter by tx type
            let is_blob_tx = matches!(tx, Transaction::EIP4844Transaction(_));
            if filter.only_plain_txs && is_blob_tx || filter.only_blob_txs && !is_blob_tx {
                return false;
            }

            // Filter by tip & base_fee
            if let Some(min_tip) = filter.min_tip {
                if tx
                    .effective_gas_tip(filter.base_fee)
                    .is_none_or(|tip| tip < min_tip)
                {
                    return false;
                }
            // This is a temporary fix to avoid invalid transactions to be included.
            // This should be removed once https://github.com/lambdaclass/ethrex/issues/680
            // is addressed.
            } else if tx.effective_gas_tip(filter.base_fee).is_none() {
                return false;
            }

            // Filter by blob gas fee
            if let (true, Some(blob_fee)) = (is_blob_tx, filter.blob_fee) {
                if tx.max_fee_per_blob_gas().is_none_or(|fee| fee < blob_fee) {
                    return false;
                }
            }
            true
        };
        self.filter_transactions_with_filter_fn(&filter_tx)
    }

    /// Gets all the transactions in the mempool
    pub fn get_all_txs_by_sender(
        &self,
    ) -> Result<HashMap<Address, Vec<MempoolTransaction>>, StoreError> {
        let mut txs_by_sender: HashMap<Address, Vec<MempoolTransaction>> =
            HashMap::with_capacity(128);
<<<<<<< HEAD
        let tx_pool = &self
            .inner
            .read()
            .map_err(|error| StoreError::MempoolReadLock(error.to_string()))?
            .transaction_pool;
=======
        let tx_pool = &self.read()?.transaction_pool;
>>>>>>> 1554492b

        for (_, tx) in tx_pool.iter() {
            txs_by_sender
                .entry(tx.sender())
                .or_insert_with(|| Vec::with_capacity(128))
                .push(tx.clone())
        }

        txs_by_sender.iter_mut().for_each(|(_, txs)| txs.sort());
        Ok(txs_by_sender)
    }

    /// Applies the filter and returns a set of suitable transactions from the mempool.
    /// These transactions will be grouped by sender and sorted by nonce
    pub fn filter_transactions_with_filter_fn(
        &self,
        filter: &dyn Fn(&Transaction) -> bool,
    ) -> Result<HashMap<Address, Vec<MempoolTransaction>>, StoreError> {
        let mut txs_by_sender: HashMap<Address, Vec<MempoolTransaction>> =
            HashMap::with_capacity(128);
<<<<<<< HEAD
        let tx_pool = &self
            .inner
            .read()
            .map_err(|error| StoreError::MempoolReadLock(error.to_string()))?
            .transaction_pool;
=======
        let tx_pool = &self.read()?.transaction_pool;
>>>>>>> 1554492b

        for (_, tx) in tx_pool.iter() {
            if filter(tx) {
                txs_by_sender
                    .entry(tx.sender())
                    .or_insert_with(|| Vec::with_capacity(128))
                    .push(tx.clone())
            }
        }

        txs_by_sender.iter_mut().for_each(|(_, txs)| txs.sort());
        Ok(txs_by_sender)
    }

    /// Gets hashes from possible_hashes that are not already known in the mempool.
    pub fn filter_unknown_transactions(
        &self,
        possible_hashes: &[H256],
    ) -> Result<Vec<H256>, StoreError> {
<<<<<<< HEAD
        let tx_pool = &self
            .inner
            .read()
            .map_err(|error| StoreError::MempoolReadLock(error.to_string()))?
            .transaction_pool;
=======
        let tx_pool = &self.read()?.transaction_pool;
>>>>>>> 1554492b

        Ok(possible_hashes
            .iter()
            .filter(|hash| !tx_pool.contains_key(hash))
            .copied()
            .collect())
    }

    pub fn get_transaction_by_hash(
        &self,
        transaction_hash: H256,
    ) -> Result<Option<Transaction>, StoreError> {
        let tx = self
<<<<<<< HEAD
            .inner
            .read()
            .map_err(|error| StoreError::MempoolReadLock(error.to_string()))?
=======
            .read()?
>>>>>>> 1554492b
            .transaction_pool
            .get(&transaction_hash)
            .map(|e| e.transaction().clone());

        Ok(tx)
    }

    pub fn get_nonce(&self, address: &Address) -> Result<Option<u64>, MempoolError> {
        Ok(self
<<<<<<< HEAD
            .inner
            .read()
            .map_err(|error| StoreError::MempoolReadLock(error.to_string()))?
=======
            .read()?
>>>>>>> 1554492b
            .txs_by_sender_nonce
            .range((*address, 0)..=(*address, u64::MAX))
            .last()
            .map(|((_address, nonce), _hash)| nonce + 1))
    }

    pub fn get_mempool_size(&self) -> Result<(u64, u64), MempoolError> {
        let txs_size = {
<<<<<<< HEAD
            let pool_lock = &self
                .inner
                .read()
                .map_err(|error| StoreError::MempoolReadLock(error.to_string()))?
                .transaction_pool;
            pool_lock.len()
        };
        let blobs_size = {
            let pool_lock = &self
                .inner
                .read()
                .map_err(|error| StoreError::MempoolReadLock(error.to_string()))?
                .blobs_bundle_pool;
=======
            let pool_lock = &self.read()?.transaction_pool;
            pool_lock.len()
        };
        let blobs_size = {
            let pool_lock = &self.read()?.blobs_bundle_pool;
>>>>>>> 1554492b
            pool_lock.len()
        };

        Ok((txs_size as u64, blobs_size as u64))
    }

    /// Returns all transactions currently in the pool
    pub fn content(&self) -> Result<Vec<Transaction>, MempoolError> {
<<<<<<< HEAD
        let pooled_transactions = &self
            .inner
            .read()
            .map_err(|error| StoreError::MempoolReadLock(error.to_string()))?
            .transaction_pool;
=======
        let pooled_transactions = &self.read()?.transaction_pool;
>>>>>>> 1554492b
        Ok(pooled_transactions
            .values()
            .map(MempoolTransaction::transaction)
            .cloned()
            .collect())
    }

    /// Returns all blobs bundles currently in the pool
    pub fn get_blobs_bundle_pool(&self) -> Result<Vec<BlobsBundle>, MempoolError> {
<<<<<<< HEAD
        let blobs_bundle_pool = &self
            .inner
            .read()
            .map_err(|error| StoreError::MempoolReadLock(error.to_string()))?
            .blobs_bundle_pool;
=======
        let blobs_bundle_pool = &self.read()?.blobs_bundle_pool;
>>>>>>> 1554492b
        Ok(blobs_bundle_pool.values().cloned().collect())
    }

    /// Returns the status of the mempool, which is the number of transactions currently in
    /// the pool. Until we add "queue" transactions.
    pub fn status(&self) -> Result<u64, MempoolError> {
<<<<<<< HEAD
        let pool_lock = &self
            .inner
            .read()
            .map_err(|error| StoreError::MempoolReadLock(error.to_string()))?
            .transaction_pool;
=======
        let pool_lock = &self.read()?.transaction_pool;
>>>>>>> 1554492b

        Ok(pool_lock.len() as u64)
    }

    pub fn contains_sender_nonce(
        &self,
        sender: Address,
        nonce: u64,
        received_hash: H256,
    ) -> Result<Option<MempoolTransaction>, MempoolError> {
        let Some(hash) = self
<<<<<<< HEAD
            .inner
            .read()
            .map_err(|error| StoreError::MempoolReadLock(error.to_string()))?
=======
            .read()?
>>>>>>> 1554492b
            .txs_by_sender_nonce
            .get(&(sender, nonce))
            .cloned()
        else {
            return Ok(None);
        };
        if hash == received_hash {
            return Ok(None);
        }

<<<<<<< HEAD
        let transaction_pool = &self
            .inner
            .read()
            .map_err(|error| StoreError::MempoolReadLock(error.to_string()))?
            .transaction_pool;
=======
        let transaction_pool = &self.read()?.transaction_pool;
>>>>>>> 1554492b
        let tx = transaction_pool.get(&hash).cloned();
        Ok(tx)
    }

    pub fn contains_tx(&self, tx_hash: H256) -> Result<bool, MempoolError> {
<<<<<<< HEAD
        let contains = self
            .inner
            .read()
            .map_err(|error| StoreError::MempoolReadLock(error.to_string()))?
            .transaction_pool
            .contains_key(&tx_hash);
=======
        let contains = self.read()?.transaction_pool.contains_key(&tx_hash);
>>>>>>> 1554492b
        Ok(contains)
    }

    pub fn find_tx_to_replace(
        &self,
        sender: Address,
        nonce: u64,
        tx: &Transaction,
    ) -> Result<Option<H256>, MempoolError> {
        let Some(tx_in_pool) = self.contains_sender_nonce(sender, nonce, tx.hash())? else {
            return Ok(None);
        };

        let is_a_replacement_tx = {
            // EIP-1559 values
            let old_tx_max_fee_per_gas = tx_in_pool.max_fee_per_gas().unwrap_or_default();
            let old_tx_max_priority_fee_per_gas = tx_in_pool.max_priority_fee().unwrap_or_default();
            let new_tx_max_fee_per_gas = tx.max_fee_per_gas().unwrap_or_default();
            let new_tx_max_priority_fee_per_gas = tx.max_priority_fee().unwrap_or_default();

            // Legacy tx values
            let old_tx_gas_price = tx_in_pool.gas_price();
            let new_tx_gas_price = tx.gas_price();

            // EIP-4844 values
            let old_tx_max_fee_per_blob = tx_in_pool.max_fee_per_blob_gas();
            let new_tx_max_fee_per_blob = tx.max_fee_per_blob_gas();

            let eip4844_higher_fees = if let (Some(old_blob_fee), Some(new_blob_fee)) =
                (old_tx_max_fee_per_blob, new_tx_max_fee_per_blob)
            {
                new_blob_fee > old_blob_fee
            } else {
                true // We are marking it as always true if the tx is not eip-4844
            };

            let eip1559_higher_fees = new_tx_max_fee_per_gas > old_tx_max_fee_per_gas
                && new_tx_max_priority_fee_per_gas > old_tx_max_priority_fee_per_gas;
            let legacy_higher_fees = new_tx_gas_price > old_tx_gas_price;

            eip4844_higher_fees && (eip1559_higher_fees || legacy_higher_fees)
        };

        if !is_a_replacement_tx {
            return Err(MempoolError::NonceTooLow);
        }

        Ok(Some(tx_in_pool.hash()))
    }
}

#[derive(Debug, Default)]
pub struct PendingTxFilter {
    pub min_tip: Option<u64>,
    pub base_fee: Option<u64>,
    pub blob_fee: Option<U256>,
    pub only_plain_txs: bool,
    pub only_blob_txs: bool,
}

pub fn transaction_intrinsic_gas(
    tx: &Transaction,
    header: &BlockHeader,
    config: &ChainConfig,
) -> Result<u64, MempoolError> {
    let is_contract_creation = tx.is_contract_creation();

    let mut gas = if is_contract_creation {
        TX_CREATE_GAS_COST
    } else {
        TX_GAS_COST
    };

    let data_len = tx.data().len() as u64;

    if data_len > 0 {
        let non_zero_gas_cost = if config.is_istanbul_activated(header.number) {
            TX_DATA_NON_ZERO_GAS_EIP2028
        } else {
            TX_DATA_NON_ZERO_GAS
        };

        let non_zero_count = tx.data().iter().filter(|&&x| x != 0u8).count() as u64;

        gas = gas
            .checked_add(non_zero_count * non_zero_gas_cost)
            .ok_or(MempoolError::TxGasOverflowError)?;

        let zero_count = data_len - non_zero_count;

        gas = gas
            .checked_add(zero_count * TX_DATA_ZERO_GAS_COST)
            .ok_or(MempoolError::TxGasOverflowError)?;

        if is_contract_creation && config.is_shanghai_activated(header.timestamp) {
            // Len in 32 bytes sized words
            let len_in_words = data_len.saturating_add(31) / 32;

            gas = gas
                .checked_add(len_in_words * TX_INIT_CODE_WORD_GAS_COST)
                .ok_or(MempoolError::TxGasOverflowError)?;
        }
    }

    let storage_keys_count: u64 = tx
        .access_list()
        .iter()
        .map(|(_, keys)| keys.len() as u64)
        .sum();

    gas = gas
        .checked_add(tx.access_list().len() as u64 * TX_ACCESS_LIST_ADDRESS_GAS)
        .ok_or(MempoolError::TxGasOverflowError)?;

    gas = gas
        .checked_add(storage_keys_count * TX_ACCESS_LIST_STORAGE_KEY_GAS)
        .ok_or(MempoolError::TxGasOverflowError)?;

    Ok(gas)
}
#[cfg(test)]
mod tests {
    use crate::Blockchain;
    use crate::constants::MAX_INITCODE_SIZE;
    use crate::error::MempoolError;
    use crate::mempool::{
        Mempool, TX_ACCESS_LIST_ADDRESS_GAS, TX_ACCESS_LIST_STORAGE_KEY_GAS, TX_CREATE_GAS_COST,
        TX_DATA_NON_ZERO_GAS, TX_DATA_NON_ZERO_GAS_EIP2028, TX_DATA_ZERO_GAS_COST, TX_GAS_COST,
        TX_INIT_CODE_WORD_GAS_COST,
    };
    use std::collections::HashMap;

    use super::transaction_intrinsic_gas;
    use ethrex_common::types::{
        BYTES_PER_BLOB, BlobsBundle, BlockHeader, ChainConfig, EIP1559Transaction,
        EIP4844Transaction, MempoolTransaction, Transaction, TxKind,
    };
    use ethrex_common::{Address, Bytes, H256, U256};
    use ethrex_storage::EngineType;
    use ethrex_storage::{Store, error::StoreError};

    async fn setup_storage(config: ChainConfig, header: BlockHeader) -> Result<Store, StoreError> {
        let store = Store::new("test", EngineType::InMemory)?;
        let block_number = header.number;
        let block_hash = header.hash();
        store.add_block_header(block_hash, header).await?;
        store
            .forkchoice_update(None, block_number, block_hash, None, None)
            .await?;
        store.set_chain_config(&config).await?;
        Ok(store)
    }

    fn build_basic_config_and_header(
        istanbul_active: bool,
        shanghai_active: bool,
    ) -> (ChainConfig, BlockHeader) {
        let config = ChainConfig {
            shanghai_time: Some(if shanghai_active { 1 } else { 10 }),
            istanbul_block: Some(if istanbul_active { 1 } else { 10 }),
            ..Default::default()
        };

        let header = BlockHeader {
            number: 5,
            timestamp: 5,
            gas_limit: 100_000_000,
            gas_used: 0,
            ..Default::default()
        };

        (config, header)
    }

    #[test]
    fn normal_transaction_intrinsic_gas() {
        let (config, header) = build_basic_config_and_header(false, false);

        let tx = EIP1559Transaction {
            nonce: 3,
            max_priority_fee_per_gas: 0,
            max_fee_per_gas: 0,
            gas_limit: 100_000,
            to: TxKind::Call(Address::from_low_u64_be(1)), // Normal tx
            value: U256::zero(),                           // Value zero
            data: Bytes::default(),                        // No data
            access_list: Default::default(),               // No access list
            ..Default::default()
        };

        let tx = Transaction::EIP1559Transaction(tx);
        let expected_gas_cost = TX_GAS_COST;
        let intrinsic_gas =
            transaction_intrinsic_gas(&tx, &header, &config).expect("Intrinsic gas");
        assert_eq!(intrinsic_gas, expected_gas_cost);
    }

    #[test]
    fn create_transaction_intrinsic_gas() {
        let (config, header) = build_basic_config_and_header(false, false);

        let tx = EIP1559Transaction {
            nonce: 3,
            max_priority_fee_per_gas: 0,
            max_fee_per_gas: 0,
            gas_limit: 100_000,
            to: TxKind::Create,              // Create tx
            value: U256::zero(),             // Value zero
            data: Bytes::default(),          // No data
            access_list: Default::default(), // No access list
            ..Default::default()
        };

        let tx = Transaction::EIP1559Transaction(tx);
        let expected_gas_cost = TX_CREATE_GAS_COST;
        let intrinsic_gas =
            transaction_intrinsic_gas(&tx, &header, &config).expect("Intrinsic gas");
        assert_eq!(intrinsic_gas, expected_gas_cost);
    }

    #[test]
    fn transaction_intrinsic_data_gas_pre_istanbul() {
        let (config, header) = build_basic_config_and_header(false, false);

        let tx = EIP1559Transaction {
            nonce: 3,
            max_priority_fee_per_gas: 0,
            max_fee_per_gas: 0,
            gas_limit: 100_000,
            to: TxKind::Call(Address::from_low_u64_be(1)), // Normal tx
            value: U256::zero(),                           // Value zero
            data: Bytes::from(vec![0x0, 0x1, 0x1, 0x0, 0x1, 0x1]), // 6 bytes of data
            access_list: Default::default(),               // No access list
            ..Default::default()
        };

        let tx = Transaction::EIP1559Transaction(tx);
        let expected_gas_cost = TX_GAS_COST + 2 * TX_DATA_ZERO_GAS_COST + 4 * TX_DATA_NON_ZERO_GAS;
        let intrinsic_gas =
            transaction_intrinsic_gas(&tx, &header, &config).expect("Intrinsic gas");
        assert_eq!(intrinsic_gas, expected_gas_cost);
    }

    #[test]
    fn transaction_intrinsic_data_gas_post_istanbul() {
        let (config, header) = build_basic_config_and_header(true, false);

        let tx = EIP1559Transaction {
            nonce: 3,
            max_priority_fee_per_gas: 0,
            max_fee_per_gas: 0,
            gas_limit: 100_000,
            to: TxKind::Call(Address::from_low_u64_be(1)), // Normal tx
            value: U256::zero(),                           // Value zero
            data: Bytes::from(vec![0x0, 0x1, 0x1, 0x0, 0x1, 0x1]), // 6 bytes of data
            access_list: Default::default(),               // No access list
            ..Default::default()
        };

        let tx = Transaction::EIP1559Transaction(tx);
        let expected_gas_cost =
            TX_GAS_COST + 2 * TX_DATA_ZERO_GAS_COST + 4 * TX_DATA_NON_ZERO_GAS_EIP2028;
        let intrinsic_gas =
            transaction_intrinsic_gas(&tx, &header, &config).expect("Intrinsic gas");
        assert_eq!(intrinsic_gas, expected_gas_cost);
    }

    #[test]
    fn transaction_create_intrinsic_gas_pre_shanghai() {
        let (config, header) = build_basic_config_and_header(false, false);

        let n_words: u64 = 10;
        let n_bytes: u64 = 32 * n_words - 3; // Test word rounding

        let tx = EIP1559Transaction {
            nonce: 3,
            max_priority_fee_per_gas: 0,
            max_fee_per_gas: 0,
            gas_limit: 100_000,
            to: TxKind::Create,                                // Create tx
            value: U256::zero(),                               // Value zero
            data: Bytes::from(vec![0x1_u8; n_bytes as usize]), // Bytecode data
            access_list: Default::default(),                   // No access list
            ..Default::default()
        };

        let tx = Transaction::EIP1559Transaction(tx);
        let expected_gas_cost = TX_CREATE_GAS_COST + n_bytes * TX_DATA_NON_ZERO_GAS;
        let intrinsic_gas =
            transaction_intrinsic_gas(&tx, &header, &config).expect("Intrinsic gas");
        assert_eq!(intrinsic_gas, expected_gas_cost);
    }

    #[test]
    fn transaction_create_intrinsic_gas_post_shanghai() {
        let (config, header) = build_basic_config_and_header(false, true);

        let n_words: u64 = 10;
        let n_bytes: u64 = 32 * n_words - 3; // Test word rounding

        let tx = EIP1559Transaction {
            nonce: 3,
            max_priority_fee_per_gas: 0,
            max_fee_per_gas: 0,
            gas_limit: 100_000,
            to: TxKind::Create,                                // Create tx
            value: U256::zero(),                               // Value zero
            data: Bytes::from(vec![0x1_u8; n_bytes as usize]), // Bytecode data
            access_list: Default::default(),                   // No access list
            ..Default::default()
        };

        let tx = Transaction::EIP1559Transaction(tx);
        let expected_gas_cost = TX_CREATE_GAS_COST
            + n_bytes * TX_DATA_NON_ZERO_GAS
            + n_words * TX_INIT_CODE_WORD_GAS_COST;
        let intrinsic_gas =
            transaction_intrinsic_gas(&tx, &header, &config).expect("Intrinsic gas");
        assert_eq!(intrinsic_gas, expected_gas_cost);
    }

    #[test]
    fn transaction_intrinsic_gas_access_list() {
        let (config, header) = build_basic_config_and_header(false, false);

        let access_list = vec![
            (Address::zero(), vec![H256::default(); 10]),
            (Address::zero(), vec![]),
            (Address::zero(), vec![H256::default(); 5]),
        ];

        let tx = EIP1559Transaction {
            nonce: 3,
            max_priority_fee_per_gas: 0,
            max_fee_per_gas: 0,
            gas_limit: 100_000,
            to: TxKind::Call(Address::from_low_u64_be(1)), // Normal tx
            value: U256::zero(),                           // Value zero
            data: Bytes::default(),                        // No data
            access_list,
            ..Default::default()
        };

        let tx = Transaction::EIP1559Transaction(tx);
        let expected_gas_cost =
            TX_GAS_COST + 3 * TX_ACCESS_LIST_ADDRESS_GAS + 15 * TX_ACCESS_LIST_STORAGE_KEY_GAS;
        let intrinsic_gas =
            transaction_intrinsic_gas(&tx, &header, &config).expect("Intrinsic gas");
        assert_eq!(intrinsic_gas, expected_gas_cost);
    }

    #[tokio::test]
    async fn transaction_with_big_init_code_in_shanghai_fails() {
        let (config, header) = build_basic_config_and_header(false, true);

        let store = setup_storage(config, header).await.expect("Storage setup");
        let blockchain = Blockchain::default_with_store(store);

        let tx = EIP1559Transaction {
            nonce: 3,
            max_priority_fee_per_gas: 0,
            max_fee_per_gas: 0,
            gas_limit: 99_000_000,
            to: TxKind::Create,  // Create tx
            value: U256::zero(), // Value zero
            data: Bytes::from(vec![0x1; MAX_INITCODE_SIZE as usize + 1]), // Large init code
            access_list: Default::default(), // No access list
            ..Default::default()
        };

        let tx = Transaction::EIP1559Transaction(tx);
        let validation = blockchain.validate_transaction(&tx, Address::random());
        assert!(matches!(
            validation.await,
            Err(MempoolError::TxMaxInitCodeSizeError)
        ));
    }

    #[tokio::test]
    async fn transaction_with_gas_limit_higher_than_of_the_block_should_fail() {
        let (config, header) = build_basic_config_and_header(false, false);

        let store = setup_storage(config, header).await.expect("Storage setup");
        let blockchain = Blockchain::default_with_store(store);

        let tx = EIP1559Transaction {
            nonce: 3,
            max_priority_fee_per_gas: 0,
            max_fee_per_gas: 0,
            gas_limit: 100_000_001,
            to: TxKind::Call(Address::from_low_u64_be(1)), // Normal tx
            value: U256::zero(),                           // Value zero
            data: Bytes::default(),                        // No data
            access_list: Default::default(),               // No access list
            ..Default::default()
        };

        let tx = Transaction::EIP1559Transaction(tx);
        let validation = blockchain.validate_transaction(&tx, Address::random());
        assert!(matches!(
            validation.await,
            Err(MempoolError::TxGasLimitExceededError)
        ));
    }

    #[tokio::test]
    async fn transaction_with_priority_fee_higher_than_gas_fee_should_fail() {
        let (config, header) = build_basic_config_and_header(false, false);

        let store = setup_storage(config, header).await.expect("Storage setup");
        let blockchain = Blockchain::default_with_store(store);

        let tx = EIP1559Transaction {
            nonce: 3,
            max_priority_fee_per_gas: 101,
            max_fee_per_gas: 100,
            gas_limit: 50_000_000,
            to: TxKind::Call(Address::from_low_u64_be(1)), // Normal tx
            value: U256::zero(),                           // Value zero
            data: Bytes::default(),                        // No data
            access_list: Default::default(),               // No access list
            ..Default::default()
        };

        let tx = Transaction::EIP1559Transaction(tx);
        let validation = blockchain.validate_transaction(&tx, Address::random());
        assert!(matches!(
            validation.await,
            Err(MempoolError::TxTipAboveFeeCapError)
        ));
    }

    #[tokio::test]
    async fn transaction_with_gas_limit_lower_than_intrinsic_gas_should_fail() {
        let (config, header) = build_basic_config_and_header(false, false);
        let store = setup_storage(config, header).await.expect("Storage setup");
        let blockchain = Blockchain::default_with_store(store);
        let intrinsic_gas_cost = TX_GAS_COST;

        let tx = EIP1559Transaction {
            nonce: 3,
            max_priority_fee_per_gas: 0,
            max_fee_per_gas: 0,
            gas_limit: intrinsic_gas_cost - 1,
            to: TxKind::Call(Address::from_low_u64_be(1)), // Normal tx
            value: U256::zero(),                           // Value zero
            data: Bytes::default(),                        // No data
            access_list: Default::default(),               // No access list
            ..Default::default()
        };

        let tx = Transaction::EIP1559Transaction(tx);
        let validation = blockchain.validate_transaction(&tx, Address::random());
        assert!(matches!(
            validation.await,
            Err(MempoolError::TxIntrinsicGasCostAboveLimitError)
        ));
    }

    #[tokio::test]
    async fn transaction_with_blob_base_fee_below_min_should_fail() {
        let (config, header) = build_basic_config_and_header(false, false);
        let store = setup_storage(config, header).await.expect("Storage setup");
        let blockchain = Blockchain::default_with_store(store);

        let tx = EIP4844Transaction {
            nonce: 3,
            max_priority_fee_per_gas: 0,
            max_fee_per_gas: 0,
            max_fee_per_blob_gas: 0.into(),
            gas: 15_000_000,
            to: Address::from_low_u64_be(1), // Normal tx
            value: U256::zero(),             // Value zero
            data: Bytes::default(),          // No data
            access_list: Default::default(), // No access list
            ..Default::default()
        };

        let tx = Transaction::EIP4844Transaction(tx);
        let validation = blockchain.validate_transaction(&tx, Address::random());
        assert!(matches!(
            validation.await,
            Err(MempoolError::TxBlobBaseFeeTooLowError)
        ));
    }

    #[test]
    fn test_filter_mempool_transactions() {
        let plain_tx_decoded = Transaction::decode_canonical(&hex::decode("f86d80843baa0c4082f618946177843db3138ae69679a54b95cf345ed759450d870aa87bee538000808360306ba0151ccc02146b9b11adf516e6787b59acae3e76544fdcd75e77e67c6b598ce65da064c5dd5aae2fbb535830ebbdad0234975cd7ece3562013b63ea18cc0df6c97d4").unwrap()).unwrap();
        let plain_tx_sender = plain_tx_decoded.sender().unwrap();
        let plain_tx = MempoolTransaction::new(plain_tx_decoded, plain_tx_sender);
        let blob_tx_decoded = Transaction::decode_canonical(&hex::decode("03f88f0780843b9aca008506fc23ac00830186a09400000000000000000000000000000000000001008080c001e1a0010657f37554c781402a22917dee2f75def7ab966d7b770905398eba3c44401401a0840650aa8f74d2b07f40067dc33b715078d73422f01da17abdbd11e02bbdfda9a04b2260f6022bf53eadb337b3e59514936f7317d872defb891a708ee279bdca90").unwrap()).unwrap();
        let blob_tx_sender = blob_tx_decoded.sender().unwrap();
        let blob_tx = MempoolTransaction::new(blob_tx_decoded, blob_tx_sender);
        let plain_tx_hash = plain_tx.hash();
        let blob_tx_hash = blob_tx.hash();
        let mempool = Mempool::new();
        let filter =
            |tx: &Transaction| -> bool { matches!(tx, Transaction::EIP4844Transaction(_)) };
        mempool
            .add_transaction(blob_tx_hash, blob_tx.clone())
            .unwrap();
        mempool.add_transaction(plain_tx_hash, plain_tx).unwrap();
        let txs = mempool.filter_transactions_with_filter_fn(&filter).unwrap();
        assert_eq!(txs, HashMap::from([(blob_tx.sender(), vec![blob_tx])]));
    }

    #[test]
    fn blobs_bundle_loadtest() {
        // Write a bundle of 6 blobs 10 times
        // If this test fails please adjust the max_size in the DB config
        let mempool = Mempool::new();
        for i in 0..300 {
            let blobs = [[i as u8; BYTES_PER_BLOB]; 6];
            let commitments = [[i as u8; 48]; 6];
            let proofs = [[i as u8; 48]; 6];
            let bundle = BlobsBundle {
                blobs: blobs.to_vec(),
                commitments: commitments.to_vec(),
                proofs: proofs.to_vec(),
            };
            mempool.add_blobs_bundle(H256::random(), bundle).unwrap();
        }
    }
}<|MERGE_RESOLUTION|>--- conflicted
+++ resolved
@@ -1,9 +1,5 @@
 use std::{
-<<<<<<< HEAD
     collections::{BTreeMap, HashMap, VecDeque},
-=======
-    collections::{BTreeMap, HashMap},
->>>>>>> 1554492b
     sync::RwLock,
 };
 
@@ -45,71 +41,34 @@
             ..Default::default()
         }
     }
-}
-
-#[derive(Debug, Default)]
-<<<<<<< HEAD
-pub struct Mempool {
-    inner: RwLock<MempoolInner>,
-}
-
-impl Mempool {
-    pub fn new() -> Self {
-        Mempool {
-            inner: RwLock::new(MempoolInner::new()),
-        }
+
+    /// Remove a transaction from the pool with the transaction pool lock already taken
+    fn remove_transaction_with_lock(&mut self, hash: &H256) -> Result<(), StoreError> {
+        if let Some(tx) = self.transaction_pool.get(hash) {
+            if matches!(tx.tx_type(), TxType::EIP4844) {
+                self.blobs_bundle_pool.remove(hash);
+            }
+
+            self.txs_by_sender_nonce.remove(&(tx.sender(), tx.nonce()));
+            self.transaction_pool.remove(hash);
+            self.broadcast_pool.remove(hash);
+        };
+
+        Ok(())
     }
 
     /// Remove the oldest transaction in the pool
-    fn remove_oldest_transaction(&self, inner: &mut MempoolInner) -> Result<(), StoreError> {
+    fn remove_oldest_transaction(&mut self) -> Result<(), StoreError> {
         // Remove elements from the order queue until one is present in the pool
-        while inner.transaction_pool.len() >= MEMPOOL_MAX_SIZE {
-            if let Some(oldest_hash) = inner.txs_order.pop_front() {
-                self.remove_transaction_with_lock(&oldest_hash, inner)?;
+        while self.transaction_pool.len() >= MEMPOOL_MAX_SIZE {
+            if let Some(oldest_hash) = self.txs_order.pop_front() {
+                self.remove_transaction_with_lock(&oldest_hash)?;
             } else {
                 warn!(
                     "Mempool is full but there are no transactions to remove, this should not happen and will make the mempool grow indefinitely"
                 );
                 break;
             }
-=======
-struct MempoolInner {
-    broadcast_pool: HashSet<H256>,
-    transaction_pool: HashMap<H256, MempoolTransaction>,
-    blobs_bundle_pool: HashMap<H256, BlobsBundle>,
-    txs_by_sender_nonce: BTreeMap<(H160, u64), H256>,
-    txs_order: Vec<H256>,
-}
-
-impl MempoolInner {
-    fn new() -> Self {
-        MempoolInner {
-            txs_order: Vec::with_capacity(MEMPOOL_MAX_SIZE),
-            ..Default::default()
-        }
-    }
-
-    /// Remove a transaction from the pool with the transaction pool lock already taken
-    fn remove_transaction_with_lock(&mut self, hash: &H256) -> Result<(), StoreError> {
-        if let Some(tx) = self.transaction_pool.get(hash) {
-            if matches!(tx.tx_type(), TxType::EIP4844) {
-                self.blobs_bundle_pool.remove(hash);
-            }
-
-            self.txs_by_sender_nonce.remove(&(tx.sender(), tx.nonce()));
-            self.transaction_pool.remove(hash);
-            self.broadcast_pool.remove(hash);
-            self.txs_order.retain(|h| h != hash);
-        };
-
-        Ok(())
-    }
-
-    /// Remove the oldest transaction in the pool
-    fn remove_oldest_transaction(&mut self) -> Result<(), StoreError> {
-        if let Some(&oldest_hash) = self.txs_order.first() {
-            self.remove_transaction_with_lock(&oldest_hash)?;
->>>>>>> 1554492b
         }
 
         Ok(())
@@ -146,12 +105,7 @@
         hash: H256,
         transaction: MempoolTransaction,
     ) -> Result<(), StoreError> {
-<<<<<<< HEAD
-        let mut inner = self
-            .inner
-            .write()
-            .map_err(|error| StoreError::MempoolWriteLock(error.to_string()))?;
-
+        let mut inner = self.write()?;
         // Prune the order queue if it has grown too much
         if inner.txs_order.len() > MEMPOOL_PRUNE_THRESHOLD {
             // NOTE: we do this to avoid borrow checker errors
@@ -159,19 +113,10 @@
             inner.txs_order.retain(|tx| txpool.contains_key(tx));
             inner.transaction_pool = txpool;
         }
-
-        if inner.transaction_pool.len() >= MEMPOOL_MAX_SIZE {
-            self.remove_oldest_transaction(&mut inner)?;
-        }
-
-        inner.txs_order.push_back(hash);
-=======
-        let mut inner = self.write()?;
         if inner.transaction_pool.len() >= MEMPOOL_MAX_SIZE {
             inner.remove_oldest_transaction()?;
         }
-        inner.txs_order.push(hash);
->>>>>>> 1554492b
+        inner.txs_order.push_back(hash);
         inner
             .txs_by_sender_nonce
             .insert((transaction.sender(), transaction.nonce()), hash);
@@ -182,14 +127,7 @@
     }
 
     pub fn get_txs_for_broadcast(&self) -> Result<Vec<MempoolTransaction>, StoreError> {
-<<<<<<< HEAD
-        let inner = self
-            .inner
-            .read()
-            .map_err(|error| StoreError::MempoolReadLock(error.to_string()))?;
-=======
         let inner = self.read()?;
->>>>>>> 1554492b
         let txs = inner
             .transaction_pool
             .iter()
@@ -205,15 +143,7 @@
     }
 
     pub fn clear_broadcasted_txs(&self) -> Result<(), StoreError> {
-<<<<<<< HEAD
-        self.inner
-            .write()
-            .map_err(|error| StoreError::MempoolWriteLock(error.to_string()))?
-            .broadcast_pool
-            .clear();
-=======
         self.write()?.broadcast_pool.clear();
->>>>>>> 1554492b
         Ok(())
     }
 
@@ -223,13 +153,7 @@
         tx_hash: H256,
         blobs_bundle: BlobsBundle,
     ) -> Result<(), StoreError> {
-<<<<<<< HEAD
-        self.inner
-            .write()
-            .map_err(|error| StoreError::Custom(error.to_string()))?
-=======
         self.write()?
->>>>>>> 1554492b
             .blobs_bundle_pool
             .insert(tx_hash, blobs_bundle);
         Ok(())
@@ -237,50 +161,13 @@
 
     /// Get a blobs bundle to the pool given its blob transaction hash
     pub fn get_blobs_bundle(&self, tx_hash: H256) -> Result<Option<BlobsBundle>, StoreError> {
-<<<<<<< HEAD
-        Ok(self
-            .inner
-            .read()
-            .map_err(|error| StoreError::Custom(error.to_string()))?
-            .blobs_bundle_pool
-            .get(&tx_hash)
-            .cloned())
-=======
         Ok(self.read()?.blobs_bundle_pool.get(&tx_hash).cloned())
->>>>>>> 1554492b
     }
 
     /// Remove a transaction from the pool
     pub fn remove_transaction(&self, hash: &H256) -> Result<(), StoreError> {
-<<<<<<< HEAD
-        let mut inner = self
-            .inner
-            .write()
-            .map_err(|error| StoreError::MempoolWriteLock(error.to_string()))?;
-        self.remove_transaction_with_lock(hash, &mut inner)?;
-        Ok(())
-    }
-
-    /// Remove a transaction from the pool with the transaction pool lock already taken
-    fn remove_transaction_with_lock(
-        &self,
-        hash: &H256,
-        inner: &mut MempoolInner,
-    ) -> Result<(), StoreError> {
-        if let Some(tx) = inner.transaction_pool.get(hash) {
-            if matches!(tx.tx_type(), TxType::EIP4844) {
-                inner.blobs_bundle_pool.remove(hash);
-            }
-
-            inner.txs_by_sender_nonce.remove(&(tx.sender(), tx.nonce()));
-            inner.transaction_pool.remove(hash);
-            inner.broadcast_pool.remove(hash);
-        };
-
-=======
         let mut inner = self.write()?;
         inner.remove_transaction_with_lock(hash)?;
->>>>>>> 1554492b
         Ok(())
     }
 
@@ -329,15 +216,7 @@
     ) -> Result<HashMap<Address, Vec<MempoolTransaction>>, StoreError> {
         let mut txs_by_sender: HashMap<Address, Vec<MempoolTransaction>> =
             HashMap::with_capacity(128);
-<<<<<<< HEAD
-        let tx_pool = &self
-            .inner
-            .read()
-            .map_err(|error| StoreError::MempoolReadLock(error.to_string()))?
-            .transaction_pool;
-=======
         let tx_pool = &self.read()?.transaction_pool;
->>>>>>> 1554492b
 
         for (_, tx) in tx_pool.iter() {
             txs_by_sender
@@ -358,15 +237,7 @@
     ) -> Result<HashMap<Address, Vec<MempoolTransaction>>, StoreError> {
         let mut txs_by_sender: HashMap<Address, Vec<MempoolTransaction>> =
             HashMap::with_capacity(128);
-<<<<<<< HEAD
-        let tx_pool = &self
-            .inner
-            .read()
-            .map_err(|error| StoreError::MempoolReadLock(error.to_string()))?
-            .transaction_pool;
-=======
         let tx_pool = &self.read()?.transaction_pool;
->>>>>>> 1554492b
 
         for (_, tx) in tx_pool.iter() {
             if filter(tx) {
@@ -386,15 +257,7 @@
         &self,
         possible_hashes: &[H256],
     ) -> Result<Vec<H256>, StoreError> {
-<<<<<<< HEAD
-        let tx_pool = &self
-            .inner
-            .read()
-            .map_err(|error| StoreError::MempoolReadLock(error.to_string()))?
-            .transaction_pool;
-=======
         let tx_pool = &self.read()?.transaction_pool;
->>>>>>> 1554492b
 
         Ok(possible_hashes
             .iter()
@@ -408,13 +271,7 @@
         transaction_hash: H256,
     ) -> Result<Option<Transaction>, StoreError> {
         let tx = self
-<<<<<<< HEAD
-            .inner
-            .read()
-            .map_err(|error| StoreError::MempoolReadLock(error.to_string()))?
-=======
             .read()?
->>>>>>> 1554492b
             .transaction_pool
             .get(&transaction_hash)
             .map(|e| e.transaction().clone());
@@ -424,13 +281,7 @@
 
     pub fn get_nonce(&self, address: &Address) -> Result<Option<u64>, MempoolError> {
         Ok(self
-<<<<<<< HEAD
-            .inner
-            .read()
-            .map_err(|error| StoreError::MempoolReadLock(error.to_string()))?
-=======
             .read()?
->>>>>>> 1554492b
             .txs_by_sender_nonce
             .range((*address, 0)..=(*address, u64::MAX))
             .last()
@@ -439,27 +290,11 @@
 
     pub fn get_mempool_size(&self) -> Result<(u64, u64), MempoolError> {
         let txs_size = {
-<<<<<<< HEAD
-            let pool_lock = &self
-                .inner
-                .read()
-                .map_err(|error| StoreError::MempoolReadLock(error.to_string()))?
-                .transaction_pool;
-            pool_lock.len()
-        };
-        let blobs_size = {
-            let pool_lock = &self
-                .inner
-                .read()
-                .map_err(|error| StoreError::MempoolReadLock(error.to_string()))?
-                .blobs_bundle_pool;
-=======
             let pool_lock = &self.read()?.transaction_pool;
             pool_lock.len()
         };
         let blobs_size = {
             let pool_lock = &self.read()?.blobs_bundle_pool;
->>>>>>> 1554492b
             pool_lock.len()
         };
 
@@ -468,15 +303,7 @@
 
     /// Returns all transactions currently in the pool
     pub fn content(&self) -> Result<Vec<Transaction>, MempoolError> {
-<<<<<<< HEAD
-        let pooled_transactions = &self
-            .inner
-            .read()
-            .map_err(|error| StoreError::MempoolReadLock(error.to_string()))?
-            .transaction_pool;
-=======
         let pooled_transactions = &self.read()?.transaction_pool;
->>>>>>> 1554492b
         Ok(pooled_transactions
             .values()
             .map(MempoolTransaction::transaction)
@@ -486,30 +313,14 @@
 
     /// Returns all blobs bundles currently in the pool
     pub fn get_blobs_bundle_pool(&self) -> Result<Vec<BlobsBundle>, MempoolError> {
-<<<<<<< HEAD
-        let blobs_bundle_pool = &self
-            .inner
-            .read()
-            .map_err(|error| StoreError::MempoolReadLock(error.to_string()))?
-            .blobs_bundle_pool;
-=======
         let blobs_bundle_pool = &self.read()?.blobs_bundle_pool;
->>>>>>> 1554492b
         Ok(blobs_bundle_pool.values().cloned().collect())
     }
 
     /// Returns the status of the mempool, which is the number of transactions currently in
     /// the pool. Until we add "queue" transactions.
     pub fn status(&self) -> Result<u64, MempoolError> {
-<<<<<<< HEAD
-        let pool_lock = &self
-            .inner
-            .read()
-            .map_err(|error| StoreError::MempoolReadLock(error.to_string()))?
-            .transaction_pool;
-=======
         let pool_lock = &self.read()?.transaction_pool;
->>>>>>> 1554492b
 
         Ok(pool_lock.len() as u64)
     }
@@ -521,13 +332,7 @@
         received_hash: H256,
     ) -> Result<Option<MempoolTransaction>, MempoolError> {
         let Some(hash) = self
-<<<<<<< HEAD
-            .inner
-            .read()
-            .map_err(|error| StoreError::MempoolReadLock(error.to_string()))?
-=======
             .read()?
->>>>>>> 1554492b
             .txs_by_sender_nonce
             .get(&(sender, nonce))
             .cloned()
@@ -538,30 +343,13 @@
             return Ok(None);
         }
 
-<<<<<<< HEAD
-        let transaction_pool = &self
-            .inner
-            .read()
-            .map_err(|error| StoreError::MempoolReadLock(error.to_string()))?
-            .transaction_pool;
-=======
         let transaction_pool = &self.read()?.transaction_pool;
->>>>>>> 1554492b
         let tx = transaction_pool.get(&hash).cloned();
         Ok(tx)
     }
 
     pub fn contains_tx(&self, tx_hash: H256) -> Result<bool, MempoolError> {
-<<<<<<< HEAD
-        let contains = self
-            .inner
-            .read()
-            .map_err(|error| StoreError::MempoolReadLock(error.to_string()))?
-            .transaction_pool
-            .contains_key(&tx_hash);
-=======
         let contains = self.read()?.transaction_pool.contains_key(&tx_hash);
->>>>>>> 1554492b
         Ok(contains)
     }
 
