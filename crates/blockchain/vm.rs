--- conflicted
+++ resolved
@@ -53,22 +53,10 @@
     }
 
     fn get_block_hash(&self, block_number: u64) -> Result<H256, EvmError> {
-<<<<<<< HEAD
         // Check if we have it cached
         if let Some(block_hash) = self.block_hash_cache.get(&block_number) {
             return Ok(*block_hash);
         }
-        for ancestor_res in self.store.ancestors(self.block_hash) {
-            let (hash, ancestor) = ancestor_res.map_err(|e| EvmError::DB(e.to_string()))?;
-            match ancestor.number.cmp(&block_number) {
-                Ordering::Greater => continue,
-                Ordering::Equal => return Ok(hash),
-                Ordering::Less => {
-                    return Err(EvmError::DB(format!(
-                        "Block number requested {} is higher than the current block number {}",
-                        block_number, ancestor.number
-                    )))
-=======
         // First check if our block is canonical, if it is then it's ancestor will also be canonical and we can look it up directly
         if self
             .store
@@ -95,7 +83,6 @@
                             block_number, ancestor.number
                         )))
                     }
->>>>>>> f27cfff2
                 }
             }
         }
