--- conflicted
+++ resolved
@@ -65,13 +65,7 @@
 
     total_difficulty_check(&head_hash, &head, store)?;
 
-<<<<<<< HEAD
-    let Some(latest) = store.get_latest_block_number()? else {
-        return Err(StoreError::Custom("Latest block number not found".to_string()).into());
-    };
-=======
     let latest = store.get_latest_block_number()?;
->>>>>>> 45eeb94a
 
     // If the head block is an already present head ancestor, skip the update.
     if is_canonical(store, head.number, head_hash)? && head.number < latest {
