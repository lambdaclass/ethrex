--- conflicted
+++ resolved
@@ -58,7 +58,6 @@
     BlobTxNoBlobsBundle,
     #[error("Mismatch between blob versioned hashes and blobs bundle content length")]
     BlobsBundleWrongLen,
-<<<<<<< HEAD
     #[error("Nonce for account too low")]
     InvalidNonce,
     #[error("Transaction chain id mismatch, expected chain id: {0}")]
@@ -67,10 +66,8 @@
     NotEnoughBalance,
     #[error("Transaction gas fields are invalid")]
     InvalidTxGasvalues,
-=======
     #[error("Blob versioned hashes do not match the blob commitments")]
     BlobVersionedHashesIncorrectError,
->>>>>>> 88b07506
 }
 
 #[derive(Debug)]
