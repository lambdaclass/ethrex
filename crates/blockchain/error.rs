use ethrex_common::types::{
    BlobsBundleError, BlockHash, InvalidBlockBodyError, InvalidBlockHeaderError,
};
use ethrex_storage::error::StoreError;
use ethrex_vm::EvmError;

#[derive(Debug, thiserror::Error)]
pub enum ChainError {
    #[error("Invalid Block: {0}")]
    InvalidBlock(#[from] InvalidBlockError),
    #[error("Parent block not found")]
    ParentNotFound,
    //TODO: If a block with block_number greater than latest plus one is received
    //maybe we are missing data and should wait for syncing
    #[error("The post-state of the parent-block.")]
    ParentStateNotFound,
    #[error("DB error: {0}")]
    StoreError(#[from] StoreError),
    #[error("EVM error: {0}")]
    EvmError(#[from] EvmError),
    #[error("Invalid Transaction: {0}")]
    InvalidTransaction(String),
    #[error("Failed to generate witness: {0}")]
    WitnessGeneration(String),
    #[error("{0}")]
    Custom(String),
}

#[derive(Debug, thiserror::Error)]
pub enum InvalidBlockError {
    #[error("Requests hash does not match the one in the header after executing")]
    RequestsHashMismatch,
    #[error("World State Root does not match the one in the header after executing")]
    StateRootMismatch,
    #[error("Receipts Root does not match the one in the header after executing")]
    ReceiptsRootMismatch,
    #[error("Invalid Header, validation failed pre-execution: {0}")]
    InvalidHeader(#[from] InvalidBlockHeaderError),
    #[error("Invalid Body, validation failed pre-execution: {0}")]
    InvalidBody(#[from] InvalidBlockBodyError),
    #[error("Exceeded MAX_BLOB_GAS_PER_BLOCK")]
    ExceededMaxBlobGasPerBlock,
    #[error("Exceeded MAX_BLOB_NUMBER_PER_BLOCK")]
    ExceededMaxBlobNumberPerBlock,
    #[error("Gas used doesn't match value in header")]
    GasUsedMismatch,
    #[error("Blob gas used doesn't match value in header")]
    BlobGasUsedMismatch,
    #[error("Invalid transaction: {0}")]
    InvalidTransaction(String),
}

#[derive(Debug, thiserror::Error)]
pub enum MempoolError {
    #[error("No block header")]
    NoBlockHeaderError,
    #[error("DB error: {0}")]
    StoreError(#[from] StoreError),
    #[error("BlobsBundle error: {0}")]
    BlobsBundleError(#[from] BlobsBundleError),
    #[error("Transaction max init code size exceeded")]
    TxMaxInitCodeSizeError,
    #[error("Transaction max data size exceeded")]
    TxMaxDataSizeError,
    #[error("Transaction gas limit exceeded")]
    TxGasLimitExceededError,
    #[error("Transaction priority fee above gas fee")]
    TxGasOverflowError,
    #[error("Transaction intrinsic gas overflow")]
    TxTipAboveFeeCapError,
    #[error("Transaction intrinsic gas cost above gas limit")]
    TxIntrinsicGasCostAboveLimitError,
    #[error("Transaction blob base fee too low")]
    TxBlobBaseFeeTooLowError,
    #[error("Blob transaction submited without blobs bundle")]
    BlobTxNoBlobsBundle,
    #[error("Nonce for account too low")]
    NonceTooLow,
    #[error("Nonce already used")]
    InvalidNonce,
    #[error("Transaction chain id mismatch, expected chain id: {0}")]
    InvalidChainId(u64),
    #[error("Account does not have enough balance to cover the tx cost")]
    NotEnoughBalance,
    #[error("Transaction gas fields are invalid")]
    InvalidTxGasvalues,
<<<<<<< HEAD
    #[error("Transaction sender is invalid {0}")]
    InvalidTxSender(#[from] secp256k1::Error),
=======
    #[error("Invalid pooled TxType, expected: {0}")]
    InvalidPooledTxType(u8),
    #[error("Invalid pooled transaction size, differs from expected")]
    InvalidPooledTxSize,
    #[error("Requested pooled transaction was not received")]
    RequestedPooledTxNotFound,
>>>>>>> 78594e8d
}

#[derive(Debug)]
pub enum ForkChoiceElement {
    Head,
    Safe,
    Finalized,
}

#[derive(Debug, thiserror::Error)]
pub enum InvalidForkChoice {
    #[error("DB error: {0}")]
    StoreError(#[from] StoreError),
    #[error("The node has not finished syncing.")]
    Syncing,
    #[error("Head hash value is invalid.")]
    InvalidHeadHash,
    #[error("New head block is already canonical. Skipping update.")]
    NewHeadAlreadyCanonical,
    #[error("A fork choice element ({:?}) was not found, but an ancestor was, so it's not a sync problem.", ._0)]
    ElementNotFound(ForkChoiceElement),
    #[error("Pre merge block can't be a fork choice update.")]
    PreMergeBlock,
    #[error("Safe, finalized and head blocks are not in the correct order.")]
    Unordered,
    #[error("The following blocks are not connected between each other: {:?}, {:?}", ._0, ._1)]
    Disconnected(ForkChoiceElement, ForkChoiceElement),
    #[error("Requested head is an invalid block.")]
    InvalidHead,
    #[error("Previously rejected block.")]
    InvalidAncestor(BlockHash),
    #[error("Cannot find link between Head and the canonical chain")]
    UnlinkedHead,
}<|MERGE_RESOLUTION|>--- conflicted
+++ resolved
@@ -84,17 +84,14 @@
     NotEnoughBalance,
     #[error("Transaction gas fields are invalid")]
     InvalidTxGasvalues,
-<<<<<<< HEAD
-    #[error("Transaction sender is invalid {0}")]
-    InvalidTxSender(#[from] secp256k1::Error),
-=======
     #[error("Invalid pooled TxType, expected: {0}")]
     InvalidPooledTxType(u8),
     #[error("Invalid pooled transaction size, differs from expected")]
     InvalidPooledTxSize,
     #[error("Requested pooled transaction was not received")]
     RequestedPooledTxNotFound,
->>>>>>> 78594e8d
+    #[error("Transaction sender is invalid {0}")]
+    InvalidTxSender(#[from] secp256k1::Error),
 }
 
 #[derive(Debug)]
