name: L1
on:
  push:
    branches: ["main"]
  merge_group:
  pull_request:
    branches: ["**"]
    paths-ignore:
      - "crates/vm/levm/**" # We run this in a separate workflow

concurrency:
  group: ${{ github.workflow }}-${{ github.head_ref || github.run_id }}
  cancel-in-progress: true

env:
  RUST_VERSION: 1.82.0

jobs:
  lint:
    # "Lint" is a required check, don't change the name
    name: Lint
    runs-on: ubuntu-latest
    steps:
      - name: Checkout sources
        uses: actions/checkout@v4

      - name: Rustup toolchain install
        uses: dtolnay/rust-toolchain@stable
        with:
          toolchain: ${{ env.RUST_VERSION }}
          components: rustfmt, clippy

      - name: Add Rust Cache
        uses: Swatinem/rust-cache@v2

      - name: Run cargo check
        run: cargo check

      - name: Run cargo build
        run: |
          cargo build

      - name: Run cargo clippy
        run: |
          cargo clippy --all-targets --all-features --workspace --exclude ethrex-prover --exclude ethrex-prover-bench -- -D warnings

      - name: Run cargo fmt
        run: |
          cargo fmt --all -- --check

  test:
    # "Test" is a required check, don't change the name
    name: Test
    runs-on: ubuntu-latest
    steps:
      - name: Checkout sources
        uses: actions/checkout@v4

      - name: Rustup toolchain install
        uses: dtolnay/rust-toolchain@stable
        with:
          toolchain: ${{ env.RUST_VERSION }}

      - name: Caching
        uses: Swatinem/rust-cache@v2

      - name: Run tests
        run: |
          make test

  docker_build:
    # "Build Docker" is a required check, don't change the name
    name: Build Docker
    runs-on: ubuntu-latest
    steps:
      - uses: actions/checkout@v4

      - name: Set up Docker Buildx
        uses: docker/setup-buildx-action@v3

      - name: Build Docker image
        uses: docker/build-push-action@v6
        with:
          context: .
          file: ./Dockerfile
          load: true
          tags: ethrex
          outputs: type=docker,dest=/tmp/ethrex_image.tar

      - name: Upload artifacts
        uses: actions/upload-artifact@v4
        with:
          name: ethrex_image
          path: /tmp/ethrex_image.tar

  setup-hive:
    name: "Setup Hive"
    runs-on: ubuntu-latest
    steps:
      - uses: actions/checkout@v4
      - name: Setup Hive
        run: make setup-hive
      - name: Upload hive artifacts
        uses: actions/upload-artifact@v4
        with:
          name: hive
          path: hive

  run-assertoor:
    name: Assertoor - ${{ matrix.name }}
    runs-on: ubuntu-latest
    needs: [docker_build]
    if: ${{ github.event_name != 'merge_group' }}
    strategy:
      matrix:
        include:
          - name: Transaction Check
            enclave_name: "ethrex-assertoor-tx"
            ethereum_package_args: "./.github/config/assertoor/network_params_tx.yaml"
          - name: Stability Check
            enclave_name: "ethrex-assertoor-blob"
            ethereum_package_args: "./.github/config/assertoor/network_params_blob.yaml"

    steps:
      - uses: actions/checkout@v4

      - name: Download etherex image artifact
        uses: actions/download-artifact@v4
        with:
          name: ethrex_image
          path: /tmp

      - name: Load image
        run: |
          docker load --input /tmp/ethrex_image.tar

      - name: Run assertoor
        uses: ethpandaops/kurtosis-assertoor-github-action@v1
        with:
          enclave_name: ${{ matrix.enclave_name }}
          kurtosis_version: "1.4.2"
          ethereum_package_url: "github.com/lambdaclass/ethereum-package"
          ethereum_package_branch: "ethrex-integration"
          ethereum_package_args: ${{ matrix.ethereum_package_args }}

  run-hive:
    name: Hive - ${{ matrix.name }}
    runs-on: ubuntu-latest
    needs: [docker_build, setup-hive]
    if: ${{ github.event_name != 'merge_group' }}
    strategy:
      matrix:
        include:
          - name: "Rpc Compat tests"
            simulation: ethereum/rpc-compat
            test_pattern: ""
            ethrex_flags: ""
          - name: "Devp2p discv4 tests"
            simulation: devp2p
            test_pattern: discv4
            ethrex_flags: ""
          - name: "Devp2p snap tests"
            simulation: devp2p
            test_pattern: /AccountRange|StorageRanges|ByteCodes|TrieNodes
            ethrex_flags: ""
          - name: "Devp2p eth tests"
            simulation: devp2p
            test_pattern: eth/Status|GetBlockHeaders|SimultaneousRequests|SameRequestID|ZeroRequestID|GetBlockBodies|MaliciousHandshake|MaliciousStatus|Transaction|NewPooledTxs|GetBlockReceipts|LargeTxRequest
            ethrex_flags: ""
          - name: "Engine Auth and EC tests"
            simulation: ethereum/engine
            test_pattern: engine-(auth|exchange-capabilities)/
            ethrex_flags: ""
          - name: "Cancun Engine tests"
            simulation: ethereum/engine
<<<<<<< HEAD
            test_pattern: "engine-cancun/Blob Transactions On Block 1|Blob Transaction Ordering, Single|Blob Transaction Ordering, Multiple Accounts|Replace Blob Transactions|Parallel Blob Transactions|ForkchoiceUpdatedV3|ForkchoiceUpdatedV2|ForkchoiceUpdated Version|GetPayload|NewPayloadV3 After Cancun|NewPayloadV3 Before Cancun|NewPayloadV3 Versioned Hashes|Incorrect BlobGasUsed|ParentHash equals BlockHash|RPC:|in ForkchoiceState|Unknown SafeBlockHash|Unknown FinalizedBlockHash|Unique|Re-Execute Payload|Multiple New Payloads|NewPayload with|Build Payload with|Re-org to Previously|Safe Re-Org to Side Chain|Transaction Re-Org|Re-Org Back into Canonical Chain, Depth=5|Suggested Fee Recipient Test|PrevRandao Opcode|Fork ID: *|Invalid Missing .* .*CanonicalReOrg=False|Request Blob Pooled Transactions"
=======
            test_pattern: "engine-cancun/Blob Transactions On Block 1|Blob Transaction Ordering, Single|Blob Transaction Ordering, Multiple Accounts|Replace Blob Transactions|Parallel Blob Transactions|ForkchoiceUpdatedV3|ForkchoiceUpdatedV2|ForkchoiceUpdated Version|GetPayload|NewPayloadV3 After Cancun|NewPayloadV3 Before Cancun|NewPayloadV3 Versioned Hashes|Incorrect BlobGasUsed|ParentHash equals BlockHash|RPC:|in ForkchoiceState|Unknown SafeBlockHash|Unknown FinalizedBlockHash|Unique|Re-Execute Payload|Multiple New Payloads|NewPayload with|Build Payload with|Re-org to Previously|Safe Re-Org to Side Chain|Transaction Re-Org|Re-Org Back into Canonical Chain, Depth=5|Suggested Fee Recipient Test|PrevRandao Opcode|Fork ID: *|Invalid Missing .* .*CanonicalReOrg=False"
            ethrex_flags: ""
>>>>>>> 2e890bee
          - name: "Paris Engine tests"
            simulation: ethereum/engine
            test_pattern: "engine-api/RPC|Re-org to Previously Validated Sidechain Payload|Re-Org Back into Canonical Chain, Depth=5|Safe Re-Org|Transaction Re-Org|Inconsistent|Suggested Fee|PrevRandao Opcode Transactions|Fork ID|Unknown SafeBlockHash|Unknown FinalizedBlockHash|Unique Payload ID|Re-Execute Payload|Multiple New Payloads|NewPayload with|Payload Build|Build Payload"
            ethrex_flags: ""
          - name: "Engine withdrawal tests"
            simulation: ethereum/engine
            test_pattern: "engine-withdrawals/engine-withdrawals test loader|GetPayloadV2 Block Value|Sync after 2 blocks - Withdrawals on Genesis|Max Initcode Size|Pre-Merge Fork Number > 0|Empty Withdrawals|Corrupted Block Hash Payload|Withdrawals Fork on Block 2|Withdrawals Fork on Block 3|GetPayloadBodies"
            ethrex_flags: ""
          - name: "Sync full"
            simulation: ethereum/sync
            test_pattern: ""
            ethrex_flags: "--syncmode full"
          - name: "Sync snap"
            simulation: ethereum/sync
            test_pattern: ""
            ethrex_flags: "--syncmode snap"
    steps:
      - name: Checkout sources
        uses: actions/checkout@v4

      - name: Download ethrex image artifact
        uses: actions/download-artifact@v4
        with:
          name: ethrex_image
          path: /tmp

      - name: Download hive artifacts
        uses: actions/download-artifact@v4
        with:
          name: hive

      - name: Load image
        run: |
          docker load --input /tmp/ethrex_image.tar

      # By default ethrex uses revm as evm backend.
      - name: Run Hive Simulation
        run: chmod +x hive && ./hive --client ethrex --ethrex.flags "${{ matrix.ethrex_flags }}" --sim ${{ matrix.simulation }} --sim.limit "${{ matrix.test_pattern }}" --sim.parallelism 4

  # The purpose of this job is to add it as a required check in GitHub so that we don't have to add every individual job as a required check
  all-tests:
    # "Integration Test" is a required check, don't change the name
    name: Integration Test
    runs-on: ubuntu-latest
    needs: [run-assertoor, run-hive]
    # Make sure this job runs even if the previous jobs failed or were skipped
    if: ${{ always() && needs.run-assertoor.result != 'skipped' && needs.run-hive.result != 'skipped' }}
    steps:
      - name: Check if any job failed
        run: |
          if [ "${{ needs.run-assertoor.result }}" != "success" ]; then
            echo "Job Assertoor Tx Check failed"
            exit 1
          fi

          if [ "${{ needs.run-hive.result }}" != "success" ]; then
            echo "Job Hive failed"
            exit 1
          fi<|MERGE_RESOLUTION|>--- conflicted
+++ resolved
@@ -173,12 +173,8 @@
             ethrex_flags: ""
           - name: "Cancun Engine tests"
             simulation: ethereum/engine
-<<<<<<< HEAD
             test_pattern: "engine-cancun/Blob Transactions On Block 1|Blob Transaction Ordering, Single|Blob Transaction Ordering, Multiple Accounts|Replace Blob Transactions|Parallel Blob Transactions|ForkchoiceUpdatedV3|ForkchoiceUpdatedV2|ForkchoiceUpdated Version|GetPayload|NewPayloadV3 After Cancun|NewPayloadV3 Before Cancun|NewPayloadV3 Versioned Hashes|Incorrect BlobGasUsed|ParentHash equals BlockHash|RPC:|in ForkchoiceState|Unknown SafeBlockHash|Unknown FinalizedBlockHash|Unique|Re-Execute Payload|Multiple New Payloads|NewPayload with|Build Payload with|Re-org to Previously|Safe Re-Org to Side Chain|Transaction Re-Org|Re-Org Back into Canonical Chain, Depth=5|Suggested Fee Recipient Test|PrevRandao Opcode|Fork ID: *|Invalid Missing .* .*CanonicalReOrg=False|Request Blob Pooled Transactions"
-=======
-            test_pattern: "engine-cancun/Blob Transactions On Block 1|Blob Transaction Ordering, Single|Blob Transaction Ordering, Multiple Accounts|Replace Blob Transactions|Parallel Blob Transactions|ForkchoiceUpdatedV3|ForkchoiceUpdatedV2|ForkchoiceUpdated Version|GetPayload|NewPayloadV3 After Cancun|NewPayloadV3 Before Cancun|NewPayloadV3 Versioned Hashes|Incorrect BlobGasUsed|ParentHash equals BlockHash|RPC:|in ForkchoiceState|Unknown SafeBlockHash|Unknown FinalizedBlockHash|Unique|Re-Execute Payload|Multiple New Payloads|NewPayload with|Build Payload with|Re-org to Previously|Safe Re-Org to Side Chain|Transaction Re-Org|Re-Org Back into Canonical Chain, Depth=5|Suggested Fee Recipient Test|PrevRandao Opcode|Fork ID: *|Invalid Missing .* .*CanonicalReOrg=False"
-            ethrex_flags: ""
->>>>>>> 2e890bee
+            ethrex_flags: ""
           - name: "Paris Engine tests"
             simulation: ethereum/engine
             test_pattern: "engine-api/RPC|Re-org to Previously Validated Sidechain Payload|Re-Org Back into Canonical Chain, Depth=5|Safe Re-Org|Transaction Re-Org|Inconsistent|Suggested Fee|PrevRandao Opcode Transactions|Fork ID|Unknown SafeBlockHash|Unknown FinalizedBlockHash|Unique Payload ID|Re-Execute Payload|Multiple New Payloads|NewPayload with|Payload Build|Build Payload"
