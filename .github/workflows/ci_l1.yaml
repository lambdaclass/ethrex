name: L1
on:
  push:
    branches: ["main"]
  merge_group:
  pull_request:
    branches: ["**"]
    paths-ignore:
      - "README.md"
      - "LICENSE"
      - "**/README.md"
      - "**/docs/**"
      - "crates/vm/levm/**" # We run this in a separate workflow

concurrency:
  group: ${{ github.workflow }}-${{ github.head_ref || github.run_id }}
  cancel-in-progress: true

env:
  RUST_VERSION: 1.81.0

jobs:
  lint:
    # "Lint" is a required check, don't change the name
    name: Lint
    runs-on: ubuntu-latest
    steps:
      - name: Checkout sources
        uses: actions/checkout@v4

      - name: Rustup toolchain install
        uses: dtolnay/rust-toolchain@stable
        with:
          toolchain: ${{ env.RUST_VERSION }}
          components: rustfmt, clippy

      - name: Add Rust Cache
        uses: Swatinem/rust-cache@v2

      - name: Run cargo check
        run: cargo check

      - name: Run cargo build
        run: |
          cargo build

      - name: Run cargo clippy
        run: |
          cargo clippy --all-targets --all-features --workspace --exclude ethrex-prover -- -D warnings

      - name: Run cargo fmt
        run: |
          cargo fmt --all -- --check

  test:
    # "Test" is a required check, don't change the name
    name: Test
    runs-on: ubuntu-latest
    steps:
      - name: Checkout sources
        uses: actions/checkout@v4

      - name: Rustup toolchain install
        uses: dtolnay/rust-toolchain@stable
        with:
          toolchain: ${{ env.RUST_VERSION }}

      - name: Caching
        uses: Swatinem/rust-cache@v2

      - name: Download test vectors
        run: |
          make download-test-vectors

      - name: Run tests
        run: |
          make test

  docker_build:
    # "Build Docker" is a required check, don't change the name
    name: Build Docker
    runs-on: ubuntu-latest
    steps:
      - uses: actions/checkout@v4

      - name: Set up Docker Buildx
        uses: docker/setup-buildx-action@v3

      - name: Build Docker image
        uses: docker/build-push-action@v6
        with:
          context: .
          file: ./Dockerfile
          load: true
          tags: ethrex
          outputs: type=docker,dest=/tmp/ethrex_image.tar

      - name: Upload artifacts
        uses: actions/upload-artifact@v4
        with:
          name: ethrex_image
          path: /tmp/ethrex_image.tar

  run-assertoor:
    name: Assertoor - ${{ matrix.name }}
    runs-on: ubuntu-latest
    needs: [docker_build]
    if: ${{ github.event_name != 'merge_group' }}
    strategy:
      matrix:
        include:
          - name: Transaction Check
            enclave_name: "ethrex-assertoor-tx"
            ethereum_package_args: "./.github/config/assertoor/network_params_tx.yaml"
          - name: Blobs & Stability Check
            enclave_name: "ethrex-assertoor-blob"
            ethereum_package_args: "./.github/config/assertoor/network_params_blob.yaml"

    steps:
      - uses: actions/checkout@v4

      - name: Download artifacts
        uses: actions/download-artifact@v4
        with:
          name: ethrex_image
          path: /tmp

      - name: Load image
        run: |
          docker load --input /tmp/ethrex_image.tar

      - name: Run assertoor
        uses: ethpandaops/kurtosis-assertoor-github-action@v1
        with:
          enclave_name: ${{ matrix.enclave_name }}
          kurtosis_version: "1.4.2"
          ethereum_package_url: "github.com/lambdaclass/ethereum-package"
          ethereum_package_branch: "ethrex-integration"
          ethereum_package_args: ${{ matrix.ethereum_package_args }}

  run-hive:
    name: Hive - ${{ matrix.name }}
    runs-on: ubuntu-latest
    needs: [docker_build]
    if: ${{ github.event_name != 'merge_group' }}
    strategy:
      matrix:
        include:
          - name: "Rpc Compat tests"
            simulation: ethereum/rpc-compat
            test_pattern: /eth_chainId|eth_getTransactionByBlockHashAndIndex|eth_getTransactionByBlockNumberAndIndex|eth_getCode|eth_getStorageAt|eth_call|eth_getTransactionByHash|eth_getBlockByHash|eth_getBlockByNumber|eth_createAccessList|eth_getBlockTransactionCountByNumber|eth_getBlockTransactionCountByHash|eth_getBlockReceipts|eth_getTransactionReceipt|eth_blobGasPrice|eth_blockNumber|ethGetTransactionCount|debug_getRawHeader|debug_getRawBlock|debug_getRawTransaction|debug_getRawReceipts|eth_estimateGas|eth_getBalance|eth_sendRawTransaction|eth_getProof|eth_getLogs
          - name: "Devp2p discv4 tests"
            simulation: devp2p
            test_pattern: discv4
          - name: "Devp2p snap tests"
            simulation: devp2p
            test_pattern: /AccountRange|StorageRanges|ByteCodes|TrieNodes
          - name: "Devp2p eth tests"
            simulation: devp2p
            test_pattern: eth/Status|GetBlockHeaders|SimultaneousRequests|SameRequestID|ZeroRequestID|GetBlockBodies|MaliciousHandshake|MaliciousStatus|Transaction|InvalidTxs|NewPooledTxs
          - name: "Engine Auth and EC tests"
            simulation: ethereum/engine
            test_pattern: engine-(auth|exchange-capabilities)/
          - name: "Cancun Engine tests"
            simulation: ethereum/engine
<<<<<<< HEAD
            test_pattern: "engine-cancun/Blob Transactions On Block 1|Blob Transaction Ordering, Single|Blob Transaction Ordering, Multiple Accounts|Replace Blob Transactions|Parallel Blob Transactions|ForkchoiceUpdated|GetPayload|NewPayloadV3 After Cancun|NewPayloadV3 Before Cancun|NewPayloadV3 Versioned Hashes|Incorrect BlobGasUsed|Bad Hash|ParentHash equals BlockHash|RPC:|in ForkchoiceState|Unknown|Invalid PayloadAttributes|Unique|Re-Execute Payload|In-Order Consecutive Payload|Multiple New Payloads|Valid NewPayload->|NewPayload with|Payload Build after|Build Payload with|Invalid Missing Ancestor ReOrg, StateRoot|Re-Org Back to|Re-org to Previously|Safe Re-Org to Side Chain|Transaction Re-Org, Re-Org Back In|Re-Org Back into Canonical Chain, Depth=5|Suggested Fee Recipient Test|PrevRandao Opcode|Invalid NewPayload|Fork ID: Genesis=0, Cancun=0|Fork ID: Genesis=0, Cancun=1|Fork ID: Genesis=0, Cancun=2 |Fork ID: Genesis=0, Cancun=2, BlocksBeforePeering=1|Fork ID: Genesis=0, Cancun=2, Shanghai=[^2]|Fork ID Genesis=1, Cancun=2, Shanghai=2"
          - name: "Sync"
            simulation: ethereum/sync
            test_pattern: ""
=======
            test_pattern: "engine-cancun/Blob Transactions On Block 1|Blob Transaction Ordering, Single|Blob Transaction Ordering, Multiple Accounts|Replace Blob Transactions|Parallel Blob Transactions|ForkchoiceUpdated|GetPayload|NewPayloadV3 After Cancun|NewPayloadV3 Before Cancun|NewPayloadV3 Versioned Hashes|Incorrect BlobGasUsed|Bad Hash|ParentHash equals BlockHash|RPC:|in ForkchoiceState|Unknown|Invalid PayloadAttributes|Unique|Re-Execute Payload|In-Order Consecutive Payload|Multiple New Payloads|Valid NewPayload->|NewPayload with|Payload Build after|Build Payload with|Invalid Missing Ancestor ReOrg, StateRoot|Re-Org Back to|Re-org to Previously|Safe Re-Org to Side Chain|Transaction Re-Org|Re-Org Back into Canonical Chain, Depth=5|Suggested Fee Recipient Test|PrevRandao Opcode|Invalid NewPayload|Fork ID: Genesis=0|Fork ID: Genesis=1, Cancun=0|Fork ID: Genesis=1, Cancun=2 |Fork ID: Genesis=1, Cancun=2, BlocksBeforePeering=1|Fork ID: Genesis=1, Cancun=2, Shanghai=[^1]|Pre-Merge"
          - name: "Paris Engine tests"
            simulation: ethereum/engine
            test_pattern: "engine-api/RPC|Re-Org Back to Canonical Chain From Syncing Chain|Re-org to Previously Validated Sidechain Payload|Re-Org Back into Canonical Chain, Depth=5|Safe Re-Org|Transaction Re-Org|Inconsistent|Suggested Fee|PrevRandao|Fork ID|Unknown|Invalid PayloadAttributes|Bad Hash|Unique Payload ID|Re-Execute Payload|In-Order|Multiple New Payloads|Valid NewPayload|NewPayload with|Invalid NewPayload|Payload Build|Invalid NewPayload, Transaction|ParentHash equals|Build Payload|Invalid Missing Ancestor ReOrg"
>>>>>>> 9e06b58a
    steps:
      - name: Download artifacts
        uses: actions/download-artifact@v4
        with:
          name: ethrex_image
          path: /tmp

      - name: Load image
        run: |
          docker load --input /tmp/ethrex_image.tar

      - name: Checkout sources
        uses: actions/checkout@v4

      - name: Rustup toolchain install
        uses: dtolnay/rust-toolchain@stable
        with:
          toolchain: ${{ env.RUST_VERSION }}

      - name: Setup Go
        uses: actions/setup-go@v5

      - name: Setup Hive
        run: make setup-hive

      - name: Run Hive Simulation
        run: cd hive && ./hive --client ethrex --sim ${{ matrix.simulation }} --sim.limit "${{ matrix.test_pattern }}" --sim.parallelism 4

  # The purpose of this job is to add it as a required check in GitHub so that we don't have to add every individual job as a required check
  all-tests:
    # "Integration Test" is a required check, don't change the name
    name: Integration Test
    runs-on: ubuntu-latest
    needs: [run-assertoor, run-hive]
    # Make sure this job runs even if the previous jobs failed or were skipped
    if: ${{ always() && needs.run-assertoor.result != 'skipped' && needs.run-hive.result != 'skipped' }}
    steps:
      - name: Check if any job failed
        run: |
          if [ "${{ needs.run-assertoor.result }}" != "success" ]; then
            echo "Job Assertoor Tx Check failed"
            exit 1
          fi

          if [ "${{ needs.run-hive.result }}" != "success" ]; then
            echo "Job Hive failed"
            exit 1
          fi<|MERGE_RESOLUTION|>--- conflicted
+++ resolved
@@ -163,17 +163,13 @@
             test_pattern: engine-(auth|exchange-capabilities)/
           - name: "Cancun Engine tests"
             simulation: ethereum/engine
-<<<<<<< HEAD
-            test_pattern: "engine-cancun/Blob Transactions On Block 1|Blob Transaction Ordering, Single|Blob Transaction Ordering, Multiple Accounts|Replace Blob Transactions|Parallel Blob Transactions|ForkchoiceUpdated|GetPayload|NewPayloadV3 After Cancun|NewPayloadV3 Before Cancun|NewPayloadV3 Versioned Hashes|Incorrect BlobGasUsed|Bad Hash|ParentHash equals BlockHash|RPC:|in ForkchoiceState|Unknown|Invalid PayloadAttributes|Unique|Re-Execute Payload|In-Order Consecutive Payload|Multiple New Payloads|Valid NewPayload->|NewPayload with|Payload Build after|Build Payload with|Invalid Missing Ancestor ReOrg, StateRoot|Re-Org Back to|Re-org to Previously|Safe Re-Org to Side Chain|Transaction Re-Org, Re-Org Back In|Re-Org Back into Canonical Chain, Depth=5|Suggested Fee Recipient Test|PrevRandao Opcode|Invalid NewPayload|Fork ID: Genesis=0, Cancun=0|Fork ID: Genesis=0, Cancun=1|Fork ID: Genesis=0, Cancun=2 |Fork ID: Genesis=0, Cancun=2, BlocksBeforePeering=1|Fork ID: Genesis=0, Cancun=2, Shanghai=[^2]|Fork ID Genesis=1, Cancun=2, Shanghai=2"
-          - name: "Sync"
-            simulation: ethereum/sync
-            test_pattern: ""
-=======
             test_pattern: "engine-cancun/Blob Transactions On Block 1|Blob Transaction Ordering, Single|Blob Transaction Ordering, Multiple Accounts|Replace Blob Transactions|Parallel Blob Transactions|ForkchoiceUpdated|GetPayload|NewPayloadV3 After Cancun|NewPayloadV3 Before Cancun|NewPayloadV3 Versioned Hashes|Incorrect BlobGasUsed|Bad Hash|ParentHash equals BlockHash|RPC:|in ForkchoiceState|Unknown|Invalid PayloadAttributes|Unique|Re-Execute Payload|In-Order Consecutive Payload|Multiple New Payloads|Valid NewPayload->|NewPayload with|Payload Build after|Build Payload with|Invalid Missing Ancestor ReOrg, StateRoot|Re-Org Back to|Re-org to Previously|Safe Re-Org to Side Chain|Transaction Re-Org|Re-Org Back into Canonical Chain, Depth=5|Suggested Fee Recipient Test|PrevRandao Opcode|Invalid NewPayload|Fork ID: Genesis=0|Fork ID: Genesis=1, Cancun=0|Fork ID: Genesis=1, Cancun=2 |Fork ID: Genesis=1, Cancun=2, BlocksBeforePeering=1|Fork ID: Genesis=1, Cancun=2, Shanghai=[^1]|Pre-Merge"
           - name: "Paris Engine tests"
             simulation: ethereum/engine
             test_pattern: "engine-api/RPC|Re-Org Back to Canonical Chain From Syncing Chain|Re-org to Previously Validated Sidechain Payload|Re-Org Back into Canonical Chain, Depth=5|Safe Re-Org|Transaction Re-Org|Inconsistent|Suggested Fee|PrevRandao|Fork ID|Unknown|Invalid PayloadAttributes|Bad Hash|Unique Payload ID|Re-Execute Payload|In-Order|Multiple New Payloads|Valid NewPayload|NewPayload with|Invalid NewPayload|Payload Build|Invalid NewPayload, Transaction|ParentHash equals|Build Payload|Invalid Missing Ancestor ReOrg"
->>>>>>> 9e06b58a
+          - name: "Sync"
+            simulation: ethereum/sync
+            test_pattern: ""
     steps:
       - name: Download artifacts
         uses: actions/download-artifact@v4
