--- conflicted
+++ resolved
@@ -157,11 +157,7 @@
             test_pattern: /AccountRange|StorageRanges|ByteCodes|TrieNodes
           - name: "Devp2p eth tests"
             simulation: devp2p
-<<<<<<< HEAD
-            test_pattern: eth/Status|GetBlockHeaders|SimultaneousRequests|SameRequestID|ZeroRequestID|GetBlockBodies|MaliciousHandshake|MaliciousStatus|Transaction|InvalidTxs|GetBlockReceipts
-=======
-            test_pattern: eth/Status|GetBlockHeaders|SimultaneousRequests|SameRequestID|ZeroRequestID|GetBlockBodies|MaliciousHandshake|MaliciousStatus|Transaction|InvalidTxs|NewPooledTxs
->>>>>>> c3b0a52e
+            test_pattern: eth/Status|GetBlockHeaders|SimultaneousRequests|SameRequestID|ZeroRequestID|GetBlockBodies|MaliciousHandshake|MaliciousStatus|Transaction|InvalidTxs|NewPooledTxs|GetBlockReceipts
           - name: "Engine Auth and EC tests"
             simulation: ethereum/engine
             test_pattern: engine-(auth|exchange-capabilities)/
