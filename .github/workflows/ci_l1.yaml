--- conflicted
+++ resolved
@@ -167,11 +167,7 @@
             test_pattern: /AccountRange|StorageRanges|ByteCodes|TrieNodes
           - name: "Devp2p eth tests"
             simulation: devp2p
-<<<<<<< HEAD
             test_pattern: eth/Status|GetBlockHeaders|SimultaneousRequests|SameRequestID|ZeroRequestID|GetBlockBodies|MaliciousHandshake|MaliciousStatus|Transaction|InvalidTxs|NewPooledTxs|GetBlockReceipts|BlobViolations|LargeTxRequest
-=======
-            test_pattern: eth/Status|GetBlockHeaders|SimultaneousRequests|SameRequestID|ZeroRequestID|GetBlockBodies|MaliciousHandshake|MaliciousStatus|Transaction|InvalidTxs|NewPooledTxs|GetBlockReceipts|BlobViolations
->>>>>>> 4911db3c
           - name: "Engine Auth and EC tests"
             simulation: ethereum/engine
             test_pattern: engine-(auth|exchange-capabilities)/
