name: Daily Reports

on:
  schedule:
    # Every day at UTC midnight
    - cron: "0 0 * * 1,2,3,4,5"
  workflow_dispatch:

jobs:
  hive-report-creation:
    name: Run Hive tests
    uses: ./.github/workflows/common_hive_reports.yaml
    with:
      evm: levm
      job_type: daily

  post-daily-report:
    name: Post report to slack
    needs: [hive-report-creation]
    runs-on: ubuntu-latest
    steps:
      - name: Checkout sources
        uses: actions/checkout@v4

      - name: Download hive results
        uses: actions/download-artifact@v4
        with:
          name: ${{ needs.hive-report-creation.outputs.report_artifact_name }}

      - name: Post Hive results to Slack
        env:
          SLACK_WEBHOOKS: >
            ${{ github.event_name == 'workflow_dispatch'
              && secrets.TEST_CHANNEL_SLACK
              || format(
                  '{0} {1}',
                  secrets.ETHREX_L1_SLACK_WEBHOOK,
                  secrets.ETHREX_L2_SLACK_WEBHOOK
                )
            }}
        run: |
          for webhook in $SLACK_WEBHOOKS; do
            sh .github/scripts/publish_hive.sh "$webhook" results.md
          done
<<<<<<< HEAD
          echo "Sending Results" >> $GITHUB_STEP_SUMMARY

  levm-test:
    name: Generate Report for LEVM EF Tests
    runs-on: ubuntu-latest
    steps:
      - name: Checkout sources
        uses: actions/checkout@v4

      - name: Rustup toolchain install
        uses: dtolnay/rust-toolchain@stable

      - name: Caching
        uses: Swatinem/rust-cache@v2

      - name: Download EF Tests
        run: |
          cd cmd/ef_tests/state
          make download-evm-ef-tests

      - name: Run tests
        run: |
          cd cmd/ef_tests/state
          set -o pipefail
          make generate-evm-ef-tests-report | tee test_result.txt

      - name: Post results in summary
        run: |
          cd cmd/ef_tests/state
          echo "# Daily LEVM EF Tests Run Report" >> $GITHUB_STEP_SUMMARY
          cat test_result.txt >> $GITHUB_STEP_SUMMARY

      - name: Check EF-TESTS status is 100%
        id: check_tests
        continue-on-error: true
        run: |
          cd cmd/ef_tests/state
          if [ "$(awk '/**Summary**:/ {print $(NF)}' test_result.txt)" != "(100.00%)" ]; then
              echo "Percentage is not 100%."
              exit 1
          fi

      - name: Post results to Slack
        if: ${{steps.check_tests.outcome == 'failure'}}
        env:
          SLACK_WEBHOOK: >
            ${{ github.event_name == 'workflow_dispatch'
              && secrets.TEST_CHANNEL_SLACK
              || secrets.ETHREX_L1_SLACK_WEBHOOK
            }}
        run: sh .github/scripts/publish_levm_ef_tests.sh "$SLACK_WEBHOOK"

  flamegraphs-page:
    name: Post to Slack link to Flamegraphs Page
    runs-on: ubuntu-latest
    steps:
      - name: Checkout sources
        uses: actions/checkout@v4

      - name: Post message to slack
        env:
          SLACK_WEBHOOKS: >
            ${{ github.event_name == 'workflow_dispatch'
              && secrets.TEST_CHANNEL_SLACK
              || format(
                  '{0} {1}',
                  secrets.ETHREX_L2_SLACK_WEBHOOK,
                  secrets.ETHREX_L1_SLACK_WEBHOOK
                )
            }}
        run: |
          for webhook in $SLACK_WEBHOOKS; do
            sh .github/scripts/publish_link_flamegraphs.sh "$webhook"
          done
=======
          echo "Sending Results" >> $GITHUB_STEP_SUMMARY
>>>>>>> bd1cee0f
<|MERGE_RESOLUTION|>--- conflicted
+++ resolved
@@ -42,81 +42,4 @@
           for webhook in $SLACK_WEBHOOKS; do
             sh .github/scripts/publish_hive.sh "$webhook" results.md
           done
-<<<<<<< HEAD
-          echo "Sending Results" >> $GITHUB_STEP_SUMMARY
-
-  levm-test:
-    name: Generate Report for LEVM EF Tests
-    runs-on: ubuntu-latest
-    steps:
-      - name: Checkout sources
-        uses: actions/checkout@v4
-
-      - name: Rustup toolchain install
-        uses: dtolnay/rust-toolchain@stable
-
-      - name: Caching
-        uses: Swatinem/rust-cache@v2
-
-      - name: Download EF Tests
-        run: |
-          cd cmd/ef_tests/state
-          make download-evm-ef-tests
-
-      - name: Run tests
-        run: |
-          cd cmd/ef_tests/state
-          set -o pipefail
-          make generate-evm-ef-tests-report | tee test_result.txt
-
-      - name: Post results in summary
-        run: |
-          cd cmd/ef_tests/state
-          echo "# Daily LEVM EF Tests Run Report" >> $GITHUB_STEP_SUMMARY
-          cat test_result.txt >> $GITHUB_STEP_SUMMARY
-
-      - name: Check EF-TESTS status is 100%
-        id: check_tests
-        continue-on-error: true
-        run: |
-          cd cmd/ef_tests/state
-          if [ "$(awk '/**Summary**:/ {print $(NF)}' test_result.txt)" != "(100.00%)" ]; then
-              echo "Percentage is not 100%."
-              exit 1
-          fi
-
-      - name: Post results to Slack
-        if: ${{steps.check_tests.outcome == 'failure'}}
-        env:
-          SLACK_WEBHOOK: >
-            ${{ github.event_name == 'workflow_dispatch'
-              && secrets.TEST_CHANNEL_SLACK
-              || secrets.ETHREX_L1_SLACK_WEBHOOK
-            }}
-        run: sh .github/scripts/publish_levm_ef_tests.sh "$SLACK_WEBHOOK"
-
-  flamegraphs-page:
-    name: Post to Slack link to Flamegraphs Page
-    runs-on: ubuntu-latest
-    steps:
-      - name: Checkout sources
-        uses: actions/checkout@v4
-
-      - name: Post message to slack
-        env:
-          SLACK_WEBHOOKS: >
-            ${{ github.event_name == 'workflow_dispatch'
-              && secrets.TEST_CHANNEL_SLACK
-              || format(
-                  '{0} {1}',
-                  secrets.ETHREX_L2_SLACK_WEBHOOK,
-                  secrets.ETHREX_L1_SLACK_WEBHOOK
-                )
-            }}
-        run: |
-          for webhook in $SLACK_WEBHOOKS; do
-            sh .github/scripts/publish_link_flamegraphs.sh "$webhook"
-          done
-=======
-          echo "Sending Results" >> $GITHUB_STEP_SUMMARY
->>>>>>> bd1cee0f
+          echo "Sending Results" >> $GITHUB_STEP_SUMMARY