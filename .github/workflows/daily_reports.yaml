name: Daily Reports

on:
  schedule:
    # Every day at UTC midnight
    - cron: "0 0 * * 1,2,3,4,5"
  workflow_dispatch:

env:
  RUST_VERSION: 1.81.0

jobs:
  run-hive:
    name: Hive (${{ matrix.vm }}) - ${{ matrix.test.name }}
    runs-on: ubuntu-latest
    strategy:
      matrix:
        vm: [levm, revm]
        test:
          - {
              name: "Rpc Compat tests",
              file_name: rpc-compat,
              simulation: ethereum/rpc-compat,
            }
          - { name: "Devp2p eth tests", file_name: devp2p, simulation: devp2p }
          - {
              name: "Cancun Engine tests",
              file_name: engine,
              simulation: ethereum/engine,
            }
          - { name: "Sync tests", file_name: sync, simulation: ethereum/sync }

    steps:
      - name: Pull image
        if: ${{ matrix.vm == 'revm' }}
        run: |
          docker pull ghcr.io/lambdaclass/ethrex:latest
          docker tag ghcr.io/lambdaclass/ethrex:latest ethrex:latest

      - name: Checkout sources
        uses: actions/checkout@v4

      - name: Build Image with LEVM
        if: ${{ matrix.vm == 'levm' }}
        run: cd crates/vm/levm && make build-image-levm

      - name: Setup Go
        uses: actions/setup-go@v5

      - name: Setup Hive
        run: make setup-hive

      - name: Run Hive Simulation
        run: cd hive && ./hive --client ethrex --sim ${{ matrix.test.simulation }} --sim.parallelism 16
        continue-on-error: true

      - name: Upload results
        uses: actions/upload-artifact@v4
        with:
          name: ${{ matrix.test.file_name }}_${{ matrix.vm }}_logs
          path: hive/workspace/logs/*-*.json
          if-no-files-found: error

  hive-report:
    name: Generate report and upload to Slack (${{ matrix.vm }})
    needs: run-hive
    runs-on: ubuntu-latest
    strategy:
      matrix:
        vm: [levm, revm]
    steps:
      - name: Checkout sources
        uses: actions/checkout@v4

      - name: Rustup toolchain install
        uses: dtolnay/rust-toolchain@stable
        with:
          toolchain: ${{ env.RUST_VERSION }}

      - name: Download all results
        uses: actions/download-artifact@v4
        with:
          path: hive/workspace/logs
          pattern: "*_${{ matrix.vm }}_logs"
          merge-multiple: true

      - name: Caching
        uses: Swatinem/rust-cache@v2

      - name: Generate the hive report
        run: cargo run -p hive_report > results.md

      - name: Upload ${{matrix.vm}} result
        uses: actions/upload-artifact@v4
        with:
          name: results_${{matrix.vm}}.md
          path: results.md
          if-no-files-found: error

      - name: Post results in summary
        run: |
          echo "# Hive coverage report (${{ matrix.vm }})" >> $GITHUB_STEP_SUMMARY
          cat results.md >> $GITHUB_STEP_SUMMARY

      - name: Post results to Slack
        env:
          SLACK_WEBHOOKS: >
            ${{ github.event_name == 'workflow_dispatch'
              && secrets.TEST_CHANNEL_SLACK
              || format(
                  '{0}, {1}',
                  secrets.ETHREX_REPORTS_SLACK_WEBHOOK,
                  secrets.LEVM_SLACK_WEBHOOK
                )
            }}
          SCRIPT: >
            ${{ matrix.vm == 'levm'
              && '.github/scripts/publish_levm_hive.sh'
              || '.github/scripts/publish_hive.sh'
            }}
        run: |
          for webhook in $SLACK_WEBHOOKS; do
            sh $SCRIPT "$webhook"
          done

  hive-diff-report:
    name: Post tests diff to levm slack
    needs: hive-report
    runs-on: ubuntu-latest
    steps:
      - name: Checkout sources
        uses: actions/checkout@v4

      - name: Download results (levm)
        uses: actions/download-artifact@v4
        with:
          name: results_levm.md
          path: ./results_levm.md

      - name: Download results (revm)
        uses: actions/download-artifact@v4
        with:
          name: results_revm.md
          path: ./results_revm.md

      - name: Post results diff to Slack
        env:
          SLACK_WEBHOOK: >
            ${{ github.event_name == 'workflow_dispatch'
              && secrets.TEST_CHANNEL_SLACK
              || secrets.LEVM_SLACK_WEBHOOK
            }}
        run: |
          bash .github/scripts/levm_revm_diff.sh results_revm.md results_levm.md >> diff.md
          cat diff.md >> $GITHUB_STEP_SUMMARY
          sh .github/scripts/publish_vms_diff.sh $SLACK_WEBHOOK

  levm-test:
    name: Generate Report for LEVM EF Tests
    runs-on: ubuntu-latest
    steps:
      - name: Checkout sources
        uses: actions/checkout@v4

      - name: Rustup toolchain install
        uses: dtolnay/rust-toolchain@stable
        with:
          toolchain: ${{ env.RUST_VERSION }}

      - name: Caching
        uses: Swatinem/rust-cache@v2

      - name: Download EF Tests
        run: |
          cd crates/vm/levm
          make download-evm-ef-tests

      - name: Run tests
        run: |
          cd crates/vm/levm
          make generate-evm-ef-tests-report

      - name: Post results in summary
        run: |
          echo "# Daily LEVM EF Tests Run Report" >> $GITHUB_STEP_SUMMARY
          cat cmd/ef_tests/levm/levm_ef_tests_summary_github.txt >> $GITHUB_STEP_SUMMARY

      - name: Post results to Slack
        env:
<<<<<<< HEAD
          url: ${{ secrets.LEVM_SLACK_WEBHOOK }}
        run: sh .github/scripts/publish_levm_ef_tests_summary.sh

  flamegraphs-page:
    name: Post to Slack link to Flamegraphs Page
    runs-on: ubuntu-latest
    steps:
      - name: Post results to ethrex L1 slack channel
        env:
          url: ${{ secrets.ETHREX_L1_SLACK_WEBHOOK }}
        run: sh .github/scripts/publish_link_flamegraphs.sh

      - name: Post results to ethrex L2 slack channel
        env:
          url: ${{ secrets.ETHREX_L2_SLACK_WEBHOOK }}
        run: sh .github/scripts/publish_link_flamegraphs.sh

      - name: Post results to levm slack channel
        env:
          url: ${{ secrets.LEVM_SLACK_WEBHOOK }}
        run: sh .github/scripts/publish_link_flamegraphs.sh
=======
          SLACK_WEBHOOK: >
            ${{ github.event_name == 'workflow_dispatch'
              && secrets.TEST_CHANNEL_SLACK
              || secrets.LEVM_SLACK_WEBHOOK
            }}
        run: sh .github/scripts/publish_levm_ef_tests.sh $SLACK_WEBHOOK
>>>>>>> 0915896b
<|MERGE_RESOLUTION|>--- conflicted
+++ resolved
@@ -187,33 +187,28 @@
 
       - name: Post results to Slack
         env:
-<<<<<<< HEAD
-          url: ${{ secrets.LEVM_SLACK_WEBHOOK }}
-        run: sh .github/scripts/publish_levm_ef_tests_summary.sh
-
-  flamegraphs-page:
-    name: Post to Slack link to Flamegraphs Page
-    runs-on: ubuntu-latest
-    steps:
-      - name: Post results to ethrex L1 slack channel
-        env:
-          url: ${{ secrets.ETHREX_L1_SLACK_WEBHOOK }}
-        run: sh .github/scripts/publish_link_flamegraphs.sh
-
-      - name: Post results to ethrex L2 slack channel
-        env:
-          url: ${{ secrets.ETHREX_L2_SLACK_WEBHOOK }}
-        run: sh .github/scripts/publish_link_flamegraphs.sh
-
-      - name: Post results to levm slack channel
-        env:
-          url: ${{ secrets.LEVM_SLACK_WEBHOOK }}
-        run: sh .github/scripts/publish_link_flamegraphs.sh
-=======
           SLACK_WEBHOOK: >
             ${{ github.event_name == 'workflow_dispatch'
               && secrets.TEST_CHANNEL_SLACK
               || secrets.LEVM_SLACK_WEBHOOK
             }}
         run: sh .github/scripts/publish_levm_ef_tests.sh $SLACK_WEBHOOK
->>>>>>> 0915896b
+
+  flamegraphs-page:
+    name: Post to Slack link to Flamegraphs Page
+    runs-on: ubuntu-latest
+    steps:
+      - name: Post results to ethrex L1 slack channel
+        env:
+          url: ${{ secrets.ETHREX_L1_SLACK_WEBHOOK }}
+        run: sh .github/scripts/publish_link_flamegraphs.sh
+
+      - name: Post results to ethrex L2 slack channel
+        env:
+          url: ${{ secrets.ETHREX_L2_SLACK_WEBHOOK }}
+        run: sh .github/scripts/publish_link_flamegraphs.sh
+
+      - name: Post results to levm slack channel
+        env:
+          url: ${{ secrets.LEVM_SLACK_WEBHOOK }}
+        run: sh .github/scripts/publish_link_flamegraphs.sh