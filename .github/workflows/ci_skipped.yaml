--- conflicted
+++ resolved
@@ -7,11 +7,7 @@
       - 'LICENSE'
       - "**/README.md"
       - "**/docs/**"
-<<<<<<< HEAD
-
-=======
       - "crates/vm/levm/**"
->>>>>>> cde93735
 jobs:
   lint:
     name: Lint
