name: L2 Prover (TDX)
on:
  push:
    branches: ["main"]
  pull_request:
    branches: ["**"]
    paths:
      - "crates/l2/tee/**"
      - "crates/l2/contracts/**"
      - "fixtures/**"
      - ".github/workflows/pr-main_l2_tdx.yaml"

concurrency:
  group: ${{ github.workflow }}-${{ github.head_ref || github.run_id }}
  cancel-in-progress: true

jobs:
  test:
    # "Test" is a required check, don't change the name
    name: Test
    runs-on: ubuntu-latest
    steps:
<<<<<<< HEAD
      - name: Setup Rust Environment
        uses: ./.github/actions/setup-rust
=======
      - name: Checkout sources
        uses: actions/checkout@v4

      - name: Rust toolchain install
        uses: dtolnay/rust-toolchain@master
        with:
          toolchain: ${{ vars.RUST_VERSION }}

      - name: Install solc
        uses: pontem-network/get-solc@master
        with:
          version: v0.8.29
          token: ${{ secrets.GITHUB_TOKEN || '' }}

      - name: Set up Rust cache
        uses: Swatinem/rust-cache@v2
        with:
          cache-on-failure: "true"
>>>>>>> dcb3c9cf

      - name: Build prover
        run: |
          cd crates/l2/tee/quote-gen
          cargo build --release

      - name: Build test
        run: |
          cargo test l2 --no-run --release

      - name: Build L2
        run: |
          cargo build --release --bin ethrex --features rollup_storage_libmdbx,metrics

      - name: Install rex
        run: |
          cd /tmp
          git clone https://github.com/lambdaclass/rex
          cd rex
          cargo build --release
          cp target/release/rex /usr/local/bin

      - name: Run L1 and deploy
        run: |
          cd crates/l2
          touch .env
          make init-local-l1;
          ETHREX_DEPLOYER_DEPLOY_RICH=true \
          ETHREX_DEPLOYER_TDX_DEPLOY_VERIFIER=true \
          ETHREX_TDX_DEV_MODE=true \
          make deploy-l1

      - name: Start Sequencer and test
        run: |
          cd crates/l2
          ETHREX_PROOF_COORDINATOR_DEV_MODE=false \
          ETHREX_WATCHER_BLOCK_DELAY=0 \
          make init-l2-no-metrics &
          sleep 30
          ETHREX_TDX_DEV_MODE=true tee/quote-gen/target/release/quote-gen &
          PROPOSER_COINBASE_ADDRESS=0x0007a881CD95B1484fca47615B64803dad620C8d cargo test l2 --release -- --nocapture --test-threads=1<|MERGE_RESOLUTION|>--- conflicted
+++ resolved
@@ -20,29 +20,14 @@
     name: Test
     runs-on: ubuntu-latest
     steps:
-<<<<<<< HEAD
       - name: Setup Rust Environment
         uses: ./.github/actions/setup-rust
-=======
-      - name: Checkout sources
-        uses: actions/checkout@v4
-
-      - name: Rust toolchain install
-        uses: dtolnay/rust-toolchain@master
-        with:
-          toolchain: ${{ vars.RUST_VERSION }}
 
       - name: Install solc
         uses: pontem-network/get-solc@master
         with:
           version: v0.8.29
           token: ${{ secrets.GITHUB_TOKEN || '' }}
-
-      - name: Set up Rust cache
-        uses: Swatinem/rust-cache@v2
-        with:
-          cache-on-failure: "true"
->>>>>>> dcb3c9cf
 
       - name: Build prover
         run: |
