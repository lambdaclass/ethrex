name: LEVM

on:
  push:
    branches: ["main"]
  pull_request:
    branches: ["**"]
    paths:
      - "cmd/ef_tests/state/**"
      - "crates/vm/levm/**"
      - ".github/workflows/pr-main_levm.yaml"
      - "cmd/ef_tests/state"
  workflow_dispatch:

concurrency:
  group: ${{ github.workflow }}-${{ github.head_ref || github.run_id }}
  cancel-in-progress: true

permissions:
  pull-requests: write

jobs:
  ef-test:
    if: ${{ github.event_name != 'merge_group' }}
    name: EF Tests Check
    runs-on: ubuntu-latest
    steps:
      - name: Checkout sources
        uses: actions/checkout@v4

      - name: Rustup toolchain install
        uses: dtolnay/rust-toolchain@master
        with:
          toolchain: ${{ vars.RUST_VERSION }}

      - name: Caching
        uses: Swatinem/rust-cache@v2

      - name: Download EF Tests
        run: |
          cd cmd/ef_tests/state
          make download-evm-ef-tests

      - name: Run tests
        run: |
          cd cmd/ef_tests/state
          set -o pipefail
          make run-evm-ef-tests-ci | tee test_result_pr.txt

      - name: Show test summary -- full
        run: |
          cd cmd/ef_tests/state && awk '/Summary: /,0' test_result_pr.txt

      - name: Show test summary -- short
        run: |
          bash .github/scripts/parse_test_result.sh cmd/ef_tests/state/test_result_pr.txt | tee cmd/ef_tests/state/test_result_pr_short.txt
          echo "PR's test results:"
          cat cmd/ef_tests/state/test_result_pr_short.txt

      - name: Upload PR branch EF-test results.
        uses: actions/upload-artifact@v4
        with:
          name: pr-ef-test-data
          path: cmd/ef_tests/state/test_result_pr_short.txt

      - name: Check EF-TESTS status is 100%
        run: |
          cd cmd/ef_tests/state
          if [ "$(awk '/Summary:/ {print $(NF)}' test_result_pr_short.txt)" != "(100.00%)" ]; then
              echo "Percentage is not 100%."
              # exit 1 # uncomment when we expect 100% pass-rate
          fi

  ef-test-main:
    if: ${{ github.event_name != 'merge_group' }}
    name: EF Tests Check main
    runs-on: ubuntu-latest
    steps:
      - name: Checkout sources
        uses: actions/checkout@v4
        with:
          ref: main

      - name: Rustup toolchain install
        uses: dtolnay/rust-toolchain@master
        with:
          toolchain: ${{ vars.RUST_VERSION }}

      - name: Caching
        uses: Swatinem/rust-cache@v2

      - name: Download EF Tests
        run: |
          cd cmd/ef_tests/state
          make download-evm-ef-tests

      - name: Run tests
        run: |
          cd cmd/ef_tests/state
          set -o pipefail
          make run-evm-ef-tests-ci | tee test_result_main.txt

      - name: Show test summary -- full
        run: |
          cd cmd/ef_tests/state && awk '/Summary: /,0' test_result_main.txt

      - name: Show test summary -- short
        run: |
          bash .github/scripts/parse_test_result.sh cmd/ef_tests/state/test_result_main.txt | tee cmd/ef_tests/state/test_result_main_short.txt
          echo "Main's test results:"
          cat cmd/ef_tests/state/test_result_main_short.txt

      - name: Upload main branch EF-test results.
        uses: actions/upload-artifact@v4
        with:
          name: main-ef-test-data
          path: cmd/ef_tests/state/test_result_main_short.txt

  compare-ef-tests:
    if: ${{ github.event_name != 'merge_group' }}
    name: EF Tests Compare
    needs: [ef-test-main, ef-test]
    runs-on: ubuntu-latest
    steps:
      - name: Checkout sources
        uses: actions/checkout@v4

      - name: Download main branch ef tests
        uses: actions/download-artifact@v4
        with:
          name: main-ef-test-data
          path: cmd/ef_tests/state/

      - name: Download PR branch ef tests
        uses: actions/download-artifact@v4
        with:
          name: pr-ef-test-data
          path: cmd/ef_tests/state/

      # NOTE: diff will exit with a non 0 exit code when there are differences
      - name: Compare files
        id: branch_diffs
        continue-on-error: true
        run: |
          cd cmd/ef_tests/state
          diff test_result_main_short.txt test_result_pr_short.txt

      - name: Compare results
        if: ${{ steps.branch_diffs.outcome == 'failure' && github.event_name == 'pull_request' }}
        run: |
          bash .github/scripts/compare_ef_tests.sh cmd/ef_tests/state/test_result_main_short.txt cmd/ef_tests/state/test_result_pr_short.txt | tee cmd/ef_tests/state/ef_tests_comparison.md

      - name: Find comment
        continue-on-error: true
        uses: peter-evans/find-comment@v3
        id: fc
        with:
          issue-number: ${{ github.event.pull_request.number }}
          comment-author: "github-actions[bot]"
          body-includes: "EF Tests Comparison"

      # If we have a failure, means that there are EF-tests differences.
      # If the condition is met, create or update the comment with the summary.
      - name: Create comment
        if: ${{ steps.branch_diffs.outcome == 'failure' && github.event_name == 'pull_request' }}
        uses: peter-evans/create-or-update-comment@v4
        with:
          comment-id: ${{ steps.fc.outputs.comment-id }}
          token: ${{ secrets.GITHUB_TOKEN }}
          issue-number: ${{ github.event.pull_request.number }}
          body-path: cmd/ef_tests/state/ef_tests_comparison.md
          edit-mode: replace

      # If we don't have a failure, means that there are no differences in EF-tests.
      # If comment-id != '', means that we've already created the comment.
      # If both conditions are met, update the comment saying that all tests pass.
      - name: Update comment
        if: ${{ steps.branch_diffs.outcome != 'failure' && github.event_name == 'pull_request' && steps.fc.outputs.comment-id != '' }}
        uses: peter-evans/create-or-update-comment@v4
        with:
          comment-id: ${{ steps.fc.outputs.comment-id }}
          token: ${{ secrets.GITHUB_TOKEN }}
          issue-number: ${{ github.event.pull_request.number }}
          body: |
            # EF Tests Comparison
            Same results between main branch and the current PR.
          edit-mode: replace

  # The purpose of this job is to add it as a required check in GitHub so that we don't have to add every individual job as a required check
  all-tests:
    # "Integration Test" is a required check, don't change the name
    name: Integration Test
    runs-on: ubuntu-latest
    needs: [ef-test]
    # Make sure this job runs even if the previous jobs failed or were skipped
    if: ${{ always() && needs.ef-test.result != 'skipped' }}
    steps:
      - name: Check if any job failed
        run: |
          if [ "${{ needs.ef-test.result }}" != "success" ]; then
            echo "Job EF Tests Check failed"
            exit 1
          fi

  test:
    # "Test" is a required check, don't change the name
    name: Test
    runs-on: ubuntu-latest
    steps:
      - name: Checkout sources
        uses: actions/checkout@v4

      - name: Rustup toolchain install
        uses: dtolnay/rust-toolchain@master
        with:
          toolchain: ${{ vars.RUST_VERSION }}

      - name: Caching
        uses: Swatinem/rust-cache@v2

      - name: Run tests
        run: |
          cd crates/vm/levm
          make test
  bench:
    name: Benchmarks (LEVM vs REVM)
    runs-on: ubuntu-latest

    steps:
      - name: Checkout sources
        uses: actions/checkout@v4

      - name: Rustup toolchain install
        uses: dtolnay/rust-toolchain@master
        with:
          toolchain: ${{ vars.RUST_VERSION }}

      - name: Set up cargo cache
        uses: Swatinem/rust-cache@v2

      - name: Install hyperfine
        uses: taiki-e/install-action@v2
        with:
          tool: hyperfine@1.16

      - name: Install solc
        uses: pontem-network/get-solc@master
        with:
          version: v0.8.29
<<<<<<< HEAD
          token: ${{ secrets.GITHUB_TOKEN }}
=======
          token: ${{ secrets.GITHUB_TOKEN || '' }}
>>>>>>> f07af683

      - name: Run benchmarks
        run: |
          cd crates/vm/levm
          make revm-comparison<|MERGE_RESOLUTION|>--- conflicted
+++ resolved
@@ -247,11 +247,7 @@
         uses: pontem-network/get-solc@master
         with:
           version: v0.8.29
-<<<<<<< HEAD
-          token: ${{ secrets.GITHUB_TOKEN }}
-=======
           token: ${{ secrets.GITHUB_TOKEN || '' }}
->>>>>>> f07af683
 
       - name: Run benchmarks
         run: |
