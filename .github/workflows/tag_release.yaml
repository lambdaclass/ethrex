name: Ethrex Release

on:
  push:
    # On tags, this generates a release and pushes docker images with the tag name
    tags:
      - "v*.*.*-*"
    # On pushes to main, this silently builds and pushes docker images tagged as 'main'
    branches:
      - main
  workflow_dispatch:

permissions:
  contents: write
  packages: write
  actions: write

env:
  REGISTRY: ghcr.io
  IMAGE_NAME: ${{ github.repository }}
  PROVER_REPRODUCIBLE_BUILD: true

jobs:
  build-ethrex:
    strategy:
      matrix:
        platform:
          - ubuntu-22.04
          - ubuntu-22.04-arm
          - macos-latest
        stack:
          - l1
          - l2
          - l2_gpu
        exclude:
          - platform: macos-latest
            stack: l2_gpu
        include:
          - platform: ubuntu-22.04
            os: linux
            arch: x86_64
          - platform: ubuntu-22.04-arm
            os: linux
            arch: aarch64
          - platform: macos-latest
            os: macos
            arch: aarch64
          - platform: macos-latest
            os: macos
            stack: l2
            features: l2,l2-sql
          - platform: ubuntu-22.04
            stack: l2
            features: l2,l2-sql,sp1,risc0
          - platform: ubuntu-22.04
            stack: l2_gpu
            features: l2,l2-sql,sp1,risc0,gpu
          - platform: ubuntu-22.04-arm
            stack: l2
            features: l2,l2-sql,sp1
          - platform: ubuntu-22.04-arm
            stack: l2_gpu
            features: l2,l2-sql,sp1,gpu
          - stack: l2_gpu
            gpu_flags: NVCC_PREPEND_FLAGS='-arch=sm_70'
            l2_suffix: "-l2"
            gpu_suffix: "-gpu"
          - stack: l2
            l2_suffix: "-l2"
    runs-on: ${{ matrix.platform }}
    steps:
      - name: Checkout code
        uses: actions/checkout@v4

      - name: Free Disk Space
        if: ${{ matrix.os == 'linux' }}
        uses: ./.github/actions/free-disk

      - name: Setup Rust Environment
        uses: ./.github/actions/setup-rust

      - name: Install SP1 (only Linux)
        if: ${{ matrix.os == 'linux' }}
        env:
          SHELL: /bin/bash
          GITHUB_TOKEN: ${{ secrets.GITHUB_TOKEN }}
        run: |
          curl -L https://sp1up.succinct.xyz | bash
          ~/.sp1/bin/sp1up --version 5.0.8
      - name: Set up QEMU (only Linux ARM)
        if: ${{ matrix.platform == 'ubuntu-22.04-arm' }}
        uses: docker/setup-qemu-action@v3
        with:
          platforms: amd64

      - name: Install RISC0 (only Linux x86)
        if: ${{ matrix.platform == 'ubuntu-22.04' }}
        env:
          GITHUB_TOKEN: ${{ secrets.GITHUB_TOKEN }}
        uses: ./.github/actions/install-risc0

      - name: Install CUDA (only Linux x86 GPU)
        uses: Jimver/cuda-toolkit@v0.2.24
        if: ${{ matrix.platform == 'ubuntu-22.04' && matrix.stack == 'l2_gpu' }}
        id: cuda-toolkit
        with:
          cuda: "12.9.0"
          method: "network"
          sub-packages: '["nvcc"]'

      - name: Install Protoc
        uses: arduino/setup-protoc@v3
        with:
          repo-token: ${{ secrets.GITHUB_TOKEN }}

      - name: Install solc
        run: |
          if [[ "${{ matrix.os }}" == "linux" ]]; then
            sudo curl -L -o /usr/local/bin/solc https://github.com/argotorg/solidity/releases/download/v0.8.29/solc-static-linux
            sudo chmod +x /usr/local/bin/solc
          elif [[ "${{ matrix.os }}" == "macos" ]]; then
            sudo curl -L -o /usr/local/bin/solc https://github.com/argotorg/solidity/releases/download/v0.8.29/solc-macos
            sudo chmod +x /usr/local/bin/solc
          fi
          solc --version

      - name: Build ethrex
        run: |
<<<<<<< HEAD
          ${{ matrix.cpu_flags }} ${{ matrix.gpu_flags }} cargo build --release --features "${{ matrix.features }}" --bin ethrex
=======
          COMPILE_CONTRACTS=true ${{ matrix.gpu_flags }} cargo build --release --features "${{ matrix.features }}" --bin ethrex
>>>>>>> fa3a2984
          chmod +x target/release/ethrex
          mv target/release/ethrex ethrex${{ matrix.l2_suffix }}-${{ matrix.os }}-${{ matrix.arch }}${{ matrix.gpu_suffix }}

      - name: Copy verification keys
        if: ${{ matrix.platform == 'ubuntu-22.04' && matrix.stack == 'l2_gpu' }} # Run only once
        run: |
          mkdir -p ./verification_keys
          mv crates/l2/prover/src/guest_program/src/risc0/out/riscv32im-risc0-vk verification_keys/ethrex-riscv32im-risc0-vk
          mv crates/l2/prover/src/guest_program/src/sp1/out/riscv32im-succinct-zkvm-vk-bn254 verification_keys/ethrex-riscv32im-succinct-zkvm-vk-bn254
          mv crates/l2/prover/src/guest_program/src/sp1/out/riscv32im-succinct-zkvm-vk-u32 verification_keys/ethrex-riscv32im-succinct-zkvm-vk-u32

      - name: Upload artifact
        uses: actions/upload-artifact@v4
        with:
          name: ethrex${{ matrix.l2_suffix }}-${{ matrix.os }}-${{ matrix.arch }}${{ matrix.gpu_suffix }}
          path: ethrex${{ matrix.l2_suffix }}-${{ matrix.os }}-${{ matrix.arch }}${{ matrix.gpu_suffix }}

      - name: Upload verification keys
        if: ${{ matrix.platform == 'ubuntu-22.04' && matrix.stack == 'l2_gpu' }} # Run only once
        uses: actions/upload-artifact@v4
        with:
          name: verification_keys
          path: verification_keys/

  # There's a separate job to build the guest programs for SP1 and RISC0 since
  # they need to be built without the l2 features.
  build-ethrex-guest:
    strategy:
      matrix:
        zkvm:
          - sp1
          - risc0
    runs-on: ubuntu-latest
    steps:
      - name: Checkout code
        uses: actions/checkout@v4

      - name: Free Disk Space
        uses: ./.github/actions/free-disk

      - name: Setup Rust Environment
        uses: ./.github/actions/setup-rust

      - name: Install SP1
        if: ${{ matrix.zkvm == 'sp1' }}
        env:
          SHELL: /bin/bash
          GITHUB_TOKEN: ${{ secrets.GITHUB_TOKEN }}
        run: |
          curl -L https://sp1up.succinct.xyz | bash
          ~/.sp1/bin/sp1up --version 5.0.8

      - name: Install RISC0
        if: ${{ matrix.zkvm == 'risc0' }}
        env:
          GITHUB_TOKEN: ${{ secrets.GITHUB_TOKEN }}
        uses: ./.github/actions/install-risc0

      - name: Build ethrex elf - ${{ matrix.zkvm }}
        run: |
          cargo build --release --package guest_program --features ${{ matrix.zkvm }}
          mkdir -p ${{ matrix.zkvm }}_verification_keys
          if [ "${{ matrix.zkvm }}" = "sp1" ]; then
            mv crates/l2/prover/src/guest_program/src/${{ matrix.zkvm }}/out/riscv32im-succinct-zkvm-elf ethrex-riscv32im-${{ matrix.zkvm }}-elf-${{ github.ref_name }}
            mv crates/l2/prover/src/guest_program/src/${{ matrix.zkvm }}/out/riscv32im-succinct-zkvm-vk-bn254 ${{ matrix.zkvm }}_verification_keys/ethrex-riscv32im-${{ matrix.zkvm }}-vk-bn254-${{ github.ref_name }}
            mv crates/l2/prover/src/guest_program/src/${{ matrix.zkvm }}/out/riscv32im-succinct-zkvm-vk-u32 ${{ matrix.zkvm }}_verification_keys/ethrex-riscv32im-${{ matrix.zkvm }}-vk-u32-${{ github.ref_name }}
          elif [ "${{ matrix.zkvm }}" = "risc0" ]; then
            mv crates/l2/prover/src/guest_program/src/${{ matrix.zkvm }}/out/riscv32im-risc0-elf ethrex-riscv32im-${{ matrix.zkvm }}-elf-${{ github.ref_name}}
            mv crates/l2/prover/src/guest_program/src/${{ matrix.zkvm }}/out/riscv32im-risc0-vk ${{ matrix.zkvm }}_verification_keys/ethrex-riscv32im-${{ matrix.zkvm }}-vk-${{ github.ref_name}}
          fi

      - name: Upload ethrex guest elf artifact - ${{ matrix.zkvm }}
        uses: actions/upload-artifact@v4
        with:
          name: ethrex-riscv32im-${{ matrix.zkvm }}-elf-${{ github.ref_name }}
          path: ethrex-riscv32im-${{ matrix.zkvm }}-elf-${{ github.ref_name }}

      - name: Upload ethrex guest verification keys - ${{ matrix.zkvm }}
        uses: actions/upload-artifact@v4
        with:
          name: ${{ matrix.zkvm }}_verification_keys
          path: ${{ matrix.zkvm }}_verification_keys/

  # Creates ethrex-guests.tar.gz artifact including both SP1 and
  # RISC0 elf and verification keys.
  package-ethrex-guest:
    needs:
      - build-ethrex-guest
    runs-on: ubuntu-latest
    steps:
      - name: Download SP1 elf artifact
        uses: actions/download-artifact@v4
        with:
          name: ethrex-riscv32im-sp1-elf-${{ github.ref_name }}
          path: ethrex_guests/sp1/

      - name: Download SP1 verification keys artifacts
        uses: actions/download-artifact@v4
        with:
          name: sp1_verification_keys
          path: ethrex_guests/sp1/

      - name: Download RISC0 elf artifact
        uses: actions/download-artifact@v4
        with:
          name: ethrex-riscv32im-risc0-elf-${{ github.ref_name }}
          path: ethrex_guests/risc0/

      - name: Download RISC0 verification keys artifacts
        uses: actions/download-artifact@v4
        with:
          name: risc0_verification_keys
          path: ethrex_guests/risc0/

      - name: Archive ethrex guests
        run: |
          cd ethrex_guests/
          tar -czvf ../ethrex-guests.tar.gz .

      - name: Upload ethrex guests artifact
        uses: actions/upload-artifact@v4
        with:
          name: ethrex-guests.tar.gz
          path: ethrex-guests.tar.gz

  package-contracts:
    needs:
      - build-ethrex
    runs-on: ubuntu-latest
    steps:
      - name: Checkout code
        uses: actions/checkout@v4

      - name: Download verification keys artifacts
        uses: actions/download-artifact@v4
        with:
          name: verification_keys
          path: crates/l2/contracts/src/

      - name: Archive contracts
        run: |
          cd crates/l2/contracts/src/
          tar -czvf ../../../../ethrex-contracts.tar.gz .

      - name: Upload contracts artifact
        uses: actions/upload-artifact@v4
        with:
          name: ethrex-contracts.tar.gz
          path: ethrex-contracts.tar.gz

  build-docker:
    name: "Build and publish ethrex docker image"
    runs-on: ubuntu-latest

    # Sets the permissions granted to the `GITHUB_TOKEN` for the actions in this job.
    permissions:
      contents: read
      packages: write
      attestations: write
      id-token: write
      actions: write

    steps:
      - name: Checkout code
        uses: actions/checkout@v4

      - name: Free Disk Space
        uses: ./.github/actions/free-disk

      - name: Format name
        run: |
          # For branch builds (main) we want docker images tagged as 'main'. For tag pushes
          # use the tag name (stripped of a leading 'v').
          if [[ "$GITHUB_REF" == "refs/heads/main" ]]; then
            echo "TAG_VERSION=main" >> $GITHUB_ENV
          else
            echo "TAG_VERSION=$(echo ${{ github.ref_name }} | tr -d v)" >> $GITHUB_ENV
          fi

      # Pushes to ghcr.io/lambdaclass/ethrex
      - name: Build and push L1 Docker image
        id: push_l1
        uses: ./.github/actions/build-docker
        with:
          registry: ${{ env.REGISTRY }}
          username: ${{ github.actor }}
          password: ${{ secrets.GITHUB_TOKEN }}
          push: ${{ github.event_name != 'workflow_dispatch'}}
          tags: ${{ env.REGISTRY }}/${{ env.IMAGE_NAME }}:${{ env.TAG_VERSION }}

      # Pushes to ghcr.io/lambdaclass/ethrex
      - name: Build and push L2 Docker image
        id: push_l2
        uses: ./.github/actions/build-docker
        with:
          registry: ${{ env.REGISTRY }}
          username: ${{ github.actor }}
          password: ${{ secrets.GITHUB_TOKEN }}
          push: ${{ github.event_name != 'workflow_dispatch'}}
          tags: ${{ env.REGISTRY }}/${{ env.IMAGE_NAME }}:${{ env.TAG_VERSION }}-l2
          build_args: BUILD_FLAGS=--features l2,l2-sql

  # Creates a release on GitHub with the binaries
  finalize-release:
    if: github.ref_type == 'tag' && github.event_name != 'workflow_dispatch'
    needs:
      - build-ethrex
      - build-ethrex-guest
      - build-docker
      - package-contracts
      - package-ethrex-guest
    runs-on: ubuntu-latest
    steps:
      - name: Checkout Code
        uses: actions/checkout@v4
        with:
          fetch-depth: 0

      - name: Download artifacts
        uses: actions/download-artifact@v4
        with:
          path: ./bin
          pattern: "ethrex*" # This includes the binaries, elf files, ethrex-verification-keys.tar.gz, and ethrex-contracts.tar.gz

      - name: Get previous tag
        run: |
          last_tag=$(git --no-pager tag --sort=creatordate | grep -v -E '^v[0-9]+\.[0-9]+\.[0-9]+-' | grep -v '${{ github.ref_name }}' | tail -1)
          echo "Last tag: $last_tag"
          common_parent=$(git merge-base ${{ github.ref_name }} $last_tag)
          echo "PREVIOUS_TAG: $common_parent"
          echo "PREVIOUS_TAG=$common_parent" >> $GITHUB_ENV

      - name: Update CHANGELOG
        id: changelog
        uses: requarks/changelog-action@v1
        with:
          token: ${{ secrets.GITHUB_TOKEN }}
          fromTag: ${{ github.ref_name }}
          toTag: ${{ env.PREVIOUS_TAG }}
          writeToFile: false

      - name: Finalize Release
        uses: softprops/action-gh-release@v2
        env:
          GITHUB_TOKEN: ${{ secrets.GITHUB_TOKEN }}
        with:
          files: ./bin/**/*
          draft: false
          prerelease: true
          tag_name: ${{ github.ref_name }}
          name: "ethrex: ${{ github.ref_name }}"
          body: >
            Installation and running instructions can be found in [our docs](https://docs.ethrex.xyz/)

            ${{ steps.changelog.outputs.changes }}<|MERGE_RESOLUTION|>--- conflicted
+++ resolved
@@ -126,11 +126,7 @@
 
       - name: Build ethrex
         run: |
-<<<<<<< HEAD
-          ${{ matrix.cpu_flags }} ${{ matrix.gpu_flags }} cargo build --release --features "${{ matrix.features }}" --bin ethrex
-=======
-          COMPILE_CONTRACTS=true ${{ matrix.gpu_flags }} cargo build --release --features "${{ matrix.features }}" --bin ethrex
->>>>>>> fa3a2984
+          ${{ matrix.gpu_flags }} cargo build --release --features "${{ matrix.features }}" --bin ethrex
           chmod +x target/release/ethrex
           mv target/release/ethrex ethrex${{ matrix.l2_suffix }}-${{ matrix.os }}-${{ matrix.arch }}${{ matrix.gpu_suffix }}
 
@@ -253,7 +249,7 @@
       - name: Upload ethrex guests artifact
         uses: actions/upload-artifact@v4
         with:
-          name: ethrex-guests.tar.gz
+          nam: ethrex-guests.tar.gz
           path: ethrex-guests.tar.gz
 
   package-contracts:
