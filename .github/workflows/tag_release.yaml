--- conflicted
+++ resolved
@@ -5,10 +5,7 @@
     # On tags, this generates a release and pushes docker images with the tag name
     tags:
       - "v*.*.*-*"
-<<<<<<< HEAD
-=======
     # On pushes to main, this silently builds and pushes docker images tagged as 'main'
->>>>>>> ecebab45
     branches:
       - main
 
