name: Benchmark LEVM vs REVM in PR

on:
  pull_request:
    branches: ["**"]
    paths:
      - "crates/vm/levm/**"

jobs:
  benchmark-pr:
    name: Benchmark for PR
    runs-on: ubuntu-latest
    steps:
      - name: Checkout PR
        uses: actions/checkout@v4
        with:
          ref: ${{ github.head_ref }}

      - name: Install Rust
        uses: dtolnay/rust-toolchain@1.81.0
        with:
          components: rustfmt, clippy

      - name: Set up cargo cache
        uses: Swatinem/rust-cache@v2

      - name: Install hyperfine
        uses: taiki-e/install-action@v2
        with:
          tool: hyperfine@1.16

      - name: Install solc
        uses: pontem-network/get-solc@master

      - name: Run PR benchmarks
        run: |
          cd crates/vm/levm
          make revm-comparison-ci
          {
            echo "#### Benchmark Results: Factorial";
            cat Factorial.md || echo "No results";
            echo "#### Benchmark Results: Factorial - Recursive";
            cat FactorialRecursive.md || echo "No results";
            echo "#### Benchmark Results: Fibonacci";
            cat Fibonacci.md || echo "No results";
            echo "#### Benchmark Results: ManyHashes";
            cat ManyHashes.md || echo "No results";
            echo "#### Benchmark Results: BubbleSort";
            cat BubbleSort.md || echo "No results";
            echo "#### Benchmark Results: ERC20 - Transfer";
            cat ERC20Transfer.md || echo "No results";
            echo "#### Benchmark Results: ERC20 - Mint";
            cat ERC20Mint.md || echo "No results";
            echo "#### Benchmark Results: ERC20 - Approval";
            cat ERC20Approval.md || echo "No results";
          } > pr_result.md

      - name: Upload PR results
        uses: actions/upload-artifact@v4
        with:
          name: pr-result
          path: crates/vm/levm/pr_result.md

  benchmark-main:
    name: Benchmark for Main
    runs-on: ubuntu-latest
    steps:
      - name: Checkout main
        uses: actions/checkout@v4
        with:
          ref: main

      - name: Install Rust
        uses: dtolnay/rust-toolchain@1.81.0
        with:
          components: rustfmt, clippy

      - name: Set up cargo cache
        uses: Swatinem/rust-cache@v2

      - name: Install hyperfine
        uses: taiki-e/install-action@v2
        with:
          tool: hyperfine@1.16

      - name: Install solc
        uses: pontem-network/get-solc@master

      - name: Run main benchmarks
        run: |
          cd crates/vm/levm
          make revm-comparison-ci
          {
            echo "#### Benchmark Results: Factorial";
            cat Factorial.md || echo "No results";
            echo "#### Benchmark Results: Factorial - Recursive";
            cat FactorialRecursive.md || echo "No results";
            echo "#### Benchmark Results: Fibonacci";
            cat Fibonacci.md || echo "No results";
            echo "#### Benchmark Results: ManyHashes";
            cat ManyHashes.md || echo "No results";
            echo "#### Benchmark Results: BubbleSort";
            cat BubbleSort.md || echo "No results";
            echo "#### Benchmark Results: ERC20 - Transfer";
            cat ERC20Transfer.md || echo "No results";
            echo "#### Benchmark Results: ERC20 - Mint";
            cat ERC20Mint.md || echo "No results";
            echo "#### Benchmark Results: ERC20 - Approval";
            cat ERC20Approval.md || echo "No results";
          } > main_result.md

      - name: Upload main results
        uses: actions/upload-artifact@v4
        with:
          name: main-result
          path: crates/vm/levm/main_result.md

  combine-results:
    name: Combine Benchmark Results
    runs-on: ubuntu-latest
    needs: [benchmark-pr, benchmark-main]
    steps:
      - name: Download PR results
        uses: actions/download-artifact@v4
        with:
          name: pr-result
          path: .

      - name: Download main results
        uses: actions/download-artifact@v4
        with:
          name: main-result
          path: .

      - name: Create combined results
        run: |
          {
            echo "# Benchmark Results Comparison";
            echo "## PR Results";
            cat pr_result.md;
            echo "## Main Results";
            cat main_result.md;
          } > combined_result.md

      - name: Find comment
        continue-on-error: true
        uses: peter-evans/find-comment@v3
        id: fc
        with:
          issue-number: ${{ github.event.pull_request.number }}
          comment-author: "github-actions[bot]"
          body-includes: "Benchmark Results Comparison"

      - name: Create or update comment
        uses: peter-evans/create-or-update-comment@v4
        with:
          comment-id: ${{ steps.fc.outputs.comment-id }}
          token: ${{ secrets.GITHUB_TOKEN }}
          issue-number: ${{ github.event.pull_request.number }}
          body-path: combined_result.md
<<<<<<< HEAD
=======
          edit-mode: replace

  ef-test:
    name: EF-Test
    runs-on: ubuntu-latest
    steps:
      - name: Checkout sources
        uses: actions/checkout@v4

      - name: Rustup toolchain install
        uses: dtolnay/rust-toolchain@1.81.0

      - name: Caching
        uses: Swatinem/rust-cache@v2

      - name: Download EF Tests
        run: |
          cd crates/vm/levm
          make download-evm-ef-tests

      - name: Run tests
        run: |
          cd crates/vm/levm
          set -o pipefail
          make run-evm-ef-tests-ci | tee test_result.txt

      - name: Show test summary -- short
        run: |
          bash ./.github/scripts/parse_test_result.sh crates/vm/levm/test_result.txt;

      - name: Check EF-TESTS status is 100%
        id: check_tests
        continue-on-error: true
        run: |
          cd crates/vm/levm
          if [ "$(awk '/Summary:/ {print $(NF)}' test_result.txt)" != "(100.00%)" ]; then
              echo "Percentage is not 100%."
              exit 1
          fi

      - name: Create test summary
        if: ${{ github.event_name == 'pull_request' }}
        run: |
          {
            printf '```\n';
            bash ./.github/scripts/parse_test_result.sh crates/vm/levm/test_result.txt;
            printf '```\n';
          } > test_summary.txt

      - name: Find comment
        if: ${{ github.event_name == 'pull_request' }}
        continue-on-error: true
        uses: peter-evans/find-comment@v3
        id: fc
        with:
          issue-number: ${{ github.event.pull_request.number }}
          comment-author: "github-actions[bot]"
          body-includes: "Summary:"

      # If we have a failure, means that some ef-tests don't pass.
      # If the condition is met, create or update the comment with the summary.
      - name: Create Comment
        if: ${{ steps.check_tests.outcome == 'failure' && github.event_name == 'pull_request' }}
        uses: peter-evans/create-or-update-comment@v4
        with:
          comment-id: ${{ steps.fc.outputs.comment-id }}
          token: ${{ secrets.GITHUB_TOKEN }}
          issue-number: ${{ github.event.pull_request.number }}
          body-path: test_summary.txt
          edit-mode: replace

      # If we don't have a failure, means that all ef-tests pass.
      # If comment-id != '', means that we've already created the comment.
      # If both conditions are met, update the comment saying that all tests pass.
      - name: Update Comment -- ALL
        if: ${{ steps.check_tests.outcome != 'failure' && github.event_name == 'pull_request' && steps.fc.outputs.comment-id != '' }}
        uses: peter-evans/create-or-update-comment@v4
        with:
          comment-id: ${{ steps.fc.outputs.comment-id }}
          token: ${{ secrets.GITHUB_TOKEN }}
          issue-number: ${{ github.event.pull_request.number }}
          body: |
            Summary: All EF-TESTS pass.
>>>>>>> 887cb6fb
          edit-mode: replace<|MERGE_RESOLUTION|>--- conflicted
+++ resolved
@@ -158,90 +158,4 @@
           token: ${{ secrets.GITHUB_TOKEN }}
           issue-number: ${{ github.event.pull_request.number }}
           body-path: combined_result.md
-<<<<<<< HEAD
-=======
-          edit-mode: replace
-
-  ef-test:
-    name: EF-Test
-    runs-on: ubuntu-latest
-    steps:
-      - name: Checkout sources
-        uses: actions/checkout@v4
-
-      - name: Rustup toolchain install
-        uses: dtolnay/rust-toolchain@1.81.0
-
-      - name: Caching
-        uses: Swatinem/rust-cache@v2
-
-      - name: Download EF Tests
-        run: |
-          cd crates/vm/levm
-          make download-evm-ef-tests
-
-      - name: Run tests
-        run: |
-          cd crates/vm/levm
-          set -o pipefail
-          make run-evm-ef-tests-ci | tee test_result.txt
-
-      - name: Show test summary -- short
-        run: |
-          bash ./.github/scripts/parse_test_result.sh crates/vm/levm/test_result.txt;
-
-      - name: Check EF-TESTS status is 100%
-        id: check_tests
-        continue-on-error: true
-        run: |
-          cd crates/vm/levm
-          if [ "$(awk '/Summary:/ {print $(NF)}' test_result.txt)" != "(100.00%)" ]; then
-              echo "Percentage is not 100%."
-              exit 1
-          fi
-
-      - name: Create test summary
-        if: ${{ github.event_name == 'pull_request' }}
-        run: |
-          {
-            printf '```\n';
-            bash ./.github/scripts/parse_test_result.sh crates/vm/levm/test_result.txt;
-            printf '```\n';
-          } > test_summary.txt
-
-      - name: Find comment
-        if: ${{ github.event_name == 'pull_request' }}
-        continue-on-error: true
-        uses: peter-evans/find-comment@v3
-        id: fc
-        with:
-          issue-number: ${{ github.event.pull_request.number }}
-          comment-author: "github-actions[bot]"
-          body-includes: "Summary:"
-
-      # If we have a failure, means that some ef-tests don't pass.
-      # If the condition is met, create or update the comment with the summary.
-      - name: Create Comment
-        if: ${{ steps.check_tests.outcome == 'failure' && github.event_name == 'pull_request' }}
-        uses: peter-evans/create-or-update-comment@v4
-        with:
-          comment-id: ${{ steps.fc.outputs.comment-id }}
-          token: ${{ secrets.GITHUB_TOKEN }}
-          issue-number: ${{ github.event.pull_request.number }}
-          body-path: test_summary.txt
-          edit-mode: replace
-
-      # If we don't have a failure, means that all ef-tests pass.
-      # If comment-id != '', means that we've already created the comment.
-      # If both conditions are met, update the comment saying that all tests pass.
-      - name: Update Comment -- ALL
-        if: ${{ steps.check_tests.outcome != 'failure' && github.event_name == 'pull_request' && steps.fc.outputs.comment-id != '' }}
-        uses: peter-evans/create-or-update-comment@v4
-        with:
-          comment-id: ${{ steps.fc.outputs.comment-id }}
-          token: ${{ secrets.GITHUB_TOKEN }}
-          issue-number: ${{ github.event.pull_request.number }}
-          body: |
-            Summary: All EF-TESTS pass.
->>>>>>> 887cb6fb
           edit-mode: replace