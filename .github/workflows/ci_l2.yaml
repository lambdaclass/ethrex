--- conflicted
+++ resolved
@@ -39,9 +39,5 @@
       - name: Run L2 integration test
         run: |
           cd crates/l2
-<<<<<<< HEAD
-          cp config_example_docker.toml config.toml
-=======
-          cp configs/config_example.toml configs/config.toml
->>>>>>> 170308af
+          cp configs/config_example_docker.toml configs/config_docker.toml
           make ci_test