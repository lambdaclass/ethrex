--- conflicted
+++ resolved
@@ -41,23 +41,15 @@
         uses: actions/checkout@v4
       - name: Rust toolchain install
         uses: dtolnay/rust-toolchain@stable
-<<<<<<< HEAD
-      - name: RISC-V RISC0 toolchain install
-        run: |
-          curl -L https://risczero.com/install | bash
-          ~/.risc0/bin/rzup install
-      - name: Build prover and RISC0's zkVM
-=======
       # Use cargo-risczero v1.2.0
       # The risc0-zkvm crate should match this version
-      - name: RISC-V zkVM toolchain install
+      - name: RISC-V RISC0 toolchain install
         run: |
           curl -L https://risczero.com/install | bash
           ~/.risc0/bin/rzup install
           ~/.risc0/bin/rzup extension install cargo-risczero v1.2.0
           ~/.risc0/bin/rzup extension use cargo-risczero v1.2.0
-      - name: Build prover and zkVM
->>>>>>> e4d285ad
+      - name: Build prover and RISC0's zkVM
         run: |
           cd crates/l2/prover
           cargo build --release --features build_zkvm
