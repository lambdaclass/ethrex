name: L2 (without proving)
on:
  push:
    branches: ["main"]
  pull_request:
    branches: ["**"]
    paths:
      - "crates/l2/**"
      - "fixtures/**"
      - "crates/blockchain/dev/**"
      - "crates/vm/levm/**"
      - ".github/workflows/pr-main_l2.yaml"

concurrency:
  group: ${{ github.workflow }}-${{ github.head_ref || github.run_id }}
  cancel-in-progress: true

env:
  CI_ETHREX_WORKDIR: /usr/local/bin

jobs:
  lint:
    # "Lint" is a required check, don't change the name
    name: Lint
    runs-on: ubuntu-latest
    steps:
      - name: Checkout sources
        uses: actions/checkout@v4
      - name: Setup Rust Environment
        uses: ./.github/actions/setup-rust
        with:
          components: rustfmt, clippy

      - name: Run cargo check
        run: cargo check --workspace

      - name: Run cargo clippy
        run: |
          cargo clippy --workspace -- -D warnings
          make lint

      - name: Run cargo fmt
        run: |
          cargo fmt --all -- --check

  integration-test:
    name: Integration Test - ${{ matrix.name }}
    runs-on: ubuntu-latest
    strategy:
      matrix:
        include:
          - name: "Validium"
            validium: true
            web3signer: false
            compose_targets: [docker-compose-l2.yaml]
          - name: "Vanilla"
            validium: false
            web3signer: false
            compose_targets: [docker-compose-l2.yaml]
          - name: "Vanilla with Web3signer"
            validium: false
            web3signer: true
            compose_targets:
              [docker-compose-l2.yaml, docker-compose-l2-web3signer.yaml]
    steps:
      - name: Checkout sources
        uses: actions/checkout@v4
      - name: Setup Rust Environment
        uses: ./.github/actions/setup-rust

      - name: Install solc
        uses: pontem-network/get-solc@master
        with:
          version: v0.8.29
          token: ${{ secrets.GITHUB_TOKEN || '' }}

      - name: Build prover
        run: |
          cd crates/l2
          make build-prover-exec

      - name: Build test
        run: |
          cargo test l2 --no-run --release

      - name: Start Web3Signer
        if: matrix.web3signer
        run: |
          cd crates/l2
          docker compose -f ${{ join(matrix.compose_targets, ' -f ') }} up --detach web3signer

      - name: Build L1 docker image
        uses: docker/build-push-action@v6
        with:
          context: .
          file: crates/blockchain/dev/Dockerfile
          tags: ethrex_dev:latest
          push: false

      - name: Start L1 & Deploy contracts
        run: |
          cd crates/l2
          touch .env
          CI_ETHREX_WORKDIR=/usr/local/bin \
          ETHREX_DEPLOYER_DEPLOY_RICH=true \
          ETHREX_DEPLOYER_SP1_VERIFIER_ADDRESS=0x00000000000000000000000000000000000000aa \
          ETHREX_DEPLOYER_RISC0_VERIFIER_ADDRESS=0x00000000000000000000000000000000000000aa \
          ETHREX_L2_VALIDIUM=${{ matrix.validium }} \
          docker compose -f docker-compose-l2.yaml up contract_deployer

      - name: Start Sequencer
        run: |
          cd crates/l2
          CI_ETHREX_WORKDIR=/usr/local/bin \
          ETHREX_L2_VALIDIUM=${{ matrix.validium }} \
          ETHREX_WATCHER_BLOCK_DELAY=0 \
          docker compose -f ${{ join(matrix.compose_targets, ' -f ') }} up --detach ethrex_l2

      - name: Run test
        run: |
          sudo chmod -R a+rw crates/l2
          cd crates/l2
          RUST_LOG=info,ethrex_prover_lib=debug make init-prover-exec &
          docker logs --follow ethrex_l2 &
          PROPOSER_COINBASE_ADDRESS=0x0007a881CD95B1484fca47615B64803dad620C8d cargo test l2 --release -- --nocapture --test-threads=1
          killall ethrex_prover -s SIGINT

  integration-test-based:
    name: Integration Test - Based
    runs-on: ubuntu-latest
    steps:
      - name: Checkout sources
        uses: actions/checkout@v4
      - name: Setup Rust Environment
        uses: ./.github/actions/setup-rust

      - name: Install solc
        uses: pontem-network/get-solc@master
        with:
          version: v0.8.29
          token: ${{ secrets.GITHUB_TOKEN || '' }}

      - name: Build L1 docker image
        uses: docker/build-push-action@v6
        with:
          context: .
          file: crates/blockchain/dev/Dockerfile
          tags: ethrex_dev:latest
          push: false

      # lso creates empty verification keys (as workflow runs with exec backend)
      - name: Build prover
        run: |
          cd crates/l2
          make build-prover-exec
          mkdir -p prover/zkvm/interface/sp1/out && touch prover/zkvm/interface/sp1/out/riscv32im-succinct-zkvm-vk

      - name: Start L1 & Deploy contracts
        run: |
          cd crates/l2
          touch .env
          CI_ETHREX_WORKDIR=/usr/local/bin \
          ETHREX_DEPLOYER_DEPLOY_RICH=true \
          ETHREX_DEPLOYER_PICO_VERIFIER_ADDRESS=0x00000000000000000000000000000000000000aa \
          ETHREX_DEPLOYER_SP1_VERIFIER_ADDRESS=0x00000000000000000000000000000000000000aa \
          ETHREX_DEPLOYER_RISC0_VERIFIER_ADDRESS=0x00000000000000000000000000000000000000aa \
          ETHREX_DEPLOYER_DEPLOY_BASED_CONTRACTS=true \
          COMPILE_CONTRACTS=true \
          docker compose -f docker-compose-l2.yaml up contract_deployer

      - name: Install rex
        run: |
          cd ..
          rustup install nightly # Install the nightly toolchain needed by rex, change this in the future
          rustup default nightly
          git clone https://github.com/lambdaclass/rex.git
          cd rex
          make cli
          echo "rex install successfully at $(which rex)"

      - name: Register sequencer
        run: |
          cd crates/l2
          SEQUENCER_REGISTRY=$(grep ETHREX_DEPLOYER_SEQUENCER_REGISTRY .env | cut -d= -f2)
          export SEQUENCER_REGISTRY

          if [ -z "$SEQUENCER_REGISTRY" ]; then
            echo "Failed to get SEQUENCER_REGISTRY from .env file"
            exit 1
          fi
          rex send "$SEQUENCER_REGISTRY" 1000000000000000000 0x385c546456b6a603a1cfcaa9ec9494ba4832da08dd6bcf4de9a71e4a01b74924 -- "register(address)" 0x3d1e15a1a55578f7c920884a9943b3b35d0d885b
          rex call "$SEQUENCER_REGISTRY" -- "leaderSequencer()"

      - name: Start Sequencer
        run: |
          cd crates/l2
          SEQUENCER_REGISTRY=$(grep ETHREX_DEPLOYER_SEQUENCER_REGISTRY .env | cut -d= -f2)
          export SEQUENCER_REGISTRY

          CI_ETHREX_WORKDIR=/usr/local/bin \
          ETHREX_COMMITTER_VALIDIUM=false \
          ETHREX_WATCHER_BLOCK_DELAY=0 \
          ETHREX_BASED=true \
          ETHREX_STATE_UPDATER_SEQUENCER_REGISTRY="$SEQUENCER_REGISTRY" \
          docker compose -f docker-compose-l2.yaml up --detach ethrex_l2

      - name: Run test
        run: |
          sudo chmod -R a+rw crates/l2
          cd crates/l2
          RUST_LOG=info,ethrex_prover_lib=debug make init-prover-exec &
          PROPOSER_COINBASE_ADDRESS=0x0007a881CD95B1484fca47615B64803dad620C8d cargo test l2 --release -- --nocapture --test-threads=1
          killall ethrex_prover -s SIGINT

  state-diff-test:
    name: State Reconstruction Tests
    runs-on: ubuntu-latest
    steps:
      - name: Checkout sources
        uses: actions/checkout@v4
      - name: Setup Rust Environment
        uses: ./.github/actions/setup-rust

      - name: Build L1 docker image
        uses: docker/build-push-action@v6
        with:
          context: .
          file: crates/blockchain/dev/Dockerfile
          tags: ethrex_dev:latest
          push: false

      - name: Install solc
        uses: pontem-network/get-solc@master
        with:
          version: v0.8.29
          token: ${{ secrets.GITHUB_TOKEN || '' }}

      - name: Start L1 & Deploy contracts
        run: |
          cd crates/l2
          touch .env
          CI_ETHREX_WORKDIR=/usr/local/bin \
          ETHREX_DEPLOYER_DEPLOY_RICH=true \
<<<<<<< HEAD
          ETHREX_DEPLOYER_PICO_VERIFIER_ADDRESS=0x00000000000000000000000000000000000000aa \
          ETHREX_DEPLOYER_SP1_VERIFIER_ADDRESS=0x00000000000000000000000000000000000000aa \
          ETHREX_DEPLOYER_RISC0_VERIFIER_ADDRESS=0x00000000000000000000000000000000000000aa \
=======
          ETHREX_DEPLOYER_PICO_CONTRACT_ADDRESS=0x00000000000000000000000000000000000000aa \
          ETHREX_DEPLOYER_SP1_CONTRACT_ADDRESS=0x00000000000000000000000000000000000000aa \
          ETHREX_DEPLOYER_RISC0_CONTRACT_ADDRESS=0x00000000000000000000000000000000000000aa \
          COMPILE_CONTRACTS=true \
>>>>>>> c0e0ce29
          docker compose -f docker-compose-l2.yaml up contract_deployer

      - name: Run tests
        run: |
          cd crates/l2
          make state-diff-test

  # The purpose of this job is to add it as a required check in GitHub so that we don't have to add every individual job as a required check
  all-tests:
    # "Integration Test" is a required check, don't change the name
    name: Integration Test
    runs-on: ubuntu-latest
    needs: [integration-test, state-diff-test, integration-test-based]
    # Make sure this job runs even if the previous jobs failed or were skipped
    if: ${{ always() && needs.integration-test.result != 'skipped' && needs.state-diff-test.result != 'skipped' && needs.integration-test-based.result != 'skipped' }}
    steps:
      - name: Check if any job failed
        run: |
          if [ "${{ needs.integration-test.result }}" != "success" ]; then
            echo "Job Integration Tests failed"
            exit 1
          fi

          if [ "${{ needs.state-diff-test.result }}" != "success" ]; then
            echo "Job State Reconstruction Tests failed"
            exit 1
          fi

          if [ "${{ needs.integration-test-based.result }}" != "success" ]; then
            echo "Job Integration Tests Based failed"
            exit 1
          fi<|MERGE_RESOLUTION|>--- conflicted
+++ resolved
@@ -241,16 +241,7 @@
           touch .env
           CI_ETHREX_WORKDIR=/usr/local/bin \
           ETHREX_DEPLOYER_DEPLOY_RICH=true \
-<<<<<<< HEAD
-          ETHREX_DEPLOYER_PICO_VERIFIER_ADDRESS=0x00000000000000000000000000000000000000aa \
-          ETHREX_DEPLOYER_SP1_VERIFIER_ADDRESS=0x00000000000000000000000000000000000000aa \
-          ETHREX_DEPLOYER_RISC0_VERIFIER_ADDRESS=0x00000000000000000000000000000000000000aa \
-=======
-          ETHREX_DEPLOYER_PICO_CONTRACT_ADDRESS=0x00000000000000000000000000000000000000aa \
-          ETHREX_DEPLOYER_SP1_CONTRACT_ADDRESS=0x00000000000000000000000000000000000000aa \
-          ETHREX_DEPLOYER_RISC0_CONTRACT_ADDRESS=0x00000000000000000000000000000000000000aa \
           COMPILE_CONTRACTS=true \
->>>>>>> c0e0ce29
           docker compose -f docker-compose-l2.yaml up contract_deployer
 
       - name: Run tests
