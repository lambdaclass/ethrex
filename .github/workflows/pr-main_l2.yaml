name: L2 (without proving)
on:
  push:
    branches: ["main"]
  pull_request:
    branches: ["**"]
    paths:
      - "crates/l2/**"
      - "fixtures/**"
      - "crates/blockchain/dev/**"
      - "crates/vm/levm/**"
      - ".github/workflows/pr-main_l2.yaml"

concurrency:
  group: ${{ github.workflow }}-${{ github.head_ref || github.run_id }}
  cancel-in-progress: true

env:
  DOCKER_ETHREX_WORKDIR: /usr/local/bin

jobs:
  lint:
    # "Lint" is a required check, don't change the name
    name: Lint
    runs-on: ubuntu-latest
    steps:
      - name: Checkout sources
        uses: actions/checkout@v4
      - name: Setup Rust Environment
        uses: ./.github/actions/setup-rust
        with:
          components: rustfmt, clippy

      - name: Install RISC0
        env:
          GITHUB_TOKEN: ${{ secrets.GITHUB_TOKEN }}
        run: |
          curl -L https://risczero.com/install | bash
          ~/.risc0/bin/rzup install cargo-risczero 3.0.3
          ~/.risc0/bin/rzup install risc0-groth16
          ~/.risc0/bin/rzup install rust

      - name: Create placeholder for SP1 and RISC0 VKs
        run: |
<<<<<<< HEAD
          mkdir -p crates/l2/prover/zkvm/interface/sp1/out
          mkdir -p crates/l2/prover/zkvm/interface/risc0/out
          touch crates/l2/prover/zkvm/interface/sp1/out/riscv32im-succinct-zkvm-elf
          touch crates/l2/prover/zkvm/interface/sp1/out/riscv32im-succinct-zkvm-vk
          touch crates/l2/prover/zkvm/interface/risc0/out/riscv32im-risc0-vk
=======
          mkdir -p crates/l2/prover/src/guest_program/src/sp1/out
          touch crates/l2/prover/src/guest_program/src/sp1/out/riscv32im-succinct-zkvm-elf
>>>>>>> 67b265e7

      - name: Run cargo check
        run: cargo check --workspace

      - name: Run cargo clippy
        run: |
          cargo clippy --workspace -- -D warnings
          make lint

      - name: Run cargo fmt
        run: |
          cargo fmt --all -- --check

  build-docker:
    name: Build docker image
    runs-on: ubuntu-latest
    steps:
      - name: Checkout sources
        uses: actions/checkout@v4

      - name: Set up Docker Buildx
        uses: docker/setup-buildx-action@v3

      - name: Build L1 docker image
        uses: ./.github/actions/build-docker
        with:
          username: ${{ vars.DOCKERHUB_USERNAME }}
          password: ${{ secrets.DOCKERHUB_TOKEN }}
          tags: ethrex:main

      - name: Upload artifacts
        uses: actions/upload-artifact@v4
        with:
          name: ethrex_image
          path: /tmp/ethrex_image.tar

  integration-test:
    name: Integration Test - ${{ matrix.name }}
    runs-on: ubuntu-latest
    needs: build-docker
    strategy:
      matrix:
        include:
          - name: "Validium"
            validium: true
            web3signer: false
            compose_targets: [docker-compose.yaml]
          - name: "Vanilla"
            validium: false
            web3signer: false
            compose_targets: [docker-compose.yaml]
          - name: "Vanilla with Web3signer"
            validium: false
            web3signer: true
            compose_targets:
              [docker-compose.yaml, docker-compose-l2-web3signer.yaml]
    steps:
      - name: Checkout sources
        uses: actions/checkout@v4
      - name: Setup Rust Environment
        uses: ./.github/actions/setup-rust

      - name: Install solc
        uses: lambdaclass/get-solc@master
        with:
          version: v0.8.29
          token: ${{ secrets.GITHUB_TOKEN || '' }}

      # also creates empty verification keys (as workflow runs with exec backend)
      - name: Build prover
        run: |
          cd crates/l2
          make build-prover
          mkdir -p prover/src/guest_program/src/sp1/out && touch prover/src/guest_program/src/sp1/out/riscv32im-succinct-zkvm-vk

      - name: Build test
        run: |
          cargo test l2 --no-run --release

      - name: Start Web3Signer
        if: matrix.web3signer
        run: |
          cd crates/l2
          docker compose -f ${{ join(matrix.compose_targets, ' -f ') }} up --detach web3signer

      - name: Download ethrex image artifact
        uses: actions/download-artifact@v4
        with:
          name: ethrex_image
          path: /tmp

      - name: Load ethrex image
        run: |
          docker load --input /tmp/ethrex_image.tar

      - name: Start L1 & Deploy contracts
        run: |
          touch .env
          cd crates/l2
          DOCKER_ETHREX_WORKDIR=/usr/local/bin \
          docker compose up -d ethrex_l1
          DOCKER_ETHREX_WORKDIR=/usr/local/bin \
          ETHREX_L2_VALIDIUM=${{ matrix.validium }} \
          ETHREX_DEPLOYER_BRIDGE_OWNER_ADDRESS=0x4417092B70a3E5f10Dc504d0947DD256B965fc62 \
          docker compose up --no-deps --exit-code-from contract_deployer contract_deployer

      - name: Start Sequencer
        run: |
          cd crates/l2
          DOCKER_ETHREX_WORKDIR=/usr/local/bin \
          ETHREX_L2_VALIDIUM=${{ matrix.validium }} \
          ETHREX_WATCHER_BLOCK_DELAY=0 \
          ETHREX_WATCHER_WATCH_INTERVAL=1000 \
          docker compose -f ${{ join(matrix.compose_targets, ' -f ') }} up --detach --no-deps ethrex_l2

      - name: Run test
        run: |
          sudo chmod -R a+rw crates/l2
          cd crates/l2
          RUST_LOG=info,ethrex_prover_lib=debug make init-prover &
          docker logs --follow ethrex_l2 &
          PROPOSER_COINBASE_ADDRESS=0x0007a881CD95B1484fca47615B64803dad620C8d cargo test l2 --release -- --nocapture --test-threads=1
          killall ethrex -s SIGINT

  integration-test-based:
    name: Integration Test - Based
    runs-on: ubuntu-latest
    needs: build-docker
    steps:
      - name: Checkout sources
        uses: actions/checkout@v4
      - name: Setup Rust Environment
        uses: ./.github/actions/setup-rust

      - name: Install solc
        uses: lambdaclass/get-solc@master
        with:
          version: v0.8.29
          token: ${{ secrets.GITHUB_TOKEN || '' }}

      - name: Download ethrex image artifact
        uses: actions/download-artifact@v4
        with:
          name: ethrex_image
          path: /tmp

      - name: Load ethrex image
        run: |
          docker load --input /tmp/ethrex_image.tar

      # also creates empty verification keys (as workflow runs with exec backend)
      - name: Build prover
        run: |
          cd crates/l2
          make build-prover
          mkdir -p prover/src/guest_program/src/sp1/out && touch prover/src/guest_program/src/sp1/out/riscv32im-succinct-zkvm-vk

      - name: Start L1 & Deploy contracts
        run: |
          touch .env
          cd crates/l2
          DOCKER_ETHREX_WORKDIR=/usr/local/bin \
          docker compose up -d ethrex_l1
          DOCKER_ETHREX_WORKDIR=/usr/local/bin \
          ETHREX_DEPLOYER_DEPLOY_BASED_CONTRACTS=true \
          ETHREX_DEPLOYER_BRIDGE_OWNER_ADDRESS=0x4417092B70a3E5f10Dc504d0947DD256B965fc62 \
          docker compose up --no-deps --exit-code-from contract_deployer contract_deployer

      - name: Install rex
        run: |
          cd ..
          rustup install nightly # Install the nightly toolchain needed by rex, change this in the future
          rustup default nightly
          git clone https://github.com/lambdaclass/rex.git
          cd rex
          git checkout 21763774e29e4566ccb831ea8154e94aa2ff7c0e
          make cli
          echo "rex install successfully at $(which rex)"

      - name: Register sequencer
        run: |
          SEQUENCER_REGISTRY=$(grep ETHREX_DEPLOYER_SEQUENCER_REGISTRY .env | cut -d= -f2)
          export SEQUENCER_REGISTRY

          if [ -z "$SEQUENCER_REGISTRY" ]; then
            echo "Failed to get SEQUENCER_REGISTRY from .env file"
            exit 1
          fi
          rex send "$SEQUENCER_REGISTRY" "register(address)" 0x3d1e15a1a55578f7c920884a9943b3b35d0d885b --value 1000000000000000000 -k 0x385c546456b6a603a1cfcaa9ec9494ba4832da08dd6bcf4de9a71e4a01b74924
          rex call "$SEQUENCER_REGISTRY" "leaderSequencer()"

      - name: Start Sequencer
        run: |
          SEQUENCER_REGISTRY=$(grep ETHREX_DEPLOYER_SEQUENCER_REGISTRY .env | cut -d= -f2)
          export SEQUENCER_REGISTRY
          cd crates/l2

          DOCKER_ETHREX_WORKDIR=/usr/local/bin \
          ETHREX_WATCHER_BLOCK_DELAY=0 \
          ETHREX_BASED=true \
          ETHREX_STATE_UPDATER_SEQUENCER_REGISTRY="$SEQUENCER_REGISTRY" \
          ETHREX_WATCHER_WATCH_INTERVAL=1000 \
          docker compose up --detach --no-deps ethrex_l2

      - name: Run test
        run: |
          sudo chmod -R a+rw crates/l2
          cd crates/l2
          RUST_LOG=info,ethrex_prover_lib=debug make init-prover &
          docker logs --follow ethrex_l2 &
          PROPOSER_COINBASE_ADDRESS=0x0007a881CD95B1484fca47615B64803dad620C8d cargo test l2 --release -- --nocapture --test-threads=1
          killall ethrex -s SIGINT

  integration-test-tdx:
    name: Integration Test - TDX
    runs-on: ubuntu-latest
    needs: build-docker
    steps:
      - name: Free Disk Space (Ubuntu)
        uses: jlumbroso/free-disk-space@v1.3.1
        with:
          tool-cache: false
          large-packages: false

      - name: Checkout sources
        uses: actions/checkout@v4

      - name: Setup Rust Environment
        uses: ./.github/actions/setup-rust

      - name: Install solc
        uses: lambdaclass/get-solc@master
        with:
          version: v0.8.29
          token: ${{ secrets.GITHUB_TOKEN || '' }}

      - name: Download ethrex image artifact
        uses: actions/download-artifact@v4
        with:
          name: ethrex_image
          path: /tmp

      - name: Load ethrex image
        run: |
          docker load --input /tmp/ethrex_image.tar

      - name: Set up Nix
        uses: cachix/install-nix-action@v31

      - name: Set up QEMU
        run: |
          sudo apt-get update
          sudo apt-get install -y qemu-system-x86 qemu-utils

      - name: Install rex
        run: |
          cd /tmp
          git clone https://github.com/lambdaclass/rex
          cd rex
          cargo build --release
          cp target/release/rex /usr/local/bin

      - name: Build prover
        run: |
          sudo sysctl kernel.unprivileged_userns_apparmor_policy=0
          sudo sysctl kernel.apparmor_restrict_unprivileged_userns=0
          cd crates/l2/tee/quote-gen
          make image.raw

      - name: Start L1 & Deploy contracts
        run: |
          touch cmd/.env
          cd crates/l2
          make init-l1-docker;
          ETHREX_DEPLOYER_DEPLOY_RICH=true \
          ETHREX_DEPLOYER_TDX_DEPLOY_VERIFIER=true \
          ETHREX_TDX_DEV_MODE=true \
          make deploy-l1

      - name: Start Sequencer and test
        run: |
          cd crates/l2
          ETHREX_WATCHER_BLOCK_DELAY=0 \
          PROOF_COORDINATOR_ADDRESS=0.0.0.0 \
          ETHREX_PROOF_COORDINATOR_TDX_PRIVATE_KEY=0x39725efee3fb28614de3bacaffe4cc4bd8c436257e2c8bb887c4b5c4be45e76d \
          make init-l2 &
          sleep 30
          cd tee/quote-gen/
          qemu-system-x86_64 \
            -daemonize \
            -serial file:tdx_prover.log \
            -name guest=ethrex_tdx_prover \
            -machine q35,kernel_irqchip=split,hpet=off -smp 2 -m 2G \
            -accel kvm -cpu host -nographic -nodefaults \
            -bios OVMF.fd \
            -no-user-config \
            -netdev user,id=net0,net=192.168.76.0/24 -device e1000,netdev=net0 \
            -device ide-hd,bus=ide.0,drive=main,bootindex=0 -drive "if=none,media=disk,id=main,file.filename=./image.raw,discard=unmap,detect-zeroes=unmap"
          tail -f tdx_prover.log &
          cd ../../
          PROPOSER_COINBASE_ADDRESS=0x0007a881CD95B1484fca47615B64803dad620C8d cargo test l2 --release -- --nocapture --test-threads=1
          pkill -9 -f ethrex_tdx_prover

  state-diff-test:
    name: State Reconstruction Tests
    runs-on: ubuntu-latest
    needs: build-docker
    steps:
      - name: Checkout sources
        uses: actions/checkout@v4
      - name: Setup Rust Environment
        uses: ./.github/actions/setup-rust

      - name: Download ethrex image artifact
        uses: actions/download-artifact@v4
        with:
          name: ethrex_image
          path: /tmp

      - name: Load ethrex image
        run: |
          docker load --input /tmp/ethrex_image.tar

      - name: Install solc
        uses: lambdaclass/get-solc@master
        with:
          version: v0.8.29
          token: ${{ secrets.GITHUB_TOKEN || '' }}

      - name: Start L1 & Deploy contracts
        run: |
          touch .env
          cd crates/l2
          DOCKER_ETHREX_WORKDIR=/usr/local/bin \
          docker compose up -d ethrex_l1
          DOCKER_ETHREX_WORKDIR=/usr/local/bin \
          ETHREX_DEPLOYER_BRIDGE_OWNER_ADDRESS=0x4417092B70a3E5f10Dc504d0947DD256B965fc62 \
          docker compose up --no-deps --exit-code-from contract_deployer contract_deployer

      - name: Run tests
        run: |
          cd crates/l2
          make state-diff-test

  # The purpose of this job is to add it as a required check in GitHub so that we don't have to add every individual job as a required check
  all-tests:
    # "Integration Test" is a required check, don't change the name
    name: Integration Test
    runs-on: ubuntu-latest
    needs: [integration-test, state-diff-test, integration-test-based, integration-test-tdx]
    # Make sure this job runs even if the previous jobs failed or were skipped
    if: ${{ always() && needs.integration-test.result != 'skipped' && needs.state-diff-test.result != 'skipped' && needs.integration-test-based.result != 'skipped' }}
    steps:
      - name: Check if any job failed
        run: |
          if [ "${{ needs.integration-test.result }}" != "success" ]; then
            echo "Job Integration Tests failed"
            exit 1
          fi

          if [ "${{ needs.state-diff-test.result }}" != "success" ]; then
            echo "Job State Reconstruction Tests failed"
            exit 1
          fi

          if [ "${{ needs.integration-test-based.result }}" != "success" ]; then
            echo "Job Integration Tests Based failed"
            exit 1
          fi<|MERGE_RESOLUTION|>--- conflicted
+++ resolved
@@ -42,16 +42,8 @@
 
       - name: Create placeholder for SP1 and RISC0 VKs
         run: |
-<<<<<<< HEAD
-          mkdir -p crates/l2/prover/zkvm/interface/sp1/out
-          mkdir -p crates/l2/prover/zkvm/interface/risc0/out
-          touch crates/l2/prover/zkvm/interface/sp1/out/riscv32im-succinct-zkvm-elf
-          touch crates/l2/prover/zkvm/interface/sp1/out/riscv32im-succinct-zkvm-vk
-          touch crates/l2/prover/zkvm/interface/risc0/out/riscv32im-risc0-vk
-=======
           mkdir -p crates/l2/prover/src/guest_program/src/sp1/out
           touch crates/l2/prover/src/guest_program/src/sp1/out/riscv32im-succinct-zkvm-elf
->>>>>>> 67b265e7
 
       - name: Run cargo check
         run: cargo check --workspace
@@ -401,7 +393,13 @@
     # "Integration Test" is a required check, don't change the name
     name: Integration Test
     runs-on: ubuntu-latest
-    needs: [integration-test, state-diff-test, integration-test-based, integration-test-tdx]
+    needs:
+      [
+        integration-test,
+        state-diff-test,
+        integration-test-based,
+        integration-test-tdx,
+      ]
     # Make sure this job runs even if the previous jobs failed or were skipped
     if: ${{ always() && needs.integration-test.result != 'skipped' && needs.state-diff-test.result != 'skipped' && needs.integration-test-based.result != 'skipped' }}
     steps:
