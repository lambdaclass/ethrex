name: L2 (without proving)
on:
  push:
    branches: ["main"]
  pull_request:
    branches: ["**"]
    paths:
      - "crates/l2/**"
      - "test_data/**"
      - "crates/blockchain/dev/**"
      - "crates/vm/levm/**"
      - ".github/workflows/pr-main_l2.yaml"

concurrency:
  group: ${{ github.workflow }}-${{ github.head_ref || github.run_id }}
  cancel-in-progress: true

env:
  CI_ETHREX_WORKDIR: /usr/local/bin

jobs:
  docker-bake:
    name: "Docker bake"
    runs-on: ubuntu-latest
    steps:
      - name: Checkout sources
        uses: actions/checkout@v4

      - name: Set up Docker Buildx
        uses: docker/setup-buildx-action@v3

      - name: Bake docker images
        uses: docker/bake-action@v6
        with:
          workdir: "crates/l2"
          files: "crates/l2/docker-compose-l2.yaml"
          set: |
            ethrex.cache-to=type=local,dest=/tmp/buildx-cache/ethrex,mode=max
            ethrex_l2.cache-to=type=local,dest=/tmp/buildx-cache/ethrex_l2,mode=max
            contract_deployer.cache-to=type=local,dest=/tmp/buildx-cache/contract_deployer,mode=max

      - name: Upload docker artifacts
        uses: actions/upload-artifact@v4
        with:
          name: buildx-cache
          path: /tmp/buildx-cache

  lint:
    # "Lint" is a required check, don't change the name
    name: Lint
    runs-on: ubuntu-latest
    steps:
      - name: Checkout sources
        uses: actions/checkout@v4

      - name: Rustup toolchain install
        uses: dtolnay/rust-toolchain@stable
        with:
          components: rustfmt, clippy

      - name: Add Rust Cache
        uses: Swatinem/rust-cache@v2

      - name: Run cargo check
        run: cargo check --workspace --exclude ethrex-prover-bench

      - name: Run cargo clippy
        run: |
          cargo clippy --workspace --exclude ethrex-prover-bench -- -D warnings
          make lint

      - name: Run cargo fmt
        run: |
          cargo fmt --all -- --check

  integration-test:
    name: Integration Test - ${{ matrix.name }}
    runs-on: ubuntu-latest
    strategy:
      matrix:
        include:
          - name: "Validium"
            validium: true
          - name: "Vanilla"
            validium: false
    needs: [docker-bake]
    steps:
      - name: Checkout sources
        uses: actions/checkout@v4

      - name: Rustup toolchain install
        uses: dtolnay/rust-toolchain@stable

      - name: Set up Rust cache
        uses: Swatinem/rust-cache@v2

      - name: Set up Docker Buildx
        uses: docker/setup-buildx-action@v3

      - name: Download buildx cache
        uses: actions/download-artifact@v4
        with:
          name: buildx-cache
          path: /tmp/buildx-cache

      - name: Bake docker images
        uses: docker/bake-action@v6
        with:
          workdir: "crates/l2"
          files: "crates/l2/docker-compose-l2.yaml"
          load: true
          set: |
            ethrex.cache-from=type=local,src=/tmp/buildx-cache/ethrex
            ethrex_l2.cache-from=type=local,src=/tmp/buildx-cache/ethrex_l2
            contract_deployer.cache-from=type=local,src=/tmp/buildx-cache/contract_deployer

      - name: Build prover
        run: |
          cd crates/l2
          make build-prover

      - name: Build test
        run: |
          cargo test l2 --no-run --release

      - name: Deploy L1 Contracts
        run: |
          cd crates/l2
          cp configs/prover_client_config_example.toml configs/prover_client_config.toml
          touch .env
<<<<<<< HEAD
          CI_ETHREX_WORKDIR=/usr/local/bin docker compose -f docker-compose-l2.yaml up --detach contract_deployer

      - name: Start Sequencer
        run: |
          sleep 30
=======
          CI_ETHREX_WORKDIR=/usr/local/bin \
          ETHREX_DEPLOYER_DEPLOY_RICH=true \
          ETHREX_DEPLOYER_PICO_CONTRACT_ADDRESS=0x00000000000000000000000000000000000000aa \
          ETHREX_DEPLOYER_SP1_CONTRACT_ADDRESS=0x00000000000000000000000000000000000000aa \
          ETHREX_DEPLOYER_RISC0_CONTRACT_ADDRESS=0x00000000000000000000000000000000000000aa \
          docker compose -f docker-compose-l2.yaml up contract_deployer

      - name: Start Sequencer
        run: |
>>>>>>> 938db195
          cd crates/l2
          CI_ETHREX_WORKDIR=/usr/local/bin \
          ETHREX_COMMITTER_VALIDIUM=${{ matrix.validium }} \
          docker compose -f docker-compose-l2.yaml up --detach ethrex_l2

      - name: Run test
        run: |
          cd crates/l2
          RUST_LOG=info,ethrex_prover_lib=debug make init-prover &
          PROPOSER_COINBASE_ADDRESS=0x0007a881CD95B1484fca47615B64803dad620C8d cargo test l2 --release -- --nocapture --test-threads=1
          killall ethrex_prover -s SIGINT

  state-diff-test:
    name: State Reconstruction Tests
    runs-on: ubuntu-latest
    needs: [docker-bake]
    steps:
      - name: Checkout sources
        uses: actions/checkout@v4

      - name: Rustup toolchain install
        uses: dtolnay/rust-toolchain@stable

      - name: Set up Docker Buildx
        uses: docker/setup-buildx-action@v3

      - name: Download buildx cache
        uses: actions/download-artifact@v4
        with:
          name: buildx-cache
          path: /tmp/buildx-cache

      - name: Bake docker images
        uses: docker/bake-action@v6
        with:
          workdir: "crates/l2"
          files: "crates/l2/docker-compose-l2.yaml"
          load: true
          set: |
            ethrex.cache-from=type=local,src=/tmp/buildx-cache/ethrex
            ethrex_l2.cache-from=type=local,src=/tmp/buildx-cache/ethrex_l2
            contract_deployer.cache-from=type=local,src=/tmp/buildx-cache/contract_deployer

      - name: Set up Rust cache
        uses: Swatinem/rust-cache@v2

      - name: Install solc
        run: |
          sudo add-apt-repository ppa:ethereum/ethereum
          sudo apt-get update && sudo apt-get -y install solc

      - name: Deploy L1 Contracts
        run: |
          cd crates/l2
          cp configs/prover_client_config_example.toml configs/prover_client_config.toml
          touch .env
          CI_ETHREX_WORKDIR=/usr/local/bin docker compose -f docker-compose-l2.yaml up --detach contract_deployer

      - name: Run tests
        run: |
          cd crates/l2
          cp configs/prover_client_config_example.toml configs/prover_client_config.toml
          make state-diff-test

  # The purpose of this job is to add it as a required check in GitHub so that we don't have to add every individual job as a required check
  all-tests:
    # "Integration Test" is a required check, don't change the name
    name: Integration Test
    runs-on: ubuntu-latest
    needs: [integration-test, state-diff-test]
    # Make sure this job runs even if the previous jobs failed or were skipped
    if: ${{ always() && needs.integration-test.result != 'skipped' && needs.state-diff-test.result != 'skipped' }}
    steps:
      - name: Check if any job failed
        run: |
          if [ "${{ needs.integration-test.result }}" != "success" ]; then
            echo "Job Integration Tests failed"
            exit 1
          fi

          if [ "${{ needs.state-diff-test.result }}" != "success" ]; then
            echo "Job State Reconstruction Tests failed"
            exit 1
          fi<|MERGE_RESOLUTION|>--- conflicted
+++ resolved
@@ -128,13 +128,6 @@
           cd crates/l2
           cp configs/prover_client_config_example.toml configs/prover_client_config.toml
           touch .env
-<<<<<<< HEAD
-          CI_ETHREX_WORKDIR=/usr/local/bin docker compose -f docker-compose-l2.yaml up --detach contract_deployer
-
-      - name: Start Sequencer
-        run: |
-          sleep 30
-=======
           CI_ETHREX_WORKDIR=/usr/local/bin \
           ETHREX_DEPLOYER_DEPLOY_RICH=true \
           ETHREX_DEPLOYER_PICO_CONTRACT_ADDRESS=0x00000000000000000000000000000000000000aa \
@@ -144,7 +137,6 @@
 
       - name: Start Sequencer
         run: |
->>>>>>> 938db195
           cd crates/l2
           CI_ETHREX_WORKDIR=/usr/local/bin \
           ETHREX_COMMITTER_VALIDIUM=${{ matrix.validium }} \
