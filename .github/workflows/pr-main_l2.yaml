--- conflicted
+++ resolved
@@ -146,17 +146,9 @@
         run: |
           touch .env
           cd crates/l2
-<<<<<<< HEAD
-          CI_ETHREX_WORKDIR=/usr/local/bin \
+          DOCKER_ETHREX_WORKDIR=/usr/local/bin \
           docker compose up -d ethrex_l1
-          CI_ETHREX_WORKDIR=/usr/local/bin \
-=======
-          DOCKER_ETHREX_WORKDIR=/usr/local/bin \
-          ETHREX_DEPLOYER_DEPLOY_RICH=true \
-          ETHREX_DEPLOYER_PICO_CONTRACT_ADDRESS=0x00000000000000000000000000000000000000aa \
-          ETHREX_DEPLOYER_SP1_CONTRACT_ADDRESS=0x00000000000000000000000000000000000000aa \
-          ETHREX_DEPLOYER_RISC0_CONTRACT_ADDRESS=0x00000000000000000000000000000000000000aa \
->>>>>>> 6aac0d0a
+          DOCKER_ETHREX_WORKDIR=/usr/local/bin \
           ETHREX_L2_VALIDIUM=${{ matrix.validium }} \
           ETHREX_DEPLOYER_BRIDGE_OWNER_ADDRESS=0x4417092B70a3E5f10Dc504d0947DD256B965fc62 \
           docker compose up --no-deps --exit-code-from contract_deployer contract_deployer
@@ -215,17 +207,9 @@
         run: |
           touch .env
           cd crates/l2
-<<<<<<< HEAD
-          CI_ETHREX_WORKDIR=/usr/local/bin \
+          DOCKER_ETHREX_WORKDIR=/usr/local/bin \
           docker compose up -d ethrex_l1
-          CI_ETHREX_WORKDIR=/usr/local/bin \
-=======
-          DOCKER_ETHREX_WORKDIR=/usr/local/bin \
-          ETHREX_DEPLOYER_DEPLOY_RICH=true \
-          ETHREX_DEPLOYER_PICO_CONTRACT_ADDRESS=0x00000000000000000000000000000000000000aa \
-          ETHREX_DEPLOYER_SP1_CONTRACT_ADDRESS=0x00000000000000000000000000000000000000aa \
-          ETHREX_DEPLOYER_RISC0_CONTRACT_ADDRESS=0x00000000000000000000000000000000000000aa \
->>>>>>> 6aac0d0a
+          DOCKER_ETHREX_WORKDIR=/usr/local/bin \
           ETHREX_DEPLOYER_DEPLOY_BASED_CONTRACTS=true \
           ETHREX_DEPLOYER_BRIDGE_OWNER_ADDRESS=0x4417092B70a3E5f10Dc504d0947DD256B965fc62 \
           docker compose up --no-deps --exit-code-from contract_deployer contract_deployer
@@ -259,12 +243,7 @@
           export SEQUENCER_REGISTRY
           cd crates/l2
 
-<<<<<<< HEAD
-          CI_ETHREX_WORKDIR=/usr/local/bin \
-=======
-          DOCKER_ETHREX_WORKDIR=/usr/local/bin \
-          ETHREX_COMMITTER_VALIDIUM=false \
->>>>>>> 6aac0d0a
+          DOCKER_ETHREX_WORKDIR=/usr/local/bin \
           ETHREX_WATCHER_BLOCK_DELAY=0 \
           ETHREX_BASED=true \
           ETHREX_STATE_UPDATER_SEQUENCER_REGISTRY="$SEQUENCER_REGISTRY" \
@@ -309,21 +288,11 @@
         run: |
           touch .env
           cd crates/l2
-<<<<<<< HEAD
-          CI_ETHREX_WORKDIR=/usr/local/bin \
+          DOCKER_ETHREX_WORKDIR=/usr/local/bin \
           docker compose up -d ethrex_l1
-          CI_ETHREX_WORKDIR=/usr/local/bin \
+          DOCKER_ETHREX_WORKDIR=/usr/local/bin \
           ETHREX_DEPLOYER_BRIDGE_OWNER_ADDRESS=0x4417092B70a3E5f10Dc504d0947DD256B965fc62 \
           docker compose up --no-deps --exit-code-from contract_deployer contract_deployer
-=======
-          DOCKER_ETHREX_WORKDIR=/usr/local/bin \
-          ETHREX_DEPLOYER_DEPLOY_RICH=true \
-          ETHREX_DEPLOYER_PICO_CONTRACT_ADDRESS=0x00000000000000000000000000000000000000aa \
-          ETHREX_DEPLOYER_SP1_CONTRACT_ADDRESS=0x00000000000000000000000000000000000000aa \
-          ETHREX_DEPLOYER_RISC0_CONTRACT_ADDRESS=0x00000000000000000000000000000000000000aa \
-          COMPILE_CONTRACTS=true \
-          docker compose up contract_deployer
->>>>>>> 6aac0d0a
 
       - name: Run tests
         run: |
