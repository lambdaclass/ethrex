name: L2 (without proving)
on:
  push:
    branches: ["main"]
  pull_request:
    branches: ["**"]
    paths:
      - "crates/l2/**"
      - "test_data/**"
      - "crates/blockchain/dev/**"
      - "crates/vm/levm/**"
      - ".github/workflows/pr-main_l2.yaml"

concurrency:
  group: ${{ github.workflow }}-${{ github.head_ref || github.run_id }}
  cancel-in-progress: true

env:
  CI_ETHREX_WORKDIR: /usr/local/bin

jobs:
  lint:
    # "Lint" is a required check, don't change the name
    name: Lint
    runs-on: ubuntu-latest
    steps:
      - name: Checkout sources
        uses: actions/checkout@v4

      - name: Rustup toolchain install
        uses: dtolnay/rust-toolchain@master
        with:
          toolchain: ${{ vars.RUST_VERSION }}
          components: rustfmt, clippy

      - name: Add Rust Cache
        uses: Swatinem/rust-cache@v2

      - name: Run cargo check
        run: cargo check --workspace

      - name: Run cargo clippy
        run: |
          cargo clippy --workspace -- -D warnings
          make lint

      - name: Run cargo fmt
        run: |
          cargo fmt --all -- --check

  integration-test:
    name: Integration Test - ${{ matrix.name }}
    runs-on: ubuntu-latest
    strategy:
      matrix:
        include:
          - name: "Validium"
            validium: true
          - name: "Vanilla"
            validium: false
    steps:
      - name: Checkout sources
        uses: actions/checkout@v4

      - name: Rustup toolchain install
        uses: dtolnay/rust-toolchain@master
        with:
          toolchain: ${{ vars.RUST_VERSION }}

      - name: Set up Rust cache
        uses: Swatinem/rust-cache@v2

      - name: Install solc
        uses: pontem-network/get-solc@master
        with:
          version: v0.8.29

      # also creates empty verification keys (as workflow runs with exec backend)
      - name: Build prover
        run: |
          cd crates/l2
          make build-prover
          mkdir -p prover/zkvm/interface/sp1/out && touch prover/zkvm/interface/sp1/out/riscv32im-succinct-zkvm-vk

      - name: Build test
        run: |
          cargo test l2 --no-run --release

      - name: Build L1 docker image
        run: docker build -t ethrex_dev:latest -f crates/blockchain/dev/Dockerfile .

      - name: Start L1 & Deploy contracts
        run: |
          cd crates/l2
          touch .env
          CI_ETHREX_WORKDIR=/usr/local/bin \
          ETHREX_DEPLOYER_DEPLOY_RICH=true \
          ETHREX_DEPLOYER_PICO_CONTRACT_ADDRESS=0x00000000000000000000000000000000000000aa \
          ETHREX_DEPLOYER_SP1_CONTRACT_ADDRESS=0x00000000000000000000000000000000000000aa \
          ETHREX_DEPLOYER_RISC0_CONTRACT_ADDRESS=0x00000000000000000000000000000000000000aa \
          ETHREX_L2_VALIDIUM=${{ matrix.validium }} \
          docker compose -f docker-compose-l2.yaml up contract_deployer

      - name: Start Sequencer
        run: |
          cd crates/l2
          CI_ETHREX_WORKDIR=/usr/local/bin \
          ETHREX_L2_VALIDIUM=${{ matrix.validium }} \
          ETHREX_WATCHER_BLOCK_DELAY=0 \
          docker compose -f docker-compose-l2.yaml up --detach ethrex_l2

      - name: Run test
        run: |
          sudo chmod -R a+rw crates/l2
          cd crates/l2
          RUST_LOG=info,ethrex_prover_lib=debug make init-prover &
          docker logs --follow ethrex_l2 &
          PROPOSER_COINBASE_ADDRESS=0x0007a881CD95B1484fca47615B64803dad620C8d cargo test l2 --release -- --nocapture --test-threads=1
          killall ethrex_prover -s SIGINT

  integration-test-based:
    name: Integration Test - Based
    runs-on: ubuntu-latest
    steps:
      - name: Checkout sources
        uses: actions/checkout@v4

      - name: Rustup toolchain install
        uses: dtolnay/rust-toolchain@master
        with:
          toolchain: ${{ vars.RUST_VERSION }}

      - name: Set up Rust cache
        uses: Swatinem/rust-cache@v2

<<<<<<< HEAD
      - name: Install solc
        uses: pontem-network/get-solc@master
        with:
          version: v0.8.29
=======
      - name: Build L1 docker image
        run: docker build -t ethrex_dev:latest -f crates/blockchain/dev/Dockerfile .
>>>>>>> 19cfb4e1

      # also creates empty verification keys (as workflow runs with exec backend)
      - name: Build prover
        run: |
          cd crates/l2
          make build-prover
          mkdir -p prover/zkvm/interface/sp1/out && touch prover/zkvm/interface/sp1/out/riscv32im-succinct-zkvm-vk

      - name: Start L1 & Deploy contracts
        run: |
          cd crates/l2
          touch .env
          CI_ETHREX_WORKDIR=/usr/local/bin \
          ETHREX_DEPLOYER_DEPLOY_RICH=true \
          ETHREX_DEPLOYER_PICO_CONTRACT_ADDRESS=0x00000000000000000000000000000000000000aa \
          ETHREX_DEPLOYER_SP1_CONTRACT_ADDRESS=0x00000000000000000000000000000000000000aa \
          ETHREX_DEPLOYER_RISC0_CONTRACT_ADDRESS=0x00000000000000000000000000000000000000aa \
          ETHREX_DEPLOYER_DEPLOY_BASED_CONTRACTS=true \
          docker compose -f docker-compose-l2.yaml up contract_deployer

      - name: Install rex
        run: |
          cd ..
          rustup install nightly # Install the nightly toolchain needed by rex, change this in the future
          rustup default nightly
          git clone https://github.com/lambdaclass/rex.git
          cd rex
          make cli
          echo "rex install successfully at $(which rex)"

      - name: Register sequencer
        run: |
          cd crates/l2
          SEQUENCER_REGISTRY=$(grep ETHREX_DEPLOYER_SEQUENCER_REGISTRY .env | cut -d= -f2)
          export SEQUENCER_REGISTRY

          if [ -z "$SEQUENCER_REGISTRY" ]; then
            echo "Failed to get SEQUENCER_REGISTRY from .env file"
            exit 1
          fi
          rex send "$SEQUENCER_REGISTRY" 1000000000000000000 0x385c546456b6a603a1cfcaa9ec9494ba4832da08dd6bcf4de9a71e4a01b74924 -- "register(address)" 0x3d1e15a1a55578f7c920884a9943b3b35d0d885b
          rex call "$SEQUENCER_REGISTRY" -- "leaderSequencer()"

      - name: Start Sequencer
        run: |
          cd crates/l2
          SEQUENCER_REGISTRY=$(grep ETHREX_DEPLOYER_SEQUENCER_REGISTRY .env | cut -d= -f2)
          export SEQUENCER_REGISTRY

          CI_ETHREX_WORKDIR=/usr/local/bin \
          ETHREX_COMMITTER_VALIDIUM=false \
          ETHREX_WATCHER_BLOCK_DELAY=0 \
          ETHREX_BASED=true \
          ETHREX_STATE_UPDATER_SEQUENCER_REGISTRY="$SEQUENCER_REGISTRY" \
          docker compose -f docker-compose-l2.yaml up --detach ethrex_l2

      - name: Run test
        run: |
          sudo chmod -R a+rw crates/l2
          cd crates/l2
          RUST_LOG=info,ethrex_prover_lib=debug make init-prover &
          PROPOSER_COINBASE_ADDRESS=0x0007a881CD95B1484fca47615B64803dad620C8d cargo test l2 --release -- --nocapture --test-threads=1
          killall ethrex_prover -s SIGINT

  state-diff-test:
    name: State Reconstruction Tests
    runs-on: ubuntu-latest
    steps:
      - name: Checkout sources
        uses: actions/checkout@v4

      - name: Rustup toolchain install
        uses: dtolnay/rust-toolchain@master
        with:
          toolchain: ${{ vars.RUST_VERSION }}

      - name: Set up Rust cache
        uses: Swatinem/rust-cache@v2

      - name: Build L1 docker image
        run: docker build -t ethrex_dev:latest -f crates/blockchain/dev/Dockerfile .

      - name: Install solc
        run: |
          sudo add-apt-repository ppa:ethereum/ethereum
          sudo apt-get update && sudo apt-get -y install solc

      - name: Start L1 & Deploy contracts
        run: |
          cd crates/l2
          touch .env
          CI_ETHREX_WORKDIR=/usr/local/bin \
          ETHREX_DEPLOYER_DEPLOY_RICH=true \
          ETHREX_DEPLOYER_PICO_CONTRACT_ADDRESS=0x00000000000000000000000000000000000000aa \
          ETHREX_DEPLOYER_SP1_CONTRACT_ADDRESS=0x00000000000000000000000000000000000000aa \
          ETHREX_DEPLOYER_RISC0_CONTRACT_ADDRESS=0x00000000000000000000000000000000000000aa \
          docker compose -f docker-compose-l2.yaml up contract_deployer

      - name: Run tests
        run: |
          cd crates/l2
          make state-diff-test

  # The purpose of this job is to add it as a required check in GitHub so that we don't have to add every individual job as a required check
  all-tests:
    # "Integration Test" is a required check, don't change the name
    name: Integration Test
    runs-on: ubuntu-latest
    needs: [integration-test, state-diff-test, integration-test-based]
    # Make sure this job runs even if the previous jobs failed or were skipped
    if: ${{ always() && needs.integration-test.result != 'skipped' && needs.state-diff-test.result != 'skipped' && needs.integration-test-based.result != 'skipped' }}
    steps:
      - name: Check if any job failed
        run: |
          if [ "${{ needs.integration-test.result }}" != "success" ]; then
            echo "Job Integration Tests failed"
            exit 1
          fi

          if [ "${{ needs.state-diff-test.result }}" != "success" ]; then
            echo "Job State Reconstruction Tests failed"
            exit 1
          fi

          if [ "${{ needs.integration-test-based.result }}" != "success" ]; then
            echo "Job Integration Tests Based failed"
            exit 1
          fi<|MERGE_RESOLUTION|>--- conflicted
+++ resolved
@@ -133,15 +133,13 @@
       - name: Set up Rust cache
         uses: Swatinem/rust-cache@v2
 
-<<<<<<< HEAD
       - name: Install solc
         uses: pontem-network/get-solc@master
         with:
           version: v0.8.29
-=======
+          
       - name: Build L1 docker image
         run: docker build -t ethrex_dev:latest -f crates/blockchain/dev/Dockerfile .
->>>>>>> 19cfb4e1
 
       # also creates empty verification keys (as workflow runs with exec backend)
       - name: Build prover
