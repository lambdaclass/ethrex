--- conflicted
+++ resolved
@@ -297,13 +297,9 @@
           fi
           sudo chmod -R a+rw crates/l2
           cd crates/l2
-<<<<<<< HEAD
           RUST_LOG=info,ethrex_prover_lib=debug make init-prover-exec &
-=======
-          RUST_LOG=info,ethrex_prover_lib=debug make init-prover &
           docker logs --follow ethrex_l2 &
           docker logs --follow ethrex_l1 &
->>>>>>> 71920b60
           PROPOSER_COINBASE_ADDRESS=0x0007a881CD95B1484fca47615B64803dad620C8d cargo test l2 --release -- --nocapture --test-threads=1
           killall ethrex -s SIGINT
 
@@ -516,7 +512,7 @@
 
       - name: Init prover
         run: |
-          target/release/ethrex l2 prover --proof-coordinators http://localhost:3900 2>&1 | tee /tmp/prover.log & 
+          target/release/ethrex l2 prover --proof-coordinators http://localhost:3900 2>&1 | tee /tmp/prover.log &
 
       - name: show envs
         run: |
