name: L2 (without proving)
on:
  push:
    branches: ["main"]
  pull_request:
    branches: ["**"]
    paths:
      - "crates/l2/**"
      - "fixtures/**"
      - "crates/blockchain/dev/**"
      - "crates/vm/levm/**"
      - ".github/workflows/pr-main_l2.yaml"

concurrency:
  group: ${{ github.workflow }}-${{ github.head_ref || github.run_id }}
  cancel-in-progress: true

env:
  CI_ETHREX_WORKDIR: /usr/local/bin

jobs:
  lint:
    # "Lint" is a required check, don't change the name
    name: Lint
    runs-on: ubuntu-latest
    steps:
      - name: Checkout sources
        uses: actions/checkout@v4
      - name: Setup Rust Environment
        uses: ./.github/actions/setup-rust
        with:
          components: rustfmt, clippy

      - name: Install nvcc
        uses: Jimver/cuda-toolkit@v0.2.24
        id: cuda-toolkit
        with:
          cuda: "12.9.0"
          method: "network"
          sub-packages: '["nvcc"]'

      - name: Install RISC0
        env:
          GITHUB_TOKEN: ${{ secrets.GITHUB_TOKEN }}
        run: |
          curl -L https://risczero.com/install | bash
          ~/.risc0/bin/rzup install cargo-risczero 2.3.1
          ~/.risc0/bin/rzup install rust

      - name: Create placeholder SP1 ELF
        run: |
          mkdir -p crates/l2/prover/zkvm/interface/sp1/out
          touch crates/l2/prover/zkvm/interface/sp1/out/riscv32im-succinct-zkvm-elf

      - name: Run cargo check
        run: cargo check --workspace

      - name: Run cargo clippy
        run: |
          cargo clippy --workspace -- -D warnings
          NVCC_PREPEND_FLAGS='-arch=sm_70' make lint

      - name: Run cargo fmt
        run: |
          cargo fmt --all -- --check

  build-docker:
    name: Build docker image
    runs-on: ubuntu-latest
    steps:
      - name: Checkout sources
        uses: actions/checkout@v4

      - name: Set up Docker Buildx
        uses: docker/setup-buildx-action@v3

      - name: Build L1 docker image
        uses: docker/build-push-action@v6
        with:
          context: .
          tags: ethrex:unstable
          load: true
          outputs: type=docker,dest=/tmp/ethrex_image.tar

      - name: Upload artifacts
        uses: actions/upload-artifact@v4
        with:
          name: ethrex_image
          path: /tmp/ethrex_image.tar

  integration-test:
    name: Integration Test - ${{ matrix.name }}
    runs-on: ubuntu-latest
    needs: build-docker
    strategy:
      matrix:
        include:
          - name: "Validium"
            validium: true
            web3signer: false
            compose_targets: [docker-compose.yaml]
          - name: "Vanilla"
            validium: false
            web3signer: false
            compose_targets: [docker-compose.yaml]
          - name: "Vanilla with Web3signer"
            validium: false
            web3signer: true
            compose_targets:
              [docker-compose.yaml, docker-compose-l2-web3signer.yaml]
    steps:
      - name: Checkout sources
        uses: actions/checkout@v4
      - name: Setup Rust Environment
        uses: ./.github/actions/setup-rust

      - name: Install solc
        uses: pontem-network/get-solc@master
        with:
          version: v0.8.29
          token: ${{ secrets.GITHUB_TOKEN || '' }}

      - name: Build prover
        run: |
          cd crates/l2
          make build-prover-exec

      - name: Build test
        run: |
          cargo test l2 --no-run --release

      - name: Start Web3Signer
        if: matrix.web3signer
        run: |
          cd crates/l2
          docker compose -f ${{ join(matrix.compose_targets, ' -f ') }} up --detach web3signer

      - name: Download ethrex image artifact
        uses: actions/download-artifact@v4
        with:
          name: ethrex_image
          path: /tmp

      - name: Load ethrex image
        run: |
          docker load --input /tmp/ethrex_image.tar

      - name: Start L1 & Deploy contracts
        run: |
          touch cmd/.env
          cd crates/l2
          CI_ETHREX_WORKDIR=/usr/local/bin \
          ETHREX_DEPLOYER_DEPLOY_RICH=true \
          ETHREX_L2_VALIDIUM=${{ matrix.validium }} \
          docker compose up contract_deployer

      - name: Start Sequencer
        run: |
          cd crates/l2
          CI_ETHREX_WORKDIR=/usr/local/bin \
          ETHREX_L2_VALIDIUM=${{ matrix.validium }} \
          ETHREX_WATCHER_BLOCK_DELAY=0 \
          docker compose -f ${{ join(matrix.compose_targets, ' -f ') }} up --detach --no-deps ethrex_l2

      - name: Run test
        run: |
          sudo chmod -R a+rw crates/l2
          cd crates/l2
          RUST_LOG=info,ethrex_prover_lib=debug make init-prover-exec &
          docker logs --follow ethrex_l2 &
          PROPOSER_COINBASE_ADDRESS=0x0007a881CD95B1484fca47615B64803dad620C8d cargo test l2 --release -- --nocapture --test-threads=1
          killall ethrex -s SIGINT

  integration-test-based:
    name: Integration Test - Based
    runs-on: ubuntu-latest
    needs: build-docker
    steps:
      - name: Checkout sources
        uses: actions/checkout@v4
      - name: Setup Rust Environment
        uses: ./.github/actions/setup-rust

      - name: Install solc
        uses: pontem-network/get-solc@master
        with:
          version: v0.8.29
          token: ${{ secrets.GITHUB_TOKEN || '' }}

      - name: Download ethrex image artifact
        uses: actions/download-artifact@v4
        with:
          name: ethrex_image
          path: /tmp

      - name: Load ethrex image
        run: |
          docker load --input /tmp/ethrex_image.tar

      # lso creates empty verification keys (as workflow runs with exec backend)
      - name: Build prover
        run: |
          cd crates/l2
          make build-prover-exec
          mkdir -p prover/zkvm/interface/sp1/out && touch prover/zkvm/interface/sp1/out/riscv32im-succinct-zkvm-vk

      - name: Start L1 & Deploy contracts
        run: |
          touch cmd/.env
          cd crates/l2
          CI_ETHREX_WORKDIR=/usr/local/bin \
          ETHREX_DEPLOYER_DEPLOY_RICH=true \
          ETHREX_DEPLOYER_DEPLOY_BASED_CONTRACTS=true \
          COMPILE_CONTRACTS=true \
          docker compose up contract_deployer

      - name: Install rex
        run: |
          cd ..
          rustup install nightly # Install the nightly toolchain needed by rex, change this in the future
          rustup default nightly
          git clone https://github.com/lambdaclass/rex.git
          cd rex
          git checkout 21763774e29e4566ccb831ea8154e94aa2ff7c0e
          make cli
          echo "rex install successfully at $(which rex)"

      - name: Register sequencer
        run: |
          cd cmd
          SEQUENCER_REGISTRY=$(grep ETHREX_DEPLOYER_SEQUENCER_REGISTRY .env | cut -d= -f2)
          export SEQUENCER_REGISTRY

          if [ -z "$SEQUENCER_REGISTRY" ]; then
            echo "Failed to get SEQUENCER_REGISTRY from .env file"
            exit 1
          fi
          rex send "$SEQUENCER_REGISTRY" "register(address)" 0x3d1e15a1a55578f7c920884a9943b3b35d0d885b --value 1000000000000000000 -k 0x385c546456b6a603a1cfcaa9ec9494ba4832da08dd6bcf4de9a71e4a01b74924
          rex call "$SEQUENCER_REGISTRY" "leaderSequencer()"

      - name: Start Sequencer
        run: |
          cd cmd
          SEQUENCER_REGISTRY=$(grep ETHREX_DEPLOYER_SEQUENCER_REGISTRY .env | cut -d= -f2)
          export SEQUENCER_REGISTRY
          cd ../crates/l2

          CI_ETHREX_WORKDIR=/usr/local/bin \
          ETHREX_COMMITTER_VALIDIUM=false \
          ETHREX_WATCHER_BLOCK_DELAY=0 \
          ETHREX_BASED=true \
          ETHREX_STATE_UPDATER_SEQUENCER_REGISTRY="$SEQUENCER_REGISTRY" \
          docker compose up --detach --no-deps ethrex_l2

      - name: Run test
        run: |
          sudo chmod -R a+rw crates/l2
          cd crates/l2
<<<<<<< HEAD
          RUST_LOG=info,ethrex_prover_lib=debug make init-prover-exec &
=======
          RUST_LOG=info,ethrex_prover_lib=debug make init-prover &
          docker logs --follow ethrex_l2 &
>>>>>>> 78d57f4b
          PROPOSER_COINBASE_ADDRESS=0x0007a881CD95B1484fca47615B64803dad620C8d cargo test l2 --release -- --nocapture --test-threads=1
          killall ethrex -s SIGINT

  state-diff-test:
    name: State Reconstruction Tests
    runs-on: ubuntu-latest
    needs: build-docker
    steps:
      - name: Checkout sources
        uses: actions/checkout@v4
      - name: Setup Rust Environment
        uses: ./.github/actions/setup-rust

      - name: Download ethrex image artifact
        uses: actions/download-artifact@v4
        with:
          name: ethrex_image
          path: /tmp

      - name: Load ethrex image
        run: |
          docker load --input /tmp/ethrex_image.tar

      - name: Install solc
        uses: pontem-network/get-solc@master
        with:
          version: v0.8.29
          token: ${{ secrets.GITHUB_TOKEN || '' }}

      - name: Start L1 & Deploy contracts
        run: |
          touch cmd/.env
          cd crates/l2
          CI_ETHREX_WORKDIR=/usr/local/bin \
          ETHREX_DEPLOYER_DEPLOY_RICH=true \
          COMPILE_CONTRACTS=true \
          docker compose up contract_deployer

      - name: Run tests
        run: |
          cd crates/l2
          make state-diff-test

  # The purpose of this job is to add it as a required check in GitHub so that we don't have to add every individual job as a required check
  all-tests:
    # "Integration Test" is a required check, don't change the name
    name: Integration Test
    runs-on: ubuntu-latest
    needs: [integration-test, state-diff-test, integration-test-based]
    # Make sure this job runs even if the previous jobs failed or were skipped
    if: ${{ always() && needs.integration-test.result != 'skipped' && needs.state-diff-test.result != 'skipped' && needs.integration-test-based.result != 'skipped' }}
    steps:
      - name: Check if any job failed
        run: |
          if [ "${{ needs.integration-test.result }}" != "success" ]; then
            echo "Job Integration Tests failed"
            exit 1
          fi

          if [ "${{ needs.state-diff-test.result }}" != "success" ]; then
            echo "Job State Reconstruction Tests failed"
            exit 1
          fi

          if [ "${{ needs.integration-test-based.result }}" != "success" ]; then
            echo "Job Integration Tests Based failed"
            exit 1
          fi<|MERGE_RESOLUTION|>--- conflicted
+++ resolved
@@ -256,12 +256,8 @@
         run: |
           sudo chmod -R a+rw crates/l2
           cd crates/l2
-<<<<<<< HEAD
-          RUST_LOG=info,ethrex_prover_lib=debug make init-prover-exec &
-=======
           RUST_LOG=info,ethrex_prover_lib=debug make init-prover &
           docker logs --follow ethrex_l2 &
->>>>>>> 78d57f4b
           PROPOSER_COINBASE_ADDRESS=0x0007a881CD95B1484fca47615B64803dad620C8d cargo test l2 --release -- --nocapture --test-threads=1
           killall ethrex -s SIGINT
 
