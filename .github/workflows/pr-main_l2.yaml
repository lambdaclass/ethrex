name: L2 (without proving)
on:
  push:
    branches: ["main"]
  pull_request:
    branches: ["**"]
    paths:
      - "crates/l2/**"
      - "test_data/**"
      - "crates/blockchain/dev/**"
      - "crates/vm/levm/**"
      - ".github/workflows/pr-main_l2.yaml"

concurrency:
  group: ${{ github.workflow }}-${{ github.head_ref || github.run_id }}
  cancel-in-progress: true

env:
  CI_ETHREX_WORKDIR: /usr/local/bin

jobs:
  docker-bake:
    name: "Docker bake"
    runs-on: ubuntu-latest
    steps:
      - name: Checkout sources
        uses: actions/checkout@v4

      - name: Set up Docker Buildx
        uses: docker/setup-buildx-action@v3

      - name: Bake docker images
        uses: docker/bake-action@v6
        with:
          workdir: "crates/l2"
          files: "crates/l2/docker-compose-l2.yaml"
          set: |
            ethrex.cache-to=type=local,dest=/tmp/buildx-cache/ethrex,mode=max
            ethrex_l2.cache-to=type=local,dest=/tmp/buildx-cache/ethrex_l2,mode=max
            contract_deployer.cache-to=type=local,dest=/tmp/buildx-cache/contract_deployer,mode=max

      - name: Upload docker artifacts
        uses: actions/upload-artifact@v4
        with:
          name: buildx-cache
          path: /tmp/buildx-cache

  lint:
    # "Lint" is a required check, don't change the name
    name: Lint
    runs-on: ubuntu-latest
    steps:
      - name: Checkout sources
        uses: actions/checkout@v4

      - name: Rustup toolchain install
        uses: dtolnay/rust-toolchain@stable
        with:
          components: rustfmt, clippy

      - name: Add Rust Cache
        uses: Swatinem/rust-cache@v2

      - name: Run cargo check
        run: cargo check --workspace --exclude ethrex-prover-bench

      - name: Run cargo clippy
        run: |
          cargo clippy --workspace --exclude ethrex-prover-bench -- -D warnings
          make lint

      - name: Run cargo fmt
        run: |
          cargo fmt --all -- --check

  integration-test:
    name: Integration Test - ${{ matrix.name }}
    runs-on: ubuntu-latest
    strategy:
      matrix:
        include:
          - name: "Validium"
            validium: true
          - name: "Vanilla"
            validium: false
    needs: [docker-bake]
    steps:
      - name: Checkout sources
        uses: actions/checkout@v4

      - name: Rustup toolchain install
        uses: dtolnay/rust-toolchain@stable

      - name: Set up Rust cache
        uses: Swatinem/rust-cache@v2

      - name: Set up Docker Buildx
        uses: docker/setup-buildx-action@v3

      - name: Download buildx cache
        uses: actions/download-artifact@v4
        with:
          name: buildx-cache
          path: /tmp/buildx-cache

      - name: Bake docker images
        uses: docker/bake-action@v6
        with:
          workdir: "crates/l2"
          files: "crates/l2/docker-compose-l2.yaml"
          load: true
          set: |
            ethrex.cache-from=type=local,src=/tmp/buildx-cache/ethrex
            ethrex_l2.cache-from=type=local,src=/tmp/buildx-cache/ethrex_l2
            contract_deployer.cache-from=type=local,src=/tmp/buildx-cache/contract_deployer

      # also creates empty verification keys (as workflow runs with exec backend)
      - name: Build prover
        run: |
          cd crates/l2
          make build-prover
          mkdir -p prover/zkvm/interface/sp1/out && touch prover/zkvm/interface/sp1/out/riscv32im-succinct-zkvm-vk

      - name: Build test
        run: |
          cargo test l2 --no-run --release

      - name: Start L1 & Deploy contracts
        run: |
          cd crates/l2
          touch .env
          CI_ETHREX_WORKDIR=/usr/local/bin \
          ETHREX_DEPLOYER_DEPLOY_RICH=true \
          ETHREX_DEPLOYER_PICO_CONTRACT_ADDRESS=0x00000000000000000000000000000000000000aa \
          ETHREX_DEPLOYER_SP1_CONTRACT_ADDRESS=0x00000000000000000000000000000000000000aa \
          ETHREX_DEPLOYER_RISC0_CONTRACT_ADDRESS=0x00000000000000000000000000000000000000aa \
          docker compose -f docker-compose-l2.yaml up contract_deployer

      - name: Start Sequencer
        run: |
          cd crates/l2
          CI_ETHREX_WORKDIR=/usr/local/bin \
          ETHREX_COMMITTER_VALIDIUM=${{ matrix.validium }} \
          docker compose -f docker-compose-l2.yaml up --detach ethrex_l2

      - name: Run test
        run: |
          cd crates/l2
          RUST_LOG=info,ethrex_prover_lib=debug make init-prover &
          PROPOSER_COINBASE_ADDRESS=0x0007a881CD95B1484fca47615B64803dad620C8d cargo test l2 --release -- --nocapture --test-threads=1
          killall ethrex_prover -s SIGINT

  state-diff-test:
    name: State Reconstruction Tests
    runs-on: ubuntu-latest
    needs: [docker-bake]
    steps:
      - name: Checkout sources
        uses: actions/checkout@v4

      - name: Rustup toolchain install
        uses: dtolnay/rust-toolchain@stable

      - name: Set up Docker Buildx
        uses: docker/setup-buildx-action@v3

      - name: Download buildx cache
        uses: actions/download-artifact@v4
        with:
          name: buildx-cache
          path: /tmp/buildx-cache

      - name: Bake docker images
        uses: docker/bake-action@v6
        with:
          workdir: "crates/l2"
          files: "crates/l2/docker-compose-l2.yaml"
          load: true
          set: |
            ethrex.cache-from=type=local,src=/tmp/buildx-cache/ethrex
            ethrex_l2.cache-from=type=local,src=/tmp/buildx-cache/ethrex_l2
            contract_deployer.cache-from=type=local,src=/tmp/buildx-cache/contract_deployer

      - name: Set up Rust cache
        uses: Swatinem/rust-cache@v2

      - name: Install solc
        run: |
          sudo add-apt-repository ppa:ethereum/ethereum
          sudo apt-get update && sudo apt-get -y install solc

      - name: Start L1 & Deploy contracts
        run: |
          cd crates/l2
          touch .env
<<<<<<< HEAD
          mkdir -p prover/zkvm/interface/sp1/out && touch prover/zkvm/interface/sp1/out/riscv32im-succinct-zkvm-vk
=======
>>>>>>> d4d34595
          CI_ETHREX_WORKDIR=/usr/local/bin docker compose -f docker-compose-l2.yaml up contract_deployer

      - name: Run tests
        run: |
          cd crates/l2
          make state-diff-test

  # The purpose of this job is to add it as a required check in GitHub so that we don't have to add every individual job as a required check
  all-tests:
    # "Integration Test" is a required check, don't change the name
    name: Integration Test
    runs-on: ubuntu-latest
    needs: [integration-test, state-diff-test]
    # Make sure this job runs even if the previous jobs failed or were skipped
    if: ${{ always() && needs.integration-test.result != 'skipped' && needs.state-diff-test.result != 'skipped' }}
    steps:
      - name: Check if any job failed
        run: |
          if [ "${{ needs.integration-test.result }}" != "success" ]; then
            echo "Job Integration Tests failed"
            exit 1
          fi

          if [ "${{ needs.state-diff-test.result }}" != "success" ]; then
            echo "Job State Reconstruction Tests failed"
            exit 1
          fi<|MERGE_RESOLUTION|>--- conflicted
+++ resolved
@@ -193,10 +193,6 @@
         run: |
           cd crates/l2
           touch .env
-<<<<<<< HEAD
-          mkdir -p prover/zkvm/interface/sp1/out && touch prover/zkvm/interface/sp1/out/riscv32im-succinct-zkvm-vk
-=======
->>>>>>> d4d34595
           CI_ETHREX_WORKDIR=/usr/local/bin docker compose -f docker-compose-l2.yaml up contract_deployer
 
       - name: Run tests
