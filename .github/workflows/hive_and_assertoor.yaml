--- conflicted
+++ resolved
@@ -66,21 +66,10 @@
             run_command: make run-hive-on-latest SIMULATION=devp2p TEST_PATTERN="discv4"
           - simulation: snap
             name: "Devp2p snap tests"
-<<<<<<< HEAD
             run_command: make run-hive-on-latest SIMULATION=devp2p TEST_PATTERN="/AccountRange|StorageRanges|ByteCodes|TrieNodes"
-=======
-<<<<<<< HEAD
-            run_command: make run-hive-on-latest SIMULATION=devp2p TEST_PATTERN="/AccountRange|StorageRanges|ByteCodes|TrieNodes"
-=======
-            run_command: make run-hive-on-latest SIMULATION=devp2p TEST_PATTERN="/AccountRange|StorageRanges|ByteCodes"
-          - simulation: eth
-            name: "Devp2p eth tests"
-            run_command: make run-hive SIMULATION=devp2p TEST_PATTERN="eth/getblockheaders"
           - simulation: eth
             name: "Devp2p eth tests"
             run_command: make run-hive SIMULATION=devp2p TEST_PATTERN="eth/getblockheaders|getblockbodies"
->>>>>>> d15a89c9d7504b7f3eca3f20789dc38c449ee456
->>>>>>> 3960a49d
           - simulation: engine
             name: "Engine tests"
             run_command:  make run-hive-on-latest SIMULATION=ethereum/engine TEST_PATTERN="/Blob Transactions On Block 1, Cancun Genesis|Blob Transactions On Block 1, Shanghai Genesis|Blob Transaction Ordering, Single Account, Single Blob|Blob Transaction Ordering, Single Account, Dual Blob|Blob Transaction Ordering, Multiple Accounts|Replace Blob Transactions|Parallel Blob Transactions|ForkchoiceUpdatedV3 Modifies Payload ID on Different Beacon Root|NewPayloadV3 After Cancun|NewPayloadV3 Versioned Hashes|ForkchoiceUpdated Version on Payload Request"
