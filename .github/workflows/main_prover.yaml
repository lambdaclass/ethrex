name: L2 (SP1 Backend)
on:
  pull_request:
    branches: ["**"]
  merge_group:

concurrency:
  group: ${{ github.workflow }}-${{ github.head_ref || github.run_id }}
  cancel-in-progress: true

env:
  CI_ETHREX_WORKDIR: /usr/local/bin
  PROVER: sp1

jobs:
  test:
    name: Integration Test Prover SP1
    runs-on: gpu
    steps:
      - name: Checkout sources
        uses: actions/checkout@v4

      - name: Rustup toolchain install
        uses: dtolnay/rust-toolchain@stable

      - name: Set up Rust cache
        if: ${{ always() && github.event_name == 'merge_group' }}
        uses: Swatinem/rust-cache@v2
        with:
          cache-on-failure: "true"

      - name: RISC-V SP1 toolchain install
        if: ${{ always() && github.event_name == 'merge_group' }}
        run: |
          . "$HOME/.cargo/env"
          curl -L https://sp1.succinct.xyz | bash
          ~/.sp1/bin/sp1up --version 4.1.0

      - name: Set up Docker Buildx
        if: ${{ always() && github.event_name == 'merge_group' }}
        uses: docker/setup-buildx-action@v3

      - name: Bake docker images
        if: ${{ always() && github.event_name == 'merge_group' }}
        uses: docker/bake-action@v6
        with:
          workdir: "crates/l2"
          files: "crates/l2/docker-compose-l2.yaml"
          load: true
          set: |
            *.cache-to=type=gha,mode=max
            *.cache-from=type=gha

      - name: Build prover
        if: ${{ always() && github.event_name == 'merge_group' }}
        run: |
          cd crates/l2
          make build-prover

      - name: Build test
        if: ${{ always() && github.event_name == 'merge_group' }}
        run: |
          cargo test l2 --no-run --release

      - name: Run test
        if: ${{ always() && github.event_name == 'merge_group' }}
        run: |
          cd crates/l2
          cp configs/prover_client_config_example.toml configs/prover_client_config.toml
          cp configs/sequencer_config_example.toml configs/sequencer_config.toml

          ETHREX_PROOF_COORDINATOR_DEV_MODE=false \
          ETHREX_PROPOSER_BLOCK_TIME_MS=12000 \
          ETHREX_PROOF_COORDINATOR_LISTEN_IP=0.0.0.0 \
          ETHREX_DEPLOYER_PICO_DEPLOY_VERIFIER=true \
          make integration-test-gpu

      - name: Ensure admin permissions in _work
        if: always()
<<<<<<< HEAD
        run: sudo chown admin:admin -R /home/admin/actions-runner/_work/

      - name: Report Status
        if: always()
        uses: ravsamhq/notify-slack-action@v2
        with:
          status: ${{ job.status }}
          notify_when: "failure"
        env:
          SLACK_WEBHOOK_URL: ${{ secrets.ETHREX_L2_SLACK_WEBHOOK }}
=======
        run: sudo chown admin:admin -R /home/admin/actions-runner/_work/
>>>>>>> e0d75223
<|MERGE_RESOLUTION|>--- conflicted
+++ resolved
@@ -77,7 +77,6 @@
 
       - name: Ensure admin permissions in _work
         if: always()
-<<<<<<< HEAD
         run: sudo chown admin:admin -R /home/admin/actions-runner/_work/
 
       - name: Report Status
@@ -87,7 +86,4 @@
           status: ${{ job.status }}
           notify_when: "failure"
         env:
-          SLACK_WEBHOOK_URL: ${{ secrets.ETHREX_L2_SLACK_WEBHOOK }}
-=======
-        run: sudo chown admin:admin -R /home/admin/actions-runner/_work/
->>>>>>> e0d75223
+          SLACK_WEBHOOK_URL: ${{ secrets.ETHREX_L2_SLACK_WEBHOOK }}