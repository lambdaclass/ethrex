name: L2 (SP1 Backend)
on:
  pull_request:
    branches: ["**"]
  merge_group:

concurrency:
  group: ${{ github.workflow }}-${{ github.head_ref || github.run_id }}
  cancel-in-progress: true

env:
  CI_ETHREX_WORKDIR: /usr/local/bin
  PROVER: sp1

jobs:
  test:
    name: Integration Test Prover SP1
    runs-on: gpu
    steps:
      - name: Checkout sources
        uses: actions/checkout@v4

      - name: Rustup toolchain install
        uses: dtolnay/rust-toolchain@stable

      - name: Set up Rust cache
        if: ${{ always() && github.event_name == 'merge_group' }}
        uses: Swatinem/rust-cache@v2
        with:
          cache-on-failure: "true"

      - name: RISC-V SP1 toolchain install
        if: ${{ always() && github.event_name == 'merge_group' }}
        run: |
          . "$HOME/.cargo/env"
          curl -L https://sp1.succinct.xyz | bash
          ~/.sp1/bin/sp1up --version 4.1.7

      - name: Set up Docker Buildx
        if: ${{ always() && github.event_name == 'merge_group' }}
        uses: docker/setup-buildx-action@v3

      - name: Bake docker images
        if: ${{ always() && github.event_name == 'merge_group' }}
        uses: docker/bake-action@v6
        with:
          workdir: "crates/l2"
          files: "crates/l2/docker-compose-l2.yaml"
          load: true
          set: |
            *.cache-to=type=gha,mode=max
            *.cache-from=type=gha

      - name: Build prover
        if: ${{ always() && github.event_name == 'merge_group' }}
        run: |
          cd crates/l2
          make build-prover

      - name: Build test
        if: ${{ always() && github.event_name == 'merge_group' }}
        run: |
          cargo test l2 --no-run --release

      - name: Deploy L1 Contracts
        run: |
          cd crates/l2
          cp configs/prover_client_config_example.toml configs/prover_client_config.toml
          touch .env
<<<<<<< HEAD
          CI_ETHREX_WORKDIR=/usr/local/bin docker compose -f docker-compose-l2.yaml up --detach contract_deployer

      - name: Start Sequencer
        run: |
          sleep 30
          cd crates/l2
          CI_ETHREX_WORKDIR=/usr/local/bin \
          docker compose -f docker-compose-l2.yaml up --detach ethrex_l2
=======
          CI_ETHREX_WORKDIR=/usr/local/bin \
          ETHREX_DEPLOYER_DEPLOY_RICH=true \
          ETHREX_DEPLOYER_SP1_DEPLOY_VERIFIER=true \
          docker compose -f docker-compose-l2.yaml up contract_deployer

      - name: Start Sequencer
        run: |
          cd crates/l2
          CI_ETHREX_WORKDIR=/usr/local/bin \
          ETHREX_PROPOSER_BLOCK_TIME_MS=12000 \
          ETHREX_PROOF_COORDINATOR_DEV_MODE=false \
          docker compose -f docker-compose-l2.yaml up ethrex_l2 --detach
>>>>>>> 938db195

      - name: Run test
        if: ${{ always() && github.event_name == 'merge_group' }}
        run: |
          cd crates/l2
          RUST_LOG=info,ethrex_prover_lib=debug SP1_PROVER=cuda make init-prover &
          PROPOSER_COINBASE_ADDRESS=0x0007a881CD95B1484fca47615B64803dad620C8d cargo test l2 --release -- --nocapture --test-threads=1
          killall ethrex_prover -s SIGINT

      - name: Ensure admin permissions in _work
        if: always()
        run: sudo chown admin:admin -R /home/admin/actions-runner/_work/<|MERGE_RESOLUTION|>--- conflicted
+++ resolved
@@ -67,16 +67,6 @@
           cd crates/l2
           cp configs/prover_client_config_example.toml configs/prover_client_config.toml
           touch .env
-<<<<<<< HEAD
-          CI_ETHREX_WORKDIR=/usr/local/bin docker compose -f docker-compose-l2.yaml up --detach contract_deployer
-
-      - name: Start Sequencer
-        run: |
-          sleep 30
-          cd crates/l2
-          CI_ETHREX_WORKDIR=/usr/local/bin \
-          docker compose -f docker-compose-l2.yaml up --detach ethrex_l2
-=======
           CI_ETHREX_WORKDIR=/usr/local/bin \
           ETHREX_DEPLOYER_DEPLOY_RICH=true \
           ETHREX_DEPLOYER_SP1_DEPLOY_VERIFIER=true \
@@ -89,7 +79,6 @@
           ETHREX_PROPOSER_BLOCK_TIME_MS=12000 \
           ETHREX_PROOF_COORDINATOR_DEV_MODE=false \
           docker compose -f docker-compose-l2.yaml up ethrex_l2 --detach
->>>>>>> 938db195
 
       - name: Run test
         if: ${{ always() && github.event_name == 'merge_group' }}
