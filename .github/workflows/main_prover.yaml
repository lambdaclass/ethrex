--- conflicted
+++ resolved
@@ -1,13 +1,8 @@
 # TODO: uncomment "if: ${{ always() && github.event_name == 'merge_group' }}" lines when reenabling this workflow in the merge queue
 name: L2 (SP1 Backend)
 on:
-<<<<<<< HEAD
-  push:
-    branches: ["main"]
-=======
   # push:
   #   branches: ["main"]
->>>>>>> 6f1a106a
   pull_request:
     paths:
       - ".github/workflows/main_prover.yaml"
