--- conflicted
+++ resolved
@@ -60,15 +60,8 @@
         run: |
           touch .env
           cd crates/l2
-<<<<<<< HEAD
-          CI_ETHREX_WORKDIR=/usr/local/bin \
-          ETHREX_DEPLOYER_DEPOSIT_PRIVATE_KEYS_FILE_PATH=./fixtures/keys/private_keys_l1.txt \
+          DOCKER_ETHREX_WORKDIR=/usr/local/bin \
           ETHREX_DEPLOYER_DEPLOY_SP1_VERIFIER=true \
-=======
-          DOCKER_ETHREX_WORKDIR=/usr/local/bin \
-          ETHREX_DEPLOYER_DEPLOY_RICH=true \
-          ETHREX_DEPLOYER_SP1_DEPLOY_VERIFIER=true \
->>>>>>> 6aac0d0a
           docker compose up --build contract_deployer
 
       - name: Ensure admin permissions in _work
