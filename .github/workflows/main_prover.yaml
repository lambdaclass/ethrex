--- conflicted
+++ resolved
@@ -88,12 +88,8 @@
           ETHREX_WATCHER_WATCH_INTERVAL=1000 \
           ETHREX_BLOCK_PRODUCER_BASE_FEE_VAULT_ADDRESS=0x000c0d6b7c4516a5b274c51ea331a9410fe69127 \
           ETHREX_BLOCK_PRODUCER_OPERATOR_FEE_VAULT_ADDRESS=0xd5d2a85751b6F158e5b9B8cD509206A865672362 \
-<<<<<<< HEAD
-          ETHREX_BLOCK_PRODUCER_OPERATOR_FEE_PER_GAS=0x3B9ACA00 \
+          ETHREX_BLOCK_PRODUCER_OPERATOR_FEE_PER_GAS=1000000000 \
           ETHREX_BLOCK_PRODUCER_L1_FEE_VAULT_ADDRESS=0x45681AE1768a8936FB87aB11453B4755e322ceec \
-=======
-          ETHREX_BLOCK_PRODUCER_OPERATOR_FEE_PER_GAS=1000000000 \
->>>>>>> 15769333
           docker compose up --build --detach --no-deps ethrex_l2
 
       - name: Copy env to host
