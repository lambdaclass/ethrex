--- conflicted
+++ resolved
@@ -62,13 +62,8 @@
           cd crates/l2
           CI_ETHREX_WORKDIR=/usr/local/bin \
           ETHREX_DEPLOYER_DEPLOY_RICH=true \
-<<<<<<< HEAD
           ETHREX_DEPLOYER_SP1=true \
-          docker compose -f docker-compose-l2.yaml up --build contract_deployer
-=======
-          ETHREX_DEPLOYER_SP1_DEPLOY_VERIFIER=true \
           docker compose up --build contract_deployer
->>>>>>> 78d57f4b
 
       - name: Ensure admin permissions in _work
         run: sudo chown admin:admin -R /home/admin/actions-runner/_work/
