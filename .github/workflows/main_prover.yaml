# TODO: uncomment "if: ${{ always() && github.event_name == 'merge_group' }}" lines when reenabling this workflow in the merge queue
name: L2 (SP1 Backend)
on:
  push:
    branches: ["main"]
  pull_request:
    paths:
      - ".github/workflows/main_prover.yaml"

concurrency:
  group: ${{ github.workflow }}-${{ github.head_ref || github.run_id }}
  cancel-in-progress: true

env:
  DOCKER_ETHREX_WORKDIR: /usr/local/bin
  PROVER: sp1

jobs:
  test:
    name: Integration Test Prover SP1
    runs-on: gpu
    steps:
      - name: Checkout sources
        uses: actions/checkout@v4
      - name: Setup Rust Environment
        uses: ./.github/actions/setup-rust

      - name: Check solc
        run: solc --version

      - name: RISC-V SP1 toolchain install
        # if: ${{ always() && github.event_name == 'merge_group' }}
        env:
          GITHUB_TOKEN: ${{ secrets.GITHUB_TOKEN }}
        run: |
          . "$HOME/.cargo/env"
          curl -L https://sp1.succinct.xyz | bash
          ~/.sp1/bin/sp1up --version 5.0.8

      - name: Set up Docker Buildx
        # if: ${{ always() && github.event_name == 'merge_group' }}
        uses: docker/setup-buildx-action@v3

      # This step is needed because of an state bug in the GPU runner.
      # Issue to fix this: https://github.com/lambdaclass/ethrex/pull/2741.
      - name: Clean .env
        # if: ${{ always() && github.event_name == 'merge_group' }}
        run: rm -rf cmd/.env

      - name: Build prover
        # if: ${{ always() && github.event_name == 'merge_group' }}
        run: |
          cd crates/l2
          make build-prover-sp1 GPU=true

      - name: Build test
        # if: ${{ always() && github.event_name == 'merge_group' }}
        run: |
          cargo test l2 --no-run --release

      - name: Start L1 & Deploy contracts
        # if: ${{ always() && github.event_name == 'merge_group' }}
        run: |
          touch cmd/.env
          cd crates/l2
          DOCKER_ETHREX_WORKDIR=/usr/local/bin \
          ETHREX_DEPLOYER_DEPLOY_RICH=true \
          ETHREX_DEPLOYER_SP1=true \
          docker compose up --build contract_deployer

      - name: Ensure admin permissions in _work
        run: sudo chown admin:admin -R /home/admin/actions-runner/_work/

      - name: Start Sequencer
        # if: ${{ always() && github.event_name == 'merge_group' }}
        run: |
          cd crates/l2
          DOCKER_ETHREX_WORKDIR=/usr/local/bin \
          ETHREX_PROPOSER_BLOCK_TIME=12000 \
          ETHREX_COMMITTER_COMMIT_TIME=30000 \
          ETHREX_WATCHER_WATCH_INTERVAL=1000 \
          docker compose up --build --detach --no-deps ethrex_l2

      - name: Run test
        # if: ${{ always() && github.event_name == 'merge_group' }}
        run: |
          cd crates/l2
<<<<<<< HEAD
          RUST_LOG=info,ethrex_prover_lib=debug make init-prover-sp1 GPU=true &
=======
          RUST_LOG=info,ethrex_prover_lib=debug SP1_PROVER=cuda make init-prover &
          docker logs --follow ethrex_l2 & DOCKER_LOGS_PID=$!
>>>>>>> 38e0ffc4
          PROPOSER_COINBASE_ADDRESS=0x0007a881CD95B1484fca47615B64803dad620C8d cargo test l2 --release -- --nocapture --test-threads=1
          killall ethrex -s SIGINT
          kill $DOCKER_LOGS_PID || true

      - name: Destroy Docker containers
        if: always()
        run: |
          cd crates/l2
          docker compose down

      - name: Ensure admin permissions in _work
        if: always()
        run: sudo chown admin:admin -R /home/admin/actions-runner/_work/<|MERGE_RESOLUTION|>--- conflicted
+++ resolved
@@ -85,12 +85,8 @@
         # if: ${{ always() && github.event_name == 'merge_group' }}
         run: |
           cd crates/l2
-<<<<<<< HEAD
           RUST_LOG=info,ethrex_prover_lib=debug make init-prover-sp1 GPU=true &
-=======
-          RUST_LOG=info,ethrex_prover_lib=debug SP1_PROVER=cuda make init-prover &
           docker logs --follow ethrex_l2 & DOCKER_LOGS_PID=$!
->>>>>>> 38e0ffc4
           PROPOSER_COINBASE_ADDRESS=0x0007a881CD95B1484fca47615B64803dad620C8d cargo test l2 --release -- --nocapture --test-threads=1
           killall ethrex -s SIGINT
           kill $DOCKER_LOGS_PID || true
