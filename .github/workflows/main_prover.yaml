name: L2 (SP1 Backend)
on:
  pull_request:
    branches: ["**"]
  merge_group:

concurrency:
  group: ${{ github.workflow }}-${{ github.head_ref || github.run_id }}
  cancel-in-progress: true

env:
  CI_ETHREX_WORKDIR: /usr/local/bin
  PROVER: sp1

jobs:
  test:
    name: Integration Test Prover SP1
    runs-on: gpu
    steps:
      - name: Checkout sources
        uses: actions/checkout@v4

      - name: Rustup toolchain install
        uses: dtolnay/rust-toolchain@stable

      - name: Set up Rust cache
        if: ${{ always() && github.event_name == 'merge_group' }}
        uses: Swatinem/rust-cache@v2
        with:
          cache-on-failure: "true"

      - name: RISC-V SP1 toolchain install
        if: ${{ always() && github.event_name == 'merge_group' }}
        run: |
          . "$HOME/.cargo/env"
          curl -L https://sp1.succinct.xyz | bash
          ~/.sp1/bin/sp1up --version 4.1.7

      - name: Set up Docker Buildx
        if: ${{ always() && github.event_name == 'merge_group' }}
        uses: docker/setup-buildx-action@v3

      - name: Bake docker images
        if: ${{ always() && github.event_name == 'merge_group' }}
        uses: docker/bake-action@v6
        with:
          workdir: "crates/l2"
          files: "crates/l2/docker-compose-l2.yaml"
          load: true
          set: |
            *.cache-to=type=gha,mode=max
            *.cache-from=type=gha

      - name: Build prover
        if: ${{ always() && github.event_name == 'merge_group' }}
        run: |
          cd crates/l2
          make build-prover

      - name: Build test
        if: ${{ always() && github.event_name == 'merge_group' }}
        run: |
          cargo test l2 --no-run --release

      - name: Deploy L1 Contracts
        run: |
          cd crates/l2
          cp configs/prover_client_config_example.toml configs/prover_client_config.toml
          touch .env
          CI_ETHREX_WORKDIR=/usr/local/bin \
          ETHREX_DEPLOYER_DEPLOY_RICH=true \
<<<<<<< HEAD
          ETHREX_DEPLOYER_PICO_DEPLOY_VERIFIER=true \
=======
>>>>>>> 49fd5c7b
          ETHREX_DEPLOYER_SP1_DEPLOY_VERIFIER=true \
          docker compose -f docker-compose-l2.yaml up contract_deployer

      - name: Start Sequencer
        run: |
          cd crates/l2
          CI_ETHREX_WORKDIR=/usr/local/bin \
          ETHREX_PROPOSER_BLOCK_TIME_MS=12000 \
          ETHREX_PROOF_COORDINATOR_DEV_MODE=false \
          docker compose -f docker-compose-l2.yaml up ethrex_l2 --detach

      - name: Run test
        if: ${{ always() && github.event_name == 'merge_group' }}
        run: |
          cd crates/l2
          RUST_LOG=info,ethrex_prover_lib=debug SP1_PROVER=cuda make init-prover &
          PROPOSER_COINBASE_ADDRESS=0x0007a881CD95B1484fca47615B64803dad620C8d cargo test l2 --release -- --nocapture --test-threads=1
          killall ethrex_prover -s SIGINT

      - name: Ensure admin permissions in _work
        if: always()
        run: sudo chown admin:admin -R /home/admin/actions-runner/_work/<|MERGE_RESOLUTION|>--- conflicted
+++ resolved
@@ -69,10 +69,6 @@
           touch .env
           CI_ETHREX_WORKDIR=/usr/local/bin \
           ETHREX_DEPLOYER_DEPLOY_RICH=true \
-<<<<<<< HEAD
-          ETHREX_DEPLOYER_PICO_DEPLOY_VERIFIER=true \
-=======
->>>>>>> 49fd5c7b
           ETHREX_DEPLOYER_SP1_DEPLOY_VERIFIER=true \
           docker compose -f docker-compose-l2.yaml up contract_deployer
 
