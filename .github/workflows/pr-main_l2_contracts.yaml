name: L2 Contracts
on:
  push:
    branches: ["main"]
  pull_request:
    branches: ["**"]
    paths:
      - "crates/l2/**"
      - ".github/workflows/pr-main_l2_contracts.yaml"

concurrency:
  group: ${{ github.workflow }}-${{ github.head_ref || github.run_id }}
  cancel-in-progress: true

jobs:
  test:
    # "Test" is a required check, don't change the name
    name: Test
    runs-on: ubuntu-latest
    steps:
      - name: Checkout sources
        uses: actions/checkout@v4
      - name: Rust toolchain install
        uses: dtolnay/rust-toolchain@master
        with:
          toolchain: ${{ vars.RUST_VERSION }}
      - name: Install solc
        uses: pontem-network/get-solc@master
        with:
          version: v0.8.29
<<<<<<< HEAD
          token: ${{ secrets.GITHUB_TOKEN }}
=======
          token: ${{ secrets.GITHUB_TOKEN || '' }}

>>>>>>> f07af683
      - name: Caching
        uses: Swatinem/rust-cache@v2
      - name: Run test of deployer.rs
        run: |
          cd crates/l2/contracts
          cargo test<|MERGE_RESOLUTION|>--- conflicted
+++ resolved
@@ -28,12 +28,8 @@
         uses: pontem-network/get-solc@master
         with:
           version: v0.8.29
-<<<<<<< HEAD
-          token: ${{ secrets.GITHUB_TOKEN }}
-=======
           token: ${{ secrets.GITHUB_TOKEN || '' }}
 
->>>>>>> f07af683
       - name: Caching
         uses: Swatinem/rust-cache@v2
       - name: Run test of deployer.rs
