--- conflicted
+++ resolved
@@ -84,11 +84,7 @@
         uses: pontem-network/get-solc@master
         with:
           version: v0.8.29
-<<<<<<< HEAD
-          token: ${{ secrets.GITHUB_TOKEN }}
-=======
           token: ${{ secrets.GITHUB_TOKEN || '' }}
->>>>>>> f07af683
 
       - name: Download PR binaries
         uses: actions/download-artifact@v4
