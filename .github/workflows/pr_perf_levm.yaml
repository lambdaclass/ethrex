name: Benchmark LEVM vs REVM

on:
  pull_request:
    branches: ["**"]
    paths:
      - "crates/vm/levm/**"
      - ".github/workflows/pr_perf_levm.yaml"

permissions:
  pull-requests: write

jobs:
  benchmark-pr:
    name: Benchmark for PR
    runs-on: ubuntu-latest
    steps:
      - name: Checkout PR
        uses: actions/checkout@v4
        with:
          ref: ${{ github.head_ref }}

      - name: Install Rust
        uses: dtolnay/rust-toolchain@1.87.0
        with:
          toolchain: ${{ vars.RUST_VERSION }}
          components: rustfmt, clippy

      - name: Set up cargo cache
        uses: Swatinem/rust-cache@v2

      - name: Build main benchmark
        run: |
          cd crates/vm/levm
<<<<<<< HEAD
          make revm-comparison-ci
          {
            echo "#### Benchmark Results: Factorial";
            cat Factorial.md || echo "No results";
            echo "#### Benchmark Results: Factorial - Recursive";
            cat FactorialRecursive.md || echo "No results";
            echo "#### Benchmark Results: Fibonacci";
            cat Fibonacci.md || echo "No results";
            echo "#### Benchmark Results: Push";
            cat Push.md || echo "No results";
            echo "#### Benchmark Results: ManyHashes";
            cat ManyHashes.md || echo "No results";
            echo "#### Benchmark Results: BubbleSort";
            cat BubbleSort.md || echo "No results";
            echo "#### Benchmark Results: ERC20 - Transfer";
            cat ERC20Transfer.md || echo "No results";
            echo "#### Benchmark Results: ERC20 - Mint";
            cat ERC20Mint.md || echo "No results";
            echo "#### Benchmark Results: ERC20 - Approval";
            cat ERC20Approval.md || echo "No results";
          } > pr_result.md

      - name: Upload PR results
=======
          make build-revm-comparison
      - name: Upload main benchmark binary
>>>>>>> 6d64350d
        uses: actions/upload-artifact@v4
        with:
          name: pr-binary
          path: crates/vm/levm/target/release/benchmark

  benchmark-main:
    name: Benchmark for Main
    runs-on: ubuntu-latest
    steps:
      - name: Checkout main
        uses: actions/checkout@v4
        with:
          ref: main

      - name: Install Rust
        uses: dtolnay/rust-toolchain@1.87.0
        with:
          toolchain: ${{ vars.RUST_VERSION }}
          components: rustfmt, clippy

      - name: Set up cargo cache
        uses: Swatinem/rust-cache@v2

      - name: Build main benchmark
        run: |
          cd crates/vm/levm
<<<<<<< HEAD
          make revm-comparison-ci
          {
            echo "#### Benchmark Results: Factorial";
            cat Factorial.md || echo "No results";
            echo "#### Benchmark Results: Factorial - Recursive";
            cat FactorialRecursive.md || echo "No results";
            echo "#### Benchmark Results: Fibonacci";
            cat Fibonacci.md || echo "No results";
            echo "#### Benchmark Results: Push";
            cat Push.md || echo "No results";
            echo "#### Benchmark Results: ManyHashes";
            cat ManyHashes.md || echo "No results";
            echo "#### Benchmark Results: BubbleSort";
            cat BubbleSort.md || echo "No results";
            echo "#### Benchmark Results: ERC20 - Transfer";
            cat ERC20Transfer.md || echo "No results";
            echo "#### Benchmark Results: ERC20 - Mint";
            cat ERC20Mint.md || echo "No results";
            echo "#### Benchmark Results: ERC20 - Approval";
            cat ERC20Approval.md || echo "No results";
          } > main_result.md

      - name: Upload main results
=======
          make build-revm-comparison
      - name: Upload main benchmark binary
>>>>>>> 6d64350d
        uses: actions/upload-artifact@v4
        with:
          name: main-binary
          path: crates/vm/levm/target/release/benchmark

  combine-results:
    name: Combine Benchmark Results
    runs-on: ubuntu-latest
    needs: [benchmark-pr, benchmark-main]
    steps:
      - name: Checkout
        uses: actions/checkout@v4

      - name: Install hyperfine
        uses: taiki-e/install-action@v2
        with:
          tool: hyperfine@1.19

      - name: Install solc
        uses: pontem-network/get-solc@master
        with:
          version: v0.8.29

      - name: Download PR binaries
        uses: actions/download-artifact@v4
        with:
          name: pr-binary
          path: ./pr

      - name: Download main binaries
        uses: actions/download-artifact@v4
        with:
          name: main-binary
          path: ./main

      - name: Run benchmarks
        run: |
          chmod +x ./main/benchmark
          chmod +x ./pr/benchmark
          cd crates/vm/levm
          make revm-comparison-ci
          bash ../../../.github/scripts/compare_levm_and_revm_benchmarks.sh

      - name: Find comment
        continue-on-error: true
        uses: peter-evans/find-comment@v3
        id: fc
        with:
          issue-number: ${{ github.event.pull_request.number }}
          comment-author: "github-actions[bot]"
          body-includes: "Benchmark Results Comparison"

      - name: Create or update comment
        uses: peter-evans/create-or-update-comment@v4
        with:
          comment-id: ${{ steps.fc.outputs.comment-id }}
          token: ${{ secrets.GITHUB_TOKEN }}
          issue-number: ${{ github.event.pull_request.number }}
          body-path: result.md
          edit-mode: replace<|MERGE_RESOLUTION|>--- conflicted
+++ resolved
@@ -32,34 +32,8 @@
       - name: Build main benchmark
         run: |
           cd crates/vm/levm
-<<<<<<< HEAD
-          make revm-comparison-ci
-          {
-            echo "#### Benchmark Results: Factorial";
-            cat Factorial.md || echo "No results";
-            echo "#### Benchmark Results: Factorial - Recursive";
-            cat FactorialRecursive.md || echo "No results";
-            echo "#### Benchmark Results: Fibonacci";
-            cat Fibonacci.md || echo "No results";
-            echo "#### Benchmark Results: Push";
-            cat Push.md || echo "No results";
-            echo "#### Benchmark Results: ManyHashes";
-            cat ManyHashes.md || echo "No results";
-            echo "#### Benchmark Results: BubbleSort";
-            cat BubbleSort.md || echo "No results";
-            echo "#### Benchmark Results: ERC20 - Transfer";
-            cat ERC20Transfer.md || echo "No results";
-            echo "#### Benchmark Results: ERC20 - Mint";
-            cat ERC20Mint.md || echo "No results";
-            echo "#### Benchmark Results: ERC20 - Approval";
-            cat ERC20Approval.md || echo "No results";
-          } > pr_result.md
-
-      - name: Upload PR results
-=======
           make build-revm-comparison
       - name: Upload main benchmark binary
->>>>>>> 6d64350d
         uses: actions/upload-artifact@v4
         with:
           name: pr-binary
@@ -86,34 +60,8 @@
       - name: Build main benchmark
         run: |
           cd crates/vm/levm
-<<<<<<< HEAD
-          make revm-comparison-ci
-          {
-            echo "#### Benchmark Results: Factorial";
-            cat Factorial.md || echo "No results";
-            echo "#### Benchmark Results: Factorial - Recursive";
-            cat FactorialRecursive.md || echo "No results";
-            echo "#### Benchmark Results: Fibonacci";
-            cat Fibonacci.md || echo "No results";
-            echo "#### Benchmark Results: Push";
-            cat Push.md || echo "No results";
-            echo "#### Benchmark Results: ManyHashes";
-            cat ManyHashes.md || echo "No results";
-            echo "#### Benchmark Results: BubbleSort";
-            cat BubbleSort.md || echo "No results";
-            echo "#### Benchmark Results: ERC20 - Transfer";
-            cat ERC20Transfer.md || echo "No results";
-            echo "#### Benchmark Results: ERC20 - Mint";
-            cat ERC20Mint.md || echo "No results";
-            echo "#### Benchmark Results: ERC20 - Approval";
-            cat ERC20Approval.md || echo "No results";
-          } > main_result.md
-
-      - name: Upload main results
-=======
           make build-revm-comparison
       - name: Upload main benchmark binary
->>>>>>> 6d64350d
         uses: actions/upload-artifact@v4
         with:
           name: main-binary
