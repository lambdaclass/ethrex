name: Run Hive Tests

on:
  workflow_call:
    inputs:
      # Must be 'main'/'trigger' or 'daily'
      job_type:
        required: true
        type: string
    outputs:
      report_artifact_name:
        description: "The name of the hive report artifact"
        value: ${{ jobs.hive-report.outputs.artifact_name }}

jobs:
  run-hive:
    name: Hive - ${{ matrix.test.name }}
    runs-on: ubuntu-latest
    strategy:
      matrix:
        test:
          - {
              name: "Rpc Compat tests",
              file_name: rpc-compat,
              simulation: ethereum/rpc-compat,
            }
          - { name: "Devp2p eth tests", file_name: devp2p, simulation: devp2p }
          - {
              name: "Cancun Engine tests",
              file_name: engine,
              simulation: ethereum/engine,
            }
          - { name: "Sync tests", file_name: sync, simulation: ethereum/sync }
          - {
              name: "Consume Engine tests",
              file_name: consume-engine,
              simulation: ethereum/eest/consume-engine,
            }
          - {
              name: "Consume RLP tests",
              file_name: consume-rlp,
              simulation: ethereum/eest/consume-rlp,
            }

    steps:
      - name: Checkout sources
        if: ${{ inputs.job_type != 'main' }}
        uses: actions/checkout@v4

      - name: Checkout sources
        if: ${{ inputs.job_type == 'main' }}
        uses: actions/checkout@v4
        with:
          ref: main

      - name: Build image
        if: ${{ inputs.job_type != 'main' }}
<<<<<<< HEAD
        uses: ./.github/actions/setup-docker
        with:
          image_name: ethrex
          upload_artifact: false
          dockerhub_username: ${{ vars.DOCKERHUB_USERNAME }}
          dockerhub_token: ${{ secrets.DOCKERHUB_TOKEN }}
=======
        run: |
          make build-image
          # Tests use ethrex:ci so we retag it
          docker tag ethrex:local ethrex:ci
>>>>>>> 9b877cdd

      - name: Pull image
        if: ${{ inputs.job_type == 'main' }}
        run: |
          docker pull ghcr.io/lambdaclass/ethrex:unstable
          # Tests use ethrex:latest so we retag it
          docker tag ghcr.io/lambdaclass/ethrex:unstable ethrex:ci

      - name: Setup Go
        uses: actions/setup-go@v5

      - name: Setup Hive
        run: make setup-hive

      # Set custom args defined in Dockerfile to pin execution-spec-tests versions
      # See: https://github.com/ethereum/hive/blob/c2dab60f898b94afe8eeac505f60dcde59205e77/simulators/ethereum/eest/consume-rlp/Dockerfile#L4-L8
      # We use the `main` branch for now since it's working, but we can pin it to a specific release if necessary
      - name: Set custom hive flags
        run: |
          if [[ "${{ matrix.test.simulation }}" == "ethereum/eest/consume-engine" || "${{ matrix.test.simulation }}" == "ethereum/eest/consume-rlp" ]]; then
            EEST_FIXTURES=$(cat cmd/ef_tests/blockchain/.fixtures_url)
            EEST_BRANCH=main
            echo 'HIVE_FLAGS=--sim.buildarg fixtures='"$EEST_FIXTURES"' --sim.buildarg branch='"$EEST_BRANCH"' --sim.limit ".*fork_Paris.*|.*fork_Shanghai.*|.*fork_Cancun.*|.*fork_Prague.*"' >> $GITHUB_ENV
          fi

      - name: Run Hive Simulation
        run: cd hive && ./hive --client-file ../.github/config/hive/clients.yaml --client ethrex --sim ${{ matrix.test.simulation }} --sim.parallelism 16 ${{ env.HIVE_FLAGS }} --sim.loglevel 1
        continue-on-error: true

      - name: Upload results
        uses: actions/upload-artifact@v4
        with:
          name: ${{ matrix.test.file_name }}_${{ inputs.job_type }}_logs
          path: hive/workspace/logs/*-*.json
          if-no-files-found: error

  hive-report:
    name: Generate and Save report
    needs: run-hive
    runs-on: ubuntu-latest
    outputs:
      artifact_name: results_${{ inputs.job_type }}.md
    steps:
      - name: Checkout sources
        uses: actions/checkout@v4
      - name: Setup Rust Environment
        uses: ./.github/actions/setup-rust

      - name: Download all results
        uses: actions/download-artifact@v4
        with:
          path: hive/workspace/logs
          pattern: "*_${{ inputs.job_type }}_logs"
          merge-multiple: true

      - name: Generate the hive report
        run: cargo run -p hive_report > results.md

      - name: Upload ${{ inputs.job_type }} result
        uses: actions/upload-artifact@v4
        with:
          name: results_${{ inputs.job_type }}.md
          path: results.md
          if-no-files-found: error

      - name: Post results in summary
        run: |
          echo "# Hive coverage report" >> $GITHUB_STEP_SUMMARY
          cat results.md >> $GITHUB_STEP_SUMMARY<|MERGE_RESOLUTION|>--- conflicted
+++ resolved
@@ -55,19 +55,11 @@
 
       - name: Build image
         if: ${{ inputs.job_type != 'main' }}
-<<<<<<< HEAD
-        uses: ./.github/actions/setup-docker
         with:
           image_name: ethrex
           upload_artifact: false
           dockerhub_username: ${{ vars.DOCKERHUB_USERNAME }}
           dockerhub_token: ${{ secrets.DOCKERHUB_TOKEN }}
-=======
-        run: |
-          make build-image
-          # Tests use ethrex:ci so we retag it
-          docker tag ethrex:local ethrex:ci
->>>>>>> 9b877cdd
 
       - name: Pull image
         if: ${{ inputs.job_type == 'main' }}
