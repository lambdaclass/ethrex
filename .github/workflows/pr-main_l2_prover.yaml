--- conflicted
+++ resolved
@@ -49,22 +49,6 @@
         env:
           GITHUB_TOKEN: ${{ secrets.GITHUB_TOKEN }}
           GH_RUNNER: 1
-<<<<<<< HEAD
-        run: |
-          sudo apt-get update
-          sudo apt-get install -y xz-utils jq curl build-essential qemu-system libomp-dev libgmp-dev nlohmann-json3-dev protobuf-compiler uuid-dev libgrpc++-dev libsecp256k1-dev libsodium-dev libpqxx-dev nasm libopenmpi-dev openmpi-bin openmpi-common libclang-dev clang gcc-riscv64-unknown-elf
-          curl https://raw.githubusercontent.com/0xPolygonHermez/zisk/main/ziskup/install.sh | bash
-      
-      - name: RISC-V OpenVM toolchain install
-        if: matrix.backend == 'openvm'
-        env:
-          GITHUB_TOKEN: ${{ secrets.GITHUB_TOKEN }}
-        run: |
-          rustup install nightly-2025-02-14
-          rustup component add rust-src --toolchain nightly-2025-02-14
-          cargo +1.86 install --locked --git https://github.com/openvm-org/openvm.git --tag v1.4.1 cargo-openvm
-          
-=======
         uses: nick-fields/retry@v3
         with:
           max_attempts: 3
@@ -76,7 +60,15 @@
             curl https://raw.githubusercontent.com/0xPolygonHermez/zisk/main/ziskup/install.sh | bash
             echo "$HOME/.zisk/bin" >> $GITHUB_PATH
 
->>>>>>> 31964234
+      - name: RISC-V OpenVM toolchain install
+        if: matrix.backend == 'openvm'
+        env:
+          GITHUB_TOKEN: ${{ secrets.GITHUB_TOKEN }}
+        run: |
+          rustup install nightly-2025-02-14
+          rustup component add rust-src --toolchain nightly-2025-02-14
+          cargo +1.86 install --locked --git https://github.com/openvm-org/openvm.git --tag v1.4.1 cargo-openvm
+
       - name: Check ${{ matrix.backend }} backend
         run: |
           cargo check -r -p ethrex-prover -F "${{ matrix.backend }},ci"
