--- conflicted
+++ resolved
@@ -22,13 +22,10 @@
       - name: Add Rust Cache
         uses: Swatinem/rust-cache@v2
 
-<<<<<<< HEAD
-=======
       - name: Check ${{ matrix.backend }} Cargo.lock modified but not committed
         run: |
           git diff --exit-code -- crates/l2/prover/zkvm/interface/${{ matrix.backend }}/Cargo.lock
 
->>>>>>> 15605d2e
       - name: RISC-V Risc0 toolchain install
         if: matrix.backend == 'risc0'
         # should be able to specify a version for `rzup install rust` (toolchain version)
@@ -45,25 +42,12 @@
           ~/.sp1/bin/sp1up --version 5.0.0
 
       - name: Check ${{ matrix.backend }} backend
-<<<<<<< HEAD
         run: |
           cargo check -r -p ethrex-prover -F ${{ matrix.backend }}
           cargo check -r -p ethrex-replay -F ${{ matrix.backend }}
       - name: Clippy ${{ matrix.backend }} backend
         run: |
           cargo clippy -r -p ethrex-prover --all-targets -F ${{ matrix.backend }}
-
-      - name: Check ${{ matrix.backend }} Cargo.lock modified but not committed
-        run: |
-          git diff --exit-code -- crates/l2/prover/zkvm/interface/${{ matrix.backend }}/Cargo.lock
-=======
-        run: |
-          cargo check -r -p ethrex-prover -F ${{ matrix.backend }}
-          cargo check -r -p ethrex-replay -F ${{ matrix.backend }}
-      - name: Clippy ${{ matrix.backend }} backend
-        run: |
-          cargo clippy -r -p ethrex-prover --all-targets -F ${{ matrix.backend }}
->>>>>>> 15605d2e
 
   lint_exec:
     name: Lint exec backend
