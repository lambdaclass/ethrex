--- conflicted
+++ resolved
@@ -22,6 +22,7 @@
         uses: actions/checkout@v4
       - name: Add Rust Cache
         uses: Swatinem/rust-cache@v2
+        
       - name: RISC-V Risc0 toolchain install
         if: matrix.backend == 'risc0'
         # should be able to specify a version for `rzup install rust` (toolchain version)
@@ -30,19 +31,25 @@
           curl -L https://risczero.com/install | bash
           ~/.risc0/bin/rzup install cargo-risczero 2.1.0
           ~/.risc0/bin/rzup install rust
+          
       - name: RISC-V SP1 toolchain install
         if: matrix.backend == 'sp1'
         run: |
           curl -L https://sp1.succinct.xyz | bash
           ~/.sp1/bin/sp1up --version 5.0.0
+          
       - name: Check ${{ matrix.backend }} backend
         run: |
           cargo check -r -p ethrex-prover -F ${{ matrix.backend }}
           cargo check -r -p ethrex-replay -F ${{ matrix.backend }}
       - name: Clippy ${{ matrix.backend }} backend
         run: |
-<<<<<<< HEAD
           cargo clippy -r -p ethrex-prover --all-targets -F ${{ matrix.backend }}
+          
+      - name: Check sp1 cargo.lock modified but not committed
+        if: matrix.backend == 'sp1'
+        run: |
+          git diff --exit-code -- crates/l2/prover/zkvm/interface/sp1/Cargo.lock
 
   lint_exec:
     name: Lint exec backend
@@ -52,12 +59,7 @@
         uses: actions/checkout@v4
       - name: Add Rust Cache
         uses: Swatinem/rust-cache@v2
-=======
-          cargo clippy -r -p ethrex-prover --all-targets -F sp1
-      - name: Check sp1 cargo.lock modified but not committed
-        run: |
-          git diff --exit-code -- crates/l2/prover/zkvm/interface/sp1/Cargo.lock
->>>>>>> e84f61fa
+
       - name: Check exec
         run: |
           cargo check -p ethrex-prover
@@ -73,6 +75,7 @@
         uses: actions/checkout@v4
       - name: Add Rust Cache
         uses: Swatinem/rust-cache@v2
+        
       - name: Check tdx
         run: |
           cd crates/l2/tee/quote-gen
