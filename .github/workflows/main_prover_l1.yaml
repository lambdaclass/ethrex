name: Replay proving
on:
  push:
    branches: ["main"]

concurrency:
  group: ${{ github.workflow }}-${{ github.head_ref || github.run_id }}
  cancel-in-progress: true

env:
  CI_ETHREX_WORKDIR: /usr/local/bin

permissions:
  # deployments permission to deploy GitHub pages website
  deployments: write
  # contents permission to update benchmark contents in gh-pages branch
  contents: write

jobs:
  test:
    name: Prove an L1 block with ${{ matrix.backend }} backend
    runs-on: gpu
    strategy:
      fail-fast: true
      matrix:
        backend: ["sp1", "risc0"]
    steps:
      - name: Checkout sources
        uses: actions/checkout@v4

      - name: Rustup toolchain install
        uses: dtolnay/rust-toolchain@master
        with:
          toolchain: ${{ vars.RUST_VERSION }}

      - name: Set up Rust cache
        uses: Swatinem/rust-cache@v2
        with:
          cache-on-failure: "true"

      - name: RISC-V Risc0 toolchain install
        if: matrix.backend == 'risc0'
        # should be able to specify a version for `rzup install rust` (toolchain version)
        # but it throws a "error decoding response body" in that case
        run: |
          curl -L https://risczero.com/install | bash
          source "/home/runner/.bashrc"
          rzup install cargo-risczero 2.1.0
          rzup install rust
      - name: RISC-V SP1 toolchain install
        if: matrix.backend == 'sp1'
        run: |
          curl -L https://sp1.succinct.xyz | bash
          ~/.sp1/bin/sp1up --version 5.0.0

      - name: Build
        run: |
          cd cmd/ethrex_replay
          cargo b -r --features "${{ matrix.backend }},gpu"

      - name: Run
        env:
          # TODO(): use RPC
          # RPC_URL: $${{ secrets.ETHREX_L2_RPC_URL }}
          RPC_URL: "dummy"
        run: |
          cp test_data/rpc_prover/cache_690403.json cmd/ethrex_replay
          cd cmd/ethrex_replay
<<<<<<< HEAD
          make prove-${{ matrix.backend }}-gpu-ci BLOCK_NUMBER=3990967 NETWORK=holesky
=======
          make prove-sp1-gpu-ci BLOCK_NUMBER=690403 NETWORK=hoodi
>>>>>>> 4b6318fb

      - name: Store benchmark result
        uses: benchmark-action/github-action-benchmark@v1
        with:
          name: "L1 block proving benchmark"
          tool: "customBiggerIsBetter"
          output-file-path: cmd/ethrex_replay/bench_latest.json
          benchmark-data-dir-path: "benchmarks"
          # Access token to deploy GitHub Pages branch
          github-token: ${{ secrets.GITHUB_TOKEN }}
          # Push and deploy GitHub pages branch automatically
          auto-push: true
          comment-on-alert: true

      - name: Ensure admin permissions in _work
        if: always()
        run: sudo chown admin:admin -R /home/admin/actions-runner/_work/
      - name: Report Status
        if: always()
        uses: ravsamhq/notify-slack-action@v2
        with:
          status: ${{ job.status }}
          notify_when: 'failure'
        env:
          SLACK_WEBHOOK_URL: ${{ secrets.ETHREX_L2_SLACK_WEBHOOK }}<|MERGE_RESOLUTION|>--- conflicted
+++ resolved
@@ -66,11 +66,7 @@
         run: |
           cp test_data/rpc_prover/cache_690403.json cmd/ethrex_replay
           cd cmd/ethrex_replay
-<<<<<<< HEAD
-          make prove-${{ matrix.backend }}-gpu-ci BLOCK_NUMBER=3990967 NETWORK=holesky
-=======
-          make prove-sp1-gpu-ci BLOCK_NUMBER=690403 NETWORK=hoodi
->>>>>>> 4b6318fb
+          make prove-${{ matrix.backend }}-gpu-ci BLOCK_NUMBER=690403 NETWORK=hoodi
 
       - name: Store benchmark result
         uses: benchmark-action/github-action-benchmark@v1
