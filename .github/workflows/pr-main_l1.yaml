--- conflicted
+++ resolved
@@ -146,56 +146,33 @@
             simulation: ethereum/rpc-compat
             # https://github.com/ethereum/execution-apis/pull/627 changed the simulation to use a pre-merge genesis block, so we need to pin to a commit before that
             buildarg: "branch=d08382ae5c808680e976fce4b73f4ba91647199b"
-            hive_repository: ethereum/hive
-            hive_version: 7709e5892146c793307da072e1593f48039a7e4b
             artifact_prefix: rpc_compat
           - name: "Devp2p tests"
             simulation: devp2p
             limit: discv4|eth|snap/Ping|Findnode/WithoutEndpointProof|Findnode/PastExpiration|Amplification|Status|StorageRanges|ByteCodes|GetBlockHeaders|SimultaneousRequests|SameRequestID|ZeroRequestID|GetBlockBodies|MaliciousHandshake|MaliciousStatus|NewPooledTxs|GetBlockReceipts|BlockRangeUpdate|GetTrieNodes
             # Findnode/BasicFindnode fails due to packets being processed out of order
             # Findnode/UnsolicitedNeighbors flaky in CI very occasionally. When fixed replace all "Findnode/<test>" with "Findnode"
-            hive_repository: ethereum/hive
-            hive_version: 7709e5892146c793307da072e1593f48039a7e4b
             artifact_prefix: devp2p
           - name: "Engine Auth and EC tests"
             simulation: ethereum/engine
             limit: engine-(auth|exchange-capabilities)/
-            hive_repository: ethereum/hive
-            hive_version: 7709e5892146c793307da072e1593f48039a7e4b
             artifact_prefix: engine_auth_ec
-<<<<<<< HEAD
           - name: "Cancun Engine tests"
             simulation: ethereum/engine
             limit: "engine-cancun"
-            hive_repository: ethereum/hive
-            hive_version: c7deebe0c604248e90f27de51f6037d4b7b8c5b5
             artifact_prefix: engine_cancun
-=======
-          # - name: "Cancun Engine tests"
-          #   simulation: ethereum/engine
-          #   limit: "engine-cancun"
-          #   hive_repository: ethereum/hive
-          #   hive_version: 7709e5892146c793307da072e1593f48039a7e4b
-          #   artifact_prefix: engine_cancun
->>>>>>> 9ef4cad5
           - name: "Paris Engine tests"
             simulation: ethereum/engine
             limit: "engine-api"
-            hive_repository: ethereum/hive
-            hive_version: 7709e5892146c793307da072e1593f48039a7e4b
             artifact_prefix: engine_paris
           - name: "Engine withdrawal tests"
             simulation: ethereum/engine
             limit: "engine-withdrawals/Corrupted Block Hash Payload|Empty Withdrawals|engine-withdrawals test loader|GetPayloadBodies|GetPayloadV2 Block Value|Max Initcode Size|Sync after 2 blocks - Withdrawals on Genesis|Withdraw many accounts|Withdraw to a single account|Withdraw to two accounts|Withdraw zero amount|Withdraw many accounts|Withdrawals Fork on Block 1 - 1 Block Re-Org|Withdrawals Fork on Block 1 - 8 Block Re-Org NewPayload|Withdrawals Fork on Block 2|Withdrawals Fork on Block 3|Withdrawals Fork on Block 8 - 10 Block Re-Org NewPayload|Withdrawals Fork on Canonical Block 8 / Side Block 7 - 10 Block Re-Org [^S]|Withdrawals Fork on Canonical Block 8 / Side Block 9 - 10 Block Re-Org [^S]"
-            hive_repository: ethereum/hive
-            hive_version: 7709e5892146c793307da072e1593f48039a7e4b
             artifact_prefix: engine_withdrawals
           # Investigate this test
           # - name: "Sync"
           #   simulation: ethereum/sync
           #   limit: ""
-          #   hive_repository: ethereum/hive
-          #   hive_version: 7709e5892146c793307da072e1593f48039a7e4b
           #   artifact_prefix: sync
     steps:
       - name: Free Disk Space (Ubuntu)
@@ -248,8 +225,8 @@
         id: run-hive-action
         uses: ethpandaops/hive-github-action@v0.5.0
         with:
-          hive_repository: ${{ matrix.hive_repository }}
-          hive_version: ${{ matrix.hive_version }}
+          hive_repository: ethereum/hive
+          hive_version: 7709e5892146c793307da072e1593f48039a7e4b
           simulator: ${{ matrix.simulation }}
           client: ethrex
           client_config: ${{ steps.client-config.outputs.config }}
