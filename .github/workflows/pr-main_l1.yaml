name: L1
on:
  push:
    branches: ["main"]
  merge_group:
  pull_request:
    branches: ["**"]
    paths-ignore:
      - "crates/l2/**" # Behind a feature flag not used in this workflow

concurrency:
  group: ${{ github.workflow }}-${{ github.head_ref || github.run_id }}
  cancel-in-progress: true

jobs:
  lint:
    # "Lint" is a required check, don't change the name
    name: Lint
    runs-on: ubuntu-latest
    steps:
      - name: Checkout sources
        uses: actions/checkout@v4
      - name: Setup Rust Environment
        uses: ./.github/actions/setup-rust
        with:
          components: rustfmt, clippy

      - name: Install RISC0
        env:
          GITHUB_TOKEN: ${{ secrets.GITHUB_TOKEN }}
        run: |
          curl -L https://risczero.com/install | bash
          ~/.risc0/bin/rzup install cargo-risczero 2.3.1
          ~/.risc0/bin/rzup install rust

      - name: Create placeholder SP1 ELF
        run: |
          mkdir -p crates/l2/prover/zkvm/interface/sp1/out
          touch crates/l2/prover/zkvm/interface/sp1/out/riscv32im-succinct-zkvm-elf

      - name: Run cargo check
        run: cargo check --workspace

      - name: Run cargo clippy
        run: |
          cargo clippy --workspace -- -D warnings
          cargo clippy -- -D warnings
          make lint

      - name: Run cargo fmt
        run: |
          cargo fmt --all -- --check

  test:
    # "Test" is a required check, don't change the name
    name: Test
    runs-on: ubuntu-latest
    steps:
      - name: Checkout sources
        uses: actions/checkout@v4
      - name: Setup Rust Environment
        uses: ./.github/actions/setup-rust

      - name: Run unit tests
        run: |
          make test

      - name: Run Blockchain EF tests
        run: |
          make -C tooling/ef_tests/blockchain test

  docker_build:
    name: Build Docker
    runs-on: ubuntu-latest
    outputs:
      artifact_name: ${{ steps.docker.outputs.artifact_name }}
      artifact_filename: ${{ steps.docker.outputs.artifact_filename }}
    steps:
      - uses: actions/checkout@v4
<<<<<<< HEAD
      - id: docker
        name: Setup Docker
        uses: ./.github/actions/setup-docker
=======

      - name: Check for Docker Hub credentials
        shell: bash
        env:
          DOCKER_USERNAME: ${{ vars.DOCKERHUB_USERNAME }}
          DOCKER_PASSWORD: ${{ secrets.DOCKERHUB_TOKEN }}
        run: |
          if [ -z "$DOCKER_USERNAME" ] || [ -z "$DOCKER_PASSWORD" ]; then
            echo "DOCKER_CREDS_EXISTS=false" >> $GITHUB_ENV
            echo "No credentials provided. Skipping DockerHub login..."
          else
            echo "DOCKER_CREDS_EXISTS=true" >> $GITHUB_ENV
            echo "Credentials were provided!"
          fi

      - name: Login to Docker Hub
        if: env.DOCKER_CREDS_EXISTS == 'true'
        uses: docker/login-action@v3
        with:
          username: ${{ vars.DOCKERHUB_USERNAME }}
          password: ${{ secrets.DOCKERHUB_TOKEN }}

      - name: Set up Docker Buildx
        uses: docker/setup-buildx-action@v3

      - name: Build Docker image
        uses: docker/build-push-action@v6
        with:
          context: .
          file: ./Dockerfile
          load: true
          tags: ethrex:ci
          outputs: type=docker,dest=/tmp/ethrex_image.tar
          cache-from: type=gha
          cache-to: type=gha,mode=max

      - name: Upload artifacts
        uses: actions/upload-artifact@v4
>>>>>>> 9b877cdd
        with:
          dockerhub_username: ${{ vars.DOCKERHUB_USERNAME }}
          dockerhub_token: ${{ secrets.DOCKERHUB_TOKEN }}

  setup-hive-fork:
    name: "Setup Hive"
    runs-on: ubuntu-latest
    env:
      HIVE_COMMIT_HASH: 115f4d6ef1bdd2bfcabe29ec60424f6327e92f43 # commit from our fork
    steps:
      - uses: actions/checkout@v4
      - name: Setup Hive
        run: |
          git clone --single-branch --branch update_dockerfile https://github.com/lambdaclass/hive
          cd hive
          git checkout --detach ${{ env.HIVE_COMMIT_HASH }}
          go build .
      - name: Upload hive artifacts
        uses: actions/upload-artifact@v4
        with:
          name: hive-fork
          path: hive

  setup-hive-upstream:
    name: "Setup Hive"
    runs-on: ubuntu-latest
    env:
      HIVE_COMMIT_HASH: 115f4d6ef1bdd2bfcabe29ec60424f6327e92f43
    steps:
      - uses: actions/checkout@v4
      - name: Setup Hive
        # TODO: Change repo back to https://github.com/ethereum/hive when
        # https://github.com/ethereum/hive/pull/1325 is merged
        run: |
          git clone --single-branch --branch update_dockerfile https://github.com/lambdaclass/hive
          cd hive
          git checkout --detach ${{ env.HIVE_COMMIT_HASH }}
          go build .
      - name: Upload hive artifacts
        uses: actions/upload-artifact@v4
        with:
          name: hive-upstream
          path: hive

  run-assertoor:
    name: Assertoor - ${{ matrix.name }}
    runs-on: ubuntu-latest
    needs: [docker_build]
    if: ${{ github.event_name != 'merge_group' }}
    strategy:
      fail-fast: true
      matrix:
        include:
          - name: Transaction Check
            enclave_name: "ethrex-assertoor-tx"
            ethereum_package_args: "./.github/config/assertoor/network_params_tx.yaml"
          - name: Blob & Stability Check
            enclave_name: "ethrex-assertoor-blob"
            ethereum_package_args: "./.github/config/assertoor/network_params_blob.yaml"
          - name: Ethrex Only With Different Consensus Clients Check
            enclave_name: "ethrex-different-consensus-assertoor"
            ethereum_package_args: "./.github/config/assertoor/network_params_ethrex_multiple_cl.yaml"

    steps:
      - uses: actions/checkout@v4

      - name: Download etherex image artifact
        uses: actions/download-artifact@v4
        with:
          name: ${{ needs.docker_build.outputs.artifact_name }}
          path: /tmp

      - name: Load image
        run: |
          docker load --input /tmp/${{ needs.docker_build.outputs.artifact_filename }}

      - name: Run assertoor
        uses: ethpandaops/kurtosis-assertoor-github-action@v1
        with:
          enclave_name: ${{ matrix.enclave_name }}
          kurtosis_version: "1.10.2"
          ethereum_package_url: "github.com/ethpandaops/ethereum-package"
          ethereum_package_branch: "82e5a7178138d892c0c31c3839c89d53ffd42d9a"
          ethereum_package_args: ${{ matrix.ethereum_package_args }}

  run-hive:
    name: Hive - ${{ matrix.name }}
    runs-on: ubuntu-latest
    needs: [docker_build, setup-hive-fork, setup-hive-upstream]
    if: ${{ github.event_name != 'merge_group' }}
    strategy:
      fail-fast: true
      matrix:
        include:
          - name: "Rpc Compat tests"
            hive_version: "fork"
            simulation: ethereum/rpc-compat
            test_pattern: ""
          - name: "Devp2p tests"
            hive_version: "fork"
            simulation: devp2p
            test_pattern: discv4|eth|snap/Ping|Findnode/WithoutEndpointProof|Findnode/PastExpiration|Amplification|Status|StorageRanges|ByteCodes|GetBlockHeaders|SimultaneousRequests|SameRequestID|ZeroRequestID|GetBlockBodies|MaliciousHandshake|MaliciousStatus|Transaction|NewPooledTxs|GetBlockReceipts|LargeTxRequest|InvalidTxs
            # AccountRange and GetTrieNodes don't pass anymore.
            #|BlobViolations
            # Findnode/UnsolicitedNeighbors and Findnode/BasicFindnode flaky in CI very occasionally. When fixed replace all "Findnode/<test>" with "Findnode"
          - name: "Engine Auth and EC tests"
            simulation: ethereum/engine
            test_pattern: engine-(auth|exchange-capabilities)/
          - name: "Cancun Engine tests"
            simulation: ethereum/engine
            test_pattern: "engine-cancun/Blob Transactions On Block 1|Blob Transaction Ordering|Parallel Blob Transactions|ForkchoiceUpdatedV3|ForkchoiceUpdatedV2|ForkchoiceUpdated Version|GetPayload|NewPayloadV3 After Cancun|NewPayloadV3 Before Cancun|NewPayloadV3 Versioned Hashes|Incorrect BlobGasUsed|ParentHash equals BlockHash|RPC:|in ForkchoiceState|Unknown SafeBlockHash|Unknown FinalizedBlockHash|Unique|Re-Execute Payload|Multiple New Payloads|NewPayload with|Build Payload with|Re-org to Previously|Safe Re-Org to Side Chain|Transaction Re-Org|Re-Org Back into Canonical Chain|Suggested Fee Recipient Test|PrevRandao Opcode|Fork ID: *|Request Blob Pooled Transactions Single|Invalid NewPayload, Incomplete Transactions|Re-Org Back to Canonical Chain*|Invalid PayloadAttributes*|Invalid NewPayload, VersionedHashes|Invalid NewPayload, Incomplete VersionedHashes|Invalid NewPayload, Extra VersionedHashes|Bad Hash on NewPayload|Unknown HeadBlockHash|In-Order Consecutive Payload Execution|Valid NewPayload->ForkchoiceUpdated|Invalid NewPayload, ParentHash|Syncing=False|Payload Build after New Invalid Payload|Invalid NewPayload|Invalid Missing Ancestor ReOrg" # Invalid Missing Ancestor Syncing ReOrG is flaky
          - name: "Paris Engine tests"
            simulation: ethereum/engine
            test_pattern: "engine-api/RPC|Bad Hash on NewPayload|Build Payload|Fork ID|In-Order Consecutive Payload Execution|Inconsistent|Invalid Missing Ancestor ReOrg|Invalid NewPayload|Invalid PayloadAttributes|Multiple New Payloads|NewPayload with|ParentHash equals BlockHash on NewPayload|Payload Build|PrevRandao Opcode Transactions|Re-Execute Payload|Re-Org Back|Re-org to Previously Validated Sidechain Payload|RPC:|Safe Re-Org|Suggested Fee|Transaction Re-Org|Unique Payload ID|Unknown|Valid NewPayload->ForkchoiceUpdated" # |Invalid P9 -> flaky
            ethrex_flags: ""
          - name: "Engine withdrawal tests"
            simulation: ethereum/engine
            test_pattern: "engine-withdrawals/Corrupted Block Hash Payload|Empty Withdrawals|engine-withdrawals test loader|GetPayloadBodies|GetPayloadV2 Block Value|Max Initcode Size|Sync after 2 blocks - Withdrawals on Genesis|Withdraw many accounts|Withdraw to a single account|Withdraw to two accounts|Withdraw zero amount|Withdraw many accounts|Withdrawals Fork on Block 1 - 1 Block Re-Org|Withdrawals Fork on Block 1 - 8 Block Re-Org NewPayload|Withdrawals Fork on Block 2|Withdrawals Fork on Block 3|Withdrawals Fork on Block 8 - 10 Block Re-Org NewPayload|Withdrawals Fork on Canonical Block 8 / Side Block 7 - 10 Block Re-Org [^S]|Withdrawals Fork on Canonical Block 8 / Side Block 9 - 10 Block Re-Org [^S]"
          - name: "Sync full"
            simulation: ethereum/sync
            test_pattern: ""
          # Flaky, reenable when fixed
          # - name: "Sync snap"
          #   simulation: ethereum/sync
          #   test_pattern: ""
          #   ethrex_flags: "--syncmode snap"
    steps:
      - name: Checkout sources
        uses: actions/checkout@v4

      - name: Download ethrex image artifact
        uses: actions/download-artifact@v4
        with:
          name: ${{ needs.docker_build.outputs.artifact_name }}
          path: /tmp

      - name: Download hive artifacts
        uses: actions/download-artifact@v4
        with:
          name: hive-${{ matrix.hive_version || 'upstream' }}

      - name: Load image
        run: |
          docker load --input /tmp/${{ needs.docker_build.outputs.artifact_filename }}

      - name: Run Hive Simulation
        run: chmod +x hive && ./hive --client-file .github/config/hive/clients.yaml --client ethrex --sim ${{ matrix.simulation }} --sim.limit "${{ matrix.test_pattern }}" --sim.parallelism 16 --sim.loglevel 1

  # The purpose of this job is to add it as a required check in GitHub so that we don't have to add every individual job as a required check
  all-tests:
    # "Integration Test" is a required check, don't change the name
    name: Integration Test
    runs-on: ubuntu-latest
    needs: [run-assertoor, run-hive]
    # Make sure this job runs even if the previous jobs failed or were skipped
    if: ${{ always() && needs.run-assertoor.result != 'skipped' && needs.run-hive.result != 'skipped' }}
    steps:
      - name: Check if any job failed
        run: |
          if [ "${{ needs.run-assertoor.result }}" != "success" ]; then
            echo "Job Assertoor Tx Check failed"
            exit 1
          fi

          if [ "${{ needs.run-hive.result }}" != "success" ]; then
            echo "Job Hive failed"
            exit 1
          fi<|MERGE_RESOLUTION|>--- conflicted
+++ resolved
@@ -77,50 +77,9 @@
       artifact_filename: ${{ steps.docker.outputs.artifact_filename }}
     steps:
       - uses: actions/checkout@v4
-<<<<<<< HEAD
       - id: docker
         name: Setup Docker
         uses: ./.github/actions/setup-docker
-=======
-
-      - name: Check for Docker Hub credentials
-        shell: bash
-        env:
-          DOCKER_USERNAME: ${{ vars.DOCKERHUB_USERNAME }}
-          DOCKER_PASSWORD: ${{ secrets.DOCKERHUB_TOKEN }}
-        run: |
-          if [ -z "$DOCKER_USERNAME" ] || [ -z "$DOCKER_PASSWORD" ]; then
-            echo "DOCKER_CREDS_EXISTS=false" >> $GITHUB_ENV
-            echo "No credentials provided. Skipping DockerHub login..."
-          else
-            echo "DOCKER_CREDS_EXISTS=true" >> $GITHUB_ENV
-            echo "Credentials were provided!"
-          fi
-
-      - name: Login to Docker Hub
-        if: env.DOCKER_CREDS_EXISTS == 'true'
-        uses: docker/login-action@v3
-        with:
-          username: ${{ vars.DOCKERHUB_USERNAME }}
-          password: ${{ secrets.DOCKERHUB_TOKEN }}
-
-      - name: Set up Docker Buildx
-        uses: docker/setup-buildx-action@v3
-
-      - name: Build Docker image
-        uses: docker/build-push-action@v6
-        with:
-          context: .
-          file: ./Dockerfile
-          load: true
-          tags: ethrex:ci
-          outputs: type=docker,dest=/tmp/ethrex_image.tar
-          cache-from: type=gha
-          cache-to: type=gha,mode=max
-
-      - name: Upload artifacts
-        uses: actions/upload-artifact@v4
->>>>>>> 9b877cdd
         with:
           dockerhub_username: ${{ vars.DOCKERHUB_USERNAME }}
           dockerhub_token: ${{ secrets.DOCKERHUB_TOKEN }}
