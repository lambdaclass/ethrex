name: L1
on:
  push:
    branches: ["main"]
  merge_group:
  pull_request:
    branches: ["**"]
    paths-ignore:
      - "crates/l2/**" # Behind a feature flag not used in this workflow

concurrency:
  group: ${{ github.workflow }}-${{ github.head_ref || github.run_id }}
  cancel-in-progress: true

jobs:
  lint:
    # "Lint" is a required check, don't change the name
    name: Lint
    runs-on: ubuntu-latest
    steps:
      - name: Free Disk Space (Ubuntu)
        uses: jlumbroso/free-disk-space@v1.3.1
        with:
          tool-cache: false
          large-packages: false

      - name: Checkout sources
        uses: actions/checkout@v4
      - name: Setup Rust Environment
        uses: ./.github/actions/setup-rust
        with:
          components: rustfmt, clippy

      - name: Run cargo check
        run: cargo check --workspace

      - name: Run cargo clippy
        run: |
          cargo clippy --workspace -- -D warnings
          cargo clippy -- -D warnings

      - name: Run cargo fmt
        run: |
          cargo fmt --all -- --check

  test:
    # "Test" is a required check, don't change the name
    name: Test
    runs-on: ubuntu-latest
    steps:
      - name: Free Disk Space (Ubuntu)
        uses: jlumbroso/free-disk-space@v1.3.1
        with:
          tool-cache: false
          large-packages: false

      - name: Checkout sources
        uses: actions/checkout@v4
      - name: Setup Rust Environment
        uses: ./.github/actions/setup-rust

      - name: Run unit tests
        run: |
          make test

      - name: Run Blockchain EF tests
        run: |
          make -C tooling/ef_tests/blockchain test

  docker_build:
    name: Build Docker
    runs-on: ubuntu-latest
    steps:
      - name: Free Disk Space (Ubuntu)
        uses: jlumbroso/free-disk-space@v1.3.1
        with:
          tool-cache: false
          large-packages: false

      - uses: actions/checkout@v4
      - id: docker
        name: Build Ethrex Docker Image
        uses: ./.github/actions/build-docker
        with:
          username: ${{ vars.DOCKERHUB_USERNAME }}
          password: ${{ secrets.DOCKERHUB_TOKEN }}
      - name: Upload artifacts
        uses: actions/upload-artifact@v4
        with:
          name: ethrex_image
          path: /tmp/ethrex_image.tar

  run-assertoor:
    name: Assertoor - ${{ matrix.name }}
    runs-on: ubuntu-latest
    needs: [docker_build]
    if: ${{ github.event_name != 'merge_group' }}
    strategy:
      fail-fast: true
      matrix:
        include:
          - name: Transaction Check
            enclave_name: "ethrex-assertoor-tx"
            ethereum_package_args: "./.github/config/assertoor/network_params_tx.yaml"
          - name: Blob & Stability Check
            enclave_name: "ethrex-assertoor-blob"
            ethereum_package_args: "./.github/config/assertoor/network_params_blob.yaml"
          # Flaky, reenable when fixed
          # - name: Ethrex Only With Different Consensus Clients Check
          #   enclave_name: "ethrex-different-consensus-assertoor"
          #   ethereum_package_args: "./.github/config/assertoor/network_params_ethrex_multiple_cl.yaml"

    steps:
      - uses: actions/checkout@v4

      - name: Download etherex image artifact
        uses: actions/download-artifact@v4
        with:
          name: ethrex_image
          path: /tmp

      - name: Load image
        run: |
          docker load --input /tmp/ethrex_image.tar

      - name: Run assertoor
        uses: ethpandaops/kurtosis-assertoor-github-action@v1
        with:
          enclave_name: ${{ matrix.enclave_name }}
          kurtosis_version: "1.10.2"
          ethereum_package_url: "github.com/ethpandaops/ethereum-package"
          ethereum_package_branch: "82e5a7178138d892c0c31c3839c89d53ffd42d9a"
          ethereum_package_args: ${{ matrix.ethereum_package_args }}

  run-hive:
    name: Hive - ${{ matrix.name }}
    runs-on: ubuntu-latest
    needs: [docker_build]
    if: ${{ github.event_name != 'merge_group' }}
    strategy:
      fail-fast: false
      matrix:
        include:
          - name: "Rpc Compat tests"
            simulation: ethereum/rpc-compat
            limit: ""
            hive_repository: lambdaclass/hive
            hive_version: 115f4d6ef1bdd2bfcabe29ec60424f6327e92f43
            artifact_prefix: rpc_compat
          - name: "Devp2p tests"
            simulation: devp2p
            limit: discv4|eth|snap/Ping|Findnode/WithoutEndpointProof|Findnode/PastExpiration|Amplification|Status|StorageRanges|ByteCodes|GetBlockHeaders|SimultaneousRequests|SameRequestID|ZeroRequestID|GetBlockBodies|MaliciousHandshake|MaliciousStatus|Transaction|NewPooledTxs|GetBlockReceipts|LargeTxRequest|InvalidTxs|BlockRangeUpdate
            # AccountRange and GetTrieNodes don't pass anymore.
            # Findnode/BasicFindnode fails due to packets being processed out of order
            # Findnode/UnsolicitedNeighbors flaky in CI very occasionally. When fixed replace all "Findnode/<test>" with "Findnode"
            hive_repository: lambdaclass/hive
            hive_version: 115f4d6ef1bdd2bfcabe29ec60424f6327e92f43
            artifact_prefix: devp2p
          - name: "Engine Auth and EC tests"
            simulation: ethereum/engine
            limit: engine-(auth|exchange-capabilities)/
            hive_repository: ethereum/hive
            hive_version: 2d0e4fefb814d6815430c0f9e201fe8a045cf486
            artifact_prefix: engine_auth_ec
          - name: "Cancun Engine tests"
            simulation: ethereum/engine
            limit: "engine-cancun"
            hive_repository: lambdaclass/hive
            hive_version: 2d0e4fefb814d6815430c0f9e201fe8a045cf486
            artifact_prefix: engine_cancun
          - name: "Paris Engine tests"
            simulation: ethereum/engine
            limit: "engine-api"
            hive_repository: lambdaclass/hive
            hive_version: 2d0e4fefb814d6815430c0f9e201fe8a045cf486
            artifact_prefix: engine_paris
          - name: "Engine withdrawal tests"
            simulation: ethereum/engine
<<<<<<< HEAD
            limit: "engine-withdrawals/Corrupted Block Hash Payload|Empty Withdrawals|engine-withdrawals test loader|GetPayloadBodies|GetPayloadV2 Block Value|Max Initcode Size|Sync after 2 blocks - Withdrawals on Genesis|Withdraw many accounts|Withdraw to a single account|Withdraw to two accounts|Withdraw zero amount|Withdraw many accounts|Withdrawals Fork on Block 1 - 1 Block Re-Org|Withdrawals Fork on Block 1 - 8 Block Re-Org NewPayload|Withdrawals Fork on Block 2|Withdrawals Fork on Block 3|Withdrawals Fork on Block 8 - 10 Block Re-Org NewPayload|Withdrawals Fork on Canonical Block 8 / Side Block 7 - 10 Block Re-Org [^S]|Withdrawals Fork on Canonical Block 8 / Side Block 9 - 10 Block Re-Org [^S]"
            hive_repository: lambdaclass/hive
            hive_version: 2d0e4fefb814d6815430c0f9e201fe8a045cf486
            artifact_prefix: engine_withdrawals
=======
            test_pattern: "engine-withdrawals"
>>>>>>> 70557445
          - name: "Sync full"
            simulation: ethereum/sync
            limit: ""
            hive_repository: lambdaclass/hive
            hive_version: 2d0e4fefb814d6815430c0f9e201fe8a045cf486
            artifact_prefix: sync_full
          - name: "Sync snap"
            simulation: ethereum/sync
            limit: ""
            hive_repository: lambdaclass/hive
            hive_version: 2d0e4fefb814d6815430c0f9e201fe8a045cf486
            artifact_prefix: sync_snap
    steps:
      - name: Free Disk Space (Ubuntu)
        uses: jlumbroso/free-disk-space@v1.3.1
        with:
          tool-cache: false
          large-packages: false

      - name: Checkout sources
        uses: actions/checkout@v4

      - name: Download ethrex image artifact
        uses: actions/download-artifact@v4
        with:
          name: ethrex_image
          path: /tmp

      - name: Load image
        run: |
          docker load --input /tmp/ethrex_image.tar

      - name: Load hive client config
        id: client-config
        shell: bash
        run: |
          {
            echo "config<<EOF"
            cat .github/config/hive/clients.yaml
            echo "EOF"
          } >>"$GITHUB_OUTPUT"

      - name: Determine hive flags
        id: hive-flags
        shell: bash
        env:
          SIM_LIMIT: ${{ matrix.limit }}
        run: |
          FLAGS='--sim.parallelism 16 --sim.loglevel 1'
          if [[ -n "$SIM_LIMIT" ]]; then
            escaped_limit=${SIM_LIMIT//\'/\'\\\'\'}
            FLAGS+=" --sim.limit '$escaped_limit'"
          fi
          echo "flags=$FLAGS" >> "$GITHUB_OUTPUT"

      - name: Run Hive Simulation
        id: run-hive-action
        uses: ethpandaops/hive-github-action@v0.5.0
        with:
          hive_repository: ${{ matrix.hive_repository }}
          hive_version: ${{ matrix.hive_version }}
          simulator: ${{ matrix.simulation }}
          client: ethrex
          client_config: ${{ steps.client-config.outputs.config }}
          extra_flags: ${{ steps.hive-flags.outputs.flags }}
          workflow_artifact_upload: true
          workflow_artifact_prefix: ${{ matrix.artifact_prefix }}

  # The purpose of this job is to add it as a required check in GitHub so that we don't have to add every individual job as a required check
  all-tests:
    # "Integration Test" is a required check, don't change the name
    name: Integration Test
    runs-on: ubuntu-latest
    needs: [run-assertoor, run-hive]
    # Make sure this job runs even if the previous jobs failed or were skipped
    if: ${{ always() && needs.run-assertoor.result != 'skipped' && needs.run-hive.result != 'skipped' }}
    steps:
      - name: Check if any job failed
        run: |
          if [ "${{ needs.run-assertoor.result }}" != "success" ]; then
            echo "Job Assertoor Tx Check failed"
            exit 1
          fi

          if [ "${{ needs.run-hive.result }}" != "success" ]; then
            echo "Job Hive failed"
            exit 1
          fi

  reorg-tests:
    name: Reorg Tests
    runs-on: ubuntu-latest
    if: ${{ github.event_name != 'merge_group' }}
    steps:
      - name: Free Disk Space (Ubuntu)
        uses: jlumbroso/free-disk-space@v1.3.1
        with:
          tool-cache: false
          large-packages: false

      - name: Checkout sources
        uses: actions/checkout@v4

      - name: Setup Rust Environment
        uses: ./.github/actions/setup-rust

      - name: Compile ethrex binary
        run: cargo build --bin ethrex

      - name: Run reorg tests
        run: cd tooling/reorgs && cargo run<|MERGE_RESOLUTION|>--- conflicted
+++ resolved
@@ -176,14 +176,10 @@
             artifact_prefix: engine_paris
           - name: "Engine withdrawal tests"
             simulation: ethereum/engine
-<<<<<<< HEAD
-            limit: "engine-withdrawals/Corrupted Block Hash Payload|Empty Withdrawals|engine-withdrawals test loader|GetPayloadBodies|GetPayloadV2 Block Value|Max Initcode Size|Sync after 2 blocks - Withdrawals on Genesis|Withdraw many accounts|Withdraw to a single account|Withdraw to two accounts|Withdraw zero amount|Withdraw many accounts|Withdrawals Fork on Block 1 - 1 Block Re-Org|Withdrawals Fork on Block 1 - 8 Block Re-Org NewPayload|Withdrawals Fork on Block 2|Withdrawals Fork on Block 3|Withdrawals Fork on Block 8 - 10 Block Re-Org NewPayload|Withdrawals Fork on Canonical Block 8 / Side Block 7 - 10 Block Re-Org [^S]|Withdrawals Fork on Canonical Block 8 / Side Block 9 - 10 Block Re-Org [^S]"
+            limit: "engine-withdrawals"
             hive_repository: lambdaclass/hive
             hive_version: 2d0e4fefb814d6815430c0f9e201fe8a045cf486
             artifact_prefix: engine_withdrawals
-=======
-            test_pattern: "engine-withdrawals"
->>>>>>> 70557445
           - name: "Sync full"
             simulation: ethereum/sync
             limit: ""
