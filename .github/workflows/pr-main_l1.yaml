--- conflicted
+++ resolved
@@ -236,7 +236,6 @@
           echo "flags=$FLAGS" >> "$GITHUB_OUTPUT"
 
       - name: Run Hive Simulation
-<<<<<<< HEAD
         id: run-hive-action
         uses: ethpandaops/hive-github-action@v0.5.0
         with:
@@ -248,9 +247,6 @@
           extra_flags: ${{ steps.hive-flags.outputs.flags }}
           workflow_artifact_upload: true
           workflow_artifact_prefix: ${{ matrix.artifact_prefix }}
-=======
-        run: chmod +x hive && ./hive --client-file .github/config/hive/clients.yaml --client ethrex --sim ${{ matrix.simulation }} --sim.limit "${{ matrix.test_pattern }}" --sim.parallelism 8 --sim.loglevel 1 --docker.output
->>>>>>> 576df816
 
   # The purpose of this job is to add it as a required check in GitHub so that we don't have to add every individual job as a required check
   all-tests:
