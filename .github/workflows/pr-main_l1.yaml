name: L1
on:
  push:
    branches: ["main"]
  merge_group:
  pull_request:
    branches: ["**"]
    paths-ignore:
      - "crates/l2/**" # Behind a feature flag not used in this workflow

concurrency:
  group: ${{ github.workflow }}-${{ github.head_ref || github.run_id }}
  cancel-in-progress: true

jobs:
  lint:
    # "Lint" is a required check, don't change the name
    name: Lint
    runs-on: ubuntu-latest
    steps:
      - name: Checkout sources
        uses: actions/checkout@v4
      - name: Setup Rust Environment
        uses: ./.github/actions/setup-rust
        with:
          components: rustfmt, clippy

<<<<<<< HEAD
=======
      - name: Install RISC0
        env:
          GITHUB_TOKEN: ${{ secrets.GITHUB_TOKEN }}
        run: |
          curl -L https://risczero.com/install | bash
          ~/.risc0/bin/rzup install cargo-risczero 3.0.3
          ~/.risc0/bin/rzup install risc0-groth16
          ~/.risc0/bin/rzup install rust

      - name: Create placeholder SP1 ELF
        run: |
          mkdir -p crates/l2/prover/src/guest_program/src/sp1/out
          touch crates/l2/prover/src/guest_program/src/sp1/out/riscv32im-succinct-zkvm-elf

>>>>>>> 671cc6e5
      - name: Run cargo check
        run: cargo check --workspace

      - name: Run cargo clippy
        run: |
          cargo clippy --workspace -- -D warnings
          cargo clippy -- -D warnings

      - name: Run cargo fmt
        run: |
          cargo fmt --all -- --check

  test:
    # "Test" is a required check, don't change the name
    name: Test
    runs-on: ubuntu-latest
    steps:
      - name: Checkout sources
        uses: actions/checkout@v4
      - name: Setup Rust Environment
        uses: ./.github/actions/setup-rust

      - name: Run unit tests
        run: |
          make test

      - name: Run Blockchain EF tests
        run: |
          make -C tooling/ef_tests/blockchain test

  docker_build:
    name: Build Docker
    runs-on: ubuntu-latest
    steps:
      - uses: actions/checkout@v4
      - id: docker
        name: Build Ethrex Docker Image
        uses: ./.github/actions/build-docker
        with:
          username: ${{ vars.DOCKERHUB_USERNAME }}
          password: ${{ secrets.DOCKERHUB_TOKEN }}
      - name: Upload artifacts
        uses: actions/upload-artifact@v4
        with:
          name: ethrex_image
          path: /tmp/ethrex_image.tar

  setup-hive-fork:
    name: "Setup Hive"
    runs-on: ubuntu-latest
    env:
      HIVE_COMMIT_HASH: 115f4d6ef1bdd2bfcabe29ec60424f6327e92f43 # commit from our fork
    steps:
      - uses: actions/checkout@v4
      - name: Setup Hive
        run: |
          git clone --single-branch --branch update_dockerfile https://github.com/lambdaclass/hive
          cd hive
          git checkout --detach ${{ env.HIVE_COMMIT_HASH }}
          go build .
      - name: Upload hive artifacts
        uses: actions/upload-artifact@v4
        with:
          name: hive-fork
          path: hive

  setup-hive-upstream:
    name: "Setup Hive"
    runs-on: ubuntu-latest
    env:
      HIVE_COMMIT_HASH: 2d0e4fefb814d6815430c0f9e201fe8a045cf486
    steps:
      - uses: actions/checkout@v4
      - name: Setup Hive
        # TODO: Change repo back to https://github.com/ethereum/hive when
        # https://github.com/ethereum/hive/pull/1325 is merged
        run: |
          git clone --single-branch --branch master https://github.com/lambdaclass/hive
          cd hive
          git checkout --detach ${{ env.HIVE_COMMIT_HASH }}
          go build .
      - name: Upload hive artifacts
        uses: actions/upload-artifact@v4
        with:
          name: hive-upstream
          path: hive

  run-assertoor:
    name: Assertoor - ${{ matrix.name }}
    runs-on: ubuntu-latest
    needs: [docker_build]
    if: ${{ github.event_name != 'merge_group' }}
    strategy:
      fail-fast: true
      matrix:
        include:
          - name: Transaction Check
            enclave_name: "ethrex-assertoor-tx"
            ethereum_package_args: "./.github/config/assertoor/network_params_tx.yaml"
          - name: Blob & Stability Check
            enclave_name: "ethrex-assertoor-blob"
            ethereum_package_args: "./.github/config/assertoor/network_params_blob.yaml"
          # Flaky, reenable when fixed
          # - name: Ethrex Only With Different Consensus Clients Check
          #   enclave_name: "ethrex-different-consensus-assertoor"
          #   ethereum_package_args: "./.github/config/assertoor/network_params_ethrex_multiple_cl.yaml"

    steps:
      - uses: actions/checkout@v4

      - name: Download etherex image artifact
        uses: actions/download-artifact@v4
        with:
          name: ethrex_image
          path: /tmp

      - name: Load image
        run: |
          docker load --input /tmp/ethrex_image.tar

      - name: Run assertoor
        uses: ethpandaops/kurtosis-assertoor-github-action@v1
        with:
          enclave_name: ${{ matrix.enclave_name }}
          kurtosis_version: "1.10.2"
          ethereum_package_url: "github.com/ethpandaops/ethereum-package"
          ethereum_package_branch: "82e5a7178138d892c0c31c3839c89d53ffd42d9a"
          ethereum_package_args: ${{ matrix.ethereum_package_args }}

  run-hive:
    name: Hive - ${{ matrix.name }}
    runs-on: ubuntu-latest
    needs: [docker_build, setup-hive-fork, setup-hive-upstream]
    if: ${{ github.event_name != 'merge_group' }}
    strategy:
      fail-fast: true
      matrix:
        include:
          - name: "Rpc Compat tests"
            hive_version: "fork"
            simulation: ethereum/rpc-compat
            test_pattern: ""
          - name: "Devp2p tests"
            hive_version: "fork"
            simulation: devp2p
            test_pattern: discv4|eth|snap/Ping|Findnode/WithoutEndpointProof|Findnode/PastExpiration|Amplification|Status|StorageRanges|ByteCodes|GetBlockHeaders|SimultaneousRequests|SameRequestID|ZeroRequestID|GetBlockBodies|MaliciousHandshake|MaliciousStatus|Transaction|NewPooledTxs|GetBlockReceipts|LargeTxRequest|InvalidTxs|BlockRangeUpdate
            # AccountRange and GetTrieNodes don't pass anymore.
            #|BlobViolations
            # Findnode/BasicFindnode fails due to packets being processed out of order
            # Findnode/UnsolicitedNeighbors flaky in CI very occasionally. When fixed replace all "Findnode/<test>" with "Findnode"
          - name: "Engine Auth and EC tests"
            simulation: ethereum/engine
            test_pattern: engine-(auth|exchange-capabilities)/
          - name: "Cancun Engine tests"
            simulation: ethereum/engine
            test_pattern: "engine-cancun/Blob Transactions On Block 1|Blob Transaction Ordering|Parallel Blob Transactions|ForkchoiceUpdatedV3|ForkchoiceUpdatedV2|ForkchoiceUpdated Version|GetPayload|NewPayloadV3 After Cancun|NewPayloadV3 Before Cancun|NewPayloadV3 Versioned Hashes|Incorrect BlobGasUsed|ParentHash equals BlockHash|RPC:|in ForkchoiceState|Unknown SafeBlockHash|Unknown FinalizedBlockHash|Unique|Re-Execute Payload|Multiple New Payloads|NewPayload with|Build Payload with|Re-org to Previously|Safe Re-Org to Side Chain|Transaction Re-Org|Re-Org Back into Canonical Chain|Suggested Fee Recipient Test|PrevRandao Opcode|Fork ID: *|Request Blob Pooled Transactions Single|Invalid NewPayload, Incomplete Transactions|Re-Org Back to Canonical Chain*|Invalid PayloadAttributes*|Invalid NewPayload, VersionedHashes|Invalid NewPayload, Incomplete VersionedHashes|Invalid NewPayload, Extra VersionedHashes|Bad Hash on NewPayload|Unknown HeadBlockHash|In-Order Consecutive Payload Execution|Valid NewPayload->ForkchoiceUpdated|Invalid NewPayload, ParentHash|Syncing=False|Payload Build after New Invalid Payload|Invalid NewPayload|Invalid Missing Ancestor ReOrg|Invalid Missing Ancestor Syncing ReOrG"
          - name: "Paris Engine tests"
            simulation: ethereum/engine
            test_pattern: "engine-api/RPC|Bad Hash on NewPayload|Build Payload|Fork ID|In-Order Consecutive Payload Execution|Inconsistent|Invalid Missing Ancestor ReOrg|Invalid NewPayload|Invalid PayloadAttributes|Multiple New Payloads|NewPayload with|ParentHash equals BlockHash on NewPayload|Payload Build|PrevRandao Opcode Transactions|Re-Execute Payload|Re-Org Back|Re-org to Previously Validated Sidechain Payload|RPC:|Safe Re-Org|Suggested Fee|Transaction Re-Org|Unique Payload ID|Unknown|Valid NewPayload->ForkchoiceUpdated" # |Invalid P9 -> flaky
            ethrex_flags: ""
          - name: "Engine withdrawal tests"
            simulation: ethereum/engine
            test_pattern: "engine-withdrawals/Corrupted Block Hash Payload|Empty Withdrawals|engine-withdrawals test loader|GetPayloadBodies|GetPayloadV2 Block Value|Max Initcode Size|Sync after 2 blocks - Withdrawals on Genesis|Withdraw many accounts|Withdraw to a single account|Withdraw to two accounts|Withdraw zero amount|Withdraw many accounts|Withdrawals Fork on Block 1 - 1 Block Re-Org|Withdrawals Fork on Block 1 - 8 Block Re-Org NewPayload|Withdrawals Fork on Block 2|Withdrawals Fork on Block 3|Withdrawals Fork on Block 8 - 10 Block Re-Org NewPayload|Withdrawals Fork on Canonical Block 8 / Side Block 7 - 10 Block Re-Org [^S]|Withdrawals Fork on Canonical Block 8 / Side Block 9 - 10 Block Re-Org [^S]"
          - name: "Sync full"
            simulation: ethereum/sync
            test_pattern: ""
          # Flaky, reenable when fixed
          # - name: "Sync snap"
          #   simulation: ethereum/sync
          #   test_pattern: ""
          #   ethrex_flags: "--syncmode snap"
    steps:
      - name: Checkout sources
        uses: actions/checkout@v4

      - name: Download ethrex image artifact
        uses: actions/download-artifact@v4
        with:
          name: ethrex_image
          path: /tmp

      - name: Download hive artifacts
        uses: actions/download-artifact@v4
        with:
          name: hive-${{ matrix.hive_version || 'upstream' }}

      - name: Load image
        run: |
          docker load --input /tmp/ethrex_image.tar

      - name: Run Hive Simulation
        run: chmod +x hive && ./hive --client-file .github/config/hive/clients.yaml --client ethrex --sim ${{ matrix.simulation }} --sim.limit "${{ matrix.test_pattern }}" --sim.parallelism 16 --sim.loglevel 1

  # The purpose of this job is to add it as a required check in GitHub so that we don't have to add every individual job as a required check
  all-tests:
    # "Integration Test" is a required check, don't change the name
    name: Integration Test
    runs-on: ubuntu-latest
    needs: [run-assertoor, run-hive]
    # Make sure this job runs even if the previous jobs failed or were skipped
    if: ${{ always() && needs.run-assertoor.result != 'skipped' && needs.run-hive.result != 'skipped' }}
    steps:
      - name: Check if any job failed
        run: |
          if [ "${{ needs.run-assertoor.result }}" != "success" ]; then
            echo "Job Assertoor Tx Check failed"
            exit 1
          fi

          if [ "${{ needs.run-hive.result }}" != "success" ]; then
            echo "Job Hive failed"
            exit 1
          fi<|MERGE_RESOLUTION|>--- conflicted
+++ resolved
@@ -25,23 +25,6 @@
         with:
           components: rustfmt, clippy
 
-<<<<<<< HEAD
-=======
-      - name: Install RISC0
-        env:
-          GITHUB_TOKEN: ${{ secrets.GITHUB_TOKEN }}
-        run: |
-          curl -L https://risczero.com/install | bash
-          ~/.risc0/bin/rzup install cargo-risczero 3.0.3
-          ~/.risc0/bin/rzup install risc0-groth16
-          ~/.risc0/bin/rzup install rust
-
-      - name: Create placeholder SP1 ELF
-        run: |
-          mkdir -p crates/l2/prover/src/guest_program/src/sp1/out
-          touch crates/l2/prover/src/guest_program/src/sp1/out/riscv32im-succinct-zkvm-elf
-
->>>>>>> 671cc6e5
       - name: Run cargo check
         run: cargo check --workspace
 
