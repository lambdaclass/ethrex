name: L1
on:
  push:
    branches: ["main"]
  merge_group:
  pull_request:
    branches: ["**"]
    paths-ignore:
      - "crates/l2/**" # Behind a feature flag not used in this workflow

concurrency:
  group: ${{ github.workflow }}-${{ github.head_ref || github.run_id }}
  cancel-in-progress: true

jobs:
  lint:
    # "Lint" is a required check, don't change the name
    name: Lint
    runs-on: ubuntu-latest
    steps:
      - name: Checkout sources
        uses: actions/checkout@v4
      - name: Setup Rust Environment
        uses: ./.github/actions/setup-rust
        with:
          components: rustfmt, clippy

      - name: Install RISC0
        env:
          GITHUB_TOKEN: ${{ secrets.GITHUB_TOKEN }}
        run: |
          curl -L https://risczero.com/install | bash
          ~/.risc0/bin/rzup install cargo-risczero 2.3.1
          ~/.risc0/bin/rzup install rust

      - name: Create placeholder SP1 ELF
        run: |
          mkdir -p crates/l2/prover/zkvm/interface/sp1/out
          touch crates/l2/prover/zkvm/interface/sp1/out/riscv32im-succinct-zkvm-elf

      - name: Run cargo check
        run: cargo check --workspace

      - name: Run cargo clippy
        run: |
          cargo clippy --workspace -- -D warnings
          cargo clippy -- -D warnings
          make lint

      - name: Run cargo fmt
        run: |
          cargo fmt --all -- --check

  test:
    # "Test" is a required check, don't change the name
    name: Test
    runs-on: ubuntu-latest
    steps:
      - name: Checkout sources
        uses: actions/checkout@v4
      - name: Setup Rust Environment
        uses: ./.github/actions/setup-rust

      - name: Run unit tests
        run: |
          make test

      - name: Run Blockchain EF tests
        run: |
          make -C cmd/ef_tests/blockchain test

  docker_build:
    name: Build Docker
    runs-on: ubuntu-latest
    steps:
      - uses: actions/checkout@v4

      - name: Check for Docker Hub credentials
        shell: bash
        env:
          DOCKER_USERNAME: ${{ vars.DOCKERHUB_USERNAME }}
          DOCKER_PASSWORD: ${{ secrets.DOCKERHUB_TOKEN }}
        run: |
          if [ -z "$DOCKER_USERNAME" ] || [ -z "$DOCKER_PASSWORD" ]; then
            echo "DOCKER_CREDS_EXISTS=false" >> $GITHUB_ENV
            echo "No credentials provided. Skipping DockerHub login..."
          else
            echo "DOCKER_CREDS_EXISTS=true" >> $GITHUB_ENV
            echo "Credentials were provided!"
          fi

      - name: Login to Docker Hub
        if: env.DOCKER_CREDS_EXISTS == 'true'
        uses: docker/login-action@v3
        with:
          username: ${{ vars.DOCKERHUB_USERNAME }}
          password: ${{ secrets.DOCKERHUB_TOKEN }}

      - name: Set up Docker Buildx
        uses: docker/setup-buildx-action@v3

      - name: Build Docker image
        uses: docker/build-push-action@v6
        with:
          context: .
          file: ./Dockerfile
          load: true
          tags: ethrex:ci
          outputs: type=docker,dest=/tmp/ethrex_image.tar
          cache-from: type=gha
          cache-to: type=gha,mode=max

      - name: Upload artifacts
        uses: actions/upload-artifact@v4
        with:
          name: ethrex_image
          path: /tmp/ethrex_image.tar

  setup-hive-fork:
    name: "Setup Hive"
    runs-on: ubuntu-latest
    env:
      HIVE_COMMIT_HASH: 115f4d6ef1bdd2bfcabe29ec60424f6327e92f43 # commit from our fork
    steps:
      - uses: actions/checkout@v4
      - name: Setup Hive
        run: |
          git clone --single-branch --branch update_dockerfile https://github.com/lambdaclass/hive
          cd hive
          git checkout --detach ${{ env.HIVE_COMMIT_HASH }}
          go build .
      - name: Upload hive artifacts
        uses: actions/upload-artifact@v4
        with:
          name: hive-fork
          path: hive

  setup-hive-upstream:
    name: "Setup Hive"
    runs-on: ubuntu-latest
    env:
      HIVE_COMMIT_HASH: 115f4d6ef1bdd2bfcabe29ec60424f6327e92f43
    steps:
      - uses: actions/checkout@v4
      - name: Setup Hive
        # TODO: Change repo back to https://github.com/ethereum/hive when
        # https://github.com/ethereum/hive/pull/1325 is merged
        run: |
          git clone --single-branch --branch update_dockerfile https://github.com/lambdaclass/hive
          cd hive
          git checkout --detach ${{ env.HIVE_COMMIT_HASH }}
          go build .
      - name: Upload hive artifacts
        uses: actions/upload-artifact@v4
        with:
          name: hive-upstream
          path: hive

  run-assertoor:
    name: Assertoor - ${{ matrix.name }}
    runs-on: ubuntu-latest
    needs: [docker_build]
    if: ${{ github.event_name != 'merge_group' }}
    strategy:
      fail-fast: true
      matrix:
        include:
          - name: Transaction Check
            enclave_name: "ethrex-assertoor-tx"
            ethereum_package_args: "./.github/config/assertoor/network_params_tx.yaml"
          - name: Blob & Stability Check
            enclave_name: "ethrex-assertoor-blob"
            ethereum_package_args: "./.github/config/assertoor/network_params_blob.yaml"
          - name: Ethrex Only With Different Consensus Clients Check
            enclave_name: "ethrex-different-consensus-assertoor"
            ethereum_package_args: "./.github/config/assertoor/network_params_ethrex_multiple_cl.yaml"

    steps:
      - uses: actions/checkout@v4

      - name: Download etherex image artifact
        uses: actions/download-artifact@v4
        with:
          name: ethrex_image
          path: /tmp

      - name: Load image
        run: |
          docker load --input /tmp/ethrex_image.tar

      - name: Run assertoor
        uses: ethpandaops/kurtosis-assertoor-github-action@v1
        with:
          enclave_name: ${{ matrix.enclave_name }}
          kurtosis_version: "1.10.2"
          ethereum_package_url: "github.com/ethpandaops/ethereum-package"
          ethereum_package_branch: "82e5a7178138d892c0c31c3839c89d53ffd42d9a"
          ethereum_package_args: ${{ matrix.ethereum_package_args }}

  run-hive:
    name: Hive - ${{ matrix.name }}
    runs-on: ubuntu-latest
    needs: [docker_build, setup-hive-fork, setup-hive-upstream]
    if: ${{ github.event_name != 'merge_group' }}
    strategy:
      fail-fast: true
      matrix:
        include:
          - name: "Rpc Compat tests"
            hive_version: "fork"
            simulation: ethereum/rpc-compat
            test_pattern: ""
          - name: "Devp2p tests"
            hive_version: "fork"
            simulation: devp2p
            test_pattern: discv4|eth|snap/Ping|Findnode/WithoutEndpointProof|Findnode/PastExpiration|Amplification|Status|StorageRanges|ByteCodes|GetBlockHeaders|SimultaneousRequests|SameRequestID|ZeroRequestID|GetBlockBodies|MaliciousHandshake|MaliciousStatus|Transaction|NewPooledTxs|GetBlockReceipts|LargeTxRequest|InvalidTxs
            # AccountRange and GetTrieNodes don't pass anymore.
            #|BlobViolations
            # Findnode/UnsolicitedNeighbors and Findnode/BasicFindnode flaky in CI very occasionally. When fixed replace all "Findnode/<test>" with "Findnode"
          - name: "Engine Auth and EC tests"
            simulation: ethereum/engine
            test_pattern: engine-(auth|exchange-capabilities)/
          - name: "Cancun Engine tests"
            simulation: ethereum/engine
            test_pattern: "engine-cancun/Blob Transactions On Block 1|Blob Transaction Ordering|Parallel Blob Transactions|ForkchoiceUpdatedV3|ForkchoiceUpdatedV2|ForkchoiceUpdated Version|GetPayload|NewPayloadV3 After Cancun|NewPayloadV3 Before Cancun|NewPayloadV3 Versioned Hashes|Incorrect BlobGasUsed|ParentHash equals BlockHash|RPC:|in ForkchoiceState|Unknown SafeBlockHash|Unknown FinalizedBlockHash|Unique|Re-Execute Payload|Multiple New Payloads|NewPayload with|Build Payload with|Re-org to Previously|Safe Re-Org to Side Chain|Transaction Re-Org|Re-Org Back into Canonical Chain|Suggested Fee Recipient Test|PrevRandao Opcode|Fork ID: *|Request Blob Pooled Transactions Single|Invalid NewPayload, Incomplete Transactions|Re-Org Back to Canonical Chain*|Invalid PayloadAttributes*|Invalid NewPayload, VersionedHashes|Invalid NewPayload, Incomplete VersionedHashes|Invalid NewPayload, Extra VersionedHashes|Bad Hash on NewPayload|Unknown HeadBlockHash|In-Order Consecutive Payload Execution|Valid NewPayload->ForkchoiceUpdated|Invalid NewPayload, ParentHash|Syncing=False|Payload Build after New Invalid Payload|Invalid NewPayload|Invalid Missing Ancestor ReOrg|Invalid Missing Ancestor Syncing ReOrG"
          - name: "Paris Engine tests"
            simulation: ethereum/engine
            test_pattern: "engine-api/RPC|Bad Hash on NewPayload|Build Payload|Fork ID|In-Order Consecutive Payload Execution|Inconsistent|Invalid Missing Ancestor ReOrg|Invalid NewPayload|Invalid PayloadAttributes|Multiple New Payloads|NewPayload with|ParentHash equals BlockHash on NewPayload|Payload Build|PrevRandao Opcode Transactions|Re-Execute Payload|Re-Org Back|Re-org to Previously Validated Sidechain Payload|RPC:|Safe Re-Org|Suggested Fee|Transaction Re-Org|Unique Payload ID|Unknown|Valid NewPayload->ForkchoiceUpdated" # |Invalid P9 -> flaky
            ethrex_flags: ""
          - name: "Engine withdrawal tests"
            simulation: ethereum/engine
            test_pattern: "engine-withdrawals/Corrupted Block Hash Payload|Empty Withdrawals|engine-withdrawals test loader|GetPayloadBodies|GetPayloadV2 Block Value|Max Initcode Size|Sync after 2 blocks - Withdrawals on Genesis|Withdraw many accounts|Withdraw to a single account|Withdraw to two accounts|Withdraw zero amount|Withdraw many accounts|Withdrawals Fork on Block 1 - 1 Block Re-Org|Withdrawals Fork on Block 1 - 8 Block Re-Org NewPayload|Withdrawals Fork on Block 2|Withdrawals Fork on Block 3|Withdrawals Fork on Block 8 - 10 Block Re-Org NewPayload|Withdrawals Fork on Canonical Block 8 / Side Block 7 - 10 Block Re-Org [^S]|Withdrawals Fork on Canonical Block 8 / Side Block 9 - 10 Block Re-Org [^S]"
          - name: "Sync full"
            simulation: ethereum/sync
            test_pattern: ""
          # Flaky, reenable when fixed
          # - name: "Sync snap"
          #   simulation: ethereum/sync
          #   test_pattern: ""
          #   ethrex_flags: "--syncmode snap"
    steps:
      - name: Checkout sources
        uses: actions/checkout@v4

      - name: Download ethrex image artifact
        uses: actions/download-artifact@v4
        with:
          name: ethrex_image
          path: /tmp

      - name: Download hive artifacts
        uses: actions/download-artifact@v4
        with:
          name: hive-${{ matrix.hive_version || 'upstream' }}

      - name: Load image
        run: |
          docker load --input /tmp/ethrex_image.tar

      - name: Run Hive Simulation
<<<<<<< HEAD
        run: chmod +x hive && ./hive --client-file fixtures/network/hive_clients/ethrex.yml --client ethrex --sim ${{ matrix.simulation }} --sim.limit "${{ matrix.test_pattern }}" --sim.parallelism 16 --sim.loglevel 1 --docker.output
=======
        run: chmod +x hive && ./hive --client-file .github/config/hive/clients.yaml --client ethrex --sim ${{ matrix.simulation }} --sim.limit "${{ matrix.test_pattern }}" --sim.parallelism 16 --sim.loglevel 1
>>>>>>> 524685cc

  # The purpose of this job is to add it as a required check in GitHub so that we don't have to add every individual job as a required check
  all-tests:
    # "Integration Test" is a required check, don't change the name
    name: Integration Test
    runs-on: ubuntu-latest
    needs: [run-assertoor, run-hive]
    # Make sure this job runs even if the previous jobs failed or were skipped
    if: ${{ always() && needs.run-assertoor.result != 'skipped' && needs.run-hive.result != 'skipped' }}
    steps:
      - name: Check if any job failed
        run: |
          if [ "${{ needs.run-assertoor.result }}" != "success" ]; then
            echo "Job Assertoor Tx Check failed"
            exit 1
          fi

          if [ "${{ needs.run-hive.result }}" != "success" ]; then
            echo "Job Hive failed"
            exit 1
          fi<|MERGE_RESOLUTION|>--- conflicted
+++ resolved
@@ -258,11 +258,7 @@
           docker load --input /tmp/ethrex_image.tar
 
       - name: Run Hive Simulation
-<<<<<<< HEAD
-        run: chmod +x hive && ./hive --client-file fixtures/network/hive_clients/ethrex.yml --client ethrex --sim ${{ matrix.simulation }} --sim.limit "${{ matrix.test_pattern }}" --sim.parallelism 16 --sim.loglevel 1 --docker.output
-=======
         run: chmod +x hive && ./hive --client-file .github/config/hive/clients.yaml --client ethrex --sim ${{ matrix.simulation }} --sim.limit "${{ matrix.test_pattern }}" --sim.parallelism 16 --sim.loglevel 1
->>>>>>> 524685cc
 
   # The purpose of this job is to add it as a required check in GitHub so that we don't have to add every individual job as a required check
   all-tests:
