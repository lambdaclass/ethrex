name: L1
on:
  push:
    branches: ["main"]
  merge_group:
  pull_request:
    branches: ["**"]
    paths-ignore:
      - "crates/l2/**" # Behind a feature flag not used in this workflow

concurrency:
  group: ${{ github.workflow }}-${{ github.head_ref || github.run_id }}
  cancel-in-progress: true

jobs:
  lint:
    # "Lint" is a required check, don't change the name
    name: Lint
    runs-on: ubuntu-latest
    steps:
      - name: Checkout sources
        uses: actions/checkout@v4
      - name: Setup Rust Environment
        uses: ./.github/actions/setup-rust
        with:
          components: rustfmt, clippy

      - name: Run cargo check
        run: cargo check --workspace

      - name: Run cargo clippy
        run: |
          cargo clippy --workspace -- -D warnings
          cargo clippy -- -D warnings

      - name: Run cargo fmt
        run: |
          cargo fmt --all -- --check

  test:
    # "Test" is a required check, don't change the name
    name: Test
    runs-on: ubuntu-latest
    steps:
      - name: Free Disk Space (Ubuntu)
        uses: jlumbroso/free-disk-space@v1.3.1
        with:
          tool-cache: false
          large-packages: false
<<<<<<< HEAD
          
=======

>>>>>>> abd4dc9b
      - name: Checkout sources
        uses: actions/checkout@v4
      - name: Setup Rust Environment
        uses: ./.github/actions/setup-rust

      - name: Run unit tests
        run: |
          make test

      - name: Run Blockchain EF tests
        run: |
          make -C tooling/ef_tests/blockchain test

  docker_build:
    name: Build Docker
    runs-on: ubuntu-latest
    steps:
      - uses: actions/checkout@v4
      - id: docker
        name: Build Ethrex Docker Image
        uses: ./.github/actions/build-docker
        with:
          username: ${{ vars.DOCKERHUB_USERNAME }}
          password: ${{ secrets.DOCKERHUB_TOKEN }}
      - name: Upload artifacts
        uses: actions/upload-artifact@v4
        with:
          name: ethrex_image
          path: /tmp/ethrex_image.tar

  setup-hive-fork:
    name: "Setup Hive"
    runs-on: ubuntu-latest
    env:
      HIVE_COMMIT_HASH: 115f4d6ef1bdd2bfcabe29ec60424f6327e92f43 # commit from our fork
    steps:
      - uses: actions/checkout@v4
      - name: Setup Hive
        run: |
          git clone --single-branch --branch update_dockerfile https://github.com/lambdaclass/hive
          cd hive
          git checkout --detach ${{ env.HIVE_COMMIT_HASH }}
          go build .
      - name: Upload hive artifacts
        uses: actions/upload-artifact@v4
        with:
          name: hive-fork
          path: hive

  setup-hive-upstream:
    name: "Setup Hive"
    runs-on: ubuntu-latest
    env:
      HIVE_COMMIT_HASH: 2d0e4fefb814d6815430c0f9e201fe8a045cf486
    steps:
      - uses: actions/checkout@v4
      - name: Setup Hive
        run: |
          git clone --single-branch --branch master https://github.com/lambdaclass/hive
          cd hive
          git checkout --detach ${{ env.HIVE_COMMIT_HASH }}
          go build .
      - name: Upload hive artifacts
        uses: actions/upload-artifact@v4
        with:
          name: hive-upstream
          path: hive

  run-assertoor:
    name: Assertoor - ${{ matrix.name }}
    runs-on: ubuntu-latest
    needs: [docker_build]
    if: ${{ github.event_name != 'merge_group' }}
    strategy:
      fail-fast: true
      matrix:
        include:
          - name: Transaction Check
            enclave_name: "ethrex-assertoor-tx"
            ethereum_package_args: "./.github/config/assertoor/network_params_tx.yaml"
          - name: Blob & Stability Check
            enclave_name: "ethrex-assertoor-blob"
            ethereum_package_args: "./.github/config/assertoor/network_params_blob.yaml"
          # Flaky, reenable when fixed
          # - name: Ethrex Only With Different Consensus Clients Check
          #   enclave_name: "ethrex-different-consensus-assertoor"
          #   ethereum_package_args: "./.github/config/assertoor/network_params_ethrex_multiple_cl.yaml"

    steps:
      - uses: actions/checkout@v4

      - name: Download etherex image artifact
        uses: actions/download-artifact@v4
        with:
          name: ethrex_image
          path: /tmp

      - name: Load image
        run: |
          docker load --input /tmp/ethrex_image.tar

      - name: Run assertoor
        uses: ethpandaops/kurtosis-assertoor-github-action@v1
        with:
          enclave_name: ${{ matrix.enclave_name }}
          kurtosis_version: "1.10.2"
          ethereum_package_url: "github.com/ethpandaops/ethereum-package"
          ethereum_package_branch: "82e5a7178138d892c0c31c3839c89d53ffd42d9a"
          ethereum_package_args: ${{ matrix.ethereum_package_args }}

  run-hive:
    name: Hive - ${{ matrix.name }}
    runs-on: ubuntu-latest
    needs: [docker_build, setup-hive-fork, setup-hive-upstream]
    if: ${{ github.event_name != 'merge_group' }}
    strategy:
      fail-fast: true
      matrix:
        include:
          - name: "Rpc Compat tests"
            hive_version: "fork"
            simulation: ethereum/rpc-compat
            test_pattern: ""
          - name: "Devp2p tests"
            hive_version: "fork"
            simulation: devp2p
            test_pattern: discv4|eth|snap/Ping|Findnode/WithoutEndpointProof|Findnode/PastExpiration|Amplification|Status|StorageRanges|ByteCodes|GetBlockHeaders|SimultaneousRequests|SameRequestID|ZeroRequestID|GetBlockBodies|MaliciousHandshake|MaliciousStatus|Transaction|NewPooledTxs|GetBlockReceipts|LargeTxRequest|InvalidTxs|BlockRangeUpdate
            # AccountRange and GetTrieNodes don't pass anymore.
            #|BlobViolations
            # Findnode/BasicFindnode fails due to packets being processed out of order
            # Findnode/UnsolicitedNeighbors flaky in CI very occasionally. When fixed replace all "Findnode/<test>" with "Findnode"
          - name: "Engine Auth and EC tests"
            simulation: ethereum/engine
            test_pattern: engine-(auth|exchange-capabilities)/
          - name: "Cancun Engine tests"
            simulation: ethereum/engine
            test_pattern: "engine-cancun/Blob Transactions On Block 1|Blob Transaction Ordering|Parallel Blob Transactions|ForkchoiceUpdatedV3|ForkchoiceUpdatedV2|ForkchoiceUpdated Version|GetPayload|NewPayloadV3 After Cancun|NewPayloadV3 Before Cancun|NewPayloadV3 Versioned Hashes|Incorrect BlobGasUsed|ParentHash equals BlockHash|RPC:|in ForkchoiceState|Unknown SafeBlockHash|Unknown FinalizedBlockHash|Unique|Re-Execute Payload|Multiple New Payloads|NewPayload with|Build Payload with|Re-org to Previously|Safe Re-Org to Side Chain|Transaction Re-Org|Re-Org Back into Canonical Chain|Suggested Fee Recipient Test|PrevRandao Opcode|Fork ID: *|Request Blob Pooled Transactions Single|Invalid NewPayload, Incomplete Transactions|Re-Org Back to Canonical Chain*|Invalid PayloadAttributes*|Invalid NewPayload, VersionedHashes|Invalid NewPayload, Incomplete VersionedHashes|Invalid NewPayload, Extra VersionedHashes|Bad Hash on NewPayload|Unknown HeadBlockHash|In-Order Consecutive Payload Execution|Valid NewPayload->ForkchoiceUpdated|Invalid NewPayload, ParentHash|Syncing=False|Payload Build after New Invalid Payload|Invalid NewPayload|Invalid Missing Ancestor ReOrg|Invalid Missing Ancestor Syncing ReOrG"
          - name: "Paris Engine tests"
            simulation: ethereum/engine
            test_pattern: "engine-api/RPC|Bad Hash on NewPayload|Build Payload|Fork ID|In-Order Consecutive Payload Execution|Inconsistent|Invalid Missing Ancestor ReOrg|Invalid NewPayload|Invalid PayloadAttributes|Multiple New Payloads|NewPayload with|ParentHash equals BlockHash on NewPayload|Payload Build|PrevRandao Opcode Transactions|Re-Execute Payload|Re-Org Back|Re-org to Previously Validated Sidechain Payload|RPC:|Safe Re-Org|Suggested Fee|Transaction Re-Org|Unique Payload ID|Unknown|Valid NewPayload->ForkchoiceUpdated" # |Invalid P9 -> flaky
            ethrex_flags: ""
          - name: "Engine withdrawal tests"
            simulation: ethereum/engine
            test_pattern: "engine-withdrawals/Corrupted Block Hash Payload|Empty Withdrawals|engine-withdrawals test loader|GetPayloadBodies|GetPayloadV2 Block Value|Max Initcode Size|Sync after 2 blocks - Withdrawals on Genesis|Withdraw many accounts|Withdraw to a single account|Withdraw to two accounts|Withdraw zero amount|Withdraw many accounts|Withdrawals Fork on Block 1 - 1 Block Re-Org|Withdrawals Fork on Block 1 - 8 Block Re-Org NewPayload|Withdrawals Fork on Block 2|Withdrawals Fork on Block 3|Withdrawals Fork on Block 8 - 10 Block Re-Org NewPayload|Withdrawals Fork on Canonical Block 8 / Side Block 7 - 10 Block Re-Org [^S]|Withdrawals Fork on Canonical Block 8 / Side Block 9 - 10 Block Re-Org [^S]"
          - name: "Sync full"
            simulation: ethereum/sync
            test_pattern: ""
          - name: "Sync snap"
            simulation: ethereum/sync
            test_pattern: ""
            ethrex_flags: "--syncmode snap"
    steps:
      - name: Checkout sources
        uses: actions/checkout@v4

      - name: Download ethrex image artifact
        uses: actions/download-artifact@v4
        with:
          name: ethrex_image
          path: /tmp

      - name: Download hive artifacts
        uses: actions/download-artifact@v4
        with:
          name: hive-${{ matrix.hive_version || 'upstream' }}

      - name: Load image
        run: |
          docker load --input /tmp/ethrex_image.tar

      - name: Run Hive Simulation
        run: chmod +x hive && ./hive --client-file .github/config/hive/clients.yaml --client ethrex --sim ${{ matrix.simulation }} --sim.limit "${{ matrix.test_pattern }}" --sim.parallelism 16 --sim.loglevel 1 --docker.output

  # The purpose of this job is to add it as a required check in GitHub so that we don't have to add every individual job as a required check
  all-tests:
    # "Integration Test" is a required check, don't change the name
    name: Integration Test
    runs-on: ubuntu-latest
    needs: [run-assertoor, run-hive]
    # Make sure this job runs even if the previous jobs failed or were skipped
    if: ${{ always() && needs.run-assertoor.result != 'skipped' && needs.run-hive.result != 'skipped' }}
    steps:
      - name: Check if any job failed
        run: |
          if [ "${{ needs.run-assertoor.result }}" != "success" ]; then
            echo "Job Assertoor Tx Check failed"
            exit 1
          fi

          if [ "${{ needs.run-hive.result }}" != "success" ]; then
            echo "Job Hive failed"
            exit 1
          fi<|MERGE_RESOLUTION|>--- conflicted
+++ resolved
@@ -47,11 +47,7 @@
         with:
           tool-cache: false
           large-packages: false
-<<<<<<< HEAD
-          
-=======
-
->>>>>>> abd4dc9b
+
       - name: Checkout sources
         uses: actions/checkout@v4
       - name: Setup Rust Environment
