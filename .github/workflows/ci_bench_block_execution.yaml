name: Benchmark Block execution against main

on:
  pull_request:
    branches: ["**"]

jobs:
  build-binaries:
    strategy:
      matrix:
        branch: [base, head]
    name: Build ethrex for ${{ matrix.branch }}
    runs-on: ubuntu-22.04
    steps:
      - name: Populate cache
        uses: actions/cache@v4
        id: cache
        with:
          path: bin/ethrex-${{ matrix.branch }}
          key: binary-${{ github.event.pull_request[matrix.branch].sha }}

      - name: Install Rust
        if: ${{ steps.cache.outputs.cache-hit != 'true' }}
        uses: dtolnay/rust-toolchain@stable

      - name: Checkout
        if: ${{ steps.cache.outputs.cache-hit != 'true' }}
        uses: actions/checkout@v4
        with:
          ref: ${{ github.event.pull_request[matrix.branch].sha }}

      - name: Fetch Rust cache
        if: ${{ steps.cache.outputs.cache-hit != 'true' }}
        uses: Swatinem/rust-cache@v2

      - name: Build binary
        if: ${{ steps.cache.outputs.cache-hit != 'true' }}
        run: |
          cargo b --release --bin ethrex
          mkdir bin
          cp target/release/ethrex bin/ethrex-${{ matrix.branch }}

  run-hyperfine:
    name: Run benchmark against base branch
    needs: [build-binaries]
    runs-on: ubuntu-22.04
    steps:
      - name: Checkout PR
        uses: actions/checkout@v4
        with:
          ref: ${{ github.head_ref }}
          lfs: true

      - name: Checkout LFS objects
        run: git lfs checkout

      - name: Install Hyperfine
        uses: taiki-e/install-action@v2
        with:
          tool: hyperfine@1.16

      - name: Fetch base binary
        uses: actions/cache/restore@v3
        with:
          path: bin/ethrex-base
          key: binary-${{ github.event.pull_request.base.sha }}

      - name: Fetch HEAD binary
        uses: actions/cache/restore@v3
        with:
          path: bin/ethrex-head
          key: binary-${{ github.event.pull_request.head.sha }}

      - name: Benchmark against main
        id: run-benchmarks
        run: |
          sudo swapoff -a
          BINS="base,head"
          hyperfine --setup "./bin/ethrex-base removedb" -w 5 -N -r 10 --show-output --export-markdown "bench_pr_comparison.md" \
          -L bin "$BINS" -n "{bin}" \
<<<<<<< HEAD
          "./bin/ethrex-{bin} --network test_data/genesis-l2.json import ./test_data/l2-1k-erc20.rlp"
=======
          "./bin/ethrex-{bin} --network test_data/genesis-l2.json import ./test_data/2000-blocks.rlp --removedb"
>>>>>>> 942920ff
          echo -e "## Benchmark Block Execution Results Comparison Against Main\n\n$(cat bench_pr_comparison.md)" > bench_pr_comparison.md  
      - name: Upload PR results
        uses: actions/upload-artifact@v4
        with:
          name: pr-result
          path: bench_pr_comparison.md

      - name: Find comment
        continue-on-error: true
        uses: peter-evans/find-comment@v3
        id: fc
        with:
          issue-number: ${{ github.event.pull_request.number }}
          comment-author: "github-actions[bot]"
          body-includes: "Benchmark Block Execution Results Comparison Against Main"

      - name: Create or update comment
        uses: peter-evans/create-or-update-comment@v4
        with:
          comment-id: ${{ steps.fc.outputs.comment-id }}
          token: ${{ secrets.GITHUB_TOKEN }}
          issue-number: ${{ github.event.pull_request.number }}
          body-path: bench_pr_comparison.md
          edit-mode: replace<|MERGE_RESOLUTION|>--- conflicted
+++ resolved
@@ -78,11 +78,7 @@
           BINS="base,head"
           hyperfine --setup "./bin/ethrex-base removedb" -w 5 -N -r 10 --show-output --export-markdown "bench_pr_comparison.md" \
           -L bin "$BINS" -n "{bin}" \
-<<<<<<< HEAD
-          "./bin/ethrex-{bin} --network test_data/genesis-l2.json import ./test_data/l2-1k-erc20.rlp"
-=======
-          "./bin/ethrex-{bin} --network test_data/genesis-l2.json import ./test_data/2000-blocks.rlp --removedb"
->>>>>>> 942920ff
+          "./bin/ethrex-{bin} --network test_data/genesis-l2.json import ./test_data/l2-1k-erc20.rlp --removedb"
           echo -e "## Benchmark Block Execution Results Comparison Against Main\n\n$(cat bench_pr_comparison.md)" > bench_pr_comparison.md  
       - name: Upload PR results
         uses: actions/upload-artifact@v4
