--- conflicted
+++ resolved
@@ -9,22 +9,16 @@
     cl_image: sigp/lighthouse:v7.0.0-beta.0
     validator_count: 32
 
-network_params:
-  # The address of the staking contract address on the Eth1 chain
-  deposit_contract_address: "0x4242424242424242424242424242424242424242"
-
 additional_services:
-<<<<<<< HEAD
-  # In the future we may want to run the blob spammer in this check if possible
-  # through the tx_spammer addition service config.
-=======
->>>>>>> effc5341
   - assertoor
   - dora
 
 network_params:
   electra_fork_epoch: 1
 
+  # The address of the staking contract address on the Eth1 chain
+  deposit_contract_address: "0x4242424242424242424242424242424242424242"
+
 assertoor_params:
   run_stability_check: false
   run_block_proposal_check: false
