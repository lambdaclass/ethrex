--- conflicted
+++ resolved
@@ -4,10 +4,7 @@
   components:
     description: "Rust components to install (e.g., rustfmt, clippy)"
     required: false
-<<<<<<< HEAD
-=======
     default: ""
->>>>>>> c9fd96e2
 runs:
   using: "composite"
   steps:
