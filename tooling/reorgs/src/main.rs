--- conflicted
+++ resolved
@@ -33,14 +33,8 @@
     info!("");
 
     run_test(&cmd_path, test_one_block_reorg_and_back).await;
-<<<<<<< HEAD
     run_test(&cmd_path, test_storage_slots_reorg).await;
-
-    // TODO: this test is failing
-    // run_test(&cmd_path, test_many_blocks_reorg).await;
-=======
     run_test(&cmd_path, test_many_blocks_reorg).await;
->>>>>>> 4e02ec57
 }
 
 async fn get_ethrex_version(cmd_path: &Path) -> String {
