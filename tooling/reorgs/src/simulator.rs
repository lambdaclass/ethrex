--- conflicted
+++ resolved
@@ -84,14 +84,6 @@
         let test_name = &self.test_name;
         info!(node = n, "Starting node");
         let mut opts = self.base_opts.clone();
-<<<<<<< HEAD
-        opts.http_port = (8545 + n * 2).to_string();
-        opts.authrpc_port = (8545 + n * 2 + 1).to_string();
-        opts.p2p_port = (30303 + n).to_string();
-        opts.discovery_port = (30303 + n).to_string();
-        opts.datadir = format!("data/node{n}").into();
-        opts.syncmode = SyncMode::Full;
-=======
         opts.datadir = format!("data/{test_name}/node{n}").into();
 
         opts.http_port = get_next_port().to_string();
@@ -101,7 +93,8 @@
         let p2p_port = get_next_port();
         opts.p2p_port = p2p_port.to_string();
         opts.discovery_port = p2p_port.to_string();
->>>>>>> 05e0de5a
+
+        opts.syncmode = SyncMode::Full;
 
         let _ = std::fs::remove_dir_all(&opts.datadir);
         std::fs::create_dir_all(&opts.datadir).expect("Failed to create data directory");
