--- conflicted
+++ resolved
@@ -21,10 +21,7 @@
 hex.workspace = true
 nix = { version = "0.30", features = ["signal"] }
 secp256k1.workspace = true
-<<<<<<< HEAD
+url.workspace = true
 
 [lints]
-workspace = true
-=======
-url.workspace = true
->>>>>>> 667920fe
+workspace = true