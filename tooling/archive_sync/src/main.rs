--- conflicted
+++ resolved
@@ -88,45 +88,15 @@
         let dump = dump_reader.read_dump().await?;
         should_continue = dump_processor.process_dump(dump).await?;
     }
-<<<<<<< HEAD
     // Fetch the block itself so we can mark it as canonical
     let rlp_block = dump_reader.read_rlp_block().await?;
-    dump_processor.process_rlp_block(rlp_block).await?;
     // Fetch the block hashes of the previous `BLOCK_HASH_LOOKUP_DEPTH` blocks
     // as we might need them to execute the next blocks after archive sync
     let block_hashes = dump_reader.read_block_hashes().await?;
-    dump_processor.process_block_hahes(block_hashes).await?;
-=======
-    // Request block so we can store it and mark it as canonical
-    let request = &json!({
-    "id": 1,
-    "jsonrpc": "2.0",
-    "method": "debug_getRawBlock",
-    "params": [format!("{block_number:#x}")]
-    });
-    let response = send_ipc_json_request(&mut stream, request).await?;
-    let rlp_block_str: String = serde_json::from_value(response)?;
-    let rlp_block = hex::decode(rlp_block_str.trim_start_matches("0x"))?;
-    let block = Block::decode(&rlp_block)?;
-    if state_trie_root != block.header.state_root {
-        return Err(eyre::ErrReport::msg(
-            "State root doesn't match the one in the header after archive sync",
-        ));
-    }
-    let block_number = block.header.number;
-    let block_hash = block.hash();
-    store.add_block(block).await?;
-    let new_canonical_blocks = fetch_block_hashes(block_number, &mut stream).await?;
-    store
-        .forkchoice_update(
-            Some(new_canonical_blocks),
-            block_number,
-            block_hash,
-            None,
-            None,
-        )
+    // Process both as part of a FCU
+    dump_processor
+        .process_rlp_block_and_block_hashes(rlp_block, block_hashes)
         .await?;
->>>>>>> c5db7a94
     let sync_time = mseconds_to_readable(sync_start.elapsed().as_millis());
     info!("Archive Sync complete in {sync_time}");
     Ok(())
@@ -244,7 +214,6 @@
     res
 }
 
-<<<<<<< HEAD
 /// Struct in charge of processing incoming state data
 /// Depending on its optional fields processing can refer to either writing the state into files
 /// and/or rebuilding the block's state in the DB
@@ -301,11 +270,18 @@
         Ok(should_continue)
     }
 
-    /// Process incoming the incoming RLP-encoded Block by either writing it to a file and/or adding it as head of the canonical chain.
+    /// Process the incoming RLP-encoded Block by either writing it to a file and/or adding it as head of the canonical chain.
     /// In the later case, the rebuilt state root will be chacked againts the block's state root
-    async fn process_rlp_block(&mut self, rlp_block: Vec<u8>) -> eyre::Result<()> {
+    /// Processes the incoming list of block hashes by either writing them to a file and/or marking
+    /// them as part of the canonical chain. This will be necessary in order to execute blocks after the target block
+    async fn process_rlp_block_and_block_hashes(
+        &mut self,
+        rlp_block: Vec<u8>,
+        block_hashes: Vec<(BlockNumber, BlockHash)>,
+    ) -> eyre::Result<()> {
         if let Some(writer) = self.writer.as_mut() {
             writer.write_rlp_block(&rlp_block)?;
+            writer.write_hashes_file(&block_hashes)?;
         }
         if let Some((current_root, store)) = self.sync_state.as_ref() {
             let block = Block::decode(&rlp_block)?;
@@ -319,24 +295,10 @@
             }
 
             store.add_block(block).await?;
-            store.set_canonical_block(block_number, block_hash).await?;
-            store.update_latest_block_number(block_number).await?;
+            store
+                .forkchoice_update(Some(block_hashes), block_number, block_hash, None, None)
+                .await?;
             info!("Head of local chain is now block {block_number} with hash {block_hash}");
-        }
-        Ok(())
-    }
-
-    /// Processes the incoming list of block hashes by either writing them to a file and/or marking
-    /// them as part of the canonical chain. This will be necessary in order to execute blocks after the target block
-    async fn process_block_hahes(
-        &mut self,
-        block_hashes: Vec<(BlockNumber, BlockHash)>,
-    ) -> eyre::Result<()> {
-        if let Some(writer) = self.writer.as_mut() {
-            writer.write_hashes_file(&block_hashes)?;
-        }
-        if let Some((_, store)) = self.sync_state.as_ref() {
-            store.mark_chain_as_canonical(&block_hashes).await?;
         }
         Ok(())
     }
@@ -529,26 +491,12 @@
     /// Fetches the RLP-encoded target blocks from the archive node it is currently connected to via IPC
     async fn read_rlp_block(&mut self) -> eyre::Result<Vec<u8>> {
         // Request block so we can store it and mark it as canonical
-=======
-/// Fetch the block hashes for the `BLOCK_HASH_LOOKUP_DEPTH` blocks before the current one
-/// This is necessary in order to propperly execute the following blocks
-async fn fetch_block_hashes(
-    current_block_number: BlockNumber,
-    stream: &mut UnixStream,
-) -> eyre::Result<Vec<(BlockNumber, BlockHash)>> {
-    let mut new_canonical_blocks = vec![];
-    for offset in 1..BLOCK_HASH_LOOKUP_DEPTH {
-        let Some(block_number) = current_block_number.checked_sub(offset) else {
-            break;
-        };
->>>>>>> c5db7a94
         let request = &json!({
         "id": 1,
         "jsonrpc": "2.0",
         "method": "debug_getRawBlock",
         "params": [format!("{:#x}", self.block_number)]
         });
-<<<<<<< HEAD
         let response = send_ipc_json_request(&mut self.stream, request).await?;
         let rlp_block_str: String = serde_json::from_value(response)?;
         let rlp_block = hex::decode(rlp_block_str.trim_start_matches("0x"))?;
@@ -575,13 +523,6 @@
         }
         Ok(res)
     }
-=======
-        let response = send_ipc_json_request(stream, request).await?;
-        let block_hash: BlockHash = serde_json::from_value(response)?;
-        new_canonical_blocks.push((block_number, block_hash));
-    }
-    Ok(new_canonical_blocks)
->>>>>>> c5db7a94
 }
 
 #[derive(Parser)]
