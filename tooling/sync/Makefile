--- conflicted
+++ resolved
@@ -2,7 +2,7 @@
 flamegraph-branch flamegraph-inner flamegraph-mainnet flamegraph-sepolia flamegraph-holesky \
 flamegraph-hoodi start-lighthouse start-ethrex backup-db start-mainnet-metrics-docker \
 start-sepolia-metrics-docker start-holesky-metrics-docker start-hoodi-metrics-docker \
-start-metrics-docker tail-syncing-logs tail-metrics-logs copy_flamegraph
+start-metrics-docker tail-syncing-logs tail-metrics-logs copy_flamegraph import-with-metrics
 
 ETHREX_DIR ?= "../.."
 EVM ?= levm
@@ -113,61 +113,9 @@
 	rsync -ah --info=progress2 ./logs/ethrex-sync-$(NETWORK)-$(EVM).log $(DATA_PATH)/ethrex_db_backups/$(NETWORK)/$(EVM)/db_backup_$(CURRENT_DATETIME)/ethrex-sync-$(NETWORK)-$(EVM).log
 endif
 
-<<<<<<< HEAD
-=======
-
-start-ethrex-hoodi: ## Start ethrex for hoodi
-	cd $(ETHREX_DIR) && RUST_LOG=3 cargo run --release --features "libmdbx sync-test metrics" --bin ethrex -- \
-    		--http.addr 0.0.0.0 \
-    		--http.port 8545 \
-    		--authrpc.port 8551 \
-    		--p2p.port 30303\
-    		--metrics \
-    		--metrics.port 3701 \
-    		--discovery.port 30303 \
-    		--network hoodi \
-    		--datadir "hoodi_data/ethrex/$(EVM)" \
-    		--authrpc.jwtsecret $(DATA_PATH)/hoodi_data/jwt.hex \
-    		--bootnodes $(HOODI_BOOTNODES) \
-    		--evm $(EVM)
-
-start-ethrex-holesky: ## Start ethrex for holesky
-	cd $(ETHREX_DIR) && RUST_LOG=3 cargo run --release --features "libmdbx sync-test metrics" --bin ethrex -- \
-    		--http.addr 0.0.0.0 \
-    		--http.port 8545 \
-    		--authrpc.port 8551 \
-    		--p2p.port 30303\
-    		--metrics \
-    		--metrics.port 3701 \
-    		--discovery.port 30303 \
-    		--network holesky \
-    		--datadir "holesky_data/ethrex/$(EVM)" \
-    		--authrpc.jwtsecret $(DATA_PATH)/holesky_data/jwt.hex \
-    		--bootnodes $(HOLESKY_BOOTNODES) \
-    		--evm $(EVM)
-
-start-hoodi-metrics-docker: ## Start L1 docker compose, lighthouse in background, and ethrex for hoodi
-	@echo "Starting L1 docker compose with metrics..."
-	cd $(ETHREX_DIR)/metrics && docker compose -f docker-compose-metrics.yaml -f docker-compose-metrics-l1.overrides.yaml up -d
-	@echo "Starting lighthouse in background..."
-	cd $(ETHREX_DIR)/tooling/sync && nohup make hoodi-lighthouse > /dev/null 2>&1 &
-	@echo "Starting ethrex..."
-	cd $(ETHREX_DIR)/tooling/sync && make start-ethrex-hoodi
-
-start-holesky-metrics-docker: ## Start L1 docker compose, lighthouse in background, and ethrex for holesky
-	@echo "Starting L1 docker compose with metrics..."
-	cd $(ETHREX_DIR)/metrics && docker compose -f docker-compose-metrics.yaml -f docker-compose-metrics-l1.overrides.yaml up -d
-	@echo "Starting lighthouse in background..."
-	cd $(ETHREX_DIR)/tooling/sync && nohup make holesky-lighthouse > /dev/null 2>&1 &
-	@echo "Starting ethrex..."
-	cd $(ETHREX_DIR)/tooling/sync && make start-ethrex-holesky
-
 import-with-metrics: ## Start L1 docker compose, lighthouse in background, and ethrex for holesky
 ifndef RLP_FILE
 	$(error "RLP file with blocks not provided")
-endif
-ifndef NETWORK
-	$(error "NETWORK not provided")
 endif
 	@echo "Starting L1 docker compose with metrics..."
 	cd $(ETHREX_DIR)/metrics && docker compose -f docker-compose-metrics.yaml -f docker-compose-metrics-l1.overrides.yaml up -d
@@ -179,7 +127,6 @@
 	import $(RLP_FILE) \
 	--removedb 
 
->>>>>>> 967ed78c
 tail-syncing-logs: ## Tail the syncing logs for a given log file. Environment variable LOGNAME with the name of the file needs to be provided.
 ifndef LOGNAME
 	$(error "Log file not provided")
