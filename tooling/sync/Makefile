.PHONY = help create_data_dir gen_jwt sync start_geth_holesky flamegraph-main  flamegraph \
flamegraph-branch flamegraph-inner flamegraph-mainnet flamegraph-sepolia flamegraph-holesky \
flamegraph-hoodi start-lighthouse start-ethrex backup-db start-mainnet-metrics-docker \
start-sepolia-metrics-docker start-holesky-metrics-docker start-hoodi-metrics-docker \
start-metrics-docker tail-syncing-logs tail-metrics-logs copy_flamegraph import-with-metrics

ETHREX_DIR ?= "../.."
EVM ?= levm
NODE_NAME ?= ethrex
ENGINE_PORT ?= 8551
LIGHTHOUSE_PORT ?= 9099
LIGHTHOUSE_DISCOVERY_PORT ?= 9999
CURRENT_DATETIME = $(shell date +'%y.%m.%d-%H.%M.%S')
BATCH_SIZE ?= 1024
OS = $(shell uname)
ifeq ($(OS), Darwin)
	DATA_PATH = ~/Library/Application\ Support
else 
	DATA_PATH = ~/.local/share
endif

# Set checkpoint sync url based on network
NETWORK ?= mainnet# default network if not set
ifeq ($(NETWORK), mainnet)
CHECKPOINT_SYNC_URL ?= https://beaconstate.info
endif
ifeq ($(NETWORK), sepolia)
CHECKPOINT_SYNC_URL ?= https://checkpoint-sync.sepolia.ethpandaops.io
endif
ifeq ($(NETWORK), holesky)
CHECKPOINT_SYNC_URL ?= https://checkpoint-sync.holesky.ethpandaops.io
endif
ifeq ($(NETWORK), hoodi)
CHECKPOINT_SYNC_URL ?= https://hoodi.beaconstate.ethstaker.cc
endif

# Set bootnodes flag only if we have bootnodes
ifndef BOOTNODES
BOOTNODES_FLAG ?=
else 
BOOTNODES_FLAG ?= --bootnodes ${BOOTNODES}
endif

default: help

help: ## Display help for the makefile.
	@grep -E '^[%a-zA-Z0-9_-]+:.*?## .*$$' $(MAKEFILE_LIST) | sort | awk 'BEGIN {FS = ":.*?## "}; {printf "\033[36m%-30s\033[0m %s\n", $$1, $$2}'

create_data_dir: ## Create the data folder for the network. If NETWORK environment variable is not provided, mainnet will be used as default.
	mkdir -p $(DATA_PATH)/$(NETWORK)_data

gen-jwt: create_data_dir ## Create the jwt for a given network. NETWORK environment variable required.
	openssl rand -hex 32 | tr -d "\n" | tee $(DATA_PATH)/$(NETWORK)_data/jwt.hex

sync: create_data_dir ## Run the sync for a given network. SYNC_BLOCK_NUM environment variable required (for block to start from).  If NETWORK environment variable is not provided, mainnet will be used as default. EVM can also be set to select the evm to use.
ifndef SYNC_BLOCK_NUM
	$(error "Sync block number not set")
endif	
#	samply record --unstable-presymbolicate --save-only -- 
	mkdir -p logs
	make start-ethrex-$(NETWORK) >> ./logs/ethrex-sync-$(NETWORK)-$(EVM).log


flamegraph-main: ## Run flamegraph on main branch. SYNC_BLOCK_NUM environment variable required (for block to start from). If NETWORK environment variable is not provided, mainnet will be used as default. EVM can also be set to select the evm to use. Execution logs are output to log file.
ifndef SYNC_BLOCK_NUM
	$(error "Sync block number not set)
endif
	cd $(ETHREX_DIR) && git checkout main
	mkdir -p logs
	make flamegraph-inner >> logs/ethrex-$(NETWORK)-$(EVM)-flamegraph-$(CURRENT_DATETIME)-main-block-$(SYNC_BLOCK_NUM)-$(LOGNAME).log

flamegraph: ## Run flamegraph on the currently checked out branch. SYNC_BLOCK_NUM environment variable required (for block to start from).  If NETWORK environment variable is not provided, mainnet will be used as default. EVM can also be set to select the evm to use. Execution logs are output to log file.
ifndef SYNC_BLOCK_NUM
	$(error "Sync block number not set)
endif
	mkdir -p logs
	make flamegraph-inner >> logs/ethrex-$(NETWORK)-$(EVM)-flamegraph-$(CURRENT_DATETIME)-main-block-$(SYNC_BLOCK_NUM)-$(LOGNAME).log

flamegraph-branch: ## Run flamegraph on custom branch. SYNC_BLOCK_NUM environment variable required (for block to start from).  If NETWORK environment variable is not provided, mainnet will be used as default. EVM can also be set to select the evm to use. Execution logs are output to log file.
ifndef SYNC_BLOCK_NUM
	$(error "Sync block number not set")
endif
ifndef BRANCH
	$(error "Branch not specified")
endif
	cd $(ETHREX_DIR) && git checkout $(BRANCH)
	mkdir -p logs
	make flamegraph-inner >> logs/ethrex-$(NETWORK)-$(EVM)-flamegraph-$(CURRENT_DATETIME)-$(BRANCH)-block-$(SYNC_BLOCK_NUM)-$(LOGNAME).log


flamegraph-inner: # Inner target used for flamegraph-related targets. Runs flamegraph on the network given by NETWORK.
	cd $(ETHREX_DIR) && CARGO_PROFILE_RELEASE_DEBUG=true RUST_LOG=3 cargo flamegraph --features "libmdbx sync-test" --bin ethrex -- \
		--http.port 8545 \
		--authrpc.port 8551 \
		--p2p.port 30303\
		--discovery.port 30303 \
		--network $(NETWORK) \
		--datadir ${NETWORK}_data/ethrex/$(EVM) \
		--authrpc.jwtsecret $(DATA_PATH)/${NETWORK}_data/jwt.hex \
		$(BOOTNODES_FLAG) \
		--evm $(EVM) \

flamegraph-%: ## Run flamegraph on either mainnet, sepolia, holesky or hoodi network. For example, to run the flamgraph on hoodi, use `flamegraph-hoodi`
	$(MAKE) flamegraph-inner NETWORK=$*

backup-db: ## Back-up the store db. EVM and NETWORK environment variables need to be provided to select which DB to back up. If NETWORK environment variable is not provided, mainnet will be used as default.
	mkdir -p $(DATA_PATH)/ethrex_db_backups/$(NETWORK)/$(EVM)/db_backup_$(CURRENT_DATETIME)
ifeq ($(OS), Darwin)
	rsync -ah --progress $(DATA_PATH)/$(NETWORK)_data/ethrex/$(EVM)/mdbx.* $(DATA_PATH)/ethrex_db_backups/$(NETWORK)/$(EVM)/db_backup_$(CURRENT_DATETIME)
	rsync -ah --progress ./logs/ethrex-sync-$(NETWORK)-$(EVM).log $(DATA_PATH)/ethrex_db_backups/$(NETWORK)/$(EVM)/db_backup_$(CURRENT_DATETIME)/ethrex-sync-$(NETWORK)-$(EVM).log
else
	rsync -ah --info=progress2 $(DATA_PATH)/$(NETWORK)_data/ethrex/$(EVM)/mdbx.* $(DATA_PATH)/ethrex_db_backups/$(NETWORK)/$(EVM)/db_backup_$(CURRENT_DATETIME)
	rsync -ah --info=progress2 ./logs/ethrex-sync-$(NETWORK)-$(EVM).log $(DATA_PATH)/ethrex_db_backups/$(NETWORK)/$(EVM)/db_backup_$(CURRENT_DATETIME)/ethrex-sync-$(NETWORK)-$(EVM).log
endif

<<<<<<< HEAD

start-ethrex-hoodi: ## Start ethrex for hoodi
	cd $(ETHREX_DIR) && RUST_LOG=3 cargo run --release --features "libmdbx sync-test metrics" --bin ethrex -- \
    		--http.addr 0.0.0.0 \
    		--http.port 8545 \
    		--authrpc.port 8551 \
    		--p2p.port 30303\
    		--metrics \
    		--metrics.port 3701 \
    		--discovery.port 30303 \
    		--network hoodi \
    		--datadir "hoodi_data/ethrex/$(EVM)" \
    		--authrpc.jwtsecret $(DATA_PATH)/hoodi_data/jwt.hex \
    		--bootnodes $(HOODI_BOOTNODES) \
    		--evm $(EVM) \
    		--log.filename ethrex-hoodi.log

start-ethrex-holesky: ## Start ethrex for holesky
	cd $(ETHREX_DIR) && RUST_LOG=3 cargo run --release --features "libmdbx sync-test metrics" --bin ethrex -- \
    		--http.addr 0.0.0.0 \
    		--http.port 8545 \
    		--authrpc.port 8551 \
    		--p2p.port 30303\
    		--metrics \
    		--metrics.port 3701 \
    		--discovery.port 30303 \
    		--network holesky \
    		--datadir "holesky_data/ethrex/$(EVM)" \
    		--authrpc.jwtsecret $(DATA_PATH)/holesky_data/jwt.hex \
    		--bootnodes $(HOLESKY_BOOTNODES) \
    		--evm $(EVM) \
    		--log.filename ethrex-holesky.log

start-hoodi-metrics-docker: ## Start L1 docker compose, lighthouse in background, and ethrex for hoodi
	@echo "Starting L1 docker compose with metrics..."
	cd $(ETHREX_DIR)/metrics && docker compose -f docker-compose-metrics.yaml -f docker-compose-metrics-l1.overrides.yaml up -d
	@echo "Starting lighthouse in background..."
	cd $(ETHREX_DIR)/tooling/sync && nohup make hoodi-lighthouse > /dev/null 2>&1 & echo $$! > lighthouse.pid
	@echo "Starting ethrex..."
	cd $(ETHREX_DIR)/tooling/sync && nohup make start-ethrex-hoodi > /dev/null 2>&1 & echo $$! > ethrex.pid
	sleep 10 # Wait for ethrex to start
	@echo "Tailing logs... (Press Ctrl+C to stop all processes)"
	@trap 'kill $$(cat lighthouse.pid ethrex.pid 2>/dev/null) 2>/dev/null; rm -f lighthouse.pid ethrex.pid; exit' INT TERM; \
	cd $(ETHREX_DIR) && tail -n 100 -f ./logs/ethrex-hoodi.log

start-holesky-metrics-docker: ## Start L1 docker compose, lighthouse in background, and ethrex for holesky
	@echo "Starting L1 docker compose with metrics..."
	cd $(ETHREX_DIR)/metrics && docker compose -f docker-compose-metrics.yaml -f docker-compose-metrics-l1.overrides.yaml up -d
	@echo "Starting lighthouse in background..."
	cd $(ETHREX_DIR)/tooling/sync && nohup make holesky-lighthouse > /dev/null 2>&1 & echo $$! > lighthouse.pid
	@echo "Starting ethrex..."
	cd $(ETHREX_DIR)/tooling/sync && nohup make start_ethrex_holesky > /dev/null 2>&1 & echo $$! > ethrex.pid
	sleep 10 # Wait for ethrex to start
	@echo "Tailing logs... (Press Ctrl+C to stop all processes)"
	@trap 'kill $$(cat lighthouse.pid ethrex.pid 2>/dev/null) 2>/dev/null; rm -f lighthouse.pid ethrex.pid; exit' INT TERM; \
	cd $(ETHREX_DIR) && tail -n 100 -f ./logs/ethrex-holesky.log
=======
import-with-metrics: ## Start L1 docker compose, lighthouse in background, and ethrex for holesky
ifndef RLP_FILE
	$(error "RLP file with blocks not provided")
endif
	@echo "Starting L1 docker compose with metrics..."
	cd $(ETHREX_DIR)/metrics && docker compose -f docker-compose-metrics.yaml -f docker-compose-metrics-l1.overrides.yaml up -d
	@echo "Starting ethrex..."
	cd $(ETHREX_DIR) && cargo run --release --features "metrics" --bin ethrex -- \
	--network $(NETWORK) \
	--metrics \
	--metrics.port 3701 \
	import $(RLP_FILE) \
	--removedb 
>>>>>>> 9d6d7c61

tail-syncing-logs: ## Tail the syncing logs for a given log file. Environment variable LOGNAME with the name of the file needs to be provided.
ifndef LOGNAME
	$(error "Log file not provided")
endif
	tail -n 100 -f ./logs/$(LOGNAME) | grep -e "SYNCING"

tail-metrics-logs: ## Tail the metrics logs for a given log file. Environment variable LOGNAME with the name of the file needs to be provided.
ifndef LOGNAME
	$(error "Log file not provided")
endif
	tail -n 2000  -f ./logs/$(LOGNAME) | grep -A4 -e "METRICS"

copy-flamegraph: ## Copy flamegraph from ethrex folder to flamegraphs folder. A name for the file can be provided with GRAPHNAME variable.
ifeq ($(OS), Darwin)
	rsync -ah --progress $(ETHREX_DIR)/flamegraph.svg flamegraphs/flamegraph-$(GRAPHNAME).svg
else
	rsync -ah --info=progress2 $(ETHREX_DIR)/flamegraph.svg flamegraphs/flamegraph-$(GRAPHNAME).svg
endif

start-%-metrics-docker: ## Start L1 docker compose, lighthouse in background, and ethrex for either mainnet, sepolia, holesky or hoodi network. For example, to run on hoodi, use `start-hoodi-metrics-docker`
	$(MAKE) start-metrics-docker NETWORK=$*

start-metrics-docker: ## Start L1 docker compose, lighthouse in background, and ethrex for the network given by NETWORK.
	@echo "Starting L1 docker compose with metrics..."
	cd $(ETHREX_DIR)/metrics && docker compose -f docker-compose-metrics.yaml -f docker-compose-metrics-l1.overrides.yaml up -d
	@echo "Starting lighthouse in background..."
	cd $(ETHREX_DIR)/tooling/sync && nohup make start-lighthouse > /dev/null 2>&1 &
	@echo "Starting ethrex..."
	cd $(ETHREX_DIR)/tooling/sync && make start-ethrex

start-lighthouse: ## Start lighthouse for the network given by NETWORK.
	lighthouse bn \
		--network $(NETWORK) \
		--execution-endpoint http://localhost:${ENGINE_PORT} \
		--execution-jwt $(DATA_PATH)/${NETWORK}_data/jwt.hex \
		--checkpoint-sync-url $(CHECKPOINT_SYNC_URL) \
		--http \
		--http-address 0.0.0.0 \
		--http-allow-origin "*" \
		--metrics \
		--metrics-address 0.0.0.0 \
		--metrics-port 5054 \
		--datadir $(DATA_PATH)/${NETWORK}_data/lighthouse_${NODE_NAME}_$(EVM) \
		--disable-deposit-contract-sync --port $(LIGHTHOUSE_PORT) --discovery-port $(LIGHTHOUSE_DISCOVERY_PORT) --http-port 5053

start-ethrex: ## Start ethrex for the network given by NETWORK.
	cd $(ETHREX_DIR) && RUST_LOG=3 cargo run --release --features "libmdbx sync-test metrics" --bin ethrex -- \
    		--http.addr 0.0.0.0 \
    		--http.port 8545 \
    		--authrpc.port 8551 \
    		--p2p.port 30303\
    		--metrics \
    		--metrics.port 3701 \
    		--discovery.port 30303 \
    		--network $(NETWORK) \
    		--datadir "${NETWORK}_data/ethrex/$(EVM)" \
    		--authrpc.jwtsecret $(DATA_PATH)/${NETWORK}_data/jwt.hex \
    		$(BOOTNODES_FLAG) \
    		--evm $(EVM)<|MERGE_RESOLUTION|>--- conflicted
+++ resolved
@@ -113,64 +113,6 @@
 	rsync -ah --info=progress2 ./logs/ethrex-sync-$(NETWORK)-$(EVM).log $(DATA_PATH)/ethrex_db_backups/$(NETWORK)/$(EVM)/db_backup_$(CURRENT_DATETIME)/ethrex-sync-$(NETWORK)-$(EVM).log
 endif
 
-<<<<<<< HEAD
-
-start-ethrex-hoodi: ## Start ethrex for hoodi
-	cd $(ETHREX_DIR) && RUST_LOG=3 cargo run --release --features "libmdbx sync-test metrics" --bin ethrex -- \
-    		--http.addr 0.0.0.0 \
-    		--http.port 8545 \
-    		--authrpc.port 8551 \
-    		--p2p.port 30303\
-    		--metrics \
-    		--metrics.port 3701 \
-    		--discovery.port 30303 \
-    		--network hoodi \
-    		--datadir "hoodi_data/ethrex/$(EVM)" \
-    		--authrpc.jwtsecret $(DATA_PATH)/hoodi_data/jwt.hex \
-    		--bootnodes $(HOODI_BOOTNODES) \
-    		--evm $(EVM) \
-    		--log.filename ethrex-hoodi.log
-
-start-ethrex-holesky: ## Start ethrex for holesky
-	cd $(ETHREX_DIR) && RUST_LOG=3 cargo run --release --features "libmdbx sync-test metrics" --bin ethrex -- \
-    		--http.addr 0.0.0.0 \
-    		--http.port 8545 \
-    		--authrpc.port 8551 \
-    		--p2p.port 30303\
-    		--metrics \
-    		--metrics.port 3701 \
-    		--discovery.port 30303 \
-    		--network holesky \
-    		--datadir "holesky_data/ethrex/$(EVM)" \
-    		--authrpc.jwtsecret $(DATA_PATH)/holesky_data/jwt.hex \
-    		--bootnodes $(HOLESKY_BOOTNODES) \
-    		--evm $(EVM) \
-    		--log.filename ethrex-holesky.log
-
-start-hoodi-metrics-docker: ## Start L1 docker compose, lighthouse in background, and ethrex for hoodi
-	@echo "Starting L1 docker compose with metrics..."
-	cd $(ETHREX_DIR)/metrics && docker compose -f docker-compose-metrics.yaml -f docker-compose-metrics-l1.overrides.yaml up -d
-	@echo "Starting lighthouse in background..."
-	cd $(ETHREX_DIR)/tooling/sync && nohup make hoodi-lighthouse > /dev/null 2>&1 & echo $$! > lighthouse.pid
-	@echo "Starting ethrex..."
-	cd $(ETHREX_DIR)/tooling/sync && nohup make start-ethrex-hoodi > /dev/null 2>&1 & echo $$! > ethrex.pid
-	sleep 10 # Wait for ethrex to start
-	@echo "Tailing logs... (Press Ctrl+C to stop all processes)"
-	@trap 'kill $$(cat lighthouse.pid ethrex.pid 2>/dev/null) 2>/dev/null; rm -f lighthouse.pid ethrex.pid; exit' INT TERM; \
-	cd $(ETHREX_DIR) && tail -n 100 -f ./logs/ethrex-hoodi.log
-
-start-holesky-metrics-docker: ## Start L1 docker compose, lighthouse in background, and ethrex for holesky
-	@echo "Starting L1 docker compose with metrics..."
-	cd $(ETHREX_DIR)/metrics && docker compose -f docker-compose-metrics.yaml -f docker-compose-metrics-l1.overrides.yaml up -d
-	@echo "Starting lighthouse in background..."
-	cd $(ETHREX_DIR)/tooling/sync && nohup make holesky-lighthouse > /dev/null 2>&1 & echo $$! > lighthouse.pid
-	@echo "Starting ethrex..."
-	cd $(ETHREX_DIR)/tooling/sync && nohup make start_ethrex_holesky > /dev/null 2>&1 & echo $$! > ethrex.pid
-	sleep 10 # Wait for ethrex to start
-	@echo "Tailing logs... (Press Ctrl+C to stop all processes)"
-	@trap 'kill $$(cat lighthouse.pid ethrex.pid 2>/dev/null) 2>/dev/null; rm -f lighthouse.pid ethrex.pid; exit' INT TERM; \
-	cd $(ETHREX_DIR) && tail -n 100 -f ./logs/ethrex-holesky.log
-=======
 import-with-metrics: ## Start L1 docker compose, lighthouse in background, and ethrex for holesky
 ifndef RLP_FILE
 	$(error "RLP file with blocks not provided")
@@ -184,7 +126,6 @@
 	--metrics.port 3701 \
 	import $(RLP_FILE) \
 	--removedb 
->>>>>>> 9d6d7c61
 
 tail-syncing-logs: ## Tail the syncing logs for a given log file. Environment variable LOGNAME with the name of the file needs to be provided.
 ifndef LOGNAME
@@ -212,9 +153,12 @@
 	@echo "Starting L1 docker compose with metrics..."
 	cd $(ETHREX_DIR)/metrics && docker compose -f docker-compose-metrics.yaml -f docker-compose-metrics-l1.overrides.yaml up -d
 	@echo "Starting lighthouse in background..."
-	cd $(ETHREX_DIR)/tooling/sync && nohup make start-lighthouse > /dev/null 2>&1 &
+	cd $(ETHREX_DIR)/tooling/sync && nohup make start-lighthouse > /dev/null 2>&1 & echo $$! > lighthouse.pid
 	@echo "Starting ethrex..."
-	cd $(ETHREX_DIR)/tooling/sync && make start-ethrex
+	cd $(ETHREX_DIR)/tooling/sync && nohup make start-ethrex > /dev/null 2>&1 & echo $$! > ethrex.pid
+	sleep 10 # Wait for ethrex to start
+	@echo "Tailing logs... (Press Ctrl+C to stop all processes)"
+	cd $(ETHREX_DIR) && tail -n 100 -f ./logs/ethrex-${NETWORK}.log
 
 start-lighthouse: ## Start lighthouse for the network given by NETWORK.
 	lighthouse bn \
@@ -244,4 +188,5 @@
     		--datadir "${NETWORK}_data/ethrex/$(EVM)" \
     		--authrpc.jwtsecret $(DATA_PATH)/${NETWORK}_data/jwt.hex \
     		$(BOOTNODES_FLAG) \
-    		--evm $(EVM)+    		--evm $(EVM) \
+			--log.filename ethrex-${NETWORK}.log