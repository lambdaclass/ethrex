--- conflicted
+++ resolved
@@ -144,14 +144,10 @@
 
     // 3. Create Blockchain and add block.
 
-<<<<<<< HEAD
-    let blockchain = Blockchain::new(store.clone(), BlockchainType::L1, false, None);
-=======
     let blockchain = Blockchain::new(
         store.clone(),
         ethrex_blockchain::BlockchainOptions::default(),
     );
->>>>>>> 24da00b9
 
     let result = blockchain.add_block(&block).await;
 
