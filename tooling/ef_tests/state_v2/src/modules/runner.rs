use colored::Colorize;
use ethrex_l2_rpc::signer::{LocalSigner, Signable, Signer};
use secp256k1::SecretKey;
use std::{
    fs::{self, OpenOptions},
    io::Write,
    path::PathBuf,
};

use ethrex_common::{
    U256,
    types::{
        EIP1559Transaction, EIP2930Transaction, EIP4844Transaction, EIP7702Transaction,
        LegacyTransaction, Transaction, TxKind,
    },
};
use ethrex_levm::{EVMConfig, Environment, tracing::LevmCallTracer, vm::VM, vm::VMType};

use crate::modules::{
    error::RunnerError,
    report::add_test_to_report,
    result_check::check_test_case_results,
    types::{Env, Test, TestCase},
    utils::{effective_gas_price, load_initial_state},
};

/// Runs all the tests that have been parsed.
pub async fn run_tests(tests: Vec<Test>) -> Result<(), RunnerError> {
    // Remove previous report if it exists.
    let successful_report_path = PathBuf::from("./success_report.txt");
    let _ = fs::remove_file(&successful_report_path);
    let _ = fs::remove_file("./failure_report.txt");

    let mut success_report = OpenOptions::new()
        .append(true)
        .create(true)
        .open(successful_report_path)
        .unwrap();
    success_report
        .write_all("Successful tests: \n".as_bytes())
        .unwrap();
    let mut passing_tests = 0;
    let mut failing_tests = 0;
    let mut total_run = 0;

    //Test with the Fusaka tests that should pass. TODO: Once we've implemented all the Fusaka EIPs this should be removed
    //EIPs should be added as strings in the format 'eip-XXXX'
<<<<<<< HEAD
    let fusaka_eips_to_test: Vec<&str> = vec!["eip-7939", "eip-7918", "eip-7892", "eip-7883"];
=======
    let fusaka_eips_to_test: Vec<&str> = vec!["eip-7594", "eip-7939", "eip-7883"];
>>>>>>> 962f9b1e

    for test in tests {
        let test_eip = test._info.clone().reference_spec.unwrap_or_default();

        if test.path.to_str().unwrap().contains("osaka")
            && !fusaka_eips_to_test.iter().any(|eip| test_eip.contains(eip))
        {
            continue;
        }
        run_test(
            &test,
            &mut passing_tests,
            &mut failing_tests,
            &mut total_run,
        )
        .await?;
    }
    Ok(())
}

/// Runs each individual test case (combination of <fork, transaction, post-state>) of a specific test.
pub async fn run_test(
    test: &Test,
    passing_tests: &mut usize,
    failing_tests: &mut usize,
    total_run: &mut usize,
) -> Result<(), RunnerError> {
    let mut failing_test_cases = Vec::new();
    for test_case in &test.test_cases {
        // Setup VM for transaction.
        let (mut db, initial_block_hash, storage, genesis) =
            load_initial_state(test, &test_case.fork).await;
        let env = get_vm_env_for_test(test.env, test_case)?;
        let tx = get_tx_from_test_case(test_case).await?;
        let tracer = LevmCallTracer::disabled();
        let mut vm =
            VM::new(env, &mut db, &tx, tracer, VMType::L1).map_err(RunnerError::VMError)?;

        // Execute transaction with VM.
        let execution_result = vm.execute();

        // Verify transaction execution results where the ones expected by the test case.
        let checks_result = check_test_case_results(
            &mut vm,
            initial_block_hash,
            storage,
            test_case,
            execution_result,
            genesis,
        )
        .await?;

        // If test case did not pass the checks, add it to failing test cases record (for future reporting)
        if !checks_result.passed {
            failing_test_cases.push(checks_result);
            *failing_tests += 1;
        } else {
            *passing_tests += 1;
        }
        *total_run += 1;

        print!(
            "\rTotal tests ran: {} - Total passed: {} - Total failed: {}",
            format!("{}", total_run).blue(),
            format!("{}", passing_tests).green(),
            format!("{}", failing_tests).red()
        );
    }
    add_test_to_report((test, failing_test_cases))?;

    Ok(())
}

/// Gets the enviroment needed to prepare the VM for a transaction.
pub fn get_vm_env_for_test(
    test_env: Env,
    test_case: &TestCase,
) -> Result<Environment, RunnerError> {
    let blob_schedule = EVMConfig::canonical_values(test_case.fork);
    let config = EVMConfig::new(test_case.fork, blob_schedule);
    let gas_price = effective_gas_price(&test_env, test_case)?;
    Ok(Environment {
        origin: test_case.sender,
        gas_limit: test_case.gas,
        config,
        block_number: test_env.current_number,
        coinbase: test_env.current_coinbase,
        timestamp: test_env.current_timestamp,
        prev_randao: test_env.current_random,
        difficulty: test_env.current_difficulty,
        chain_id: U256::from(1),
        base_fee_per_gas: test_env.current_base_fee.unwrap_or_default(),
        gas_price,
        block_excess_blob_gas: test_env.current_excess_blob_gas,
        block_blob_gas_used: None,
        tx_blob_hashes: test_case.blob_versioned_hashes.clone(),
        tx_max_priority_fee_per_gas: test_case.max_priority_fee_per_gas,
        tx_max_fee_per_gas: test_case.max_fee_per_gas,
        tx_max_fee_per_blob_gas: test_case.max_fee_per_blob_gas,
        tx_nonce: test_case.nonce,
        block_gas_limit: test_env.current_gas_limit,
        is_privileged: false,
    })
}

/// Constructs the transaction that will be executed in a specific test case.
pub async fn get_tx_from_test_case(test_case: &TestCase) -> Result<Transaction, RunnerError> {
    let value = test_case.value;
    let data = test_case.data.clone();
    let nonce = test_case.nonce;
    let to = test_case.to.clone();
    let chain_id = 1; // It's actually in the test config but it's always 1 I believe.
    let access_list = test_case
        .access_list
        .iter()
        .map(|list_item| (list_item.address, list_item.storage_keys.clone()))
        .collect();

    let mut tx = if let Some(list) = &test_case.authorization_list {
        Transaction::EIP7702Transaction(EIP7702Transaction {
            to: match to {
                TxKind::Call(to) => to,
                TxKind::Create => return Err(RunnerError::EIP7702ShouldNotBeCreateType),
            },
            value,
            data,
            access_list,
            authorization_list: list
                .iter()
                .map(|auth_tuple| auth_tuple.clone().into_authorization_tuple())
                .collect(),
            chain_id,
            nonce,
            max_priority_fee_per_gas: test_case.max_priority_fee_per_gas.unwrap().as_u64(),
            max_fee_per_gas: test_case.max_fee_per_gas.unwrap().as_u64(),
            gas_limit: test_case.gas,
            ..Default::default()
        })
    } else if test_case.max_fee_per_blob_gas.is_some() {
        Transaction::EIP4844Transaction(EIP4844Transaction {
            chain_id,
            nonce,
            max_priority_fee_per_gas: test_case.max_priority_fee_per_gas.unwrap().as_u64(),
            max_fee_per_gas: test_case.max_fee_per_gas.unwrap().as_u64(),
            gas: test_case.gas,
            to: match to {
                TxKind::Call(to) => to,
                TxKind::Create => return Err(RunnerError::EIP7702ShouldNotBeCreateType), //TODO: See what to do with this. Maybe we want to get rid of the error and skip the test.
            },
            value,
            data,
            access_list,
            max_fee_per_blob_gas: test_case.max_fee_per_blob_gas.unwrap(),
            blob_versioned_hashes: test_case.blob_versioned_hashes.clone(),
            ..Default::default()
        })
    } else if test_case.max_priority_fee_per_gas.is_some() && test_case.max_fee_per_gas.is_some() {
        Transaction::EIP1559Transaction(EIP1559Transaction {
            chain_id,
            nonce,
            max_priority_fee_per_gas: test_case.max_priority_fee_per_gas.unwrap().as_u64(),
            max_fee_per_gas: test_case.max_fee_per_gas.unwrap().as_u64(),
            gas_limit: test_case.gas,
            to,
            value,
            data,
            access_list,
            ..Default::default()
        })
    } else if !test_case.access_list.is_empty() {
        // TODO: This will work, ideally Vec<something> should be Option<Vec<something>> so that we can tell if the field exists or not...
        Transaction::EIP2930Transaction(EIP2930Transaction {
            chain_id,
            nonce,
            gas_price: test_case.gas_price.unwrap().as_u64(),
            gas_limit: test_case.gas,
            to,
            value,
            data,
            access_list,
            ..Default::default()
        })
    } else {
        Transaction::LegacyTransaction(LegacyTransaction {
            nonce,
            gas_price: test_case.gas_price.unwrap().as_u64(),
            gas: test_case.gas,
            to,
            value,
            data,
            ..Default::default()
        })
    };

    // Sign transaction using sender's private key.
    let sk = SecretKey::from_slice(test_case.secret_key.as_bytes()).unwrap();
    let signer = Signer::Local(LocalSigner::new(sk));
    tx.sign_inplace(&signer)
        .await
        .expect("Signing shouldn't fail");
    Ok(tx)
}<|MERGE_RESOLUTION|>--- conflicted
+++ resolved
@@ -45,11 +45,8 @@
 
     //Test with the Fusaka tests that should pass. TODO: Once we've implemented all the Fusaka EIPs this should be removed
     //EIPs should be added as strings in the format 'eip-XXXX'
-<<<<<<< HEAD
-    let fusaka_eips_to_test: Vec<&str> = vec!["eip-7939", "eip-7918", "eip-7892", "eip-7883"];
-=======
-    let fusaka_eips_to_test: Vec<&str> = vec!["eip-7594", "eip-7939", "eip-7883"];
->>>>>>> 962f9b1e
+    let fusaka_eips_to_test: Vec<&str> =
+        vec!["eip-7594", "eip-7939", "eip-7918", "eip-7892", "eip-7883"];
 
     for test in tests {
         let test_eip = test._info.clone().reference_spec.unwrap_or_default();
