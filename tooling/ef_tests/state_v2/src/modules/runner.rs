use colored::Colorize;
use ethrex_l2_rpc::signer::{LocalSigner, Signable, Signer};
use secp256k1::SecretKey;
use std::{
    fs::{self, OpenOptions},
    io::Write,
    path::PathBuf,
};

use ethrex_common::{
    U256,
    types::{
        EIP1559Transaction, EIP2930Transaction, EIP4844Transaction, EIP7702Transaction,
        LegacyTransaction, Transaction, TxKind,
    },
};
use ethrex_levm::{EVMConfig, Environment, tracing::LevmCallTracer, vm::VM, vm::VMType};

use crate::modules::{
    error::RunnerError,
    report::add_test_to_report,
    result_check::check_test_case_results,
    types::{Env, Test, TestCase},
    utils::{effective_gas_price, load_initial_state},
};

/// Runs all the tests that have been parsed.
pub async fn run_tests(tests: Vec<Test>) -> Result<(), RunnerError> {
    // Remove previous report if it exists.
    let successful_report_path = PathBuf::from("./success_report.txt");
    let _ = fs::remove_file(&successful_report_path);
    let _ = fs::remove_file("./failure_report.txt");

    let mut success_report = OpenOptions::new()
        .append(true)
        .create(true)
        .open(successful_report_path)
        .unwrap();
    success_report
        .write_all("Successful tests: \n".as_bytes())
        .unwrap();
    let mut passing_tests = 0;
    let mut failing_tests = 0;
    let mut total_run = 0;

    //Test with the Fusaka tests that should pass. TODO: Once we've implemented all the Fusaka EIPs this should be removed
    //EIPs should be added as strings in the format 'eip-XXXX'
<<<<<<< HEAD
    let fusaka_eips_to_test: Vec<&str> = vec!["eip-7939"];
=======
    let fusaka_eips_to_test: Vec<&str> = vec!["eip-7939", "eip-7883"];
>>>>>>> 5c77843b

    for test in tests {
        let test_eip = test._info.clone().reference_spec.unwrap_or_default();

        if test.path.to_str().unwrap().contains("osaka")
            && !fusaka_eips_to_test.iter().any(|eip| test_eip.contains(eip))
        {
            continue;
        }
        run_test(
            &test,
            &mut passing_tests,
            &mut failing_tests,
            &mut total_run,
        )
        .await?;
    }
    Ok(())
}

/// Runs each individual test case (combination of <fork, transaction, post-state>) of a specific test.
pub async fn run_test(
    test: &Test,
    passing_tests: &mut usize,
    failing_tests: &mut usize,
    total_run: &mut usize,
) -> Result<(), RunnerError> {
    let mut failing_test_cases = Vec::new();
    for test_case in &test.test_cases {
        // Setup VM for transaction.
        let (mut db, initial_block_hash, storage, genesis) =
            load_initial_state(test, &test_case.fork).await;
        let env = get_vm_env_for_test(test.env, test_case)?;
        let tx = get_tx_from_test_case(test_case).await?;
        let tracer = LevmCallTracer::disabled();
        let mut vm =
            VM::new(env, &mut db, &tx, tracer, VMType::L1).map_err(RunnerError::VMError)?;

        // Execute transaction with VM.
        let execution_result = vm.execute();

        // Verify transaction execution results where the ones expected by the test case.
        let checks_result = check_test_case_results(
            &mut vm,
            initial_block_hash,
            storage,
            test_case,
            execution_result,
            genesis,
        )
        .await?;

        // If test case did not pass the checks, add it to failing test cases record (for future reporting)
        if !checks_result.passed {
            failing_test_cases.push(checks_result);
            *failing_tests += 1;
        } else {
            *passing_tests += 1;
        }
        *total_run += 1;

        print!(
            "\rTotal tests ran: {} - Total passed: {} - Total failed: {}",
            format!("{}", total_run).blue(),
            format!("{}", passing_tests).green(),
            format!("{}", failing_tests).red()
        );
    }
    add_test_to_report((test, failing_test_cases))?;

    Ok(())
}

/// Gets the enviroment needed to prepare the VM for a transaction.
pub fn get_vm_env_for_test(
    test_env: Env,
    test_case: &TestCase,
) -> Result<Environment, RunnerError> {
    let blob_schedule = EVMConfig::canonical_values(test_case.fork);
    let config = EVMConfig::new(test_case.fork, blob_schedule);
    let gas_price = effective_gas_price(&test_env, test_case)?;
    Ok(Environment {
        origin: test_case.sender,
        gas_limit: test_case.gas,
        config,
        block_number: test_env.current_number,
        coinbase: test_env.current_coinbase,
        timestamp: test_env.current_timestamp,
        prev_randao: test_env.current_random,
        difficulty: test_env.current_difficulty,
        chain_id: U256::from(1),
        base_fee_per_gas: test_env.current_base_fee.unwrap_or_default(),
        gas_price,
        block_excess_blob_gas: test_env.current_excess_blob_gas,
        block_blob_gas_used: None,
        tx_blob_hashes: test_case.blob_versioned_hashes.clone(),
        tx_max_priority_fee_per_gas: test_case.max_priority_fee_per_gas,
        tx_max_fee_per_gas: test_case.max_fee_per_gas,
        tx_max_fee_per_blob_gas: test_case.max_fee_per_blob_gas,
        tx_nonce: test_case.nonce,
        block_gas_limit: test_env.current_gas_limit,
        is_privileged: false,
    })
}

/// Constructs the transaction that will be executed in a specific test case.
pub async fn get_tx_from_test_case(test_case: &TestCase) -> Result<Transaction, RunnerError> {
    let value = test_case.value;
    let data = test_case.data.clone();
    let nonce = test_case.nonce;
    let to = test_case.to.clone();
    let chain_id = 1; // It's actually in the test config but it's always 1 I believe.
    let access_list = test_case
        .access_list
        .iter()
        .map(|list_item| (list_item.address, list_item.storage_keys.clone()))
        .collect();

    let mut tx = if let Some(list) = &test_case.authorization_list {
        Transaction::EIP7702Transaction(EIP7702Transaction {
            to: match to {
                TxKind::Call(to) => to,
                TxKind::Create => return Err(RunnerError::EIP7702ShouldNotBeCreateType),
            },
            value,
            data,
            access_list,
            authorization_list: list
                .iter()
                .map(|auth_tuple| auth_tuple.clone().into_authorization_tuple())
                .collect(),
            chain_id,
            nonce,
            max_priority_fee_per_gas: test_case.max_priority_fee_per_gas.unwrap().as_u64(),
            max_fee_per_gas: test_case.max_fee_per_gas.unwrap().as_u64(),
            gas_limit: test_case.gas,
            ..Default::default()
        })
    } else if test_case.max_fee_per_blob_gas.is_some() {
        Transaction::EIP4844Transaction(EIP4844Transaction {
            chain_id,
            nonce,
            max_priority_fee_per_gas: test_case.max_priority_fee_per_gas.unwrap().as_u64(),
            max_fee_per_gas: test_case.max_fee_per_gas.unwrap().as_u64(),
            gas: test_case.gas,
            to: match to {
                TxKind::Call(to) => to,
                TxKind::Create => return Err(RunnerError::EIP7702ShouldNotBeCreateType), //TODO: See what to do with this. Maybe we want to get rid of the error and skip the test.
            },
            value,
            data,
            access_list,
            max_fee_per_blob_gas: test_case.max_fee_per_blob_gas.unwrap(),
            blob_versioned_hashes: test_case.blob_versioned_hashes.clone(),
            ..Default::default()
        })
    } else if test_case.max_priority_fee_per_gas.is_some() && test_case.max_fee_per_gas.is_some() {
        Transaction::EIP1559Transaction(EIP1559Transaction {
            chain_id,
            nonce,
            max_priority_fee_per_gas: test_case.max_priority_fee_per_gas.unwrap().as_u64(),
            max_fee_per_gas: test_case.max_fee_per_gas.unwrap().as_u64(),
            gas_limit: test_case.gas,
            to,
            value,
            data,
            access_list,
            ..Default::default()
        })
    } else if !test_case.access_list.is_empty() {
        // TODO: This will work, ideally Vec<something> should be Option<Vec<something>> so that we can tell if the field exists or not...
        Transaction::EIP2930Transaction(EIP2930Transaction {
            chain_id,
            nonce,
            gas_price: test_case.gas_price.unwrap().as_u64(),
            gas_limit: test_case.gas,
            to,
            value,
            data,
            access_list,
            ..Default::default()
        })
    } else {
        Transaction::LegacyTransaction(LegacyTransaction {
            nonce,
            gas_price: test_case.gas_price.unwrap().as_u64(),
            gas: test_case.gas,
            to,
            value,
            data,
            ..Default::default()
        })
    };

    // Sign transaction using sender's private key.
    let sk = SecretKey::from_slice(test_case.secret_key.as_bytes()).unwrap();
    let signer = Signer::Local(LocalSigner::new(sk));
    tx.sign_inplace(&signer)
        .await
        .expect("Signing shouldn't fail");
    Ok(tx)
}<|MERGE_RESOLUTION|>--- conflicted
+++ resolved
@@ -45,11 +45,7 @@
 
     //Test with the Fusaka tests that should pass. TODO: Once we've implemented all the Fusaka EIPs this should be removed
     //EIPs should be added as strings in the format 'eip-XXXX'
-<<<<<<< HEAD
-    let fusaka_eips_to_test: Vec<&str> = vec!["eip-7939"];
-=======
     let fusaka_eips_to_test: Vec<&str> = vec!["eip-7939", "eip-7883"];
->>>>>>> 5c77843b
 
     for test in tests {
         let test_eip = test._info.clone().reference_spec.unwrap_or_default();
