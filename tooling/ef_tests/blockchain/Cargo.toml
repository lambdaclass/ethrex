--- conflicted
+++ resolved
@@ -27,13 +27,8 @@
 [features]
 default = ["c-kzg"]
 c-kzg = ["ethrex-blockchain/c-kzg"]
-<<<<<<< HEAD
 revm = ["ethrex-vm/revm"]
-sp1 = ["zkvm_interface/sp1", "ethrex-prover/sp1"]
-=======
-revm = []
 sp1 = ["guest_program/sp1", "ethrex-prover/sp1"]
->>>>>>> 97d48279
 stateless = []
 
 [[test]]
