--- conflicted
+++ resolved
@@ -27,13 +27,9 @@
 [features]
 default = ["c-kzg"]
 c-kzg = ["ethrex-blockchain/c-kzg"]
-<<<<<<< HEAD
 kzg-rs = ["ethrex-blockchain/kzg-rs"]
 openvm-kzg = ["ethrex-blockchain/openvm-kzg"]
-revm = []
-=======
 revm = ["ethrex-vm/revm"]
->>>>>>> c211d3a8
 sp1 = ["guest_program/sp1", "ethrex-prover/sp1"]
 stateless = []
 
