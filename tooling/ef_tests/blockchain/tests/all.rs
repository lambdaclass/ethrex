--- conflicted
+++ resolved
@@ -3,19 +3,13 @@
 
 const TEST_FOLDER: &str = "vectors/";
 
-<<<<<<< HEAD
 #[cfg(not(any(feature = "revm", feature = "sp1", feature = "stateless")))]
 const SKIPPED_TESTS: &[&str] = &[
-    "system_contract_deployment", // Skipped because we don't have that validation in our code; also skipped because other clients do so too
+    "system_contract_deployment",
     "stTransactionTest/HighGasPriceParis", // Skipped because it sets a gas price higher than u64::MAX, which most clients don't implement and is a virtually impossible scenario
     "dynamicAccountOverwriteEmpty_Paris", // Skipped because the scenario described is virtually impossible
     "create2collisionStorageParis", // Skipped because it's not worth implementing since the scenario of the test is virtually impossible. See https://github.com/lambdaclass/ethrex/issues/1555
     "RevertInCreateInInitCreate2Paris", // Skipped because it's not worth implementing since the scenario of the test is virtually impossible. See https://github.com/lambdaclass/ethrex/issues/1555
-];
-=======
-#[cfg(not(feature = "revm"))]
-const SKIPPED_TESTS: &[&str] = &[
-    "system_contract_deployment",
     "test_tx_gas_larger_than_block_gas_limit[fork_Osaka-blockchain_test-exceed_block_gas_limit_True]",
 ];
 // We are skipping test_tx_gas_larger_than_block_gas_limit[fork_Osaka-blockchain_test-exceed_block_gas_limit_True] because of an
@@ -25,7 +19,7 @@
 // This test has a block with "gasLimit": "0x055d4a80", "gasUsed": "0x05000000" and six transactions with "gasLimit": "0x01000000",
 // Apparently each transaction consumes up to its gas limit, which together is larger than the block's. Then when executing validate_gas_used
 // after the block's execution, it throws InvalidBlock(GasUsedMismatch(0x06000000,0x05000000)) on comparing the receipt's cumulative gas used agains the block's gas limit.
->>>>>>> 101a11dc
+
 #[cfg(feature = "revm")]
 const SKIPPED_TESTS: &[&str] = &[
     "system_contract_deployment",
