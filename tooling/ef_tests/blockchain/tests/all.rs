use ef_tests_blockchain::test_runner::parse_and_execute;
use ethrex_prover_lib::backend::Backend;
use std::path::Path;

// Enable only one of `sp1` or `stateless` at a time.
#[cfg(all(feature = "sp1", feature = "stateless"))]
compile_error!("Only one of `sp1` and `stateless` can be enabled at a time.");

const TEST_FOLDER: &str = "vectors/";

// Base skips shared by all runs.
const SKIPPED_BASE: &[&str] = &[
    // These tests contain accounts without nonce or code but have storage, which is a virtually impossible scenario. That's why we fail, but that's okay.
    // When creating an account we don't check the storage root but just if it has nonce or code.
<<<<<<< HEAD
    // Fix is on it's way on https://github.com/lambdaclass/ethrex/pull/4813
=======
    // Fix is on its way on https://github.com/lambdaclass/ethrex/pull/4813
>>>>>>> d8f69ae4
    "InitCollisionParis",
    "RevertInCreateInInitCreate2Paris",
    "create2collisionStorageParis",
    "dynamicAccountOverwriteEmpty_Paris",
    "RevertInCreateInInit_Paris",
    // Skip because they take too long to run, but they pass
    "static_Call50000_sha256",
    "CALLBlake2f_MaxRounds",
    "loopMul",
<<<<<<< HEAD
    // It checks that withdrawal requests and consolidation requests accounts have code, which is always the case, except for this test.
    // The fix is just an if, it's on its way on https://github.com/lambdaclass/ethrex/pull/4731
    "system_contract_deployment",
=======
    // Gas price higher than u64::MAX; impractical scenario. Fix is on its way on https://github.com/lambdaclass/ethrex/pull/4823
    "HighGasPriceParis",
>>>>>>> d8f69ae4
    // Skip because it tries to deserialize number > U256::MAX
    "ValueOverflowParis",
    // Skip because it's a "Create" Blob Transaction, which doesn't actually exist. It never reaches the EVM because we can't even parse it as an actual Transaction.
    "createBlobhashTx",
];

// Extra skips added only for prover backends.
#[cfg(feature = "sp1")]
const EXTRA_SKIPS: &[&str] = &[
    // I believe these tests fail because of how much stress they put into the zkVM, they probably cause an OOM though this should be checked
    "static_Call50000",
    "Return50000",
    "static_Call1MB1024Calldepth",
];
#[cfg(not(feature = "sp1"))]
const EXTRA_SKIPS: &[&str] = &[];

// Select backend
#[cfg(feature = "stateless")]
const BACKEND: Option<Backend> = Some(Backend::Exec);
#[cfg(feature = "sp1")]
const BACKEND: Option<Backend> = Some(Backend::SP1);
#[cfg(not(any(feature = "sp1", feature = "stateless")))]
const BACKEND: Option<Backend> = None;

fn blockchain_runner(path: &Path) -> datatest_stable::Result<()> {
    // Compose the final skip list
    let skips: Vec<&'static str> = SKIPPED_BASE
        .iter()
        .copied()
        .chain(EXTRA_SKIPS.iter().copied())
        .collect();

    parse_and_execute(path, Some(&skips), BACKEND)
}

datatest_stable::harness!(blockchain_runner, TEST_FOLDER, r".*");<|MERGE_RESOLUTION|>--- conflicted
+++ resolved
@@ -12,11 +12,7 @@
 const SKIPPED_BASE: &[&str] = &[
     // These tests contain accounts without nonce or code but have storage, which is a virtually impossible scenario. That's why we fail, but that's okay.
     // When creating an account we don't check the storage root but just if it has nonce or code.
-<<<<<<< HEAD
     // Fix is on it's way on https://github.com/lambdaclass/ethrex/pull/4813
-=======
-    // Fix is on its way on https://github.com/lambdaclass/ethrex/pull/4813
->>>>>>> d8f69ae4
     "InitCollisionParis",
     "RevertInCreateInInitCreate2Paris",
     "create2collisionStorageParis",
@@ -26,14 +22,6 @@
     "static_Call50000_sha256",
     "CALLBlake2f_MaxRounds",
     "loopMul",
-<<<<<<< HEAD
-    // It checks that withdrawal requests and consolidation requests accounts have code, which is always the case, except for this test.
-    // The fix is just an if, it's on its way on https://github.com/lambdaclass/ethrex/pull/4731
-    "system_contract_deployment",
-=======
-    // Gas price higher than u64::MAX; impractical scenario. Fix is on its way on https://github.com/lambdaclass/ethrex/pull/4823
-    "HighGasPriceParis",
->>>>>>> d8f69ae4
     // Skip because it tries to deserialize number > U256::MAX
     "ValueOverflowParis",
     // Skip because it's a "Create" Blob Transaction, which doesn't actually exist. It never reaches the EVM because we can't even parse it as an actual Transaction.
