--- conflicted
+++ resolved
@@ -8,13 +8,7 @@
 // the features imply (LEVM if `levm` is on; otherwise REVM).
 #[cfg(not(any(feature = "sp1", feature = "stateless")))]
 fn blockchain_runner(path: &Path) -> datatest_stable::Result<()> {
-<<<<<<< HEAD
-    let engine = if cfg!(feature = "levm") {
-        EvmEngine::LEVM
-    } else {
-=======
     let engine = if cfg!(feature = "revm") {
->>>>>>> 331d1e99
         EvmEngine::REVM
     } else {
         EvmEngine::LEVM
@@ -36,14 +30,9 @@
 
 datatest_stable::harness!(blockchain_runner, TEST_FOLDER, r".*");
 
-<<<<<<< HEAD
-#[cfg(all(feature = "sp1", feature = "stateless"))]
-compile_error!("`sp1` and `stateless` cannot be enabled together.");
-=======
 #[cfg(any(
     all(feature = "sp1", feature = "stateless"),
     all(feature = "sp1", feature = "revm"),
     all(feature = "stateless", feature = "revm"),
 ))]
-compile_error!("Only one of `sp1`, `stateless`, or `revm` can be enabled at a time.");
->>>>>>> 331d1e99
+compile_error!("Only one of `sp1`, `stateless`, or `revm` can be enabled at a time.");