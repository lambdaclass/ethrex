use ef_tests_blockchain::test_runner::parse_and_execute;
use ethrex_prover_lib::backend::Backend;
use std::path::Path;

// Enable only one of `sp1` or `stateless` at a time.
#[cfg(all(feature = "sp1", feature = "stateless"))]
compile_error!("Only one of `sp1` and `stateless` can be enabled at a time.");

const TEST_FOLDER: &str = "vectors/";

// Base skips shared by all runs.
const SKIPPED_BASE: &[&str] = &[
<<<<<<< HEAD
    // These tests contain accounts without nonce or code but have storage, which is a virtually impossible scenario. That's why we fail, but that's okay.
    // When creating an account we don't check the storage root but just if it has nonce or code.
    // Fix is on it's way on https://github.com/lambdaclass/ethrex/pull/4813
    "InitCollisionParis",
    "RevertInCreateInInitCreate2Paris",
    "create2collisionStorageParis",
    "dynamicAccountOverwriteEmpty_Paris",
    "RevertInCreateInInit_Paris",
=======
>>>>>>> 6fedd579
    // Skip because they take too long to run, but they pass
    "static_Call50000_sha256",
    "CALLBlake2f_MaxRounds",
    "loopMul",
    // Skip because it tries to deserialize number > U256::MAX
    "ValueOverflowParis",
    // Skip because it's a "Create" Blob Transaction, which doesn't actually exist. It never reaches the EVM because we can't even parse it as an actual Transaction.
    "createBlobhashTx",
];

// Extra skips added only for prover backends.
#[cfg(feature = "sp1")]
const EXTRA_SKIPS: &[&str] = &[
    // I believe these tests fail because of how much stress they put into the zkVM, they probably cause an OOM though this should be checked
    "static_Call50000",
    "Return50000",
    "static_Call1MB1024Calldepth",
];
#[cfg(not(feature = "sp1"))]
const EXTRA_SKIPS: &[&str] = &[];

// Select backend
#[cfg(feature = "stateless")]
const BACKEND: Option<Backend> = Some(Backend::Exec);
#[cfg(feature = "sp1")]
const BACKEND: Option<Backend> = Some(Backend::SP1);
#[cfg(not(any(feature = "sp1", feature = "stateless")))]
const BACKEND: Option<Backend> = None;

fn blockchain_runner(path: &Path) -> datatest_stable::Result<()> {
    // Compose the final skip list
    let skips: Vec<&'static str> = SKIPPED_BASE
        .iter()
        .copied()
        .chain(EXTRA_SKIPS.iter().copied())
        .collect();

    parse_and_execute(path, Some(&skips), BACKEND)
}

datatest_stable::harness!(blockchain_runner, TEST_FOLDER, r".*");<|MERGE_RESOLUTION|>--- conflicted
+++ resolved
@@ -10,17 +10,6 @@
 
 // Base skips shared by all runs.
 const SKIPPED_BASE: &[&str] = &[
-<<<<<<< HEAD
-    // These tests contain accounts without nonce or code but have storage, which is a virtually impossible scenario. That's why we fail, but that's okay.
-    // When creating an account we don't check the storage root but just if it has nonce or code.
-    // Fix is on it's way on https://github.com/lambdaclass/ethrex/pull/4813
-    "InitCollisionParis",
-    "RevertInCreateInInitCreate2Paris",
-    "create2collisionStorageParis",
-    "dynamicAccountOverwriteEmpty_Paris",
-    "RevertInCreateInInit_Paris",
-=======
->>>>>>> 6fedd579
     // Skip because they take too long to run, but they pass
     "static_Call50000_sha256",
     "CALLBlake2f_MaxRounds",
