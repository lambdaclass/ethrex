use ef_tests_blockchain::test_runner::parse_and_execute;
use ethrex_prover_lib::backend::Backend;
use std::path::Path;

// Enable only one of `sp1` or `stateless` at a time.
#[cfg(all(feature = "sp1", feature = "stateless"))]
compile_error!("Only one of `sp1` and `stateless` can be enabled at a time.");

const TEST_FOLDER: &str = "vectors/";

<<<<<<< HEAD
#[cfg(not(any(feature = "sp1", feature = "stateless")))]
const SKIPPED_TESTS: &[&str] = &[
    "system_contract_deployment",
    "dynamicAccountOverwriteEmpty_Paris", // Skipped because the scenario described is virtually impossible
    "create2collisionStorageParis", // Skipped because it's not worth implementing since the scenario of the test is virtually impossible. See https://github.com/lambdaclass/ethrex/issues/1555
    "RevertInCreateInInitCreate2Paris", // Skipped because it's not worth implementing since the scenario of the test is virtually impossible. See https://github.com/lambdaclass/ethrex/issues/1555
    "test_tx_gas_larger_than_block_gas_limit",
    "createBlobhashTx",
    "RevertInCreateInInit_Paris",
    "InitCollisionParis",
    "ValueOverflowParis",
];
// We are skipping test_tx_gas_larger_than_block_gas_limit[fork_Osaka-blockchain_test-exceed_block_gas_limit_True] because of an
// inconsistency on the expected exception. Exception returned is InvalidBlock(GasUsedMismatch(0x06000000,0x05000000)) while
// exception expected GAS_ALLOWANCE_EXCEEDED. The thing is gas allowance exception is supposed to be thrown on any transaction
// execution in case the transaction's gas limit is larger than the block's, which is not the case of this test.
// This test has a block with "gasLimit": "0x055d4a80", "gasUsed": "0x05000000" and six transactions with "gasLimit": "0x01000000",
// Apparently each transaction consumes up to its gas limit, which together is larger than the block's. Then when executing validate_gas_used
// after the block's execution, it throws InvalidBlock(GasUsedMismatch(0x06000000,0x05000000)) on comparing the receipt's cumulative gas used agains the block's gas limit.
#[cfg(any(feature = "sp1", feature = "stateless"))]
const SKIPPED_TESTS: &[&str] = &[
    // We skip most of these for the same reason we skip them in normal runs; since we need to do a normal run before running with the stateless backend
    "system_contract_deployment",
    "test_tx_gas_larger_than_block_gas_limit",
    "HighGasPriceParis",
    "dynamicAccountOverwriteEmpty_Paris",
    "create2collisionStorageParis",
=======
// Base skips shared by all runs.
const SKIPPED_BASE: &[&str] = &[
    // These tests contain accounts without nonce or code but have storage, which is a virtually impossible scenario. That's why we fail, but that's okay.
    // When creating an account we don't check the storage root but just if it has nonce or code, and that's the right check for real case scenarios.
    "InitCollisionParis",
>>>>>>> 822d5ec3
    "RevertInCreateInInitCreate2Paris",
    "create2collisionStorageParis",
    "dynamicAccountOverwriteEmpty_Paris",
    "RevertInCreateInInit_Paris",
    // Skip because they take too long to run, but they pass
    "static_Call50000_sha256",
    "CALLBlake2f_MaxRounds",
    "loopMul",
    // We don't want to implement the check being tested, it's unnecessary and impossible in known networks. It checks that withdrawal requests and consolidation requests accounts have code, which is always the case, except for this test.
    "system_contract_deployment",
    // Gas price higher than u64::MAX; impractical scenario. We don't use 256 bits for gas price for performance reasons, however, it's debatable. See https://github.com/lambdaclass/ethrex/issues/3629
    "HighGasPriceParis",
    // Skip because it tries to deserialize number > U256::MAX
    "ValueOverflowParis",
    // Skip because it's a "Create" Blob Transaction, which doesn't actually exist. It never reaches the EVM because we can't even parse it as an actual Transaction.
    "createBlobhashTx",
<<<<<<< HEAD
    "RevertInCreateInInit_Paris",
    "InitCollisionParis",
    "ValueOverflowParis",
    // We skip these two tests because they fail with stateless backend specifically. See https://github.com/lambdaclass/ethrex/issues/4502
    "test_large_amount",
    "test_multiple_withdrawals_same_address",
];

=======
];

// Extra skips added only for prover backends.
#[cfg(feature = "sp1")]
const EXTRA_SKIPS: &[&str] = &[
    // I believe these tests fail because of how much stress they put into the zkVM, they probably cause an OOM though this should be checked
    "static_Call50000",
    "Return50000",
    "static_Call1MB1024Calldepth",
];
#[cfg(not(feature = "sp1"))]
const EXTRA_SKIPS: &[&str] = &[];

// Select backend
#[cfg(feature = "stateless")]
const BACKEND: Option<Backend> = Some(Backend::Exec);
#[cfg(feature = "sp1")]
const BACKEND: Option<Backend> = Some(Backend::SP1);
>>>>>>> 822d5ec3
#[cfg(not(any(feature = "sp1", feature = "stateless")))]
const BACKEND: Option<Backend> = None;

<<<<<<< HEAD
// If `sp1` or `stateless` is enabled
#[cfg(any(feature = "sp1", feature = "stateless"))]
=======
>>>>>>> 822d5ec3
fn blockchain_runner(path: &Path) -> datatest_stable::Result<()> {
    // Compose the final skip list
    let skips: Vec<&'static str> = SKIPPED_BASE
        .iter()
        .copied()
        .chain(EXTRA_SKIPS.iter().copied())
        .collect();

    parse_and_execute(path, Some(&skips), BACKEND)
}

<<<<<<< HEAD
datatest_stable::harness!(blockchain_runner, TEST_FOLDER, r".*");

#[cfg(any(all(feature = "sp1", feature = "stateless"),))]
compile_error!("Only one of `sp1` and `stateless` can be enabled at a time.");
=======
datatest_stable::harness!(blockchain_runner, TEST_FOLDER, r".*");
>>>>>>> 822d5ec3
<|MERGE_RESOLUTION|>--- conflicted
+++ resolved
@@ -8,41 +8,11 @@
 
 const TEST_FOLDER: &str = "vectors/";
 
-<<<<<<< HEAD
-#[cfg(not(any(feature = "sp1", feature = "stateless")))]
-const SKIPPED_TESTS: &[&str] = &[
-    "system_contract_deployment",
-    "dynamicAccountOverwriteEmpty_Paris", // Skipped because the scenario described is virtually impossible
-    "create2collisionStorageParis", // Skipped because it's not worth implementing since the scenario of the test is virtually impossible. See https://github.com/lambdaclass/ethrex/issues/1555
-    "RevertInCreateInInitCreate2Paris", // Skipped because it's not worth implementing since the scenario of the test is virtually impossible. See https://github.com/lambdaclass/ethrex/issues/1555
-    "test_tx_gas_larger_than_block_gas_limit",
-    "createBlobhashTx",
-    "RevertInCreateInInit_Paris",
-    "InitCollisionParis",
-    "ValueOverflowParis",
-];
-// We are skipping test_tx_gas_larger_than_block_gas_limit[fork_Osaka-blockchain_test-exceed_block_gas_limit_True] because of an
-// inconsistency on the expected exception. Exception returned is InvalidBlock(GasUsedMismatch(0x06000000,0x05000000)) while
-// exception expected GAS_ALLOWANCE_EXCEEDED. The thing is gas allowance exception is supposed to be thrown on any transaction
-// execution in case the transaction's gas limit is larger than the block's, which is not the case of this test.
-// This test has a block with "gasLimit": "0x055d4a80", "gasUsed": "0x05000000" and six transactions with "gasLimit": "0x01000000",
-// Apparently each transaction consumes up to its gas limit, which together is larger than the block's. Then when executing validate_gas_used
-// after the block's execution, it throws InvalidBlock(GasUsedMismatch(0x06000000,0x05000000)) on comparing the receipt's cumulative gas used agains the block's gas limit.
-#[cfg(any(feature = "sp1", feature = "stateless"))]
-const SKIPPED_TESTS: &[&str] = &[
-    // We skip most of these for the same reason we skip them in normal runs; since we need to do a normal run before running with the stateless backend
-    "system_contract_deployment",
-    "test_tx_gas_larger_than_block_gas_limit",
-    "HighGasPriceParis",
-    "dynamicAccountOverwriteEmpty_Paris",
-    "create2collisionStorageParis",
-=======
 // Base skips shared by all runs.
 const SKIPPED_BASE: &[&str] = &[
     // These tests contain accounts without nonce or code but have storage, which is a virtually impossible scenario. That's why we fail, but that's okay.
     // When creating an account we don't check the storage root but just if it has nonce or code, and that's the right check for real case scenarios.
     "InitCollisionParis",
->>>>>>> 822d5ec3
     "RevertInCreateInInitCreate2Paris",
     "create2collisionStorageParis",
     "dynamicAccountOverwriteEmpty_Paris",
@@ -59,16 +29,6 @@
     "ValueOverflowParis",
     // Skip because it's a "Create" Blob Transaction, which doesn't actually exist. It never reaches the EVM because we can't even parse it as an actual Transaction.
     "createBlobhashTx",
-<<<<<<< HEAD
-    "RevertInCreateInInit_Paris",
-    "InitCollisionParis",
-    "ValueOverflowParis",
-    // We skip these two tests because they fail with stateless backend specifically. See https://github.com/lambdaclass/ethrex/issues/4502
-    "test_large_amount",
-    "test_multiple_withdrawals_same_address",
-];
-
-=======
 ];
 
 // Extra skips added only for prover backends.
@@ -87,15 +47,9 @@
 const BACKEND: Option<Backend> = Some(Backend::Exec);
 #[cfg(feature = "sp1")]
 const BACKEND: Option<Backend> = Some(Backend::SP1);
->>>>>>> 822d5ec3
 #[cfg(not(any(feature = "sp1", feature = "stateless")))]
 const BACKEND: Option<Backend> = None;
 
-<<<<<<< HEAD
-// If `sp1` or `stateless` is enabled
-#[cfg(any(feature = "sp1", feature = "stateless"))]
-=======
->>>>>>> 822d5ec3
 fn blockchain_runner(path: &Path) -> datatest_stable::Result<()> {
     // Compose the final skip list
     let skips: Vec<&'static str> = SKIPPED_BASE
@@ -107,11 +61,4 @@
     parse_and_execute(path, Some(&skips), BACKEND)
 }
 
-<<<<<<< HEAD
-datatest_stable::harness!(blockchain_runner, TEST_FOLDER, r".*");
-
-#[cfg(any(all(feature = "sp1", feature = "stateless"),))]
-compile_error!("Only one of `sp1` and `stateless` can be enabled at a time.");
-=======
-datatest_stable::harness!(blockchain_runner, TEST_FOLDER, r".*");
->>>>>>> 822d5ec3
+datatest_stable::harness!(blockchain_runner, TEST_FOLDER, r".*");