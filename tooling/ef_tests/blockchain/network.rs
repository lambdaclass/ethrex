--- conflicted
+++ resolved
@@ -56,39 +56,32 @@
 pub static PRAGUE_CONFIG: LazyLock<ChainConfig> = LazyLock::new(|| ChainConfig {
         prague_time: Some(0),
         ..*CANCUN_TO_PRAGUE_AT_15K_CONFIG
-<<<<<<< HEAD
 });
-=======
-    };
 
-    pub static ref PRAGUE_TO_OSAKA_AT_15K_CONFIG: ChainConfig = ChainConfig {
+pub static PRAGUE_TO_OSAKA_AT_15K_CONFIG: LazyLock<ChainConfig> = LazyLock::new(|| ChainConfig {
         osaka_time: Some(0x3a98),
         ..*PRAGUE_CONFIG
+});
 
-    };
-
-    pub static ref OSAKA_CONFIG: ChainConfig = ChainConfig {
+pub static OSAKA_CONFIG: LazyLock<ChainConfig> = LazyLock::new(|| ChainConfig {
         osaka_time: Some(0),
         ..*PRAGUE_CONFIG
-    };
+});
 
-    pub static ref OSAKA_TO_BPO1_AT_15K_CONFIG: ChainConfig = ChainConfig {
+pub static OSAKA_TO_BPO1_AT_15K_CONFIG: LazyLock<ChainConfig> = LazyLock::new(|| ChainConfig {
         bpo1_time: Some(0x3a98),
         ..*OSAKA_CONFIG
-    };
+});
 
-    pub static ref BPO1_TO_BPO2_AT_15K_CONFIG: ChainConfig = ChainConfig {
+pub static BPO1_TO_BPO2_AT_15K_CONFIG: LazyLock<ChainConfig> = LazyLock::new(|| ChainConfig {
         bpo2_time: Some(0x3a98),
         ..*PRAGUE_CONFIG
-    };
+});
 
-    pub static ref BPO2_TO_BPO3_AT_15K_CONFIG: ChainConfig = ChainConfig {
+pub static BPO2_TO_BPO3_AT_15K_CONFIG: LazyLock<ChainConfig> = LazyLock::new(|| ChainConfig {
         bpo3_time: Some(0x3a98),
         ..*PRAGUE_CONFIG
-    };
-
-}
->>>>>>> b35fe1d6
+});
 
 #[derive(Debug, Deserialize, PartialEq, Eq, PartialOrd, Ord)]
 pub enum Network {
