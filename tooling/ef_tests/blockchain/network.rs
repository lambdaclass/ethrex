--- conflicted
+++ resolved
@@ -73,32 +73,18 @@
         ..*OSAKA_CONFIG
 });
 
-<<<<<<< HEAD
 pub static BPO1_TO_BPO2_AT_15K_CONFIG: LazyLock<ChainConfig> = LazyLock::new(|| ChainConfig {
+        bpo1_time: Some(0),
         bpo2_time: Some(0x3a98),
-        ..*PRAGUE_CONFIG
+        ..*OSAKA_CONFIG
 });
 
 pub static BPO2_TO_BPO3_AT_15K_CONFIG: LazyLock<ChainConfig> = LazyLock::new(|| ChainConfig {
-        bpo3_time: Some(0x3a98),
-        ..*PRAGUE_CONFIG
-});
-=======
-    pub static ref BPO1_TO_BPO2_AT_15K_CONFIG: ChainConfig = ChainConfig {
-        bpo1_time: Some(0),
-        bpo2_time: Some(0x3a98),
-        ..*OSAKA_CONFIG
-    };
-
-    pub static ref BPO2_TO_BPO3_AT_15K_CONFIG: ChainConfig = ChainConfig {
         bpo1_time: Some(0),
         bpo2_time: Some(0),
         bpo3_time: Some(0x3a98),
         ..*OSAKA_CONFIG
-    };
-
-}
->>>>>>> 0bb360a9
+});
 
 #[derive(Debug, Deserialize, PartialEq, Eq, PartialOrd, Ord)]
 pub enum Network {
