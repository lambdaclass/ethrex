--- conflicted
+++ resolved
@@ -57,15 +57,12 @@
                 && (!fusaka_eips_to_test.iter().any(|eip| test_eip.contains(eip))
                     && !hashes_of_fusaka_tests_to_run
                         .iter()
-<<<<<<< HEAD
                         .any(|hash| *hash == test.info.hash.clone().unwrap())
                     && !specific_fusaka_tests_to_run
                         .iter()
                         .any(|name| test.info.url.clone().unwrap().contains(*name))
                     || matches!(evm, EvmEngine::REVM)))
-=======
                         .any(|hash| *hash == test.info.hash.clone().unwrap())))
->>>>>>> 23f0f650
             || skipped_tests
                 .map(|skipped| skipped.iter().any(|s| test_key.contains(s)))
                 .unwrap_or(false);
