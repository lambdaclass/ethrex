use std::{collections::HashMap, path::Path};

use crate::{
    deserialize::{PRIORITY_GREATER_THAN_MAX_FEE_PER_GAS_REGEX, SENDER_NOT_EOA_REGEX},
    network::Network,
    types::{BlockChainExpectedException, BlockExpectedException, BlockWithRLP, TestUnit},
};
use ethrex_blockchain::{
    Blockchain, BlockchainType,
    error::{ChainError, InvalidBlockError},
    fork_choice::apply_fork_choice,
};
use ethrex_common::{
    constants::EMPTY_KECCACK_HASH,
    types::{
        Account as CoreAccount, Block as CoreBlock, BlockHeader as CoreBlockHeader,
        InvalidBlockHeaderError,
    },
};
use ethrex_prover_lib::backend::Backend;
use ethrex_rlp::decode::RLPDecode;
use ethrex_storage::{EngineType, Store};
use ethrex_vm::{EvmEngine, EvmError};
use guest_program::input::ProgramInput;
use regex::Regex;

pub fn parse_and_execute(
    path: &Path,
    evm: EvmEngine,
    skipped_tests: Option<&[&str]>,
    stateless_backend: Option<Backend>,
) -> datatest_stable::Result<()> {
    let rt = tokio::runtime::Runtime::new().unwrap();
    let tests = parse_tests(path);
    //Test with the Fusaka tests that should pass. TODO: Once we've implemented all the Fusaka EIPs this should be removed
    //EIPs should be added as strings in the format 'eip-XXXX'
<<<<<<< HEAD
    let fusaka_eips_to_test: Vec<&str> = vec!["eip-7883", "eip-7934", "eip-7939"];
=======
    let fusaka_eips_to_test: Vec<&str> = vec!["eip-7594", "eip-7883", "eip-7939"];
>>>>>>> a38e9ff8

    //Hashes of any other tests to run, that don't correspond to an especific EIP (for examples, some integration tests)
    //We should really remove this once we're finished with implementing Fusaka, but it's a good-enough workaround to run specific tests for now
    let hashes_of_fusaka_tests_to_run: Vec<&str> = vec![
        "0xf0672af9718013a1f396a9268e91e220ff09e7fa97480844e31da500f8ef291f", //All opcodes test
    ];

    let mut failures = Vec::new();

    for (test_key, test) in tests {
        let test_eip = test.info.clone().reference_spec.unwrap_or_default();

        let should_skip_test = test.network < Network::Merge
            || (test.network > Network::Prague
                && (!fusaka_eips_to_test.iter().any(|eip| test_eip.contains(eip))
                    && !hashes_of_fusaka_tests_to_run
                        .iter()
                        .any(|hash| *hash == test.info.hash.clone().unwrap())
                    || match evm {
                        EvmEngine::LEVM => false,
                        EvmEngine::REVM => true,
                    }))
            || skipped_tests
                .map(|skipped| skipped.iter().any(|s| test_key.contains(s)))
                .unwrap_or(false);

        if should_skip_test {
            continue;
        }

        let result = rt.block_on(run_ef_test(&test_key, &test, evm, stateless_backend));

        if let Err(e) = result {
            eprintln!("Test {test_key} failed: {e:?}");
            failures.push(format!("{test_key}: {e:?}"));
        }
    }

    if failures.is_empty() {
        Ok(())
    } else {
        // \n doesn't print new lines on terminal, so this alternative is for making it readable
        Err(failures.join("     -------     ").into())
    }
}

pub async fn run_ef_test(
    test_key: &str,
    test: &TestUnit,
    evm: EvmEngine,
    stateless_backend: Option<Backend>,
) -> Result<(), String> {
    // check that the decoded genesis block header matches the deserialized one
    let genesis_rlp = test.genesis_rlp.clone();
    let decoded_block = CoreBlock::decode(&genesis_rlp).unwrap();
    let genesis_block_header = CoreBlockHeader::from(test.genesis_block_header.clone());
    assert_eq!(decoded_block.header, genesis_block_header);

    let store = build_store_for_test(test).await;

    // Check world_state
    check_prestate_against_db(test_key, test, &store);

    // Blockchain EF tests are meant for L1.
    let blockchain = Blockchain::new(evm, store.clone(), BlockchainType::L1, false);

    // Early return if the exception is in the rlp decoding of the block
    for bf in &test.blocks {
        if bf.expect_exception.is_some() && exception_in_rlp_decoding(bf) {
            return Ok(());
        }
    }

    run(test_key, test, &blockchain, &store).await?;

    // Run stateless if backend was specified for this.
    // TODO: See if we can run stateless without needing a previous run. We can't easily do it for now. #4142
    if let Some(backend) = stateless_backend {
        re_run_stateless(blockchain, test, test_key, backend).await?;
    };

    Ok(())
}

// Helper: run the EF test blocks and verify poststate
async fn run(
    test_key: &str,
    test: &TestUnit,
    blockchain: &Blockchain,
    store: &Store,
) -> Result<(), String> {
    // Execute all blocks in test
    for block_fixture in test.blocks.iter() {
        let expects_exception = block_fixture.expect_exception.is_some();

        // Won't panic because test has been validated
        let block: CoreBlock = block_fixture.block().unwrap().clone().into();
        let hash = block.hash();

        // Attempt to add the block as the head of the chain
        let chain_result = blockchain.add_block(&block).await;

        match chain_result {
            Err(error) => {
                if !expects_exception {
                    return Err(format!(
                        "Transaction execution unexpectedly failed on test: {test_key}, with error {error:?}",
                    ));
                }
                let expected_exception = block_fixture.expect_exception.clone().unwrap();
                if !exception_is_expected(expected_exception.clone(), &error) {
                    return Err(format!(
                        "Returned exception {error:?} does not match expected {expected_exception:?}",
                    ));
                }
                // Expected exception matched — stop processing further blocks of this test.
                break;
            }
            Ok(_) => {
                if expects_exception {
                    return Err(format!(
                        "Expected transaction execution to fail in test: {test_key} with error: {:?}",
                        block_fixture.expect_exception.clone()
                    ));
                }
                // Advance fork choice to the new head
                apply_fork_choice(store, hash, hash, hash).await.unwrap();
            }
        }
    }

    // Final post-state verification
    check_poststate_against_db(test_key, test, store).await;
    Ok(())
}

fn exception_is_expected(
    expected_exceptions: Vec<BlockChainExpectedException>,
    returned_error: &ChainError,
) -> bool {
    expected_exceptions.iter().any(|exception| {
        if let (
            BlockChainExpectedException::TxtException(expected_error_msg),
            ChainError::EvmError(EvmError::Transaction(error_msg)),
        ) = (exception, returned_error)
        {
            return match_alternative_revm_exception_msg(expected_error_msg, error_msg)
                || (expected_error_msg.to_lowercase() == error_msg.to_lowercase())
                || match_expected_regex(expected_error_msg, error_msg);
        }
        matches!(
            (exception, &returned_error),
            (
                BlockChainExpectedException::BlockException(
                    BlockExpectedException::IncorrectBlobGasUsed
                ),
                ChainError::InvalidBlock(InvalidBlockError::BlobGasUsedMismatch)
            ) | (
                BlockChainExpectedException::BlockException(
                    BlockExpectedException::BlobGasUsedAboveLimit
                ),
                ChainError::InvalidBlock(InvalidBlockError::InvalidHeader(
                    InvalidBlockHeaderError::GasUsedGreaterThanGasLimit
                ))
            ) | (
                BlockChainExpectedException::BlockException(
                    BlockExpectedException::IncorrectExcessBlobGas
                ),
                ChainError::InvalidBlock(InvalidBlockError::InvalidHeader(
                    InvalidBlockHeaderError::ExcessBlobGasIncorrect
                ))
            ) | (
                BlockChainExpectedException::BlockException(
                    BlockExpectedException::IncorrectBlockFormat
                ),
                ChainError::InvalidBlock(_)
            ) | (
                BlockChainExpectedException::BlockException(BlockExpectedException::InvalidRequest),
                ChainError::InvalidBlock(InvalidBlockError::RequestsHashMismatch)
            ) | (
                BlockChainExpectedException::BlockException(
                    BlockExpectedException::SystemContractCallFailed
                ),
                ChainError::EvmError(EvmError::SystemContractCallFailed(_))
            ) | (
                BlockChainExpectedException::Other,
                _ //TODO: Decide whether to support more specific errors.
            ),
        )
    })
}

fn match_alternative_revm_exception_msg(expected_msg: &String, msg: &str) -> bool {
    matches!(
        (msg, expected_msg.as_str()),
        (
            "reject transactions from senders with deployed code",
            SENDER_NOT_EOA_REGEX
        ) | (
            "call gas cost exceeds the gas limit",
            "Intrinsic gas too low"
        ) | ("gas floor exceeds the gas limit", "Intrinsic gas too low")
            | ("empty blobs", "Type 3 transaction without blobs")
            | (
                "blob versioned hashes not supported",
                "Type 3 transactions are not supported before the Cancun fork"
            )
            | ("blob version not supported", "Invalid blob versioned hash")
            | (
                "gas price is less than basefee",
                "Insufficient max fee per gas"
            )
            | (
                "blob gas price is greater than max fee per blob gas",
                "Insufficient max fee per blob gas"
            )
            | (
                "priority fee is greater than max fee",
                PRIORITY_GREATER_THAN_MAX_FEE_PER_GAS_REGEX
            )
            | ("create initcode size limit", "Initcode size exceeded")
    ) || (msg.starts_with("lack of funds") && expected_msg == "Insufficient account funds")
}

fn match_expected_regex(expected_error_regex: &str, error_msg: &str) -> bool {
    let Ok(regex) = Regex::new(expected_error_regex) else {
        return false;
    };
    regex.is_match(error_msg)
}

/// Tests the rlp decoding of a block
fn exception_in_rlp_decoding(block_fixture: &BlockWithRLP) -> bool {
    // NOTE: There is a test which validates that an EIP-7702 transaction is not allowed to
    // have the "to" field set to null (create).
    // This test expects an exception to be thrown AFTER the Block RLP decoding, when the
    // transaction is validated. This would imply allowing the "to" field of the
    // EIP-7702 transaction to be null and validating it on the `prepare_execution` LEVM hook.
    //
    // Instead, this approach is taken, which allows for the exception to be thrown on
    // RLPDecoding, so the data type EIP7702Transaction correctly describes the requirement of
    // "to" field to be an Address
    // For more information, please read:
    // - https://eips.ethereum.org/EIPS/eip-7702
    // - https://github.com/lambdaclass/ethrex/pull/2425
    //
    // There is another test which validates the same exact thing, but for an EIP-4844 tx.
    // That test also allows for a "BlockException.RLP_..." error to happen, and that's what is being
    // caught.

    // Decoding_exception_cases = [
    // "BlockException.RLP_",
    // "TransactionException.TYPE_4_TX_CONTRACT_CREATION", ];

    let expects_rlp_exception = block_fixture
        .expect_exception
        .as_ref()
        .unwrap_or(&Vec::new())
        .iter()
        .any(|case| matches!(case, BlockChainExpectedException::RLPException));

    match CoreBlock::decode(block_fixture.rlp.as_ref()) {
        Ok(_) => {
            assert!(!expects_rlp_exception);
            false
        }
        Err(_) => {
            assert!(expects_rlp_exception);
            true
        }
    }
}

pub fn parse_tests(path: &Path) -> HashMap<String, TestUnit> {
    let mut all_tests = HashMap::new();

    if path.is_file() {
        let file_tests = parse_json_file(path);
        all_tests.extend(file_tests);
    } else if path.is_dir() {
        for entry in std::fs::read_dir(path).expect("Failed to read directory") {
            let entry = entry.expect("Failed to get DirEntry");
            let path = entry.path();
            if path.is_dir() {
                let sub_tests = parse_tests(&path); // recursion
                all_tests.extend(sub_tests);
            } else if path.extension().and_then(|s| s.to_str()) == Some("json") {
                let file_tests = parse_json_file(&path);
                all_tests.extend(file_tests);
            }
        }
    } else {
        panic!("Invalid path: not a file or directory");
    }

    all_tests
}

fn parse_json_file(path: &Path) -> HashMap<String, TestUnit> {
    let s = std::fs::read_to_string(path).expect("Unable to read file");
    serde_json::from_str(&s).expect("Unable to parse JSON")
}

/// Creats a new in-memory store and adds the genesis state
pub async fn build_store_for_test(test: &TestUnit) -> Store {
    let store =
        Store::new("store.db", EngineType::InMemory).expect("Failed to build DB for testing");
    let genesis = test.get_genesis();
    store
        .add_initial_state(genesis)
        .await
        .expect("Failed to add genesis state");
    store
}

/// Checks db is correct after setting up initial state
/// Panics if any comparison fails
fn check_prestate_against_db(test_key: &str, test: &TestUnit, db: &Store) {
    let block_number = test.genesis_block_header.number.low_u64();
    let db_block_header = db.get_block_header(block_number).unwrap().unwrap();
    let computed_genesis_block_hash = db_block_header.hash();
    // Check genesis block hash
    assert_eq!(test.genesis_block_header.hash, computed_genesis_block_hash);
    // Check genesis state root
    let test_state_root = test.genesis_block_header.state_root;
    assert_eq!(
        test_state_root, db_block_header.state_root,
        "Mismatched genesis state root for database, test: {test_key}"
    );
}

/// Checks that all accounts in the post-state are present and have the correct values in the DB
/// Panics if any comparison fails
/// Tests that previously failed the validation stage shouldn't be executed with this function.
async fn check_poststate_against_db(test_key: &str, test: &TestUnit, db: &Store) {
    let latest_block_number = db.get_latest_block_number().await.unwrap();
    for (addr, account) in &test.post_state {
        let expected_account: CoreAccount = account.clone().into();
        // Check info
        let db_account_info = db
            .get_account_info(latest_block_number, *addr)
            .await
            .expect("Failed to read from DB")
            .unwrap_or_else(|| {
                panic!("Account info for address {addr} not found in DB, test:{test_key}")
            });
        assert_eq!(
            db_account_info, expected_account.info,
            "Mismatched account info for address {addr} test:{test_key}"
        );
        // Check code
        let code_hash = expected_account.info.code_hash;
        if code_hash != *EMPTY_KECCACK_HASH {
            // We don't want to get account code if there's no code.
            let db_account_code = db
                .get_account_code(code_hash)
                .expect("Failed to read from DB")
                .unwrap_or_else(|| {
                    panic!("Account code for code hash {code_hash} not found in DB test:{test_key}")
                });
            assert_eq!(
                db_account_code, expected_account.code,
                "Mismatched account code for code hash {code_hash} test:{test_key}"
            );
        }
        // Check storage
        for (key, value) in expected_account.storage {
            let db_storage_value = db
                .get_storage_at(latest_block_number, *addr, key)
                .await
                .expect("Failed to read from DB")
                .unwrap_or_else(|| {
                    panic!("Storage missing for address {addr} key {key} in DB test:{test_key}")
                });
            assert_eq!(
                db_storage_value, value,
                "Mismatched storage value for address {addr}, key {key} test:{test_key}"
            );
        }
    }
    // Check lastblockhash is in store
    let last_block_number = db.get_latest_block_number().await.unwrap();
    let last_block_hash = db
        .get_block_header(last_block_number)
        .unwrap()
        .unwrap()
        .hash();
    assert_eq!(
        test.lastblockhash, last_block_hash,
        "Last block number does not match"
    );
    // Get block header
    let last_block = db.get_block_header(last_block_number).unwrap();
    assert!(last_block.is_some(), "Block hash is not stored in db");
    // State root was alredy validated by `add_block``
}

async fn re_run_stateless(
    blockchain: Blockchain,
    test: &TestUnit,
    test_key: &str,
    backend: Backend,
) -> Result<(), String> {
    let blocks = test
        .blocks
        .iter()
        .map(|block_fixture| block_fixture.block().unwrap().clone().into())
        .collect::<Vec<CoreBlock>>();

    let test_should_fail = test.blocks.iter().any(|t| t.expect_exception.is_some());

    let witness = blockchain.generate_witness_for_blocks(&blocks).await;
    if test_should_fail && witness.is_err() {
        // We can't generate witness for a test that should fail.
        return Ok(());
    } else if !test_should_fail && witness.is_err() {
        return Err("Failed to create witness for a test that should not fail".into());
    }
    // At this point witness is guaranteed to be Ok
    let witness = witness.unwrap();

    let program_input = ProgramInput {
        blocks,
        db: witness,
        elasticity_multiplier: ethrex_common::types::ELASTICITY_MULTIPLIER,
        ..Default::default()
    };

    if let Err(e) = ethrex_prover_lib::execute(backend, program_input) {
        if !test_should_fail {
            return Err(format!(
                "Expected test: {test_key} to succeed but failed with {e}"
            ));
        }
    } else if test_should_fail {
        return Err(format!("Expected test: {test_key} to fail but succeeded"));
    }
    Ok(())
}<|MERGE_RESOLUTION|>--- conflicted
+++ resolved
@@ -34,12 +34,8 @@
     let tests = parse_tests(path);
     //Test with the Fusaka tests that should pass. TODO: Once we've implemented all the Fusaka EIPs this should be removed
     //EIPs should be added as strings in the format 'eip-XXXX'
-<<<<<<< HEAD
-    let fusaka_eips_to_test: Vec<&str> = vec!["eip-7883", "eip-7934", "eip-7939"];
-=======
-    let fusaka_eips_to_test: Vec<&str> = vec!["eip-7594", "eip-7883", "eip-7939"];
->>>>>>> a38e9ff8
-
+    let fusaka_eips_to_test: Vec<&str> = vec!["eip-7594", "eip-7883", "eip-7934", "eip-7939"];
+  
     //Hashes of any other tests to run, that don't correspond to an especific EIP (for examples, some integration tests)
     //We should really remove this once we're finished with implementing Fusaka, but it's a good-enough workaround to run specific tests for now
     let hashes_of_fusaka_tests_to_run: Vec<&str> = vec![
