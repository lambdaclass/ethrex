--- conflicted
+++ resolved
@@ -105,11 +105,7 @@
     check_prestate_against_db(test_key, test, &store);
 
     // Blockchain EF tests are meant for L1.
-<<<<<<< HEAD
-    let blockchain = Blockchain::new(store.clone(), BlockchainType::L1, false, None);
-=======
     let blockchain = Blockchain::new(store.clone(), BlockchainOptions::default());
->>>>>>> 24da00b9
 
     // Early return if the exception is in the rlp decoding of the block
     for bf in &test.blocks {
