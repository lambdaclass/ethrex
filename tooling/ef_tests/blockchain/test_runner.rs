--- conflicted
+++ resolved
@@ -232,43 +232,6 @@
     })
 }
 
-<<<<<<< HEAD
-fn match_alternative_revm_exception_msg(expected_msg: &String, msg: &str) -> bool {
-    matches!(
-        (msg, expected_msg.as_str()),
-        (
-            "reject transactions from senders with deployed code",
-            SENDER_NOT_EOA_REGEX
-        ) | (
-            "call gas cost exceeds the gas limit",
-            "Transaction gas limit lower than the minimum gas cost to execute the transaction"
-        ) | (
-            "gas floor exceeds the gas limit",
-            "Transaction gas limit lower than the minimum gas cost to execute the transaction"
-        ) | ("empty blobs", "Type 3 transaction without blobs")
-            | (
-                "blob versioned hashes not supported",
-                "Type 3 transactions are not supported before the Cancun fork"
-            )
-            | ("blob version not supported", "Invalid blob versioned hash")
-            | (
-                "gas price is less than basefee",
-                "Insufficient max fee per gas"
-            )
-            | (
-                "blob gas price is greater than max fee per blob gas",
-                "Insufficient max fee per blob gas"
-            )
-            | (
-                "priority fee is greater than max fee",
-                PRIORITY_GREATER_THAN_MAX_FEE_PER_GAS_REGEX
-            )
-            | ("create initcode size limit", "Initcode size exceeded")
-    ) || (msg.starts_with("lack of funds") && expected_msg == "Insufficient account funds")
-}
-
-=======
->>>>>>> 4da3a498
 fn match_expected_regex(expected_error_regex: &str, error_msg: &str) -> bool {
     let Ok(regex) = Regex::new(expected_error_regex) else {
         return false;
