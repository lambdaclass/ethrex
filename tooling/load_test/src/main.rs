use clap::{Parser, Subcommand, ValueEnum};
use ethereum_types::{Address, H160, H256, U256};
use ethrex_blockchain::constants::TX_GAS_COST;
use ethrex_common::{
    Bytes,
    types::{GenesisAccount, TxType},
};
use ethrex_config::networks::Network;
use ethrex_l2_common::calldata::Value;
use ethrex_l2_rpc::signer::{LocalSigner, Signer};
use ethrex_l2_sdk::{
    build_generic_tx,
    calldata::{self},
    create_deploy, send_generic_transaction, wait_for_transaction_receipt,
};
use ethrex_rpc::clients::{EthClient, EthClientError, Overrides};
use ethrex_rpc::types::block_identifier::{BlockIdentifier, BlockTag};
use ethrex_rpc::types::receipt::RpcReceipt;
use futures::StreamExt;
use futures::stream::FuturesUnordered;
use hex::ToHex;
use secp256k1::{PublicKey, Secp256k1, SecretKey, rand};
use sha3::{Digest, Keccak256};
use std::time::Duration;
use std::{collections::HashMap, path::PathBuf};
use std::{collections::hash_map::Entry, path::Path};
use std::{
    fs::{self, File},
    io::{BufWriter, Write},
};
use tokio::{task::JoinSet, time::sleep};
use url::Url;

// ERC20 compiled artifact generated from this tutorial:
// https://medium.com/@kaishinaw/erc20-using-hardhat-a-comprehensive-guide-3211efba98d4
// If you want to modify the behaviour of the contract, edit the ERC20.sol file,
// and compile it with solc.
const ERC20: &str =
    include_str!("../../../fixtures/contracts/ERC20/ERC20.bin/TestToken.bin").trim_ascii();

// This is the bytecode for the contract with the following functions
// version() -> always returns 2
// function fibonacci(uint n) public pure returns (uint) -> returns the nth fib number
const FIBO_CODE: &str = "6080604052348015600e575f5ffd5b506103198061001c5f395ff3fe608060405234801561000f575f5ffd5b5060043610610034575f3560e01c806354fd4d501461003857806361047ff414610056575b5f5ffd5b610040610086565b60405161004d9190610152565b60405180910390f35b610070600480360381019061006b9190610199565b61008b565b60405161007d9190610152565b60405180910390f35b600281565b5f5f8210156100cf576040517f08c379a00000000000000000000000000000000000000000000000000000000081526004016100c69061021e565b60405180910390fd5b5f82036100de575f9050610135565b600182036100ef5760019050610135565b5f5f90505f600190505f600290505b84811161012e575f82905083836101159190610269565b92508093505080806101269061029c565b9150506100fe565b5080925050505b919050565b5f819050919050565b61014c8161013a565b82525050565b5f6020820190506101655f830184610143565b92915050565b5f5ffd5b6101788161013a565b8114610182575f5ffd5b50565b5f813590506101938161016f565b92915050565b5f602082840312156101ae576101ad61016b565b5b5f6101bb84828501610185565b91505092915050565b5f82825260208201905092915050565b7f496e707574206d757374206265206e6f6e2d6e656761746976650000000000005f82015250565b5f610208601a836101c4565b9150610213826101d4565b602082019050919050565b5f6020820190508181035f830152610235816101fc565b9050919050565b7f4e487b71000000000000000000000000000000000000000000000000000000005f52601160045260245ffd5b5f6102738261013a565b915061027e8361013a565b92508282019050808211156102965761029561023c565b5b92915050565b5f6102a68261013a565b91507fffffffffffffffffffffffffffffffffffffffffffffffffffffffffffffffff82036102d8576102d761023c565b5b60018201905091905056fea264697066735822122021e2c2b56b7e23b9555cc95390dfb2979a8526595038818d133d5bb772c01a6564736f6c634300081c0033";

// Contract with a function that touches 100 storage slots on every transaction.
// See `fixtures/contracts/load_test/IOHeavyContract.sol` for the code.
const IO_HEAVY_CODE: &str = "6080604052348015600e575f5ffd5b505f5f90505b6064811015603e57805f8260648110602d57602c6043565b5b018190555080806001019150506014565b506070565b7f4e487b71000000000000000000000000000000000000000000000000000000005f52603260045260245ffd5b6102728061007d5f395ff3fe608060405234801561000f575f5ffd5b506004361061003f575f3560e01c8063431aabc21461004357806358faa02f1461007357806362f8e72a1461007d575b5f5ffd5b61005d6004803603810190610058919061015c565b61009b565b60405161006a9190610196565b60405180910390f35b61007b6100b3565b005b61008561010a565b6040516100929190610196565b60405180910390f35b5f81606481106100a9575f80fd5b015f915090505481565b5f5f90505b60648110156101075760015f82606481106100d6576100d56101af565b5b01546100e29190610209565b5f82606481106100f5576100f46101af565b5b018190555080806001019150506100b8565b50565b5f5f5f6064811061011e5761011d6101af565b5b0154905090565b5f5ffd5b5f819050919050565b61013b81610129565b8114610145575f5ffd5b50565b5f8135905061015681610132565b92915050565b5f6020828403121561017157610170610125565b5b5f61017e84828501610148565b91505092915050565b61019081610129565b82525050565b5f6020820190506101a95f830184610187565b92915050565b7f4e487b71000000000000000000000000000000000000000000000000000000005f52603260045260245ffd5b7f4e487b71000000000000000000000000000000000000000000000000000000005f52601160045260245ffd5b5f61021382610129565b915061021e83610129565b9250828201905080821115610236576102356101dc565b5b9291505056fea264697066735822122055f6d7149afdb56c745a203d432710eaa25a8ccdb030503fb970bf1c964ac03264736f6c634300081b0033";

// Max account count that will be parsed from the pk files
const MAX_RICH_ACCOUNTS: usize = 100;

#[derive(Parser)]
#[command(name = "load_test")]
#[command(about = "A CLI tool for load testing.", long_about = None)]
enum Cli {
    Load(SubcommandLoad),
    GenerateGenesis(SubcommandGenerateGenesis),
}

#[derive(Parser)]
struct SubcommandLoad {
    #[arg(
        long,
        short = 'n',
        default_value = "http://localhost:8545",
        help = "URL of the node being tested."
    )]
    node: Url,

    #[arg(long, short = 'k', help = "Path to the file containing private keys.")]
    pkeys: String,

    #[arg(
        long,
        short='t',
        value_enum,
        default_value_t=TestType::Erc20,
        help="Type of transaction to send."
    )]
    test_type: TestType,

    #[command(subcommand)]
    load_type: LoadType,
}

#[derive(Parser)]
pub struct SubcommandGenerateGenesis {
    #[arg(
        long,
        help = "Name of the network or genesis file. Supported: mainnet, holesky, sepolia, hoodi, local-devnet-l2. Default: mainnet",
        value_parser = clap::value_parser!(Network),
        default_value_t = Network::default(),
    )]
    network: Network,
    #[arg(long, help = "Number of accounts to generate.")]
    num_accounts: u64,
    #[arg(
        long,
        help = "Balance for each account.",
        default_value_t = 1_000_000_000_000_000_000_000_000
    )]
    balance: u128,
    #[arg(
        long,
        help = "Output path for the genesis file.",
        default_value = "genesis.json"
    )]
    genesis_out: PathBuf,
    #[arg(
        long,
        help = "Output path for the private keys file.",
        default_value = "keys.txt"
    )]
    keys_out: PathBuf,
}

#[derive(Subcommand, Clone, Debug)]
enum LoadType {
    /// Send a burst of N transactions from each account.
    Burst {
        #[arg(
            short = 'N',
            long,
            default_value_t = 1000,
            help = "Number of transactions to send for each account."
        )]
        tx_amount: u64,
        #[arg(
            long,
            short = 'w',
            default_value_t = 0,
            help = "Timeout in minutes for waiting for transactions. If 0, waits indefinitely."
        )]
        wait: u64,
    },
    /// Send transactions continuously at a constant rate (TPS).
    Tps {
        #[arg(long, short = 'r', help = "Transactions per second rate.")]
        rate: u64,
    },
}

#[derive(ValueEnum, Clone, Debug)]
pub enum TestType {
    EthTransfers,
    Erc20,
    Fibonacci,
    IOHeavy,
}

const RETRIES: u64 = 1000;
const ETH_TRANSFER_VALUE: u64 = 1000;

// Private key for the rich account after making the initial deposits on the L2.
const RICH_ACCOUNT: &str = "0xbcdf20249abf0ed6d944c0288fad489e33f66b3960d9e6229c1cd214ed3bbe31";

async fn deploy_contract(
    client: EthClient,
    deployer: &Signer,
    contract: Vec<u8>,
) -> eyre::Result<Address> {
    let (_, contract_address) =
        create_deploy(&client, deployer, contract.into(), Overrides::default()).await?;
    eyre::Ok(contract_address)
}

async fn erc20_deploy(client: EthClient, deployer: &Signer) -> eyre::Result<Address> {
    let erc20_bytecode = hex::decode(ERC20).expect("Failed to decode ERC20 bytecode");
    deploy_contract(client, deployer, erc20_bytecode).await
}

async fn deploy_fibo(client: EthClient, deployer: &Signer) -> eyre::Result<Address> {
    let fibo_bytecode = hex::decode(FIBO_CODE).expect("Failed to decode Fibo bytecode");
    deploy_contract(client, deployer, fibo_bytecode).await
}

async fn deploy_io_heavy(client: EthClient, deployer: &Signer) -> eyre::Result<Address> {
    let io_heavy_bytecode = hex::decode(IO_HEAVY_CODE).expect("Failed to decode IO Heavy bytecode");
    deploy_contract(client, deployer, io_heavy_bytecode).await
}

// Given an account vector and the erc20 contract address, claim balance for all accounts.
async fn claim_erc20_balances(
    contract_address: Address,
    client: EthClient,
    accounts: Vec<Signer>,
) -> eyre::Result<()> {
    let mut tasks = JoinSet::new();
    for account in accounts {
        let contract = contract_address;
        let client = client.clone();
        tasks.spawn(async move {
            let claim_balance_calldata = calldata::encode_calldata("freeMint()", &[]).unwrap();
            let claim_tx = build_generic_tx(
                &client,
                TxType::EIP1559,
                contract,
                account.address(),
                claim_balance_calldata.into(),
                Default::default(),
            )
            .await
            .unwrap();
            let tx_hash = send_generic_transaction(&client, claim_tx, &account)
                .await
                .unwrap();
            wait_for_transaction_receipt(tx_hash, &client, RETRIES).await
        });
    }
    while let Some(response) = tasks.join_next().await {
        match response.unwrap() {
            Ok(RpcReceipt { receipt, .. }) if !receipt.status => {
                return Err(eyre::eyre!(
                    "Failed to assign balance to an account, tx failed with receipt: {receipt:?}"
                ));
            }
            Err(err) => {
                return Err(eyre::eyre!(
                    "Failed to assign balance to an account, tx failed: {err}"
                ));
            }
            Ok(_) => continue,
        }
    }
    Ok(())
}

#[derive(Clone)]
enum TxBuilder {
    Erc20(Address),
    EthTransfer,
    Fibonacci(Address),
    IOHeavy(Address),
}

impl TxBuilder {
    // Returns value, the calldata and the destination (contract or eoa).
    fn build_tx(&self) -> (Option<U256>, Vec<u8>, H160) {
        let dst = H160::random();
        match self {
            TxBuilder::Erc20(contract_address) => {
                let send_calldata = calldata::encode_calldata(
                    "transfer(address,uint256)",
                    &[Value::Address(dst), Value::Uint(U256::one())],
                )
                .unwrap();
                (None, send_calldata, *contract_address)
            }
            TxBuilder::EthTransfer => (Some(U256::from(ETH_TRANSFER_VALUE)), [].into(), dst),
            TxBuilder::Fibonacci(contract_address) => {
                let fibo_calldata = calldata::encode_calldata(
                    "fibonacci(uint256)",
                    &[Value::Uint(100000000000000_u64.into())],
                )
                .unwrap();
                (None, fibo_calldata, *contract_address)
            }
            TxBuilder::IOHeavy(contract_address) => {
                let io_heavy_calldata =
                    calldata::encode_calldata("incrementNumbers()", &[]).unwrap();
                (None, io_heavy_calldata, *contract_address)
            }
        }
    }
}

fn public_key_to_address(public_key: &PublicKey) -> Address {
    let public_key = public_key.serialize_uncompressed();
    let hash = Keccak256::digest(&public_key[1..]);
    Address::from_slice(&hash[12..])
}

async fn load_test(
    tx_amount: u64,
    accounts: Vec<Signer>,
    client: EthClient,
    chain_id: u64,
    tx_builder: TxBuilder,
) -> eyre::Result<HashMap<Address, u64>> {
    let mut tasks = FuturesUnordered::new();
    let mut target_nonces = HashMap::new();

    for account in accounts {
        let client = client.clone();
        let tx_builder = tx_builder.clone();
        tasks.push(async move {
            let nonce = client
                .get_nonce(account.address(), BlockIdentifier::Tag(BlockTag::Latest))
                .await
                .unwrap();
            let src = account.address();
            let encoded_src: String = src.encode_hex();
            let target_nonce = nonce + tx_amount;

            for i in 0..tx_amount {
                let (value, calldata, dst) = tx_builder.build_tx();
                let tx = build_generic_tx(
                    &client,
                    TxType::EIP1559,
                    dst,
                    src,
                    calldata.into(),
                    Overrides {
                        chain_id: Some(chain_id),
                        value,
                        nonce: Some(nonce + i),
                        max_fee_per_gas: Some(i64::MAX as u64),
                        max_priority_fee_per_gas: Some(10_u64),
                        gas_limit: Some(TX_GAS_COST * 100),
                        ..Default::default()
                    },
                )
                .await?;
                let client = client.clone();
                sleep(Duration::from_micros(800)).await;
                let _sent = send_generic_transaction(&client, tx, &account).await?;
            }
            println!("{tx_amount} transactions have been sent for {encoded_src}",);
            Ok::<_, EthClientError>((src, target_nonce))
        });
    }

    while let Some(result) = tasks.next().await {
        let (address, target_nonce) = result?;
        target_nonces.insert(address, target_nonce);
    }
    Ok(target_nonces)
}

async fn tps_load_test(
    rate: u64,
    accounts: &[Signer],
    client: EthClient,
    chain_id: u64,
    tx_builder: TxBuilder,
) -> eyre::Result<()> {
    if accounts.is_empty() {
        return Err(eyre::eyre!("Cannot run test with no accounts."));
    }
    if rate == 0 {
        return Err(eyre::eyre!("TPS rate cannot be zero."));
    }

    let interval = Duration::from_secs_f64(1.0 / rate as f64);
    let mut ticker = tokio::time::interval(interval);

    let mut nonce_map = HashMap::new();
    let mut account_index = 0;
    let mut tasks = JoinSet::new();

    loop {
        ticker.tick().await;

        let account = accounts[account_index].clone();
        let client = client.clone();
        let tx_builder = tx_builder.clone();
        let address = account.address();
        let current_nonce = match nonce_map.entry(address) {
            Entry::Occupied(mut nonce) => {
                *nonce.get_mut() += 1;
                *nonce.get()
            }
            Entry::Vacant(entry) => {
                let nonce = client
                    .get_nonce(address, BlockIdentifier::Tag(BlockTag::Latest))
                    .await?;
                entry.insert(nonce);
                nonce
            }
        };

        tasks.spawn(async move {
            println!("Sending from {address} (rate: {rate} TPS)");

            let (value, calldata, dst) = tx_builder.build_tx();
            let tx_result = build_generic_tx(
                &client,
                TxType::EIP1559,
                dst,
                address,
                calldata.into(),
                Overrides {
                    chain_id: Some(chain_id),
                    value,
                    nonce: Some(current_nonce),
                    max_fee_per_gas: Some(i64::MAX as u64),
                    max_priority_fee_per_gas: Some(10_u64),
                    gas_limit: Some(TX_GAS_COST * 100),
                    ..Default::default()
                },
            )
            .await;

            match tx_result {
                Ok(tx) => {
                    if let Err(e) = send_generic_transaction(&client, tx, &account).await {
                        eprintln!("Failed to send transaction: {e}");
                    }
                }
                Err(e) => eprintln!("Failed to build transaction: {e}"),
            }
        });

        while let Some(res) = tasks.try_join_next() {
            if let Err(e) = res {
                eprintln!("A transaction sending task panicked: {e:?}");
            }
        }

        account_index = (account_index + 1) % accounts.len();
    }
}

async fn wait_until_all_included(
    client: EthClient,
    timeout: Option<Duration>,
    target_nonces: HashMap<Address, u64>,
) -> Result<(), String> {
    let mut tasks = JoinSet::new();
    for (address, target_nonce) in target_nonces {
        let client = client.clone();
        tasks.spawn(async move {
            let encoded_src: String = address.encode_hex();
            let mut last_updated = tokio::time::Instant::now();
            let mut last_nonce = 0;
            loop {
                let nonce = match client
                    .get_nonce(address, BlockIdentifier::Tag(BlockTag::Latest))
                    .await
                {
                    Ok(n) => n,
                    Err(e) => {
                        eprintln!("Failed to get nonce for {encoded_src}: {e}. Retrying...");
                        sleep(Duration::from_secs(1)).await;
                        continue;
                    }
                };
                if nonce >= target_nonce {
                    println!(
                        "All transactions sent from {encoded_src} have been included. Final Nonce: {nonce}",
                    );
                    break;
                } else {
                    println!(
                        "Waiting for transactions from {encoded_src}. Nonce: {nonce}. Target: {target_nonce}. Percentage: {:.2}%.",
                        (nonce as f64 / target_nonce as f64) * 100.0
                    );
                }
                if let Some(timeout) = timeout {
                    if last_nonce == nonce {
                        let inactivity_time = last_updated.elapsed();
                        if inactivity_time > timeout {
                            return Err(format!(
                                "Node inactive for {encoded_src} for {} seconds. Timeout reached.",
                                inactivity_time.as_secs()
                            ));
                        }
                    } else {
                        last_nonce = nonce;
                        last_updated = tokio::time::Instant::now();
                    }
                }
                sleep(Duration::from_secs(5)).await;
            }
            Ok(())
        });
    }

    while let Some(result) = tasks.join_next().await {
        match result {
            Ok(Ok(_)) => (),
            Ok(Err(e)) => return Err(e),
            Err(e) => return Err(format!("Task failed: {e}")),
        }
    }

    Ok(())
}

fn parse_pk_file(path: &Path) -> eyre::Result<Vec<Signer>> {
    let pkeys_content = fs::read_to_string(path).expect("Unable to read private keys file");
    let accounts: Vec<Signer> = pkeys_content
        .lines()
        .take(MAX_RICH_ACCOUNTS)
        .map(parse_private_key_into_local_signer)
        .collect();
    println!(
        "Parsed {} rich accounts (limit: {MAX_RICH_ACCOUNTS})",
        accounts.len()
    );
    Ok(accounts)
}

fn parse_private_key_into_local_signer(pkey: &str) -> Signer {
    let key = pkey
        .parse::<H256>()
        .unwrap_or_else(|_| panic!("Private key is not a valid hex representation {pkey}"));
    let secret_key = SecretKey::from_slice(key.as_bytes())
        .unwrap_or_else(|_| panic!("Invalid private key {}", pkey));
    LocalSigner::new(secret_key).into()
}

#[tokio::main]
async fn main() -> eyre::Result<()> {
    let cli = Cli::parse();
<<<<<<< HEAD
    match cli {
        Cli::Load(cmd) => cmd.run().await?,
        Cli::GenerateGenesis(cmd) => cmd.run().await?,
    }
    Ok(())
}

impl SubcommandLoad {
    pub async fn run(self) -> eyre::Result<()> {
        let pkeys_path = Path::new(&self.pkeys);
        let accounts = parse_pk_file(pkeys_path).unwrap_or_else(|_| {
            panic!("Failed to parse private keys file {}", pkeys_path.display())
        });
        let client = EthClient::new(&self.node).expect("Failed to create EthClient");
        let chain_id = client
            .get_chain_id()
            .await
            .expect("Failed to get chain id")
            .as_u64();
        let deployer = parse_private_key_into_local_signer(RICH_ACCOUNT);
        let tx_builder = match self.test_type {
            TestType::Erc20 => {
                println!("ERC20 Load test starting");
                println!("Deploying ERC20 contract...");
                let contract_address = erc20_deploy(client.clone(), &deployer)
                    .await
                    .expect("Failed to deploy ERC20 contract");
                claim_erc20_balances(contract_address, client.clone(), accounts.clone())
                    .await
                    .expect("Failed to claim ERC20 balances");
                TxBuilder::Erc20(contract_address)
            }
            TestType::EthTransfers => {
                println!("Eth transfer load test starting");
                TxBuilder::EthTransfer
            }
            TestType::Fibonacci => {
                println!("Fibonacci load test starting");
                println!("Deploying Fibonacci contract...");
                let contract_address = deploy_fibo(client.clone(), &deployer)
                    .await
                    .expect("Failed to deploy Fibonacci contract");
                TxBuilder::Fibonacci(contract_address)
            }
            TestType::IOHeavy => {
                println!("IO Heavy load test starting");
                println!("Deploying IO Heavy contract...");
                let contract_address = deploy_io_heavy(client.clone(), &deployer)
                    .await
                    .expect("Failed to deploy IO Heavy contract");
                TxBuilder::IOHeavy(contract_address)
            }
        };

        let time_now = tokio::time::Instant::now();

        match self.load_type {
            LoadType::Burst { tx_amount, wait } => {
                println!(
                    "Starting burst load test with {} transactions per account...",
                    tx_amount
                );
                let target_nonces = load_test(
                    tx_amount,
                    accounts.clone(),
                    client.clone(),
                    chain_id,
                    tx_builder,
                )
=======
    let pkeys_path = Path::new(&cli.pkeys);
    let accounts = parse_pk_file(pkeys_path)
        .unwrap_or_else(|_| panic!("Failed to parse private keys file {}", pkeys_path.display()));
    let client = EthClient::new(cli.node).expect("Failed to create EthClient");

    // We ask the client for the chain id.
    let chain_id = client
        .get_chain_id()
        .await
        .expect("Failed to get chain id")
        .as_u64();

    let deployer = parse_private_key_into_local_signer(RICH_ACCOUNT);

    let tx_builder = match cli.test_type {
        TestType::Erc20 => {
            println!("ERC20 Load test starting");
            println!("Deploying ERC20 contract...");
            let contract_address = erc20_deploy(client.clone(), &deployer)
                .await
                .expect("Failed to deploy ERC20 contract");
            claim_erc20_balances(contract_address, client.clone(), accounts.clone())
                .await
                .expect("Failed to claim ERC20 balances");
            TxBuilder::Erc20(contract_address)
        }
        TestType::EthTransfers => {
            println!("Eth transfer load test starting");
            TxBuilder::EthTransfer
        }
        TestType::Fibonacci => {
            println!("Fibonacci load test starting");
            println!("Deploying Fibonacci contract...");
            let contract_address = deploy_fibo(client.clone(), &deployer)
>>>>>>> d6d74ec5
                .await
                .expect("Failed to run burst load test");

                if wait > 0 {
                    println!("Waiting for all transactions to be included in blocks...");
                    let wait_time = Some(Duration::from_secs(wait * 60));
                    wait_until_all_included(client, wait_time, target_nonces)
                        .await
                        .unwrap();
                }
            }
            LoadType::Tps { rate } => {
                tps_load_test(rate, &accounts, client.clone(), chain_id, tx_builder)
                    .await
                    .expect("Failed to run TPS load test");
            }
        }

        let elapsed_time = time_now.elapsed();
        println!(
            "Load test finished. Total elapsed time: {} seconds",
            elapsed_time.as_secs()
        );
        Ok(())
    }
}

impl SubcommandGenerateGenesis {
    pub async fn run(self) -> eyre::Result<()> {
        println!(
            "Generating genesis file with {} accounts...",
            self.num_accounts
        );

        let secp = Secp256k1::new();
        let mut keys_file = File::create(&self.keys_out)?;
        let balance = U256::from(self.balance);
        let mut genesis = self.network.get_genesis()?;

        for _ in 0..self.num_accounts {
            let (secret_key, public_key) = secp.generate_keypair(&mut rand::thread_rng());
            let address = public_key_to_address(&public_key);

            writeln!(keys_file, "{}", hex::encode(secret_key.secret_bytes()))?;

            genesis.alloc.insert(
                address,
                GenesisAccount {
                    code: Bytes::new(),
                    storage: HashMap::new(),
                    balance,
                    nonce: 0,
                },
            );
        }

        let file = BufWriter::new(File::create(&self.genesis_out)?);
        serde_json::to_writer_pretty(file, &genesis)?;

        println!(
            "Successfully generated genesis file '{}' and keys file '{}'",
            self.genesis_out.display(),
            self.keys_out.display()
        );

        Ok(())
    }
}<|MERGE_RESOLUTION|>--- conflicted
+++ resolved
@@ -504,7 +504,6 @@
 #[tokio::main]
 async fn main() -> eyre::Result<()> {
     let cli = Cli::parse();
-<<<<<<< HEAD
     match cli {
         Cli::Load(cmd) => cmd.run().await?,
         Cli::GenerateGenesis(cmd) => cmd.run().await?,
@@ -574,42 +573,6 @@
                     chain_id,
                     tx_builder,
                 )
-=======
-    let pkeys_path = Path::new(&cli.pkeys);
-    let accounts = parse_pk_file(pkeys_path)
-        .unwrap_or_else(|_| panic!("Failed to parse private keys file {}", pkeys_path.display()));
-    let client = EthClient::new(cli.node).expect("Failed to create EthClient");
-
-    // We ask the client for the chain id.
-    let chain_id = client
-        .get_chain_id()
-        .await
-        .expect("Failed to get chain id")
-        .as_u64();
-
-    let deployer = parse_private_key_into_local_signer(RICH_ACCOUNT);
-
-    let tx_builder = match cli.test_type {
-        TestType::Erc20 => {
-            println!("ERC20 Load test starting");
-            println!("Deploying ERC20 contract...");
-            let contract_address = erc20_deploy(client.clone(), &deployer)
-                .await
-                .expect("Failed to deploy ERC20 contract");
-            claim_erc20_balances(contract_address, client.clone(), accounts.clone())
-                .await
-                .expect("Failed to claim ERC20 balances");
-            TxBuilder::Erc20(contract_address)
-        }
-        TestType::EthTransfers => {
-            println!("Eth transfer load test starting");
-            TxBuilder::EthTransfer
-        }
-        TestType::Fibonacci => {
-            println!("Fibonacci load test starting");
-            println!("Deploying Fibonacci contract...");
-            let contract_address = deploy_fibo(client.clone(), &deployer)
->>>>>>> d6d74ec5
                 .await
                 .expect("Failed to run burst load test");
 
