[package]
name = "load_test"
version.workspace = true
edition.workspace = true
authors.workspace = true
documentation.workspace = true

[dependencies]
clap.workspace = true
hex.workspace = true
secp256k1.workspace = true
ethereum-types.workspace = true
ethrex-rpc.workspace = true
ethrex-sdk.workspace = true
ethrex-blockchain.workspace = true
ethrex-common.workspace = true
ethrex-l2-common.workspace = true
ethrex-l2-rpc.workspace = true
eyre.workspace = true
tokio = { workspace = true, features = ["full"] }
futures = "0.3"
<<<<<<< HEAD

[lints]
workspace = true
=======
url.workspace = true
>>>>>>> 667920fe
<|MERGE_RESOLUTION|>--- conflicted
+++ resolved
@@ -19,10 +19,7 @@
 eyre.workspace = true
 tokio = { workspace = true, features = ["full"] }
 futures = "0.3"
-<<<<<<< HEAD
+url.workspace = true
 
 [lints]
-workspace = true
-=======
-url.workspace = true
->>>>>>> 667920fe
+workspace = true