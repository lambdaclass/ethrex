--- conflicted
+++ resolved
@@ -316,13 +316,6 @@
         ReplayerMode::Execute | ReplayerMode::ExecuteSP1 | ReplayerMode::ExecuteRISC0 => {
             EthrexReplayCommand::Block(BlockOptions {
                 block: Some(latest_block),
-<<<<<<< HEAD
-                rpc_url: rpc_url.clone(),
-                network: network.clone(),
-                bench: false,
-                l2,
-            }
-=======
                 opts: EthrexReplayOptions {
                     execute: true,
                     prove: false,
@@ -332,20 +325,12 @@
                     to_csv: false,
                 },
             })
->>>>>>> 5c0681db
             .run()
             .await
         }
         ReplayerMode::ProveSP1 | ReplayerMode::ProveRISC0 => {
             EthrexReplayCommand::Block(BlockOptions {
                 block: Some(latest_block),
-<<<<<<< HEAD
-                rpc_url: rpc_url.clone(),
-                network: network.clone(),
-                bench: false,
-                l2,
-            }
-=======
                 opts: EthrexReplayOptions {
                     execute: false,
                     prove: true,
@@ -355,7 +340,6 @@
                     to_csv: false,
                 },
             })
->>>>>>> 5c0681db
             .run()
             .await
         }
