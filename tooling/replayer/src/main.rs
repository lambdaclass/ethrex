--- conflicted
+++ resolved
@@ -117,11 +117,7 @@
             if let Some(rpc_url) = rpc_url {
                 let handle = tokio::spawn(async move {
                     replay_execution(
-<<<<<<< HEAD
-                        replayer_mode(opts.execute),
-=======
                         replayer_mode(opts.execute).unwrap(),
->>>>>>> 1eda8bff
                         network,
                         rpc_url,
                         slack_webhook_url,
@@ -141,11 +137,7 @@
 
         let handle = tokio::spawn(async move {
             replay_proving(
-<<<<<<< HEAD
-                replayer_mode(opts.execute),
-=======
                 replayer_mode(opts.execute).unwrap(),
->>>>>>> 1eda8bff
                 [
                     (hoodi_rpc_url, Network::PublicNetwork(PublicNetwork::Hoodi)),
                     (
