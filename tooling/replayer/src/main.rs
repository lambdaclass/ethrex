use std::time::{Duration, SystemTime};

use clap::Parser;
use ethrex_config::networks::{Network, PublicNetwork};
use ethrex_replay::{
    block_run_report::{BlockRunReport, ReplayerMode},
    cli::{BlockOptions, CacheLevel, EthrexReplayCommand, EthrexReplayOptions, replayer_mode},
    slack::{SlackWebHookBlock, SlackWebHookRequest},
};
use ethrex_rpc::{EthClient, clients::EthClientError, types::block_identifier::BlockIdentifier};
use futures::future::select_all;
use reqwest::Url;
use tokio::task::{JoinError, JoinHandle};

#[derive(Parser)]
#[clap(group = clap::ArgGroup::new("rpc_urls").multiple(true).required(true))]
#[clap(group = clap::ArgGroup::new("modes").required(true))]
pub struct Options {
    #[arg(
        long,
        value_name = "URL",
        env = "SLACK_WEBHOOK_URL",
        help_heading = "Replayer options"
    )]
    pub slack_webhook_url: Option<Url>,
    #[arg(
        long,
        value_name = "URL",
        env = "HOODI_RPC_URL",
        help_heading = "Replayer options",
        group = "rpc_urls"
    )]
    pub hoodi_rpc_url: Option<Url>,
    #[arg(
        long,
        value_name = "URL",
        env = "SEPOLIA_RPC_URL",
        help_heading = "Replayer options",
        group = "rpc_urls"
    )]
    pub sepolia_rpc_url: Option<Url>,
    #[arg(
        long,
        value_name = "URL",
        env = "MAINNET_RPC_URL",
        help_heading = "Replayer options",
        group = "rpc_urls"
    )]
    pub mainnet_rpc_url: Option<Url>,
    #[arg(
        long,
        default_value_t = false,
        value_name = "BOOLEAN",
        group = "modes",
        help = "Replayer will execute blocks",
        help_heading = "Replayer options"
    )]
    pub execute: bool,
    #[arg(
        long,
        value_name = "BOOLEAN",
        default_value_t = false,
        help = "Execute without backend",
        help_heading = "Replayer options"
    )]
    pub no_zkvm: bool,
    #[arg(
        long,
        default_value_t = false,
        value_name = "BOOLEAN",
        group = "modes",
        help = "Replayer will prove blocks",
        help_heading = "Replayer options"
    )]
    pub prove: bool,
    #[arg(
        long,
        short = 'l',
        value_name = "LEVEL",
        default_value = "all",
        help = "Block cache level: off, failed, all (default: all)",
        help_heading = "Replayer options"
    )]
    pub cache_level: CacheLevel,
}

#[tokio::main]
async fn main() {
    init_tracing();

    let opts = Options::parse();

    if opts.slack_webhook_url.is_none() {
        tracing::warn!(
            "SLACK_WEBHOOK_URL environment variable is not set and --slack-webhook-url was not passed. Slack notifications will not be sent."
        );
    }

    let mut replayers_handles = Vec::new();

    if opts.execute {
        for (rpc_url, network) in [
            (
                opts.hoodi_rpc_url.clone(),
                Network::PublicNetwork(PublicNetwork::Hoodi),
            ),
            (
                opts.sepolia_rpc_url.clone(),
                Network::PublicNetwork(PublicNetwork::Sepolia),
            ),
            (
                opts.mainnet_rpc_url.clone(),
                Network::PublicNetwork(PublicNetwork::Mainnet),
            ),
        ] {
            let slack_webhook_url = opts.slack_webhook_url.clone();
            let cache_level = opts.cache_level.clone();

            if let Some(rpc_url) = rpc_url {
                let handle = tokio::spawn(async move {
                    replay_execution(
                        replayer_mode(opts.execute, opts.no_zkvm).unwrap(),
                        network,
                        rpc_url,
                        slack_webhook_url,
<<<<<<< HEAD
                        opts.cache_level,
                        opts.no_zkvm,
=======
                        cache_level,
>>>>>>> 02baa163
                    )
                    .await
                });

                replayers_handles.push(handle);
            }
        }
    } else {
        let slack_webhook_url = opts.slack_webhook_url.clone();
        let hoodi_rpc_url = opts.hoodi_rpc_url.clone();
        let sepolia_rpc_url = opts.sepolia_rpc_url.clone();
        let mainnet_rpc_url = opts.mainnet_rpc_url.clone();

        let handle = tokio::spawn(async move {
            replay_proving(
                replayer_mode(opts.execute, opts.no_zkvm).unwrap(),
                [
                    (hoodi_rpc_url, Network::PublicNetwork(PublicNetwork::Hoodi)),
                    (
                        sepolia_rpc_url,
                        Network::PublicNetwork(PublicNetwork::Sepolia),
                    ),
                    (
                        mainnet_rpc_url,
                        Network::PublicNetwork(PublicNetwork::Mainnet),
                    ),
                ],
                slack_webhook_url,
                opts.cache_level,
            )
            .await
        });

        replayers_handles.push(handle);
    };

    // TODO: These tasks are spawned outside the above loop to be able to handled
    // in the tokio::select!. We should find a way to spawn them inside the loop
    // and still be able to handle them in the tokio::select!.
    let mut revalidation_handles = Vec::new();
    if let Some(hoodi_rpc_url) = opts.hoodi_rpc_url.clone() {
        let handle = tokio::spawn(async move { revalidate_rpc(hoodi_rpc_url).await });
        revalidation_handles.push(handle);
    }
    if let Some(sepolia_rpc_url) = opts.sepolia_rpc_url.clone() {
        let handle = tokio::spawn(async move { revalidate_rpc(sepolia_rpc_url).await });
        revalidation_handles.push(handle);
    }
    if let Some(mainnet_rpc_url) = opts.mainnet_rpc_url.clone() {
        let handle = tokio::spawn(async move { revalidate_rpc(mainnet_rpc_url).await });
        revalidation_handles.push(handle);
    }

    tokio::select! {
        _ = tokio::signal::ctrl_c() => {
            tracing::info!("Received Ctrl+C, shutting down...");
            shutdown(replayers_handles);
        }
        res = async {
            let (result, _index, _remaining_handles) = select_all(revalidation_handles).await;
            result
        } => {
            handle_rpc_revalidation_handle_result(res, opts.hoodi_rpc_url.unwrap(), opts.slack_webhook_url.clone()).await; // TODO: change hoodi rpc to generic
            shutdown(replayers_handles);
        }
    }
}

fn init_tracing() {
    let log_filter = tracing_subscriber::EnvFilter::builder()
        .with_default_directive(
            // Filters all sp1-executor logs (clock and program counter information)
            <tracing_subscriber::filter::Directive as std::str::FromStr>::from_str(
                "sp1_core_executor::executor=off",
            )
            .expect("this can't fail"),
        )
        .from_env_lossy()
        .add_directive(tracing_subscriber::filter::Directive::from(
            tracing::Level::INFO,
        ));
    tracing::subscriber::set_global_default(
        tracing_subscriber::FmtSubscriber::builder()
            .with_env_filter(log_filter)
            .finish(),
    )
    .expect("setting default subscriber failed");
}

async fn replay_execution(
    replayer_mode: ReplayerMode,
    network: Network,
    rpc_url: Url,
    slack_webhook_url: Option<Url>,
    cache_level: CacheLevel,
    no_zkvm: bool,
) -> Result<(), EthClientError> {
    tracing::info!("Starting execution replayer for network: {network} with RPC URL: {rpc_url}");

    let eth_client = EthClient::new(rpc_url.as_str()).unwrap();

    loop {
        let elapsed = replay_latest_block(
            replayer_mode.clone(),
            network.clone(),
            rpc_url.clone(),
            &eth_client,
            slack_webhook_url.clone(),
<<<<<<< HEAD
            cache_level,
            no_zkvm,
=======
            cache_level.clone(),
>>>>>>> 02baa163
        )
        .await?;

        // Wait at most 12 seconds for executing the next block.
        // This will only wait if the run took less than 12 seconds.
        tokio::time::sleep(Duration::from_secs(12).saturating_sub(elapsed)).await;
    }
}

async fn replay_proving(
    replayer_mode: ReplayerMode,
    rpc_urls: [(Option<Url>, Network); 3],
    slack_webhook_url: Option<Url>,
    cache_level: CacheLevel,
) -> Result<(), EthClientError> {
    loop {
        let start = SystemTime::now();
        for (rpc_url, network) in &rpc_urls {
            let rpc_url = if let Some(url) = rpc_url {
                url.clone()
            } else {
                continue;
            };
            let eth_client = EthClient::new(rpc_url.as_str()).unwrap();

            replay_latest_block(
                replayer_mode.clone(),
                network.clone(),
                rpc_url.clone(),
                &eth_client,
                slack_webhook_url.clone(),
<<<<<<< HEAD
                cache_level,
                false,
=======
                cache_level.clone(),
>>>>>>> 02baa163
            )
            .await?;
        }
        let elapsed = start.elapsed().unwrap_or_else(|e| {
            panic!("SystemTime::elapsed failed: {e}");
        });

        // Wait at most 12 seconds for executing the next block.
        // This will only wait if the run took less than 12 seconds.
        tokio::time::sleep(Duration::from_secs(12).saturating_sub(elapsed)).await;
    }
}

async fn replay_latest_block(
    replayer_mode: ReplayerMode,
    network: Network,
    rpc_url: Url,
    eth_client: &EthClient,
    slack_webhook_url: Option<Url>,
    cache_level: CacheLevel,
    no_zkvm: bool,
) -> Result<Duration, EthClientError> {
    let latest_block = eth_client
        .get_block_number()
        .await
        .unwrap_or_else(|e| {
            panic!("Failed to get latest block number from {rpc_url}: {e}");
        })
        .as_u64();

    if let Network::PublicNetwork(PublicNetwork::Mainnet) = network {
        tracing::info!("Replaying block https://etherscan.io/block/{latest_block}");
    } else {
        tracing::info!("Replaying block https://{network}.etherscan.io/block/{latest_block}",);
    }

    let block = eth_client
        .get_raw_block(BlockIdentifier::Number(latest_block))
        .await?;

    let start = SystemTime::now();

    let run_result = match replayer_mode {
        ReplayerMode::Execute
        | ReplayerMode::ExecuteSP1
        | ReplayerMode::ExecuteRISC0
        | ReplayerMode::ExecuteNoZkvm => {
            EthrexReplayCommand::Block(BlockOptions {
                block: Some(latest_block),
                opts: EthrexReplayOptions {
                    execute: true,
                    prove: false,
                    rpc_url,
                    cached: false,
                    bench: false,
                    to_csv: false,
<<<<<<< HEAD
                    no_zkvm,
=======
                    cache_level: cache_level.clone(),
>>>>>>> 02baa163
                },
            })
            .run()
            .await
        }
        ReplayerMode::ProveSP1 | ReplayerMode::ProveRISC0 => {
            EthrexReplayCommand::Block(BlockOptions {
                block: Some(latest_block),
                opts: EthrexReplayOptions {
                    execute: false,
                    prove: true,
                    rpc_url,
                    cached: false,
                    bench: false,
                    to_csv: false,
<<<<<<< HEAD
                    no_zkvm: false,
=======
                    cache_level: cache_level.clone(),
>>>>>>> 02baa163
                },
            })
            .run()
            .await
        }
    };

    let elapsed = start.elapsed().unwrap_or_else(|e| {
        panic!("SystemTime::elapsed failed: {e}");
    });

    let block_run_report = BlockRunReport::new_for(
        block,
        network.clone(),
        run_result,
        replayer_mode.clone(),
        elapsed,
    );

    if block_run_report.run_result.is_err() {
        tracing::error!("{block_run_report}");
    } else {
        tracing::info!("{block_run_report}");
    }

    if replayer_mode.is_proving_mode()
        || (replayer_mode.is_execution_mode() && block_run_report.run_result.is_err())
    {
        try_send_failed_run_report_to_slack(block_run_report, slack_webhook_url.clone())
            .await
            .unwrap_or_else(|e| {
                tracing::error!("Failed to post to Slack webhook: {e}");
            })
    }

    Ok(elapsed)
}

async fn revalidate_rpc(rpc_url: Url) -> Result<(), EthClientError> {
    let eth_client = EthClient::new(rpc_url.as_str()).unwrap();

    loop {
        let mut interval = tokio::time::interval(Duration::from_secs(10));

        eth_client.get_block_number().await.map(|_| ())?;

        interval.tick().await;
    }
}

async fn try_send_failed_run_report_to_slack(
    report: BlockRunReport,
    slack_webhook_url: Option<Url>,
) -> Result<(), reqwest::Error> {
    let Some(webhook_url) = slack_webhook_url else {
        return Ok(());
    };

    let client = reqwest::Client::new();

    let payload = report.to_slack_message();

    client.post(webhook_url).json(&payload).send().await?;

    Ok(())
}

async fn try_notify_no_longer_valid_rpc_to_slack(
    rpc_url: Url,
    network: Network,
    slack_webhook_url: Option<Url>,
) -> Result<(), reqwest::Error> {
    let Some(webhook_url) = slack_webhook_url else {
        return Ok(());
    };

    let client = reqwest::Client::new();

    let payload = SlackWebHookRequest {
        blocks: vec![
            SlackWebHookBlock::Header {
                text: Box::new(SlackWebHookBlock::PlainText {
                    text: "⚠️ RPC URL is no longer valid".to_string(),
                    emoji: true,
                }),
            },
            SlackWebHookBlock::Section {
                text: Box::new(SlackWebHookBlock::Markdown {
                    text: format!("`{network}`'s RPC URL `{rpc_url}` is no longer valid."),
                }),
            },
        ],
    };

    client.post(webhook_url).json(&payload).send().await?;

    Ok(())
}

async fn handle_rpc_revalidation_handle_result(
    res: Result<Result<(), EthClientError>, JoinError>,
    rpc_url: Url,
    slack_webhook_url: Option<Url>,
) {
    if let Err(e) = res {
        tracing::error!("Sepolia RPC failed: {e}");
        try_notify_no_longer_valid_rpc_to_slack(
            rpc_url,
            Network::PublicNetwork(PublicNetwork::Sepolia),
            slack_webhook_url,
        )
        .await
        .unwrap_or_else(|e| {
            tracing::error!("Failed to notify Slack about invalid Sepolia RPC: {e}");
        });
    }
}

fn shutdown(handles: Vec<JoinHandle<Result<(), EthClientError>>>) {
    tracing::info!("Shutting down...");

    for handle in handles {
        if !handle.is_finished() {
            handle.abort();
        }
    }
}<|MERGE_RESOLUTION|>--- conflicted
+++ resolved
@@ -123,12 +123,8 @@
                         network,
                         rpc_url,
                         slack_webhook_url,
-<<<<<<< HEAD
-                        opts.cache_level,
+                        cache_level,
                         opts.no_zkvm,
-=======
-                        cache_level,
->>>>>>> 02baa163
                     )
                     .await
                 });
@@ -237,12 +233,8 @@
             rpc_url.clone(),
             &eth_client,
             slack_webhook_url.clone(),
-<<<<<<< HEAD
-            cache_level,
+            cache_level.clone(),
             no_zkvm,
-=======
-            cache_level.clone(),
->>>>>>> 02baa163
         )
         .await?;
 
@@ -274,12 +266,8 @@
                 rpc_url.clone(),
                 &eth_client,
                 slack_webhook_url.clone(),
-<<<<<<< HEAD
-                cache_level,
+                cache_level.clone(),
                 false,
-=======
-                cache_level.clone(),
->>>>>>> 02baa163
             )
             .await?;
         }
@@ -336,11 +324,8 @@
                     cached: false,
                     bench: false,
                     to_csv: false,
-<<<<<<< HEAD
                     no_zkvm,
-=======
                     cache_level: cache_level.clone(),
->>>>>>> 02baa163
                 },
             })
             .run()
@@ -356,11 +341,8 @@
                     cached: false,
                     bench: false,
                     to_csv: false,
-<<<<<<< HEAD
                     no_zkvm: false,
-=======
                     cache_level: cache_level.clone(),
->>>>>>> 02baa163
                 },
             })
             .run()
